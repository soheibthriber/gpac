--- conflicted
+++ resolved
@@ -1500,7 +1500,7 @@
 .br
 shift_utc (sint, default: 0):  shift DASH UTC clock in ms
 .br
-route_shift (sint, default: 0): shift ROUTE requests time by given ms
+atsc_shift (sint, default: 0): shift ATSC requests time by given ms
 .br
 server_utc (bool, default: yes): use ServerUTC: or Date: http headers instead of local UTC
 .br
@@ -1562,8 +1562,6 @@
 .br
 
 .br
-filemode (bool, default: no):  do not demux files and forward them as file pids (imply segstore=mem)
-.br
 
 .br
 .SH cdcrypt
@@ -2422,15 +2420,7 @@
 .br
 mime (cstr):                   set mime type for graph resolution
 .br
-cat (enum, default: none):     cat each file of input pid rather than creating one file per filename
-.br
-* none: never cat files
-.br
-* auto: only cat if files have same names
-.br
-* all: always cat regardless of file names
-.br
-
+cat (bool, default: false):    cat each file of input pid rather than creating one file per filename
 .br
 ow (bool, default: true):      overwrite output if existing
 .br
@@ -4682,21 +4672,21 @@
 .br
 
 .br
-.SH routein
-.LP
-.br
-Description: ROUTE input
-.br
-
-.br
-This filter is a receiver for ROUTE sessions (ATSC 3.0). Source is identified using the string atsc://.
+.SH atscin
+.LP
+.br
+Description: ATSC input
+.br
+
+.br
+This filter is a receiver for ATSC 3.0 ROUTE sessions. Source is identified using the string atsc://.
 .br
 The filter can work in cached mode, source mode or standalone mode.
 .br
 .SH Cached mode
 .LP
 .br
-The cached mode is the default filter behaviour. It populates GPAC HTTP Cache with the recieved files, using http://groute/serviceN/ as service root, N being the ROUTE service ID.
+The cached mode is the default filter behaviour. It populates GPAC HTTP Cache with the recieved files, using http://gpatsc/serviceN/ as service root, N being the ATSC service ID.
 .br
 In cached mode, repeated files are always send.
 .br
@@ -4704,17 +4694,17 @@
 .br
 The cached MPD is assigned the following headers:
 .br
-* x-dash-route: integer value, indicates the ROUTE service ID.
+* x-dash-atsc: integer value, indicates the ATSC service ID.
 .br
 * x-dash-first-seg: string value, indicates the name of the first segment completely retrieved from the broadcast.
 .br
-* x-route-loop: boolean value, if yes indicates a loop in the service has been detected (usually pcap replay loop).
+* x-atsc-loop: boolean value, if yes indicates a loop in the service has been detected (usually pcap replay loop).
 .br
   
 .br
 The cached files are assigned the following headers:
 .br
-* x-route: boolean value, if yes indicates the file comes from an ROUTE session.
+* x-atsc: boolean value, if yes indicates the file comes from an ATSC session.
 .br
 
 .br
@@ -4755,7 +4745,7 @@
 .br
 On some systems (OSX), when using VM packet replay, you may need to force multicast routing on your local interface.
 .br
-You will have to do this for the base ROUTE multicast (224.0.23.60):
+You will have to do this for the base ATSC3 multicast (224.0.23.60):
 .br
 Example
 .br
@@ -5947,124 +5937,6 @@
 js (cstr):                     location of script source
 .br
 * (str):                       any possible options defined for the script. See gpac -hx jsf:js=$YOURSCRIPT
-.br
-
-.br
-.SH routeout
-.LP
-.br
-Description: ROUTE output
-.br
-
-.br
-The ROUTE output filter is used to distribute a live file-based session using ROUTE.
-.br
-It currently only supports DASH inputs, ATSC3.0 signaling and generic ROUTE signaling.
-.br
-
-.br
-The filter is identified using the following URL schemes:
-.br
-* `atsc://`: session is a full ATSC 3.0 session
-.br
-* `route://IP:port`: session is a ROUTE session running on given multicast IP and port
-.br
-
-.br
-The filter requires a file extension, either in .I dst or in .I ext, in order to identify the HAS session type (DASH or HLS).
-.br
-Example
-.br
-atsc://.mpd
-.br
-
-.br
-Example
-.br
-atsc://:ext=mpd
-.br
-
-.br
-Example
-.br
-route://IP:PORT/.mpd
-.br
-
-.br
-Example
-.br
-route://IP:PORT/:ext=mpd
-.br
-
-.br
-
-.br
-By default, all streams in a service are assigned to a single route session, and differentiated by ROUTE TSI.
-.br
-This behaviour can be changed using .I splitltc.
-.br
-TSI are assigned as follows:
-.br
-- signaling TSI is always 0
-.br
-- the first PID found is assigned TSI 10, the second TSI 20 etc ...
-.br
-
-.br
-.SH ATSC 3.0 mode
-.LP
-.br
-In this mode, the filter allows multiple service multiplexing.
-.br
-By default, a single multicast IP is used for route sessions, each service will be assigned a different port.
-.br
-The filter will look for ROUTEIP and ROUTEPort properties on the incoming PID. If not found, the default .I ip and .I port will be used.
-.br
-
-.br
-.SH ROUTE mode
-.LP
-.br
-In this mode, a single service may be distributed by the ROUTE session.
-.br
-Note: .I ip is ignored, and .I first_port is used if no port is specified in .I dst].
-.br
-The ROUTE session will include a multi-part MIME packaged containing manifest and S-TSID, sent on TSI=0.
-.br
-
-.br
-
-.br
-.SH Options (expert):
-.LP
-.br
-dst (cstr):                    location of destination file - see filter help 
-.br
-ext (cstr):                    set extension for graph resolution, regardless of file extension
-.br
-mime (cstr):                   set mime type for graph resolution
-.br
-ifce (str):                    default interface to use for multicast. If NULL, the default system interface will be used
-.br
-carousel (uint, default: 1000): carousel period in ms for repeating signaling (xml data and init segments)
-.br
-first_port (uint, default: 6000): port number of first ROUTE session in ATSC mode
-.br
-ip (str, default: 225.1.1.0):  mulicast IP address for ROUTE session in ATSC mode
-.br
-bsid (uint, default: 800):     ID for ATSC broadcast stream
-.br
-mtu (uint, default: 1472):     size of LCT MTU in bytes
-.br
-splitlct (enum, default: off): split mode for LCT channels
-.br
-* off: all streams are in the same LCT channel
-.br
-* type: each new stream type results in a new LCT channel
-.br
-* all: all streams are in dedicated LCT channel, the first stream being used for STSID signaling
-.br
-
 .br
 
 .br
@@ -6143,11 +6015,7 @@
 .br
 For bug reports, feature requests, more information and source code, visit http://github.com/gpac/gpac
 .br
-<<<<<<< HEAD
-build: 1.1.0-DEV-rev26-g4646f377a-route_out
-=======
-build: 1.1.0-DEV-rev32-gd69ceaa90-master
->>>>>>> a9f524c7
+build: 1.1.0-DEV-rev33-ga9f524c73-master
 .br
 Copyright: (c) 2000-2020 Telecom Paris distributed under LGPL v2.1+ - http://gpac.io
 .br
