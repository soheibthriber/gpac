--- conflicted
+++ resolved
@@ -1316,6 +1316,8 @@
 .br
 
 .br
+On OSX with VM packet replay you will need to force multicast routing, eg: route add -net 239.255.1.4/32 -interface vboxnet0
+.br
 
 .br
 .SH Options (expert):
@@ -1372,6 +1374,45 @@
 block_size (uint, default: 65536): block size used to read file
 .br
 chcfg (cstr):                  path to channels.conf file
+.br
+
+.br
+.SH osvcdec
+.LP
+.br
+Description: OpenSVC decoder
+.br
+
+.br
+This filter decodes scalable AVC|H264 streams through OpenSVC library.
+.br
+
+.br
+No options
+.br
+
+.br
+.SH vtbdec
+.LP
+.br
+Description: VideoToolBox decoder
+.br
+
+.br
+This filter decodes video streams through OSX/iOS VideoToolBox (MPEG-2, H263, AVC|H264, HEVC, ProRes). It allows GPU frame dispatch or direct frame copy.
+.br
+
+.br
+.SH Options (expert):
+.LP
+.br
+reorder (uint, default: 6):    number of frames to wait for temporal re-ordering
+.br
+no_copy (bool, default: true): dispatch VTB frames into filter chain (no copy)
+.br
+ofmt (pfmt, default: nv12):    set default pixel format for decoded video. If not matched default to nv12
+.br
+disable_hw (bool, default: false): disable hardware decoding
 .br
 
 .br
@@ -5770,7 +5811,7 @@
 .br
 Description: FFMPEG demuxer
 .br
-Version: Lavf58.45.100
+Version: Lavf58.42.101
 .br
 
 .br
@@ -5792,7 +5833,7 @@
 .br
 Description: FFMPEG decoder
 .br
-Version: Lavc58.91.100
+Version: Lavc58.81.100
 .br
 
 .br
@@ -5812,7 +5853,7 @@
 .br
 Description: FFMPEG AV Capture
 .br
-Version: Lavd58.10.100
+Version: Lavd58.9.103
 .br
 
 .br
@@ -5870,7 +5911,7 @@
 .br
 Description: FFMPEG video rescaler
 .br
-Version: SwS5.7.100
+Version: SwS5.6.101
 .br
 
 .br
@@ -5906,7 +5947,7 @@
 .br
 Description: FFMPEG encoder
 .br
-Version: Lavc58.91.100
+Version: Lavc58.81.100
 .br
 
 .br
@@ -5952,7 +5993,7 @@
 .br
 Description: FFMPEG muxer
 .br
-Version: Lavf58.45.100
+Version: Lavf58.42.101
 .br
 
 .br
@@ -6006,7 +6047,7 @@
 .br
 Description: FFMPEG AVFilter
 .br
-Version: Lavf58.45.100
+Version: Lavf58.42.101
 .br
 
 .br
@@ -6431,6 +6472,44 @@
 port (uint, default: 1):       set sdi output port of card
 .br
 start (dbl, default: 0.0):     set playback start offset, [-1, 0] means percent of media dur, eg -1 == dur
+.br
+
+.br
+.SH ohevcdec
+.LP
+.br
+Description: OpenHEVC decoder
+.br
+
+.br
+This filter decodes HEVC and LHVC (HEVC scalable extensions) from one or more PIDs through the OpenHEVC library
+.br
+
+.br
+.SH Options (expert):
+.LP
+.br
+threading (enum, default: frame): set threading mode
+.br
+* frameslice: parallel decoding of both frames and slices
+.br
+* frame: parallel decoding of frames
+.br
+* slice: parallel decoding of slices
+.br
+
+.br
+nb_threads (uint, default: 0): set number of threads. If 0, uses number of cores minus one
+.br
+no_copy (bool, default: false): directly dispatch internal decoded frame without copy
+.br
+pack_hfr (bool, default: false): pack 4 consecutive frames in a single output
+.br
+seek_reset (bool, default: false): reset decoder when seeking
+.br
+force_stereo (bool, default: false): force stereo output for multiview (top-bottom only)
+.br
+reset_switch (bool, default: false): reset decoder at config change
 .br
 
 .br
@@ -6586,11 +6665,7 @@
 .br
 For bug reports, feature requests, more information and source code, visit http://github.com/gpac/gpac
 .br
-<<<<<<< HEAD
-build: 1.1.0-DEV-rev177-g114ca775c-master
-=======
-build: 1.1.0-DEV-rev157-g0c2648fdd-master
->>>>>>> 71bc5d8c
+build: 1.1.0-DEV-rev177-g56e974bff-master
 .br
 Copyright: (c) 2000-2020 Telecom Paris distributed under LGPL v2.1+ - http://gpac.io
 .br
