.TH MP4Client 1 2019 MP4Client GPAC
.
.SH NAME
.LP
MP4Client \- GPAC command-line media player
.SH SYNOPSIS
.LP
.B MP4Client
.RI [options] \ [file]
.br
.
.SH "DESCRIPTION"
.LP
MP4Client is GPAC command-line media player. It supports all GPAC playback features (2D and 3D support, local playback, RTP streaming, HTTP faststart, many audio and video codecs ...).
.br
Specific URLs shortcuts are available, see gpac -h compositor
.
.
.SH OPTIONS
.TP
.B \-mem-track
.br
enable memory tracker
.br
.TP
.B \-mem-track-stack
.br
enable memory tracker with stack dumping
.br
.TP
.B \-rti (string)
.br
log run-time info (FPS, CPU, Mem usage) to given file
.br
.TP
.B \-rtix (string)
.br
same as -rti but driven by GPAC logs
.br
.TP
.B \-size (string)
.br
specify visual size WxH. If not set, scene size or video size is used
.br
.TP
.B \-rti-refresh (int)
.br
set refresh time in ms between two runt-time counters queries (default is 200)
.br
.TP
.B \-no-thread
.br
disable thread usage (except for depending on driver audio)
.br
.TP
.B \-no-audio
.br
disable audio
.br
.TP
.B \-pause
.br
pause at first frame
.br
.TP
.B \-play-from (number)
.br
start playback from given time in seconds in media
.br
.TP
.B \-speed (number)
.br
start playback wit given speed
.br
.TP
.B \-loop
.br
loop playback
.br
.TP
.B \-fs
.br
start in fullscreen mode
.br
.TP
.B \-exit
.br
exit when presentation is over
.br
.TP
.B \-run-for
.br
run for indicated time in seconds and exits
.br
.TP
.B \-service (int)
.br
auto-tune to given service ID in a multiplex
.br
.TP
.B \-no-save
.br
do not save configuration file on exit
.br
.TP
.B \-no-addon
.br
disable automatic loading of media addons declared in source URL
.br
.TP
.B \-gui
.br
start in GUI mode. The GUI is indicated in the configuration file [General]StartupFile
.br
.TP
.B \-p (string)
.br
use indicated profile for the global GPAC config. If not found, config file is created. If a file path is indicated, this will load profile from that file. Otherwise, this will create a directory of the specified name and store new config there. Reserved name 0 means a new profile, not stored to disk. Works using -p=NAME or -p NAME
.br
.TP
.B \-stats
.br
dump filter session stats after playback
.br
.TP
.B \-graph
.br
dump filter session graph after playback
.br
.TP
.B \-nk
.br
disable keyboard interaction
.br
.TP
.B \-h,-help
.br
show this help. Use -hx to show expert help
.br
.TP
.B \-hc
.br
show libgpac core options
.br
.TP
.B \-hr
.br
show runtime options when keybard interaction is enabled
.br
.SH MP4Client runtime commands
.LP
.br
.P
.B
Prompt Interaction
.br
The following keys are used for prompt interaction:
.br
q: quit
.br
X: kill
.br
r: reload current presentation
.br
o: connect to the specified URL
.br
O: connect to the specified playlist
.br
N: switch to the next URL in the playlist. Also works with \n
.br
P: jump to a given number ahead in the playlist
.br
D: disconnect the current presentation
.br
G: select object or service ID
.br
p: play/pause the presentation
.br
s: step one frame ahead
.br
z: seek into presentation by percentage
.br
T: seek into presentation by time
.br
t: print current timing
.br
u: send a command (BIFS or LASeR) to the main scene
.br
e: evaluate JavaScript code in the main scene
.br
Z: dump current output frame to PNG
.br
w: view world info
.br
v: view list of active media objects in scene
.br
i: view Object Descriptor info (by ID)
.br
j: view Object Descriptor info (by number)
.br
b: view media objects timing and buffering info
.br
m: view media objects buffering and memory info
.br
d: dump scene graph
.br
k: turn stress mode on/off
.br
n: change navigation mode
.br
x: reset to last active viewpoint
.br
3: switch OpenGL on or off for 2D scenes
.br
4: force 4/3 Aspect Ratio
.br
5: force 16/9 Aspect Ratio
.br
6: force no Aspect Ratio (always fill screen)
.br
7: force original Aspect Ratio (default)
.br
H: set HTTP max download rate
.br
E: force reload of compositor options
.br
L: change to new log tool/level. CF MP4Client usage for possible values
.br
R: toggle run-time info display in window title bar on/off
.br
F: toggle displaying of FPS in stderr on/off
.br
f: print filter session stats
.br
g: print filter session graph
.br
h: print this message
.br
M: specify video cache memory for 2D objects ! experimental !
.br

.br
.P
.B
Content interaction
.br
It is possible to interact with content (interactive or not) using mouse and keyboard.
.br
The following commands are available:
.br
TODO
.br

.br
.SH EXAMPLES
.TP
Basic and advanced examples are available at https://wiki.gpac.io/mp4client
.SH MORE
.LP
Authors: GPAC developers, see git repo history (-log)
.br
For bug reports, feature requests, more information and source code, visit http://github.com/gpac/gpac
.br
<<<<<<< HEAD
build: 1.0.0-rev243-g99c4bec80-vvc
=======
build: 1.0.1-rev0-g7c36b3027-master
>>>>>>> d8538e8a
.br
Copyright: (c) 2000-2020 Telecom Paris distributed under LGPL v2.1+ - http://gpac.io
.br
.SH SEE ALSO
.LP
gpac(1), MP4Box(1)<|MERGE_RESOLUTION|>--- conflicted
+++ resolved
@@ -261,11 +261,7 @@
 .br
 For bug reports, feature requests, more information and source code, visit http://github.com/gpac/gpac
 .br
-<<<<<<< HEAD
-build: 1.0.0-rev243-g99c4bec80-vvc
-=======
 build: 1.0.1-rev0-g7c36b3027-master
->>>>>>> d8538e8a
 .br
 Copyright: (c) 2000-2020 Telecom Paris distributed under LGPL v2.1+ - http://gpac.io
 .br
