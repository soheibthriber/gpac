/*
 *			GPAC - Multimedia Framework C SDK
 *
 *			Authors: Jean Le Feuvre
 *			Copyright (c) Telecom ParisTech 2000-2019
 *					All rights reserved
 *
 *  This file is part of GPAC / ISO Media File Format sub-project
 *
 *  GPAC is free software; you can redistribute it and/or modify
 *  it under the terms of the GNU Lesser General Public License as published by
 *  the Free Software Foundation; either version 2, or (at your option)
 *  any later version.
 *
 *  GPAC is distributed in the hope that it will be useful,
 *  but WITHOUT ANY WARRANTY; without even the implied warranty of
 *  MERCHANTABILITY or FITNESS FOR A PARTICULAR PURPOSE.  See the
 *  GNU Lesser General Public License for more details.
 *
 *  You should have received a copy of the GNU Lesser General Public
 *  License along with this library; see the file COPYING.  If not, write to
 *  the Free Software Foundation, 675 Mass Ave, Cambridge, MA 02139, USA.
 *
 */



#ifndef _GF_ISOMEDIA_H_
#define _GF_ISOMEDIA_H_


#ifdef __cplusplus
extern "C" {
#endif

/*!
\file <gpac/isomedia.h>
\brief ISOBMFF parsing and writing library.
*/

/*!
\addtogroup iso_grp ISO Base Media File
\brief ISOBMF, 3GPP, AVC and HEVC file format utilities.

This section documents the reading and writing of ISOBMF (MP4, 3GPP, AVC, HEVC HEIF ...)
The library supports:
- regular movie read
- regular movie write
- fragmented movie and movie segments read
- fragmented movie and movie segments write
- QT support
- Sample descriptions for most common media found in such files (audio, video, text and subtitles)
- Meta and HEIF read
- Meta and HEIF write
- Common Encryption ISMA E&A and OMA DRM support
- MPEG-4 Systems extensions


All the READ function in this API can be used in EDIT/WRITE mode.
However, some unexpected errors or values may happen in that case, depending
on how much modifications you made (timing, track with 0 samples, ...).
On the other hand, none of the EDIT/WRITE functions will work in READ mode.

The output structure of a edited file will sometimes be different
from the original file, but the media-data and meta-data will be identical.
The only change happens in the file media-data container(s) during edition

When editing the file, you MUST set the final name of the modified file
to something different. This API doesn't allow file overwriting.

@{
 */

#include <gpac/tools.h>


/*! Track reference types

Some track may depend on other tracks for several reasons. They reference these tracks through the following Reference Types
*/
enum
{
	/*! ref type for the OD track dependencies*/
	GF_ISOM_REF_OD = GF_4CC( 'm', 'p', 'o', 'd' ),
	/*! ref type for stream dependencies*/
	GF_ISOM_REF_DECODE = GF_4CC( 'd', 'p', 'n', 'd' ),
	/*! ref type for OCR (Object Clock Reference) dependencies*/
	GF_ISOM_REF_OCR = GF_4CC( 's', 'y', 'n', 'c' ),
	/*! ref type for IPI (Intellectual Property Information) dependencies*/
	GF_ISOM_REF_IPI = GF_4CC( 'i', 'p', 'i', 'r' ),
	/*! this track describes the referenced tr*/
	GF_ISOM_REF_META = GF_4CC( 'c', 'd', 's', 'c' ),
	/*! ref type for Hint tracks*/
	GF_ISOM_REF_HINT = GF_4CC( 'h', 'i', 'n', 't' ),
	/*! ref type for QT Chapter tracks*/
	GF_ISOM_REF_CHAP = GF_4CC( 'c', 'h', 'a', 'p' ),
	/*! ref type for the SVC and SHVC base tracks*/
	GF_ISOM_REF_BASE = GF_4CC( 's', 'b', 'a', 's' ),
	/*! ref type for the SVC and SHVC extractor reference tracks*/
	GF_ISOM_REF_SCAL = GF_4CC( 's', 'c', 'a', 'l' ),
	/*! ref type for the SHVC tile base tracks*/
	GF_ISOM_REF_TBAS = GF_4CC( 't', 'b', 'a', 's' ),
	/*! ref type for the SHVC tile tracks*/
	GF_ISOM_REF_SABT = GF_4CC( 's', 'a', 'b', 't' ),
	/*! ref type for the SHVC oinf track*/
	GF_ISOM_REF_OREF = GF_4CC( 'o', 'r', 'e', 'f' ),
	/*! this track uses fonts carried/defined in the referenced track*/
	GF_ISOM_REF_FONT = GF_4CC( 'f', 'o', 'n', 't' ),
	/*! this track depends on the referenced hint track, i.e., it should only be used if the referenced hint track is used.*/
	GF_ISOM_REF_HIND = GF_4CC( 'h', 'i', 'n', 'd' ),
	/*! this track contains auxiliary depth video information for the referenced video track*/
	GF_ISOM_REF_VDEP = GF_4CC( 'v', 'd', 'e', 'p' ),
	/*! this track contains auxiliary parallax video information for the referenced video track*/
	GF_ISOM_REF_VPLX = GF_4CC( 'v', 'p', 'l', 'x' ),
	/*! this track contains subtitle, timed text or overlay graphical information for the referenced track or any track in the alternate group to which the track belongs, if any*/
	GF_ISOM_REF_SUBT = GF_4CC( 's', 'u', 'b', 't' ),
	/*! thumbnail track*/
	GF_ISOM_REF_THUMB = GF_4CC( 't', 'h', 'm', 'b' ),
	/*DRC*/
	/*! additionnal audio track*/
	GF_ISOM_REF_ADDA = GF_4CC( 'a', 'd', 'd', 'a' ),
	/*! DRC metadata*/
	GF_ISOM_REF_ADRC = GF_4CC( 'a', 'd', 'r', 'c' ),
	/*! item->track location*/
	GF_ISOM_REF_ILOC = GF_4CC( 'i', 'l', 'o', 'c' ),
	/*! AVC dep stream*/
	GF_ISOM_REF_AVCP = GF_4CC( 'a', 'v', 'c', 'p' ),
	/*! AVC switch to*/
	GF_ISOM_REF_SWTO = GF_4CC( 's', 'w', 't', 'o' ),
	/*! AVC switch from*/
	GF_ISOM_REF_SWFR = GF_4CC( 's', 'w', 'f', 'r' ),

	/*! Time code*/
	GF_ISOM_REF_TMCD = GF_4CC( 't', 'm', 'c', 'd' ),
	/*! Structural dependency*/
	GF_ISOM_REF_CDEP = GF_4CC( 'c', 'd', 'e', 'p' ),
	/*! transcript*/
	GF_ISOM_REF_SCPT = GF_4CC( 's', 'c', 'p', 't' ),
	/*! nonprimary source description*/
	GF_ISOM_REF_SSRC = GF_4CC( 's', 's', 'r', 'c' ),
	/*! layer audio track dependency*/
	GF_ISOM_REF_LYRA = GF_4CC( 'l', 'y', 'r', 'a' ),
	/*! File Delivery Item Information Extension */
	GF_ISOM_REF_FDEL = GF_4CC( 'f', 'd', 'e', 'l' ),
	/*! Track fragment inherit */
	GF_ISOM_REF_TRIN = GF_4CC( 't', 'r', 'i', 'n' ),
};

/*! Track Edit list type*/
typedef enum {
	/*! empty segment in the track (no media for this segment)*/
	GF_ISOM_EDIT_EMPTY		=	0x00,
	/*! dwelled segment in the track (one media sample for this segment)*/
	GF_ISOM_EDIT_DWELL		=	0x01,
	/*! normal segment in the track*/
	GF_ISOM_EDIT_NORMAL		=	0x02
} GF_ISOEditType;

/*! Generic Media Types (YOU HAVE TO USE ONE OF THESE TYPES FOR COMPLIANT ISO MEDIA FILES)*/
enum
{
	/*base media types*/
	GF_ISOM_MEDIA_VISUAL	= GF_4CC( 'v', 'i', 'd', 'e' ),
    GF_ISOM_MEDIA_AUXV      = GF_4CC( 'a', 'u', 'x', 'v' ),
    GF_ISOM_MEDIA_PICT      = GF_4CC( 'p', 'i', 'c', 't' ),
	GF_ISOM_MEDIA_AUDIO		= GF_4CC( 's', 'o', 'u', 'n' ),
	GF_ISOM_MEDIA_HINT		= GF_4CC( 'h', 'i', 'n', 't' ),
	GF_ISOM_MEDIA_META		= GF_4CC( 'm', 'e', 't', 'a' ),
	GF_ISOM_MEDIA_TEXT		= GF_4CC( 't', 'e', 'x', 't' ),
	/*subtitle code point used on ipod - same as text*/
	GF_ISOM_MEDIA_SUBT		= GF_4CC( 's', 'b', 't', 'l' ),
	GF_ISOM_MEDIA_SUBPIC	= GF_4CC( 's', 'u', 'b', 'p' ),
	GF_ISOM_MEDIA_MPEG_SUBT	= GF_4CC( 's', 'u', 'b', 't' ),
	/*closed caption track types for QT/ProRes*/
	GF_ISOM_MEDIA_CLOSED_CAPTION		= GF_4CC( 'c', 'l', 'c', 'p' ),
	/*timecode metadata for QT/ProRes*/
	GF_ISOM_MEDIA_TIMECODE		= GF_4CC( 't', 'm', 'c', 'd' ),
	/*MPEG-4 media types*/
	GF_ISOM_MEDIA_OD		= GF_4CC( 'o', 'd', 's', 'm' ),
	GF_ISOM_MEDIA_OCR		= GF_4CC( 'c', 'r', 's', 'm' ),
	GF_ISOM_MEDIA_SCENE		= GF_4CC( 's', 'd', 's', 'm' ),
	GF_ISOM_MEDIA_MPEG7		= GF_4CC( 'm', '7', 's', 'm' ),
	GF_ISOM_MEDIA_OCI		= GF_4CC( 'o', 'c', 's', 'm' ),
	GF_ISOM_MEDIA_IPMP		= GF_4CC( 'i', 'p', 's', 'm' ),
	GF_ISOM_MEDIA_MPEGJ		= GF_4CC( 'm', 'j', 's', 'm' ),
	/*GPAC-defined, for any track using MPEG-4 systems signaling but with undefined streaml types*/
	GF_ISOM_MEDIA_ESM		= GF_4CC( 'g', 'e', 's', 'm' ),
	/*DIMS media type (same as scene but with a different mediaInfo)*/
	GF_ISOM_MEDIA_DIMS		= GF_4CC( 'd', 'i', 'm', 's' ),
	/*SWF file embedded in media track*/
	GF_ISOM_MEDIA_FLASH		= GF_4CC( 'f', 'l', 's', 'h' ),
	/*QTVR track*/
	GF_ISOM_MEDIA_QTVR		= GF_4CC( 'q', 't', 'v', 'r' ),
	GF_ISOM_MEDIA_JPEG		= GF_4CC( 'j', 'p', 'e', 'g' ),
	GF_ISOM_MEDIA_JP2		= GF_4CC( 'j', 'p', '2', ' ' ),
	GF_ISOM_MEDIA_PNG		= GF_4CC( 'p', 'n', 'g', ' ' ),
	GF_ISOM_MEDIA_TMCD		= GF_4CC( 't', 'm', 'c', 'd' ),
};


/*! specific media sub-types - you shall make sure the media sub type is what you expect*/
enum
{
	/*reserved, internal use in the lib. Indicates the track complies to MPEG-4 system
	specification, and the usual OD framework tools may be used*/
	GF_ISOM_SUBTYPE_MPEG4		= GF_4CC( 'M', 'P', 'E', 'G' ),

	/*reserved, internal use in the lib. Indicates the track is of GF_ISOM_SUBTYPE_MPEG4
	but it is encrypted.*/
	GF_ISOM_SUBTYPE_MPEG4_CRYP	= GF_4CC( 'E', 'N', 'C', 'M' ),

	/*AVC/H264 media type - not listed as an MPEG-4 type, ALTHOUGH this library automatically remaps
	GF_AVCConfig to MPEG-4 ESD*/
	GF_ISOM_SUBTYPE_AVC_H264		= GF_4CC( 'a', 'v', 'c', '1' ),
	GF_ISOM_SUBTYPE_AVC2_H264		= GF_4CC( 'a', 'v', 'c', '2' ),
	GF_ISOM_SUBTYPE_AVC3_H264		= GF_4CC( 'a', 'v', 'c', '3' ),
	GF_ISOM_SUBTYPE_AVC4_H264		= GF_4CC( 'a', 'v', 'c', '4' ),
	GF_ISOM_SUBTYPE_SVC_H264		= GF_4CC( 's', 'v', 'c', '1' ),
	GF_ISOM_SUBTYPE_MVC_H264		= GF_4CC( 'm', 'v', 'c', '1' ),

	/*HEVC media type*/
	GF_ISOM_SUBTYPE_HVC1			= GF_4CC( 'h', 'v', 'c', '1' ),
	GF_ISOM_SUBTYPE_HEV1			= GF_4CC( 'h', 'e', 'v', '1' ),
	GF_ISOM_SUBTYPE_HVC2			= GF_4CC( 'h', 'v', 'c', '2' ),
	GF_ISOM_SUBTYPE_HEV2			= GF_4CC( 'h', 'e', 'v', '2' ),
	GF_ISOM_SUBTYPE_LHV1			= GF_4CC( 'l', 'h', 'v', '1' ),
	GF_ISOM_SUBTYPE_LHE1			= GF_4CC( 'l', 'h', 'e', '1' ),
	GF_ISOM_SUBTYPE_HVT1			= GF_4CC( 'h', 'v', 't', '1' ),

	/*AV1 media type*/
	GF_ISOM_SUBTYPE_AV01 = GF_4CC('a', 'v', '0', '1'),

	/*Opus media type*/
	GF_ISOM_SUBTYPE_OPUS = GF_4CC('O', 'p', 'u', 's'),
	GF_ISOM_SUBTYPE_FLAC = GF_4CC( 'f', 'L', 'a', 'C' ),

	/* VP */
	GF_ISOM_SUBTYPE_VP08 = GF_4CC('v', 'p', '0', '8'),
	GF_ISOM_SUBTYPE_VP09 = GF_4CC('v', 'p', '0', '9'),
	GF_ISOM_SUBTYPE_VP10 = GF_4CC('v', 'p', '1', '0'),

	/*3GPP(2) extension subtypes*/
	GF_ISOM_SUBTYPE_3GP_H263	= GF_4CC( 's', '2', '6', '3' ),
	GF_ISOM_SUBTYPE_3GP_AMR		= GF_4CC( 's', 'a', 'm', 'r' ),
	GF_ISOM_SUBTYPE_3GP_AMR_WB	= GF_4CC( 's', 'a', 'w', 'b' ),
	GF_ISOM_SUBTYPE_3GP_EVRC	= GF_4CC( 's', 'e', 'v', 'c' ),
	GF_ISOM_SUBTYPE_3GP_QCELP	= GF_4CC( 's', 'q', 'c', 'p' ),
	GF_ISOM_SUBTYPE_3GP_SMV		= GF_4CC( 's', 's', 'm', 'v' ),

	/*3GPP DIMS*/
	GF_ISOM_SUBTYPE_3GP_DIMS	= GF_4CC( 'd', 'i', 'm', 's' ),

	GF_ISOM_SUBTYPE_AC3			= GF_4CC( 'a', 'c', '-', '3' ),
	GF_ISOM_SUBTYPE_EC3			= GF_4CC( 'e', 'c', '-', '3' ),
	GF_ISOM_SUBTYPE_MP3			= GF_4CC( '.', 'm', 'p', '3' ),
	GF_ISOM_SUBTYPE_MP4A		= GF_4CC( 'm', 'p', '4', 'a' ),

	GF_ISOM_SUBTYPE_LSR1		= GF_4CC( 'l', 's', 'r', '1' ),
	GF_ISOM_SUBTYPE_WVTT		= GF_4CC( 'w', 'v', 't', 't' ),
	GF_ISOM_SUBTYPE_STXT		= GF_4CC( 's', 't', 'x', 't' ),
	GF_ISOM_SUBTYPE_STPP		= GF_4CC( 's', 't', 'p', 'p' ),
	GF_ISOM_SUBTYPE_SBTT		= GF_4CC( 's', 'b', 't', 't' ),
	GF_ISOM_SUBTYPE_METT		= GF_4CC( 'm', 'e', 't', 't' ),
	GF_ISOM_SUBTYPE_METX		= GF_4CC( 'm', 'e', 't', 'x' ),
	GF_ISOM_SUBTYPE_TX3G		= GF_4CC( 't', 'x', '3', 'g' ),
	GF_ISOM_SUBTYPE_TEXT		= GF_4CC( 't', 'e', 'x', 't' ),


	GF_ISOM_SUBTYPE_RTP			= GF_4CC( 'r', 't', 'p', ' ' ),
	GF_ISOM_SUBTYPE_SRTP		= GF_4CC( 's', 'r', 't', 'p' ),
	GF_ISOM_SUBTYPE_RRTP		= GF_4CC( 'r', 'r', 't', 'p' ),
	GF_ISOM_SUBTYPE_RTCP		= GF_4CC( 'r', 't', 'c', 'p' ),
	GF_ISOM_SUBTYPE_FLUTE		= GF_4CC( 'f', 'd', 'p', ' ' ),

	/* Apple XDCAM */
	GF_ISOM_SUBTYPE_XDVB		= GF_4CC( 'x', 'd', 'v', 'b' ),

	GF_ISOM_SUBTYPE_H263		= GF_4CC( 'h', '2', '6', '3' ),

	GF_ISOM_SUBTYPE_JPEG		= GF_4CC( 'j', 'p', 'e', 'g' ),
	GF_ISOM_SUBTYPE_PNG 		= GF_4CC( 'p', 'n', 'g', ' ' ),
	GF_ISOM_SUBTYPE_MJP2 		= GF_4CC( 'm', 'j', 'p', '2' ),
	GF_ISOM_SUBTYPE_JP2K		= GF_4CC('j','p','2','k'),

	GF_ISOM_SUBTYPE_MH3D_MHA1	= GF_4CC( 'm', 'h', 'a', '1' ),
	GF_ISOM_SUBTYPE_MH3D_MHA2	= GF_4CC( 'm', 'h', 'a', '2' ),
	GF_ISOM_SUBTYPE_MH3D_MHM1	= GF_4CC( 'm', 'h', 'm', '1' ),
	GF_ISOM_SUBTYPE_MH3D_MHM2	= GF_4CC( 'm', 'h', 'm', '2' ),


	/* on-screen colours */
	GF_ISOM_SUBTYPE_NCLX 		= GF_4CC( 'n', 'c', 'l', 'x' ),
	GF_ISOM_SUBTYPE_NCLC 		= GF_4CC( 'n', 'c', 'l', 'c' ),
	GF_ISOM_SUBTYPE_PROF 		= GF_4CC( 'p', 'r', 'o', 'f' ),
	GF_ISOM_SUBTYPE_RICC 		= GF_4CC( 'r', 'I', 'C', 'C' ),

	/* QT audio codecs */
	GF_QT_SUBTYPE_RAW	= GF_4CC('r','a','w',' '),
	GF_QT_SUBTYPE_TWOS 	= GF_4CC('t','w','o','s'),
	GF_QT_SUBTYPE_SOWT 	= GF_4CC('s','o','w','t'),
	GF_QT_SUBTYPE_FL32 	= GF_4CC('f','l','3','2'),
	GF_QT_SUBTYPE_FL64 	= GF_4CC('f','l','6','4'),
	GF_QT_SUBTYPE_IN24 	= GF_4CC('i','n','2','4'),
	GF_QT_SUBTYPE_IN32 	= GF_4CC('i','n','3','2'),
	GF_QT_SUBTYPE_ULAW 	= GF_4CC('u','l','a','w'),
	GF_QT_SUBTYPE_ALAW 	= GF_4CC('a','l','a','w'),
	GF_QT_SUBTYPE_ADPCM 	= GF_4CC(0x6D,0x73,0x00,0x02),
	GF_QT_SUBTYPE_IMA_ADPCM 	= GF_4CC(0x6D,0x73,0x00,0x11),
	GF_QT_SUBTYPE_DVCA 	= GF_4CC('d','v','c','a'),
	GF_QT_SUBTYPE_QDMC 	= GF_4CC('Q','D','M','C'),
	GF_QT_SUBTYPE_QDMC2	= GF_4CC('Q','D','M','2'),
	GF_QT_SUBTYPE_QCELP	= GF_4CC('Q','c','l','p'),
	GF_QT_SUBTYPE_kMP3 	= GF_4CC(0x6D,0x73,0x00,0x55),

	/* QT video codecs */
	GF_QT_SUBTYPE_C608	= GF_4CC( 'c', '6', '0', '8' ),
	GF_QT_SUBTYPE_APCH	= GF_4CC( 'a', 'p', 'c', 'h' ),
	GF_QT_SUBTYPE_APCO	= GF_4CC( 'a', 'p', 'c', 'o' ),
	GF_QT_SUBTYPE_APCN	= GF_4CC( 'a', 'p', 'c', 'n' ),
	GF_QT_SUBTYPE_APCS	= GF_4CC( 'a', 'p', 'c', 's' ),
	GF_QT_SUBTYPE_APCF	= GF_4CC( 'a', 'p', 'c', 'f' ),
	GF_QT_SUBTYPE_AP4X	= GF_4CC( 'a', 'p', '4', 'x' ),
	GF_QT_SUBTYPE_AP4H	= GF_4CC( 'a', 'p', '4', 'h' ),
	GF_QT_SUBTYPE_YUV422 	= GF_4CC('y','u','v','2'),
//	GF_QT_SUBTYPE_YUV422 	= GF_4CC('2','v','u','Y'),
	GF_QT_SUBTYPE_YUV444 	= GF_4CC('v','3','0','8'),
	GF_QT_SUBTYPE_YUV422_10 	= GF_4CC('v','2','1','0'),
	GF_QT_SUBTYPE_YUV444_10 	= GF_4CC('v','4','1','0'),
};




/*! direction for sample search (including SyncSamples search)
Function using search allways specify the desired time in composition (presentation) time
		(Sample N-1)	DesiredTime		(Sample N)
*/
typedef enum
{
	/*! FORWARD: will give the next sample given the desired time (eg, N)*/
	GF_ISOM_SEARCH_FORWARD		=	1,
	/*! BACKWARD: will give the previous sample given the desired time (eg, N-1)*/
	GF_ISOM_SEARCH_BACKWARD		=	2,
	/*! SYNCFORWARD: will search from the desired point in time for a sync sample if any. If no sync info, behaves as FORWARD*/
	GF_ISOM_SEARCH_SYNC_FORWARD	=	3,
	/*! SYNCBACKWARD: will search till the desired point in time for a sync sample if any. If no sync info, behaves as BACKWARD*/
	GF_ISOM_SEARCH_SYNC_BACKWARD	=	4,
	/*! SYNCSHADOW: use the sync shadow information to retrieve the sample. If no SyncShadow info, behave as SYNCBACKWARD
	\warning deprecated in ISOBMFF*/
	GF_ISOM_SEARCH_SYNC_SHADOW		=	5
} GF_ISOSearchMode;

/*! Predefined File Brand codes (MPEG-4 and JPEG2000)*/
enum
{
	/*file complying to the generic ISO Media File (base specification ISO/IEC 14496-12)
	this is the default brand when creating a new movie*/
	GF_ISOM_BRAND_ISOM = GF_4CC( 'i', 's', 'o', 'm' ),
	/*file complying to the generic ISO Media File (base specification ISO/IEC 14496-12) + Meta extensions*/
	GF_ISOM_BRAND_ISO2 =  GF_4CC( 'i', 's', 'o', '2' ),
	/*file complying to ISO/IEC 14496-1 2001 edition. A .mp4 file without a brand
	is equivalent to a file compatible with this brand*/
	GF_ISOM_BRAND_MP41 = GF_4CC( 'm', 'p', '4', '1' ),
	/*file complying to ISO/IEC 14496-14 (MP4 spec)*/
	GF_ISOM_BRAND_MP42 = GF_4CC( 'm', 'p', '4', '2' ),
	/*file complying to ISO/IEC 15444-3 (JPEG2000) without profile restriction*/
	GF_ISOM_BRAND_MJP2 = GF_4CC( 'm', 'j', 'p', '2' ),
	/*file complying to ISO/IEC 15444-3 (JPEG2000) with simple profile restriction*/
	GF_ISOM_BRAND_MJ2S = GF_4CC( 'm', 'j', '2', 's' ),
	/*old versions of 3GPP spec (without timed text)*/
	GF_ISOM_BRAND_3GP4 = GF_4CC('3', 'g', 'p', '4'),
	GF_ISOM_BRAND_3GP5 = GF_4CC('3', 'g', 'p', '5'),
	/*final version of 3GPP file spec*/
	GF_ISOM_BRAND_3GP6 = GF_4CC('3', 'g', 'p', '6'),
	/*generci 3GPP file (several audio tracks, etc..)*/
	GF_ISOM_BRAND_3GG5 = GF_4CC('3', 'g', 'g', '5'),
	GF_ISOM_BRAND_3GG6 = GF_4CC('3', 'g', 'g', '6'),
	/*3GPP2 file spec*/
	GF_ISOM_BRAND_3G2A = GF_4CC('3', 'g', '2', 'a'),
	/*AVC file spec*/
	GF_ISOM_BRAND_AVC1 = GF_4CC('a', 'v', 'c', '1'),
	/* file complying to ISO/IEC 21000-9:2005 (MPEG-21 spec)*/
	GF_ISOM_BRAND_MP21 = GF_4CC('m', 'p', '2', '1'),
	/*file complying to the generic ISO Media File (base specification ISO/IEC 14496-12) + support for version 1*/
	GF_ISOM_BRAND_ISO4 =  GF_4CC( 'i', 's', 'o', '4' ),
	/* Image File Format */
	GF_ISOM_BRAND_MIF1 = GF_4CC('m', 'i', 'f', '1'),
	GF_ISOM_BRAND_HEIC = GF_4CC('h', 'e', 'i', 'c'),

	/*other iso media brands */
	GF_ISOM_BRAND_ISO1 = GF_4CC( 'i', 's', 'o', '1' ),
	GF_ISOM_BRAND_ISO3 = GF_4CC( 'i', 's', 'o', '3' ),
	GF_ISOM_BRAND_ISO5 = GF_4CC( 'i', 's', 'o', '5' ),
	GF_ISOM_BRAND_ISO6 = GF_4CC( 'i', 's', 'o', '6' ),
	GF_ISOM_BRAND_ISO7 = GF_4CC( 'i', 's', 'o', '7' ),
	GF_ISOM_BRAND_ISO8 = GF_4CC( 'i', 's', 'o', '8' ),
	GF_ISOM_BRAND_ISO9 = GF_4CC( 'i', 's', 'o', '9' ),
	GF_ISOM_BRAND_ISOA = GF_4CC( 'i', 's', 'o', 'a' ),

	/* QT brand*/
	GF_ISOM_BRAND_QT  = GF_4CC( 'q', 't', ' ', ' ' ),

	/* JPEG 2000 Image (.JP2) [ISO 15444-1] */
	GF_ISOM_BRAND_JP2  = GF_4CC( 'j', 'p', '2', ' ' ),

	/* MPEG-4 (.MP4) for SonyPSP */
	GF_ISOM_BRAND_MSNV = GF_4CC( 'M', 'S', 'N', 'V' ),
	/* Apple iTunes AAC-LC (.M4A) Audio */
	GF_ISOM_BRAND_M4A  = GF_4CC( 'M', '4', 'A', ' ' ),
	/* Apple iTunes Video (.M4V) Video */
	GF_ISOM_BRAND_M4V  = GF_4CC( 'M', '4', 'V', ' ' ),

	GF_ISOM_BRAND_HVCE = GF_4CC( 'h', 'v', 'c', 'e' ),
	GF_ISOM_BRAND_HVCI = GF_4CC( 'h', 'v', 'c', 'i' ),
	GF_ISOM_BRAND_HVTI = GF_4CC( 'h', 'v', 't', 'i' ),


	GF_ISOM_BRAND_AV01 = GF_4CC( 'a', 'v', '0', '1'),

	GF_ISOM_BRAND_OPUS = GF_4CC( 'O', 'p', 'u', 's'),

	GF_ISOM_BRAND_ISMA = GF_4CC( 'I', 'S', 'M', 'A' ),

	/* dash related brands (ISO/IEC 23009-1) */
	GF_ISOM_BRAND_DASH = GF_4CC('d','a','s','h'),
	/* Media Segment conforming to the DASH Self-Initializing Media Segment format type */
	GF_ISOM_BRAND_DSMS = GF_4CC('d','s','m','s'),
	/* Media Segment conforming to the general format type */
	GF_ISOM_BRAND_MSDH = GF_4CC('m','s','d','h'),
	/* Media Segment conforming to the Indexed Media Segment format type */
	GF_ISOM_BRAND_MSIX = GF_4CC('m','s','i','x'),
	/* Representation Index Segment used to index MPEG-2 TS based Media Segments */
	GF_ISOM_BRAND_RISX = GF_4CC('r','i','s','x'),
	/* last Media Segment indicator for ISO base media file format */
	GF_ISOM_BRAND_LMSG = GF_4CC('l','m','s','g'),
	/* Single Index Segment used to index MPEG-2 TS based Media Segments */
	GF_ISOM_BRAND_SISX = GF_4CC('s','i','s','x'),
	/* Subsegment Index Segment used to index MPEG-2 TS based Media Segments */
	GF_ISOM_BRAND_SSSS = GF_4CC('s','s','s','s'),


	/* from ismacryp.c */
	/* OMA DCF DRM Format 2.0 (OMA-TS-DRM-DCF-V2_0-20060303-A) */
	GF_ISOM_BRAND_ODCF = GF_4CC('o','d','c','f'),
	/* OMA PDCF DRM Format 2.1 (OMA-TS-DRM-DCF-V2_1-20070724-C) */
	GF_ISOM_BRAND_OPF2 = GF_4CC('o','p','f','2'),

};

#ifndef GPAC_DISABLE_ISOM

#include <gpac/mpeg4_odf.h>

/*! isomedia file*/
typedef struct __tag_isom GF_ISOFile;

/*! a track ID value - just a 32 bit value but typedefed for API safety*/
typedef u32 GF_ISOTrackID;

/*! @} */

/*!
\addtogroup isosample_grp ISO Sample
\ingroup iso_grp

Media sample for ISOBMFF API.
@{
*/

/*! Random Access Point flag*/
typedef enum {
	/*! redundant sync shadow - only set when reading sample*/
	RAP_REDUNDANT = -1,
	/*! not rap*/
	RAP_NO = 0,
	/*! sync point (IDR)*/
	RAP = 1,
	/*! sync point (IDR)*/
	SAP_TYPE_1 = 1,
	/*! sync point (IDR)*/
	SAP_TYPE_2 = 2,
	/*! RAP, OpenGOP*/
	SAP_TYPE_3 = 3,
	/*! RAP, roll info (GDR or audio preroll)*/
	SAP_TYPE_4 = 4,
} GF_ISOSAPType;

/*! media sample object*/
typedef struct
{
	/*! data size*/
	u32 dataLength;
	/*! data with padding if requested*/
	u8 *data;
	/*! decoding time*/
	u64 DTS;
	/*! relative offset for composition if needed*/
	s32 CTS_Offset;
	/*! SAP type*/
	GF_ISOSAPType IsRAP;
	/*! allocated data size - used only when using static sample in \ref gf_isom_get_sample_ex*/
	u32 alloc_size;
	
	/*! number of packed samples in this sample. If 0 or 1, only 1 sample is present
	only used for constant size and constant duration samples*/
	u32 nb_pack;
} GF_ISOSample;


/*! creates a new empty sample
\return the newly allocated ISO sample*/
GF_ISOSample *gf_isom_sample_new();

/*! delete a sample. NOTE:the buffer content will be destroyed by default.
if you wish to keep the buffer, set dataLength to 0 in the sample
before deleting it
the pointer is set to NULL after deletion
\param samp pointer to the target ISO sample
*/
void gf_isom_sample_del(GF_ISOSample **samp);


/*! @} */

/*!
\addtogroup isogen_grp Generic API
\ingroup iso_grp

Generic API functions
@{
*/

/*! Movie file opening modes */
typedef enum
{
	/*! Opens file for dumping: same as read-only but keeps all movie fragments info untouched*/
	GF_ISOM_OPEN_READ_DUMP = 0,
	/*! Opens a file in READ ONLY mode*/
	GF_ISOM_OPEN_READ,
	/*! Opens a file in WRITE ONLY mode. Media Data is captured on the fly and storage mode is always flat (moov at end).
	In this mode, the editing functions are disabled.*/
	GF_ISOM_OPEN_WRITE,
	/*! Opens an existing file in EDIT mode*/
	GF_ISOM_OPEN_EDIT,
	/*! Creates a new file in EDIT mode*/
	GF_ISOM_WRITE_EDIT,
	/*! Opens an existing file for fragment concatenation*/
	GF_ISOM_OPEN_CAT_FRAGMENTS,
} GF_ISOOpenMode;

/*! indicates if target file is an IsoMedia file
\param fileName the target local file name or path to probe
\return 1 if it is a non-special file, 2 if an init segment, 3 if a media segment, 0 otherwise
*/
u32 gf_isom_probe_file(const char *fileName);

/*! indicates if target file is an IsoMedia file
\param fileName the target local file name or path to probe
\param start_range the offset in the file to start probing from
\param end_range the offset in the file at which probing shall stop
\return 1 if it is a non-special file, 2 if an init segment, 3 if a media segment, 0 otherwise
*/
u32 gf_isom_probe_file_range(const char *fileName, u64 start_range, u64 end_range);

/*! indicates if target file is an IsoMedia file
\param inBuf the buffer to probe
\param inSize the sizeo of the buffer to probe
\returns 1 if it is a non-special file, 2 if an init segment, 3 if a media segment, 0 otherwise (non recognized or too short)
*/
u32 gf_isom_probe_data(const u8*inBuf, u32 inSize);

/*! opens an isoMedia File.
If fileName is NULL data will be written in memory ; write with gf_isom_write() ; use gf_isom_get_bs() to get the data ; use gf_isom_delete() to delete the internal data.
\param fileName name of the file to open. The special name "_gpac_isobmff_redirect" is used to indicate that segment shall be written to a memory buffer passed to callback function set through \ref gf_isom_set_write_callback
\param OpenMode file opening mode
\param tmp_dir for the 2 edit modes only, specifies a location for temp file. If NULL, the library will use the default
OS temporary file management schemes.
\return the created ISO file if no error
*/
GF_ISOFile *gf_isom_open(const char *fileName, GF_ISOOpenMode OpenMode, const char *tmp_dir);

/*! closes the file, write it if new/edited - equivalent to gf_isom_write()+gf_isom_delete()
\param isom_file the target ISO file
\return error if any
*/
GF_Err gf_isom_close(GF_ISOFile *isom_file);

/*! deletes the movie without saving it
\param isom_file the target ISO file
*/
void gf_isom_delete(GF_ISOFile *isom_file);

/*! gets the last fatal error that occured in the file
ANY FUNCTION OF THIS API WON'T BE PROCESSED IF THE FILE HAS AN ERROR
Note: some function may return an error while the movie has no error
the last error is a FatalError, and is not always set if a bad
param is specified...
\param isom_file the target ISO file
\return error if any
*/
GF_Err gf_isom_last_error(GF_ISOFile *isom_file);

/*! gets the mode of an open file
\param isom_file the target ISO file
\return open mode of the file
*/
u8 gf_isom_get_mode(GF_ISOFile *isom_file);

/*! checks if file is J2K image
\param isom_file the target ISO file
\return GF_TRUE if file is a j2k image, GF_FALSE otherwise
*/
Bool gf_isom_is_JPEG2000(GF_ISOFile *isom_file);

/*! gets file size of an ISO file
\param isom_file the target ISO file
\return the file size in bytes
*/
u64 gf_isom_get_file_size(GF_ISOFile *isom_file);

/*! checks if a given four character code matches a known video handler type (vide, auxv, pict, ...)
\param mtype the four character code to check
\return GF_TRUE if the type is a video media type*/
Bool gf_isom_is_video_handler_type(u32 mtype);

/*! gets number of implemented boxes in  (including the internal unknown box wrapper).
\note There can be several times the same type returned due to variation of the box (versions or flags)
\return number of implemented boxes
*/
u32 gf_isom_get_num_supported_boxes();

/*! gets four character code of box given its index. Index 0 is GPAC internal unknown box handler
\param idx 0-based index of the box
\return four character code of the box
*/
u32 gf_isom_get_supported_box_type(u32 idx);

#ifndef GPAC_DISABLE_ISOM_DUMP

/*! prints default box syntax of box given its index. Index 0 is GPAC internal unknown box handler
\param idx 0-based index of the box
\param trace the file object to dump to
\return error if any
*/
GF_Err gf_isom_dump_supported_box(u32 idx, FILE * trace);

#endif

/*! @} */

/*!
\addtogroup isoread_grp ISOBMFF Reading
\ingroup iso_grp

ISOBMF file reading
@{
*/

/*! checks if moov box is before any mdat box
\param isom_file the target ISO file
\return GF_TRUE if if moov box is before any mdat box, GF_FALSE otherwise
*/
Bool gf_isom_moov_first(GF_ISOFile *isom_file);

/*! when reading a file, indicates that file data is missing the indicated bytes
\param isom_file the target ISO file
\param byte_offset number of bytes not present at the begining of the file
\return error if any
*/
GF_Err gf_isom_set_byte_offset(GF_ISOFile *isom_file, u64 byte_offset);


/*! opens a movie that can be uncomplete in READ_ONLY mode
to use for http streaming & co

start_range and end_range restricts the media byte range in the URL (used by DASH)
if 0 or end_range<=start_range, the entire URL is used when parsing

NOTE: you must buffer the data to a local file, this mode DOES NOT handle
http/ftp/... streaming

\param fileName the name of the local file or cache to open
\param start_range only loads starting from indicated byte range
\param end_range loading stops at indicated byte range
\param enable_frag_templates loads fragment and segment boundaries in an internal table
\param isom_file pointer set to the opened file if success
\param BytesMissing is set to the predicted number of bytes missing for the file to be loaded
Note that if the file is not optimized for streaming, this number is not accurate
If the movie is successfully loaded (isom_file non-NULL), BytesMissing is zero
\return error if any
*/
GF_Err gf_isom_open_progressive(const char *fileName, u64 start_range, u64 end_range, Bool enable_frag_templates, GF_ISOFile **isom_file, u64 *BytesMissing);

/*! retrieves number of bytes missing.
if requesting a sample fails with error GF_ISOM_INCOMPLETE_FILE, use this function
to get the number of bytes missing to retrieve the sample
\param isom_file the target ISO file
\param trackNumber the desired track to query
\return the number of bytes missing to fetch the sample
*/
u64 gf_isom_get_missing_bytes(GF_ISOFile *isom_file, u32 trackNumber);

/*! checks if a file has movie info (moov box with tracks & dynamic media). Some files may just use
the base IsoMedia structure without "moov" container
\param isom_file the target ISO file
\return GF_TRUE if the file has a movie, GF_FALSE otherwise
*/
Bool gf_isom_has_movie(GF_ISOFile *isom_file);

/*! gets number of tracks
\param isom_file the target ISO file
\return the number of tracks in the movie, or -1 if error*/
u32 gf_isom_get_track_count(GF_ISOFile *isom_file);

/*! gets the movie timescale
\param isom_file the target ISO file
\return the timescale of the movie, 0 if error*/
u32 gf_isom_get_timescale(GF_ISOFile *isom_file);

/*! gets the movie duration computed based on media samples and edit lists
\param isom_file the target ISO file
\return the computed duration of the movie, 0 if error*/
u64 gf_isom_get_duration(GF_ISOFile *isom_file);

/*! gets the original movie duration as written in the file, regardless of the media data
\param isom_file the target ISO file
\return the duration of the movie*/
u64 gf_isom_get_original_duration(GF_ISOFile *isom_file);

/*! gets the creation info of the movie
\param isom_file the target ISO file
\param creationTime set to the creation time of the movie
\param modificationTime set to the modification time of the movie
\return error if any
*/
GF_Err gf_isom_get_creation_time(GF_ISOFile *isom_file, u64 *creationTime, u64 *modificationTime);

/*! gets the ID of a track
\param isom_file the target ISO file
\param trackNumber the target track
\return the trackID of the track, or 0 if error*/
GF_ISOTrackID gf_isom_get_track_id(GF_ISOFile *isom_file, u32 trackNumber);

/*! gets a track number by its ID
\param isom_file the target ISO file
\param trackID the target track ID
\return the track number of the track, or 0 if error*/
u32 gf_isom_get_track_by_id(GF_ISOFile *isom_file, GF_ISOTrackID trackID);

/*! gets the track original ID (before cloning from another file)
\param isom_file the target ISO file
\param trackNumber the target track
\return the original trackID of the track, or 0 if error*/
GF_ISOTrackID gf_isom_get_track_original_id(GF_ISOFile *isom_file, u32 trackNumber);

/*! gets the enable flag of a track
\param isom_file the target ISO file
\param trackNumber the target track
\return 0: not enabled, 1: enabled, 2: error
*/
u8 gf_isom_is_track_enabled(GF_ISOFile *isom_file, u32 trackNumber);

/*! gets track flags
\param isom_file the target ISO file
\param trackNumber the target track
\return the track flags
*/
u32 gf_isom_get_track_flags(GF_ISOFile *isom_file, u32 trackNumber);

/*! gets the track duration
\param isom_file the target ISO file
\param trackNumber the target track
\return the track duration in movie timescale, or 0 if error*/
u64 gf_isom_get_track_duration(GF_ISOFile *isom_file, u32 trackNumber);

/*! gets the media type (audio, video, etc) of a track
\param isom_file the target ISO file
\param trackNumber the target track
\return the media type four character code of the media*/
u32 gf_isom_get_media_type(GF_ISOFile *isom_file, u32 trackNumber);

/*! gets media subtype of a sample description entry
\param isom_file the target ISO file
\param trackNumber the target track
\param sampleDescriptionIndex the target sample description index (1-based)
\return the media type four character code of the given sample description*/
u32 gf_isom_get_media_subtype(GF_ISOFile *isom_file, u32 trackNumber, u32 sampleDescriptionIndex);

/*! gets the composition time (media time) given the absolute time in the Movie
\param isom_file the target ISO file
\param trackNumber the target track
\param movieTime desired time in movie timescale
\param mediaTime is set to 0 if the media is not playing at that time (empty time segment)
\return error if any*/
GF_Err gf_isom_get_media_time(GF_ISOFile *isom_file, u32 trackNumber, u32 movieTime, u64 *mediaTime);

/*! gets the number of sample descriptions in the media - a media can have several stream descriptions (eg different codec configurations, different protetcions, different visual sizes).
\param isom_file the target ISO file
\param trackNumber the target track
\return the number of sample descriptions
*/
u32 gf_isom_get_sample_description_count(GF_ISOFile *isom_file, u32 trackNumber);

/*! gets the stream description index for a given time in media time
\param isom_file the target ISO file
\param trackNumber the target track
\param for_time the desired time in media timescale
\return the sample description index, or 0 if error or if empty*/
u32 gf_isom_get_sample_description_index(GF_ISOFile *isom_file, u32 trackNumber, u64 for_time);

/*! checks if a sample stream descritpion is self-contained (samples located in the file)
\param isom_file the target ISO file
\param trackNumber the target track
\param sampleDescriptionIndex the target sample description index (1-based)
\return GF_TRUE if samples refering to the given stream description are present in the file, GF_FALSE otherwise*/
Bool gf_isom_is_self_contained(GF_ISOFile *isom_file, u32 trackNumber, u32 sampleDescriptionIndex);

/*! gets the media duration (without edit) based on sample table
\param isom_file the target ISO file
\param trackNumber the target track
\return the media duration, 0 if no samples
*/
u64 gf_isom_get_media_duration(GF_ISOFile *isom_file, u32 trackNumber);

/*! gets the original media duration (without edit) as indicated in the file
\param isom_file the target ISO file
\param trackNumber the target track
\return the media duration
*/
u64 gf_isom_get_media_original_duration(GF_ISOFile *isom_file, u32 trackNumber);

/*! gets the media timescale
\param isom_file the target ISO file
\param trackNumber the target track
\return the timeScale of the media
*/
u32 gf_isom_get_media_timescale(GF_ISOFile *isom_file, u32 trackNumber);

/*! gets media chunking information for non-fragmented files
\param isom_file the target ISO file
\param trackNumber the target track
\param dur_min set to minimum chunk duration in media timescale (optional, can be NULL)
\param dur_avg set to average chunk duration in media timescale (optional, can be NULL)
\param dur_max set to maximum chunk duration in media timescale (optional, can be NULL)
\param size_min set to smallest chunk size in bytes (optional, can be NULL)
\param size_avg set to average chunk size in bytes (optional, can be NULL)
\param size_max set to largest chunk size in bytes (optional, can be NULL)
\return error if any
*/
GF_Err gf_isom_get_chunks_infos(GF_ISOFile *isom_file, u32 trackNumber, u32 *dur_min, u32 *dur_avg, u32 *dur_max, u32 *size_min, u32 *size_avg, u32 *size_max);

/*! gets the handler name. The outName must be:
\param isom_file the target ISO file
\param trackNumber the target track
\param outName set to the handler name (must be non NULL)
\return error if any
*/
GF_Err gf_isom_get_handler_name(GF_ISOFile *isom_file, u32 trackNumber, const char **outName);

/*! checks if the data reference for the given track and sample description is valid and supported
(a data Reference allows to construct a file without integrating the media data, however this library only handles local storage external data references)
\param isom_file the target ISO file
\param trackNumber the target track
\param sampleDescriptionIndex the target sample description index (1-based)
\return error if any
*/
GF_Err gf_isom_check_data_reference(GF_ISOFile *isom_file, u32 trackNumber, u32 sampleDescriptionIndex);

/*! gets the location of the data. If both outURL and outURN are set to NULL, the data is in this file
\param isom_file the target ISO file
\param trackNumber the target track
\param sampleDescriptionIndex the target sample description index (1-based)
\param outURL set to URL value of the data reference
\param outURN set to URN value of the data reference
\return error if any
*/
GF_Err gf_isom_get_data_reference(GF_ISOFile *isom_file, u32 trackNumber, u32 sampleDescriptionIndex, const char **outURL, const char **outURN);

/*! gets the number of samples in a track
\param isom_file the target ISO file
\param trackNumber the target track
\return the number of samples, or 0 if error*/
u32 gf_isom_get_sample_count(GF_ISOFile *isom_file, u32 trackNumber);

/*! gets the constant sample size for samples of a track
\param isom_file the target ISO file
\param trackNumber the target track
\return constant size of samples or 0 if size not constant
*/
u32 gf_isom_get_constant_sample_size(GF_ISOFile *isom_file, u32 trackNumber);

/*! gets the constant sample duration for samples of a track
\param isom_file the target ISO file
\param trackNumber the target track
\return constant duration of samples, or 0 if duration not constant*/
u32 gf_isom_get_constant_sample_duration(GF_ISOFile *isom_file, u32 trackNumber);

/*! sets max audio sample packing in a single ISOSample.
This is mostly used when processing raw audio tracks, for which extracting samples per samples would be too time consuming
\param isom_file the target ISO file
\param trackNumber the target track
\param pack_num_samples the target number of samples to pack in one ISOSample
\return GF_TRUE if packing was successfull, GF_FALSE otherwise (non constant size and non constant duration)
*/
Bool gf_isom_enable_raw_pack(GF_ISOFile *isom_file, u32 trackNumber, u32 pack_num_samples);

/*! gets the total media data size of a track (whether in the file or not)
\param isom_file the target ISO file
\param trackNumber the target track
\return total amount of media bytes in track
*/
u64 gf_isom_get_media_data_size(GF_ISOFile *isom_file, u32 trackNumber);

/*! sets sample padding bytes when reading a sample
It may be desired to fetch samples with a bigger allocated buffer than their real size, in case the decoder
reads more data than available. This sets the amount of extra bytes to allocate when reading samples from this track
NOTE: the dataLength of the sample does NOT include padding
\param isom_file the target ISO file
\param trackNumber the target track
\param padding_bytes the amount of bytes to add at the end of a sample data buffer
\return error if any
*/
GF_Err gf_isom_set_sample_padding(GF_ISOFile *isom_file, u32 trackNumber, u32 padding_bytes);

/*! fetches a sample from a track. The sample must be destroyed using \ref gf_isom_sample_del
\param isom_file the target ISO file
\param trackNumber the target track
\param sampleNumber the desired sample number (1-based index)
\param sampleDescriptionIndex set to the sample description index corresponding to this sample
\return the ISO sample or NULL if not found or end of stream  or incomplete file. Use \ref gf_isom_last_error to check the error code
*/
GF_ISOSample *gf_isom_get_sample(GF_ISOFile *isom_file, u32 trackNumber, u32 sampleNumber, u32 *sampleDescriptionIndex);

/*! fetches a sample from a track without allocating a new sample.
This function is the same as \ref gf_isom_get_sample except that it fills in the static_sample passed as argument, potentially reallocating buffers

\param isom_file the target ISO file
\param trackNumber the target track
\param sampleNumber the desired sample number (1-based index)
\param sampleDescriptionIndex set to the sample description index corresponding to this sample
\param static_sample a caller-allocated ISO sample to use as the returned sample
\return the ISO sample or NULL if not found or end of stream or incomplete file. Use \ref gf_isom_last_error to check the error code
\note If the function returns NULL, the static_sample and its associated data are NOT destroyed
*/
GF_ISOSample *gf_isom_get_sample_ex(GF_ISOFile *isom_file, u32 trackNumber, u32 sampleNumber, u32 *sampleDescriptionIndex, GF_ISOSample *static_sample);

/*! gets sample information. This is the same as \ref gf_isom_get_sample but doesn't fetch media data

\param isom_file the target ISO file
\param trackNumber the target track
\param sampleNumber the desired sample number (1-based index)
\param sampleDescriptionIndex set to the sample description index corresponding to this sample (optional, can be NULL)
\param data_offset set to the sample start offset in file (optional, can be NULL)
\note: when both sampleDescriptionIndex and data_offset are NULL, only DTS, CTS_Offset and RAP indications are retrieved (faster)
\return the ISO sample without data or NULL if not found or end of stream  or incomplete file. Use \ref gf_isom_last_error to check the error code
*/
GF_ISOSample *gf_isom_get_sample_info(GF_ISOFile *isom_file, u32 trackNumber, u32 sampleNumber, u32 *sampleDescriptionIndex, u64 *data_offset);

/*! gets sample information with a user-allocated sample. This is the same as \ref gf_isom_get_sample_info but uses a static allocated sample as input
\param isom_file the target ISO file
\param trackNumber the target track
\param sampleNumber the desired sample number (1-based index)
\param sampleDescriptionIndex set to the sample description index corresponding to this sample (optional, can be NULL)
\param data_offset set to the sample start offset in file (optional, can be NULL)
\note: when both sampleDescriptionIndex and data_offset are NULL, only DTS, CTS_Offset and RAP indications are retrieved (faster)
\param static_sample a caller-allocated ISO sample to use as the returned sample
\return the ISO sample without data or NULL if not found or end of stream  or incomplete file. Use \ref gf_isom_last_error to check the error code
\note If the function returns NULL, the static_sample and its associated data if any are NOT destroyed
*/
GF_ISOSample *gf_isom_get_sample_info_ex(GF_ISOFile *isom_file, u32 trackNumber, u32 sampleNumber, u32 *sampleDescriptionIndex, u64 *data_offset, GF_ISOSample *static_sample);

/*! get sample decoding time
\param isom_file the target ISO file
\param trackNumber the target track
\param sampleNumber the desired sample number (1-based index)
\return decoding time in media timescale
*/
u64 gf_isom_get_sample_dts(GF_ISOFile *isom_file, u32 trackNumber, u32 sampleNumber);

/*! gets sample duration
\param isom_file the target ISO file
\param trackNumber the target track
\param sampleNumber the desired sample number (1-based index)
\return sample duration in media timescale*/
u32 gf_isom_get_sample_duration(GF_ISOFile *isom_file, u32 trackNumber, u32 sampleNumber);

/*! gets sample size
\param isom_file the target ISO file
\param trackNumber the target track
\param sampleNumber the desired sample number (1-based index)
\return sample size in bytes*/
u32 gf_isom_get_sample_size(GF_ISOFile *isom_file, u32 trackNumber, u32 sampleNumber);

/*! gets maximum sample size in track
\param isom_file the target ISO file
\param trackNumber the target track
\return max size of any sample in track*/
u32 gf_isom_get_max_sample_size(GF_ISOFile *isom_file, u32 trackNumber);

/*! gets average sample size in a track
\param isom_file the target ISO file
\param trackNumber the target track
\return average size of sample in track
*/
u32 gf_isom_get_avg_sample_size(GF_ISOFile *isom_file, u32 trackNumber);

/*! gets maximum sample duration in track
\param isom_file the target ISO file
\param trackNumber the target track
\return max sample delta in media timescale
*/
u32 gf_isom_get_max_sample_delta(GF_ISOFile *isom_file, u32 trackNumber);

/*! gets max sample CTS offset (CTS-DTS) in track
\param isom_file the target ISO file
\param trackNumber the target track
\return max sample cts offset in media timescale*/
u32 gf_isom_get_max_sample_cts_offset(GF_ISOFile *isom_file, u32 trackNumber);

/*! gets sample sync flag. This does not check other sample groups ('rap ' or 'sap ')
\param isom_file the target ISO file
\param trackNumber the target track
\param sampleNumber the desired sample number (1-based index)
\return GF_TRUE if sample is sync, GF_FALSE otherwise*/
Bool gf_isom_get_sample_sync(GF_ISOFile *isom_file, u32 trackNumber, u32 sampleNumber);

/*! gets sample dependency flags - see ISO/IEC 14496-12 and \ref gf_filter_pck_set_dependency_flags
\param isom_file the target ISO file
\param trackNumber the target track
\param sampleNumber the desired sample number (1-based index)
\param is_leading set to 1 if sample is a leading picture
\param dependsOn set to the depends_on flag
\param dependedOn set to the depended_on flag
\param redundant set to the redundant flag
\return error if any
*/
GF_Err gf_isom_get_sample_flags(GF_ISOFile *isom_file, u32 trackNumber, u32 sampleNumber, u32 *is_leading, u32 *dependsOn, u32 *dependedOn, u32 *redundant);

/*! gets a sample given a desired decoding time and set the sampleDescriptionIndex of this sample

WARNING: the sample may not be sync even though the sync was requested (depends on the media and the editList)
the SampleNum is optional. If non-NULL, will contain the sampleNumber

\param isom_file the target ISO file
\param trackNumber the target track
\param desiredTime the desired time in media timescale
\param sampleDescriptionIndex set to the sample description index corresponding to this sample (optional, can be NULL)
\param SearchMode the search direction mode
\param sample set to the fetched sample if any. If NULL, sample is not fetched (optional, can be NULL)
\param sample_number set to the fetched sample number if any, set to 0 otherwise (optional, can be NULL)
\param data_offset set to the sample start offset in file (optional, can be NULL)

\return GF_EOS if the desired time exceeds the media duration or error if any
*/
GF_Err gf_isom_get_sample_for_media_time(GF_ISOFile *isom_file, u32 trackNumber, u64 desiredTime, u32 *sampleDescriptionIndex, GF_ISOSearchMode SearchMode, GF_ISOSample **sample, u32 *sample_number, u64 *data_offset);

/*! gets sample number for a given decode time
\param isom_file the target ISO file
\param trackNumber the target track
\param dts the desired decode time in media timescale
\return the sample number or 0 if not found
*/
u32 gf_isom_get_sample_from_dts(GF_ISOFile *isom_file, u32 trackNumber, u64 dts);

/*! get the number of track references of a track for a given ReferenceType
\param isom_file the target ISO file
\param trackNumber the target track
\param referenceType the four character code of the reference to query
\return -1 if error or the number of references*/
s32 gf_isom_get_reference_count(GF_ISOFile *isom_file, u32 trackNumber, u32 referenceType);

/*! get the referenced track number for a track and a given ReferenceType and Index
\param isom_file the target ISO file
\param trackNumber the target track
\param referenceType the four character code of the reference to query
\param referenceIndex the 1-based index of the reference to query (see \ref gf_isom_get_reference_count)
\param refTrack set to the track number of the referenced track
\return error if any
*/
GF_Err gf_isom_get_reference(GF_ISOFile *isom_file, u32 trackNumber, u32 referenceType, u32 referenceIndex, u32 *refTrack);

/*! get the referenced track ID for a track and a given ReferenceType and Index
\param isom_file the target ISO file
\param trackNumber the target track
\param referenceType the four character code of the reference to query
\param referenceIndex the 1-based index of the reference to query (see \ref gf_isom_get_reference_count)
\param refTrackID set to the track ID of the referenced track
\return error if any
*/
GF_Err gf_isom_get_reference_ID(GF_ISOFile *isom_file, u32 trackNumber, u32 referenceType, u32 referenceIndex, GF_ISOTrackID *refTrackID);

/*! checks if a track has a reference of given type to another track
\param isom_file the target ISO file
\param trackNumber the target track
\param referenceType the four character code of the reference to query
\param refTrackID set to the track number of the referenced track
\return the reference index if the given track has a reference of type referenceType to refTreckID, 0 otherwise*/
u32 gf_isom_has_track_reference(GF_ISOFile *isom_file, u32 trackNumber, u32 referenceType, GF_ISOTrackID refTrackID);

/*! fetches a sample for a given movie time, handling possible track edit lists.

if no sample is playing, an empty sample is returned with no data and a DTS set to MovieTime when searching in sync modes
if no sample is playing, the closest sample in the edit time-line is returned when searching in regular modes

WARNING: the sample may not be sync even though the sync was requested (depends on the media and the editList)

Note: this function will handle re-timestamping the sample according to the mapping  of the media time-line
on the track time-line. The sample TSs (DTS / CTS offset) are expressed in MEDIA TIME SCALE
(to match the media stream TS resolution as indicated in media header / SLConfig)


\param isom_file the target ISO file
\param trackNumber the target track
\param movieTime the desired movie time in media timescale
\param sampleDescriptionIndex set to the sample description index corresponding to this sample (optional, can be NULL)
\param SearchMode the search direction mode
\param sample set to the fetched sample if any. If NULL, sample is not fetched (optional, can be NULL)
\param sample_number set to the fetched sample number if any, set to 0 otherwise (optional, can be NULL)
\param data_offset set to the sample start offset in file (optional, can be NULL)
\return error if any
*/
GF_Err gf_isom_get_sample_for_movie_time(GF_ISOFile *isom_file, u32 trackNumber, u64 movieTime, u32 *sampleDescriptionIndex, GF_ISOSearchMode SearchMode, GF_ISOSample **sample, u32 *sample_number, u64 *data_offset);

/*! gets edit list type
\param isom_file the target ISO file
\param trackNumber the target track
\param mediaOffset set to the media offset of the edit for time-shifting edits
\return GF_TRUE if complex edit list, GF_FALSE if no edit list or time-shifting only edit list, in which case mediaOffset is set to the CTS of the first sample to present at presentation time 0
A negative value implies that the samples with CTS between 0 and mediaOffset should not be presented (skip)
A positive value value implies that there is nothing to present between 0 and CTS (hold)
*/
Bool gf_isom_get_edit_list_type(GF_ISOFile *isom_file, u32 trackNumber, s64 *mediaOffset);

/*! gets the number of edits in an edit list
\param isom_file the target ISO file
\param trackNumber the target track
\return number of edits
*/
u32 gf_isom_get_edits_count(GF_ISOFile *isom_file, u32 trackNumber);

/*! gets the desired edit information
\param isom_file the target ISO file
\param trackNumber the target track
\param EditIndex index of the edit to query (1-based index)
\param EditTime set to the edit time in movie timescale
\param SegmentDuration set to the edit duration in movie timescale
\param MediaTime set to the edit media start time in media timescale
\param EditMode set to the mode of the edit
\return error if any
*/
GF_Err gf_isom_get_edit(GF_ISOFile *isom_file, u32 trackNumber, u32 EditIndex, u64 *EditTime, u64 *SegmentDuration, u64 *MediaTime, GF_ISOEditType *EditMode);

/*! gets the number of languages for the copyright
\param isom_file the target ISO file
\return number of languages, 0 if no copyright*/
u32 gf_isom_get_copyright_count(GF_ISOFile *isom_file);

/*! gets a copyright and its language code
\param isom_file the target ISO file
\param Index the 1-based index of the copyright notice to query
\param threeCharCodes set to the copyright language code
\param notice set to the copyright notice
\return error if any
*/
GF_Err gf_isom_get_copyright(GF_ISOFile *isom_file, u32 Index, const char **threeCharCodes, const char **notice);

/*! gets the number of chapter for movie or track (chapters can be assigned to tracks or to movies)
\param isom_file the target ISO file
\param trackNumber the target track to queryy. If 0, looks for chapter at the movie level
\return number of chapters
*/
u32 gf_isom_get_chapter_count(GF_ISOFile *isom_file, u32 trackNumber);

/*! gets the given chapter time and name for a movie or track
\param isom_file the target ISO file
\param trackNumber the target track to queryy. If 0, looks for chapter at the movie level
\param Index the index of the ckhapter to queryy
\param chapter_time set to chapter start time in milliseconds (optional, may be NULL)
\param name set to chapter name (optional, may be NULL)
\return error if any
*/
GF_Err gf_isom_get_chapter(GF_ISOFile *isom_file, u32 trackNumber, u32 Index, u64 *chapter_time, const char **name);

/*! checks if a media has sync points
\param isom_file the target ISO file
\param trackNumber the target track
\return 0 if the media has no sync point info (eg, all samples are RAPs), 1 if the media has sync points (eg some samples are RAPs),  2 if the media has empty sync point info (no samples are RAPs - this will likely only happen
			in scalable context)
*/
u8 gf_isom_has_sync_points(GF_ISOFile *isom_file, u32 trackNumber);

/*! gets the number of sync points in a media
\param isom_file the target ISO file
\param trackNumber the target track
\return number of sync points*/
u32 gf_isom_get_sync_point_count(GF_ISOFile *isom_file, u32 trackNumber);

/*! checks if a media track hhas composition time offset
\param isom_file the target ISO file
\param trackNumber the target track
\return 1 if the track uses unsigned compositionTime offsets (B-frames or similar), 2 if the track uses signed compositionTime offsets (B-frames or similar), 0 if the track does not use compositionTime offsets (CTS == DTS)
*/
u32 gf_isom_has_time_offset(GF_ISOFile *isom_file, u32 trackNumber);

/*! gets cts to dts shift value if defined.
This shift is defined only in cases of negative CTS offset (ctts version 1) and not always present in files!
Adding shift to CTS guarantees that the shifted CTS is always greater than the DTS for any sample
\param isom_file the target ISO file
\param trackNumber the target track
\return the shift from composition time to decode time for that track if indicated, or 0 if not found
*/
s64 gf_isom_get_cts_to_dts_shift(GF_ISOFile *isom_file, u32 trackNumber);

/*! checks if a track has sync shadow samples (RAP samples replacing non RAP ones)
\param isom_file the target ISO file
\param trackNumber the target track
\return GF_TRUE if the track has sync shadow samples*/
Bool gf_isom_has_sync_shadows(GF_ISOFile *isom_file, u32 trackNumber);

/*! checks if a track has sample dependencoes indicated
\param isom_file the target ISO file
\param trackNumber the target track
\return GF_TRUE if the track has sample dep indications*/
Bool gf_isom_has_sample_dependency(GF_ISOFile *isom_file, u32 trackNumber);

/*! gets a rough estimation of file size. This only works for completely self-contained files and without fragmentation
for the current time
\param isom_file the target ISO file
\return estimated file size in bytes*/
u64 gf_isom_estimate_size(GF_ISOFile *isom_file);

/*! gets next alternate group ID available
\param isom_file the target ISO file
\return next available ID for alternate groups
*/
u32 gf_isom_get_next_alternate_group_id(GF_ISOFile *isom_file);


/*! gets file name of an opened ISO file
\param isom_file the target ISO file
\return the file name*/
const char *gf_isom_get_filename(GF_ISOFile *isom_file);


/*! gets file brand information
The brand is used to
- differenciate MP4, MJPEG2000 and QT while indicating compatibilities
- identify tools that shall be supported for correct parsing of the file

The function will set brand, minorVersion and AlternateBrandsCount to 0 if no brand indication is found in the file

\param isom_file the target ISO file
\param brand set to the four character code of the brand
\param minorVersion set to an informative integer for the minor version of the major brand (optional, can be NULL)
\param AlternateBrandsCount set to the number of compatible brands (optional, can be NULL).
\return error if any*/
GF_Err gf_isom_get_brand_info(GF_ISOFile *isom_file, u32 *brand, u32 *minorVersion, u32 *AlternateBrandsCount);

/*! gets an alternate brand indication
\note the Major brand should always be indicated in the alternate brands
\param isom_file the target ISO file
\param BrandIndex 1-based index of alternate brand to query (cf \ref gf_isom_get_brand_info)
\param brand set to the four character code of the brand
\return error if any*/
GF_Err gf_isom_get_alternate_brand(GF_ISOFile *isom_file, u32 BrandIndex, u32 *brand);

/*! gets the internal list of brands
\param isom_file the target ISO file
\return the internal list of brands. DO NOT MODIFY the content
*/
const u32 *gf_isom_get_brands(GF_ISOFile *isom_file);

/*! gets the number of padding bits at the end of a given sample if any
\param isom_file the target ISO file
\param trackNumber the target track
\param sampleNumber the desired sample number (1-based index)
\param NbBits set to the number of padded bits at the end of the sample
\return error if any*/
GF_Err gf_isom_get_sample_padding_bits(GF_ISOFile *isom_file, u32 trackNumber, u32 sampleNumber, u8 *NbBits);

/*! checks if a track samples use padding bits or not
\param isom_file the target ISO file
\param trackNumber the target track
\return GF_TRUE if samples have padding bits information, GF_FALSE otherwise*/
Bool gf_isom_has_padding_bits(GF_ISOFile *isom_file, u32 trackNumber);

/*! gets information of a visual track for a given sample description
\param isom_file the target ISO file
\param trackNumber the target track
\param sampleDescriptionIndex the target sample description index (1-based)
\param Width set to the width of the sample description in pixels
\param Height set to the height of the sample description in pixels
\return error if any*/
GF_Err gf_isom_get_visual_info(GF_ISOFile *isom_file, u32 trackNumber, u32 sampleDescriptionIndex, u32 *Width, u32 *Height);

/*! gets bit depth of a sample description of a visual track (for uncompressed media usually)
\param isom_file the target ISO file
\param trackNumber the target track number
\param sampleDescriptionIndex the target sample description index
\param bitDepth the bit depth of each pixel (eg 24 for RGB, 32 for RGBA)
\return error if any
*/
GF_Err gf_isom_get_visual_bit_depth(GF_ISOFile* isom_file, u32 trackNumber, u32 sampleDescriptionIndex, u16 *bitDepth);

/*! gets information of an audio track for a given sample description
\param isom_file the target ISO file
\param trackNumber the target track
\param sampleDescriptionIndex the target sample description index (1-based)
\param SampleRate set to the audio sample rate of the sample description
\param Channels set to the audio channel count of the sample description
\param bitsPerSample set to the audio bits per sample for raw audio of the sample description
\return error if any*/
GF_Err gf_isom_get_audio_info(GF_ISOFile *isom_file, u32 trackNumber, u32 sampleDescriptionIndex, u32 *SampleRate, u32 *Channels, u32 *bitsPerSample);

/*! gets visual track layout information
\param isom_file the target ISO file
\param trackNumber the target track
\param width set to the width of the track in pixels
\param height set to the height of the track in pixels
\param translation_x set to the horizontal translation of the track in pixels
\param translation_y set to the vertical translation of the track in pixels
\param layer set to the z-order of the track
\return error if any*/
GF_Err gf_isom_get_track_layout_info(GF_ISOFile *isom_file, u32 trackNumber, u32 *width, u32 *height, s32 *translation_x, s32 *translation_y, s16 *layer);

/*! gets matrix of a visual track
\param isom_file the target ISO file
\param trackNumber the target track
\param matrix set to the track matrix - all coord values are expressed as 16.16 fixed point floats
\return error if any*/
GF_Err gf_isom_get_track_matrix(GF_ISOFile *isom_file, u32 trackNumber, u32 matrix[9]);

/*! gets sample (pixel) aspect ratio information of a visual track for a given sample description
The aspect ratio is hSpacing divided by vSpacing
\param isom_file the target ISO file
\param trackNumber the target track
\param sampleDescriptionIndex the target sample description index (1-based)
\param hSpacing horizontal spacing
\param vSpacing vertical spacing
\return error if any*/
GF_Err gf_isom_get_pixel_aspect_ratio(GF_ISOFile *isom_file, u32 trackNumber, u32 sampleDescriptionIndex, u32 *hSpacing, u32 *vSpacing);

/*! gets color information of a visual track for a given sample description
\param isom_file the target ISO file
\param trackNumber the target track
\param sampleDescriptionIndex the target sample description index (1-based)
\param colour_type set to the four character code of the colour type mode used (nclx, nclc, prof or ricc currently defined)
\param colour_primaries set to the colour primaries for nclc/nclx as defined in ISO/IEC 23001-8
\param transfer_characteristics set to the colour primaries for nclc/nclx as defined in ISO/IEC 23001-8
\param matrix_coefficients set to the colour primaries for nclc/nclx as defined in ISO/IEC 23001-8
\param full_range_flag set to the colour primaries for nclc as defined in ISO/IEC 23001-8
\return error if any*/
GF_Err gf_isom_get_color_info(GF_ISOFile *isom_file, u32 trackNumber, u32 sampleDescriptionIndex, u32 *colour_type, u16 *colour_primaries, u16 *transfer_characteristics, u16 *matrix_coefficients, Bool *full_range_flag);

/*! gets the media language code of a track
\param isom_file the target ISO file
\param trackNumber the target track
\param lang set to a newly allocated string containg 3 chars (if old files) or longer form (BCP-47) - shall be freed by caller
\return error if any*/
GF_Err gf_isom_get_media_language(GF_ISOFile *isom_file, u32 trackNumber, char **lang);

/*! gets the number of kind (media role) for a given track
\param isom_file the target ISO file
\param trackNumber the target track
\return number of kind defined
*/
u32 gf_isom_get_track_kind_count(GF_ISOFile *isom_file, u32 trackNumber);

/*! gets a given kind (media role) information for a given track
\param isom_file the target ISO file
\param trackNumber the target track
\param index the 1-based index of the kind to retrieve
\param scheme set to the scheme of the kind information - shall be freed by caller
\param value set to the value of the kind information - shall be freed by caller
\return error if any*/
GF_Err gf_isom_get_track_kind(GF_ISOFile *isom_file, u32 trackNumber, u32 index, char **scheme, char **value);

/*! gets the magic number associated with a track. The magic number is usually set by a file muxer, and is not serialized to file
\param isom_file the target ISO file
\param trackNumber the target track
\return the magic number (0 by default)
*/
u64 gf_isom_get_track_magic(GF_ISOFile *isom_file, u32 trackNumber);

/*! checks if file is a single AV file with max one audio, one video, one text and basic od/bifs
\param isom_file the target ISO file
\return GF_TRUE if file is single AV, GF_FALSE otherwise
*/
Bool gf_isom_is_single_av(GF_ISOFile *isom_file);

/*! guesses which specification this file refers to.
\param isom_file the target ISO file
\return possible values are:
	GF_ISOM_BRAND_ISOM: unrecognized std
	GF_ISOM_BRAND_3GP5: 3GP file (max 1 audio, 1 video) without text track
	GF_ISOM_BRAND_3GP6: 3GP file (max 1 audio, 1 video) with text track
	GF_ISOM_BRAND_3GG6: 3GP file multitrack file
	GF_ISOM_BRAND_3G2A: 3GP2 file
	GF_ISOM_BRAND_AVC1: AVC file
	FCC("ISMA"): ISMA file (may overlap with 3GP)
	GF_ISOM_BRAND_MP42: any generic MP4 file (eg with BIFS/OD/MPEG-4 systems stuff)

  for files without movie, returns the file meta handler type
*/
u32 gf_isom_guess_specification(GF_ISOFile *isom_file);


/*! gets the nalu_length_field size used for this sample description if NALU-based (AVC/HEVC/...)
\param isom_file the target ISO file
\param trackNumber the target track
\param sampleDescriptionIndex the target sample description index (1-based)
\return number of bytes used to code the NALU size, or 0 if not NALU-based*/
u32 gf_isom_get_nalu_length_field(GF_ISOFile *isom_file, u32 trackNumber, u32 sampleDescriptionIndex);

/*! gets max/average rate information as indicated in ESDS or BTRT boxes. If not found all values are set to 0
if sampleDescriptionIndex is 0, gather for all sample descriptions

\param isom_file the target ISO file
\param trackNumber the target track
\param sampleDescriptionIndex the target sample description index (1-based)
\param average_bitrate set to the average bitrate in bits per second of the media
\param max_bitrate set to the maximum bitrate in bits per second of the media
\param decode_buffer_size set to the decoder buffer size in bytes of the media
\return error if any*/
GF_Err gf_isom_get_bitrate(GF_ISOFile *isom_file, u32 trackNumber, u32 sampleDescriptionIndex, u32 *average_bitrate, u32 *max_bitrate, u32 *decode_buffer_size);


/*! gets the track template of a track. This serializes track box without serializing sample tables nor sample description info
\param isom_file the destination ISO file
\param trackNumber the destination track
\param output will be set to a newly allocated buffer containing the serialized box - caller shall free it
\param output_size will be set to the size of the allocated buffer
\return error if any
*/
GF_Err gf_isom_get_track_template(GF_ISOFile *isom_file, u32 trackNumber, u8 **output, u32 *output_size);

/*! gets the trex template of a track. This serializes trex box
\param isom_file the destination ISO file
\param trackNumber the destination track
\param output will be set to a newly allocated buffer containing the serialized box - caller shall free it
\param output_size will be set to the size of the allocated buffer
\return error if any
*/
GF_Err gf_isom_get_trex_template(GF_ISOFile *isom_file, u32 trackNumber, u8 **output, u32 *output_size);

#ifndef GPAC_DISABLE_ISOM_DUMP

/*! dumps file structures into XML trace file
\param isom_file the target ISO file
\param trace the file object to dump to
\param skip_init does not dump init segment structure
\return error if any
*/
GF_Err gf_isom_dump(GF_ISOFile *isom_file, FILE *trace, Bool skip_init);

#endif /*GPAC_DISABLE_ISOM_DUMP*/


/*! @} */


#ifndef GPAC_DISABLE_ISOM_WRITE

/*!
\addtogroup isowrite_grp ISOBMFF Writing
\ingroup iso_grp

ISOBMF file writing
@{
*/

/*! Movie Storage modes*/
typedef enum
{
	/*! FLAT: the MediaData is stored at the beginning of the file*/
	GF_ISOM_STORE_FLAT = 1,
	/*! STREAMABLE: the MetaData (File Info) is stored at the beginning of the file
	for fast access during download*/
	GF_ISOM_STORE_STREAMABLE,
	/*! INTERLEAVED: Same as STREAMABLE, plus the media data is mixed by chunk  of fixed duration*/
	GF_ISOM_STORE_INTERLEAVED,
	/*! INTERLEAVED +DRIFT: Same as INTERLEAVED, and adds time drift control to avoid creating too long chunks*/
	GF_ISOM_STORE_DRIFT_INTERLEAVED,
	/*! tightly interleaves samples based on their DTS, therefore allowing better placement of samples in the file.
	This is used for both http interleaving and Hinting optimizations*/
	GF_ISOM_STORE_TIGHT,
	/*! FASTSTART: same as FLAT but moves moov before mdat at the end*/
	GF_ISOM_STORE_FASTSTART,
} GF_ISOStorageMode;

/*! writes the file without deleting (see \ref gf_isom_delete)
\param isom_file the target ISO file
\return error if any
*/
GF_Err gf_isom_write(GF_ISOFile *isom_file);

/*! freezes order of the current box tree in the file.
By default the library always reorder boxes in the recommended order in the various specifications implemented.
New created tracks or meta items will not have a frozen order of boxes, but the function can be called several time
\param isom_file the target ISO file
\return error if any
*/
GF_Err gf_isom_freeze_order(GF_ISOFile *isom_file);


/*! sets write cache size for files when creating them. If size is 0, writing
only relies on the underlying OS fwrite/fgetc. Not used in fast start mode
If movie is NULL, assigns the default write cache size for any new movie
\param isom_file the target ISO file
\param size desired cached size
\return error if any
*/
GF_Err gf_isom_set_output_buffering(GF_ISOFile *isom_file, u32 size);

/*! keeps UTC edit times when storing
\param isom_file the target ISO file
\param keep_utc if GF_TRUE, do not edit times
*/
void gf_isom_keep_utc_times(GF_ISOFile *isom_file, Bool keep_utc);

/*! sets the timescale of the movie. This rescales times expressed in movie timescale in edit lists and mvex boxes
\param isom_file the target ISO file
\param timeScale the target timescale
\return error if any
*/
GF_Err gf_isom_set_timescale(GF_ISOFile *isom_file, u32 timeScale);

/*! loads a set of top-level boxes in moov udta and child boxes. UDTA will be replaced if already present
\param isom_file the target ISO file
\param moov_boxes a serialized array of boxes to add
\param moov_boxes_size the size of the serialized array of boxes
\param udta_only only replace/inject udta box and entries
\return error if any
*/
GF_Err gf_isom_load_extra_boxes(GF_ISOFile *isom_file, u8 *moov_boxes, u32 moov_boxes_size, Bool udta_only);

/*! creates a new track
\param isom_file the target ISO file
\param trackID the ID of the track - if 0, the track ID is chosen by the API
\param MediaType the handler type (four character code) of the media
\param TimeScale the time scale of the media
\return the track number or 0 if error*/
u32 gf_isom_new_track(GF_ISOFile *isom_file, GF_ISOTrackID trackID, u32 MediaType, u32 TimeScale);

/*! creates a new track from an encoded trak box.
\param isom_file the target ISO file
\param trackID the ID of the track - if 0, the track ID is chosen by the API
\param MediaType the handler type (four character code) of the media
\param TimeScale the time scale of the media
\param tk_box a serialized trak box to use as template
\param tk_box_size the size of the serialized trak box
\param udta_only only replace/inject udta box and entries
\return the track number or 0 if error*/
u32 gf_isom_new_track_from_template(GF_ISOFile *isom_file, GF_ISOTrackID trackID, u32 MediaType, u32 TimeScale, u8 *tk_box, u32 tk_box_size, Bool udta_only);

/*! removes a track - internal cross dependencies will be updated.
WARNING: any OD streams with references to this track through  ODUpdate, ESDUpdate, ESDRemove commands
will be rewritten
\param isom_file the target ISO file
\param trackNumber the target track to remove file
\return error if any
*/
GF_Err gf_isom_remove_track(GF_ISOFile *isom_file, u32 trackNumber);

/*! sets the enable flag of a track
\param isom_file the target ISO file
\param trackNumber the target track
\param enableTrack if GF_TRUE, track is enabled, otherwise disabled
\return error if any
*/
GF_Err gf_isom_set_track_enabled(GF_ISOFile *isom_file, u32 trackNumber, Bool enableTrack);

/*! Track header flags operation type*/
typedef enum
{
	/*! set flags, erasing previous value*/
	GF_ISOM_TKFLAGS_SET = 0,
	/*! add flags*/
	GF_ISOM_TKFLAGS_REM,
	/*! remove flags*/
	GF_ISOM_TKFLAGS_ADD,
} GF_ISOMTrackFlagOp;

/*! toggles track flags on or off
\param isom_file the target ISO file
\param trackNumber the target track
\param flags flags to modify
\param op flag operation mode
\return error if any
*/
GF_Err gf_isom_set_track_flags(GF_ISOFile *isom_file, u32 trackNumber, u32 flags, GF_ISOMTrackFlagOp op);

/*! sets creationTime and modificationTime of the movie to the specified date
\param isom_file the target ISO file
\param time the new time
\return error if any
*/
GF_Err gf_isom_set_creation_time(GF_ISOFile *isom_file, u64 time);

/*! sets creationTime and modificationTime of the track to the specified date
\param isom_file the target ISO file
\param trackNumber the target track
\param time the new time
\return error if any
*/
GF_Err gf_isom_set_track_creation_time(GF_ISOFile *isom_file,u32 trackNumber, u64 time);

/*! changes the ID of a track - all track references present in the file are updated
\param isom_file the target ISO file
\param trackNumber the target track
\param trackID the new track ID
\return error if trackID is already in used in the file*/
GF_Err gf_isom_set_track_id(GF_ISOFile *isom_file, u32 trackNumber, GF_ISOTrackID trackID);

/*! forces to rewrite all dependencies when track ID changes. Used to check if track references are broken during import of a single track
\param isom_file the target ISO file
\param trackNumber the target track
\return error if any
*/
GF_Err gf_isom_rewrite_track_dependencies(GF_ISOFile *isom_file, u32 trackNumber);

/*! adds a sample to a track
\param isom_file the target ISO file
\param trackNumber the target track
\param sampleDescriptionIndex the target sample description index associated with the sample
\param sample the target sample to add
\return error if any
*/
GF_Err gf_isom_add_sample(GF_ISOFile *isom_file, u32 trackNumber, u32 sampleDescriptionIndex, const GF_ISOSample *sample);

/*! copies all sample dependency, subSample and sample group information from the given sampleNumber in source file to the last added sample in dest file
\param dst the destination ISO file
\param dst_track the destination track
\param src the source ISO file
\param src_track the source track
\param sampleNumber the source sample number
\return error if any
*/
GF_Err gf_isom_copy_sample_info(GF_ISOFile *dst, u32 dst_track, GF_ISOFile *src, u32 src_track, u32 sampleNumber);

/*! adds a sync shadow sample to a track.
- There must be a regular sample with the same DTS.
- Sync Shadow samples MUST be RAP and can only use the same sample description as the sample they shadow
- Currently, adding sync shadow must be done in order (no sample insertion)

\param isom_file the target ISO file
\param trackNumber the target track
\param sample the target shadow sample to add
\return error if any
*/
GF_Err gf_isom_add_sample_shadow(GF_ISOFile *isom_file, u32 trackNumber, GF_ISOSample *sample);

/*! adds data to current sample in the track. This will update the data size.
CANNOT be used with OD media type
There shall not be any other
\param isom_file the target ISO file
\param trackNumber the target track
\param data the data to append to the sample
\param data_size the size of the data to append
\return error if any
*/
GF_Err gf_isom_append_sample_data(GF_ISOFile *isom_file, u32 trackNumber, u8 *data, u32 data_size);

/*! adds sample references to a track
\param isom_file the target ISO file
\param trackNumber the target track
\param sampleDescriptionIndex the target sample description index associated with the sample
\param sample the target sample to add
\param dataOffset is the offset in bytes of the data in the referenced file.
\return error if any
*/
GF_Err gf_isom_add_sample_reference(GF_ISOFile *isom_file, u32 trackNumber, u32 sampleDescriptionIndex, GF_ISOSample *sample, u64 dataOffset);

/*! sets the duration of the last media sample. If not set, the duration of the last sample is the
duration of the previous one if any, or media TimeScale (default value). This does not modify the edit list if any,
you must modify this using \ref gf_isom_set_edit
\param isom_file the target ISO file
\param trackNumber the target track
\param duration duration of last sample in media timescale
\return error if any
*/
GF_Err gf_isom_set_last_sample_duration(GF_ISOFile *isom_file, u32 trackNumber, u32 duration);

/*! patches last stts entry to make sure the cumulated duration equals the given next_dts value
\param isom_file the target ISO file
\param trackNumber the target track
\param next_dts target decode time of next sample
\return error if any
*/
GF_Err gf_isom_patch_last_sample_duration(GF_ISOFile *isom_file, u32 trackNumber, u64 next_dts);

/*! adds a track reference to another track
\param isom_file the target ISO file
\param trackNumber the target track
\param referenceType the four character code of the reference
\param ReferencedTrackID the ID of the track refered to
\return error if any
*/
GF_Err gf_isom_set_track_reference(GF_ISOFile *isom_file, u32 trackNumber, u32 referenceType, GF_ISOTrackID ReferencedTrackID);

/*! removes all track references
\param isom_file the target ISO file
\param trackNumber the target track
\return error if any
*/
GF_Err gf_isom_remove_track_references(GF_ISOFile *isom_file, u32 trackNumber);

/*! sets track handler name.
\param isom_file the target ISO file
\param trackNumber the target track
\param nameUTF8 the handler name; either NULL (reset), a UTF-8 formatted string or a UTF8 file resource in the form "file://path/to/file_utf8"
\return error if any
*/
GF_Err gf_isom_set_handler_name(GF_ISOFile *isom_file, u32 trackNumber, const char *nameUTF8);

/*! updates the sample size table - this is needed when using \ref gf_isom_append_sample_data in case the resulting samples
are of same sizes (typically in 3GP speech tracks)
\param isom_file the target ISO file
\param trackNumber the target track
\return error if any
*/
GF_Err gf_isom_refresh_size_info(GF_ISOFile *isom_file, u32 trackNumber);

/*! updates the duration of the movie
\param isom_file the target ISO file
\return error if any
*/
GF_Err gf_isom_update_duration(GF_ISOFile *isom_file);


/*! updates a given sample of the media. This function updates both media data of sample and sample properties (DTS, CTS, SAP type)
\param isom_file the target ISO file
\param trackNumber the target track
\param sampleNumber the number of the sample to update
\param sample the new sample
\param data_only if set to GF_TRUE, only the sample data is updated, not other info
\return error if any
*/
GF_Err gf_isom_update_sample(GF_ISOFile *isom_file, u32 trackNumber, u32 sampleNumber, GF_ISOSample *sample, Bool data_only);

/*! updates a sample reference in the media. Note that the sample MUST exists, and that sample->data MUST be NULL and sample->dataLength must be NON NULL.
\param isom_file the target ISO file
\param trackNumber the target track
\param sampleNumber the number of the sample to update
\param sample the new sample
\param data_offset new offset of sample in referenced file
\return error if any
*/
GF_Err gf_isom_update_sample_reference(GF_ISOFile *isom_file, u32 trackNumber, u32 sampleNumber, GF_ISOSample *sample, u64 data_offset);

/*! removes a given sample
\param isom_file the target ISO file
\param trackNumber the target track
\param sampleNumber the number of the sample to update
\return error if any
*/
GF_Err gf_isom_remove_sample(GF_ISOFile *isom_file, u32 trackNumber, u32 sampleNumber);

/*! changes media time scale

\param isom_file the target ISO file
\param trackNumber the target track
\param new_timescale the new timescale to set
\param new_tsinc if not 0, changes sample duration and composition offsets to new_tsinc/new_timescale. If non-constant sample dur is used, uses the samllest sample dur in the track. Otherwise, only changes the timescale
\param force_rescale if set to GF_TRUE, only the media timescale is changed but media times are not updated. Ignored if new_tsinc is not 0.
\return error if any
*/
GF_Err gf_isom_set_media_timescale(GF_ISOFile *isom_file, u32 trackNumber, u32 new_timescale, u32 new_tsinc, Bool force_rescale);

/*! sets the save file name of the (edited) movie.
If the movie is edited, the default fileName is the open name suffixed with an internally defined extension "%p_isotmp")"
\note you cannot save an edited file under the same name (overwrite not allowed)
If the movie is created (WRITE mode), the default filename is $OPEN_NAME

\param isom_file the target ISO file
\param filename the new final filename
\return error if any
*/
GF_Err gf_isom_set_final_name(GF_ISOFile *isom_file, char *filename);

/*! sets the storage mode of a file (FLAT, STREAMABLE, INTERLEAVED)
\param isom_file the target ISO file
\param storage_mode the target storage mode
\return error if any
*/
GF_Err gf_isom_set_storage_mode(GF_ISOFile *isom_file, GF_ISOStorageMode storage_mode);

/*! sets the interleaving time of media data (INTERLEAVED mode only)
\param isom_file the target ISO file
\param InterleaveTime the target interleaving time in movie timescale
\return error if any
*/
GF_Err gf_isom_set_interleave_time(GF_ISOFile *isom_file, u32 InterleaveTime);

/*! forces usage of 64 bit chunk offsets
\param isom_file the target ISO file
\param set_on if GF_TRUE, 64 bit chunk offsets are always used; otherwise, they are used only for large files
\return error if any
*/
GF_Err gf_isom_force_64bit_chunk_offset(GF_ISOFile *isom_file, Bool set_on);

/*! compression mode of top-level boxes*/
typedef enum
{
	/*! no compression is used*/
	GF_ISO_COMP_NONE=0,
	/*! only moov box is compressed*/
	GF_ISO_COMP_MOOV,
	/*! only moof boxes are compressed*/
	GF_ISO_COMP_MOOF,
	/*! only moof and sidx boxes are compressed*/
	GF_ISO_COMP_MOOF_SIDX,
	/*! only moof,  sidx and ssix boxes are compressed*/
	GF_ISO_COMP_MOOF_SSIX,
	/*! all (moov, moof,  sidx and ssix) boxes are compressed*/
	GF_ISO_COMP_ALL,
} GF_ISOCompressMode;

/*! sets compression mode of file
\param isom_file the target ISO file
\param compress_mode the desired compress mode
\return error if any
*/
GF_Err gf_isom_enable_compression(GF_ISOFile *isom_file, GF_ISOCompressMode compress_mode);

/*! sets the copyright in one language
\param isom_file the target ISO file
\param threeCharCode the ISO three character language code for copyright
\param notice the copyright notice to add
\return error if any
*/
GF_Err gf_isom_set_copyright(GF_ISOFile *isom_file, const char *threeCharCode, char *notice);

/*! adds a kind type to a track
\param isom_file the target ISO file
\param trackNumber the target track
\param schemeURI the scheme URI of the added kind
\param value the value of the added kind
\return error if any
*/
GF_Err gf_isom_add_track_kind(GF_ISOFile *isom_file, u32 trackNumber, const char *schemeURI, const char *value);

/*! removes a kind type to the track, all if NULL params
\param isom_file the target ISO file
\param trackNumber the target track
\param schemeURI the scheme URI of the removed kind
\param value the value of the removed kind
\return error if any
*/
GF_Err gf_isom_remove_track_kind(GF_ISOFile *isom_file, u32 trackNumber, const char *schemeURI, const char *value);

/*! changes the handler type of the media
\warning this may completely breaks the parsing of the media track
\param isom_file the target ISO file
\param trackNumber the target track
\param new_type the new handler four character type
\return error if any
*/
GF_Err gf_isom_set_media_type(GF_ISOFile *isom_file, u32 trackNumber, u32 new_type);

/*! changes the type of the sampleDescriptionBox
\warning this may completely breaks the parsing of the media track
\param isom_file the target ISO file
\param trackNumber the target track
\param sampleDescriptionIndex the target sample description index
\param new_type the new four character code type of the smaple description
\return error if any
*/
GF_Err gf_isom_set_media_subtype(GF_ISOFile *isom_file, u32 trackNumber, u32 sampleDescriptionIndex, u32 new_type);

/*! sets a track in an alternate group
\param isom_file the target ISO file
\param trackNumber the target track
\param groupId the alternate group ID
\return error if any
*/
GF_Err gf_isom_set_alternate_group_id(GF_ISOFile *isom_file, u32 trackNumber, u32 groupId);

/*! adds chapter info:

\param isom_file the target ISO file
\param trackNumber the target track. If 0, the chapter info is added to the movie, otherwise to the track
\param timestamp the chapter start time in milliseconds. Chapters are added in order to the file. If a chapter with same timestamp
	is found, its name is updated but no entry is created.
\param name the chapter name. If NULL, defaults to 'Chapter N'
\return error if any
*/
GF_Err gf_isom_add_chapter(GF_ISOFile *isom_file, u32 trackNumber, u64 timestamp, char *name);

/*! deletes copyright
\param isom_file the target ISO file
\param trackNumber the target track
\param index the 1-based index of the copyright notice to remove, or 0 to remove all copyrights
\return error if any
*/
GF_Err gf_isom_remove_chapter(GF_ISOFile *isom_file, u32 trackNumber, u32 index);

/*! updates or inserts a new edit in the track time line. Edits are used to modify
the media normal timing. EditTime and EditDuration are expressed in movie timescale
\note If a segment with EditTime already exists, it is erase
\note If there is a segment before this new one, its duration is adjust to match EditTime of the new segment
\warning The first segment always have an EditTime of 0. You should insert an empty or dwelled segment first

\param isom_file the target ISO file
\param trackNumber the target track
\param EditTime the start of the edit in movie timescale
\param EditDuration the duration of the edit in movie timecale
\param MediaTime the corresponding media time of the start of the edit, in media timescale. -1 for empty edits
\param EditMode the edit mode
\return error if any
*/
GF_Err gf_isom_set_edit(GF_ISOFile *isom_file, u32 trackNumber, u64 EditTime, u64 EditDuration, u64 MediaTime, GF_ISOEditType EditMode);

/*! same as \ref gf_isom_set_edit except only modifies duration type and mediaType
\param isom_file the target ISO file
\param trackNumber the target track
\param edit_index the 1-based index of the edit to update
\param EditDuration duration of the edit in movie timescale
\param MediaTime the corresponding media time of the start of the edit, in media timescale. -1 for empty edits
\param EditMode the edit mode
\return error if any
*/
GF_Err gf_isom_modify_edit(GF_ISOFile *isom_file, u32 trackNumber, u32 edit_index, u64 EditDuration, u64 MediaTime, GF_ISOEditType EditMode);

/*! same as \ref gf_isom_modify_edit except only appends new segment
\param isom_file the target ISO file
\param trackNumber the target track
\param EditDuration duration of the edit in movie timescale
\param MediaTime the corresponding media time of the start of the edit, in media timescale. -1 for empty edits
\param EditMode the edit mode
\return error if any
*/
GF_Err gf_isom_append_edit(GF_ISOFile *isom_file, u32 trackNumber, u64 EditDuration, u64 MediaTime, GF_ISOEditType EditMode);

/*! removes all edits in the track
\param isom_file the target ISO file
\param trackNumber the target track
\return error if any
*/
GF_Err gf_isom_remove_edits(GF_ISOFile *isom_file, u32 trackNumber);

/*! removes the given edit. If this is not the last segment, the next segment duration is updated to maintain a continous timeline
\param isom_file the target ISO file
\param trackNumber the target track
\param edit_index the 1-based index of the edit to update
\return error if any
*/
GF_Err gf_isom_remove_edit(GF_ISOFile *isom_file, u32 trackNumber, u32 edit_index);

/*! updates edit list after track edition. All edit entries with a duration or media starttime larger than the media duration are clamped to media duration
\param isom_file the target ISO file
\param trackNumber the target track
\return error if any
*/
GF_Err gf_isom_update_edit_list_duration(GF_ISOFile *isom_file, u32 trackNumber);


/*! remove track, moov or file-level UUID box of matching type
\param isom_file the target ISO file
\param trackNumber the target track for the UUID box; if 0, removes from movie; if 0xFFFFFFFF, removes from file
\param UUID the UUID of the box to remove
\return error if any
*/
GF_Err gf_isom_remove_uuid(GF_ISOFile *isom_file, u32 trackNumber, bin128 UUID);

/*! adds track, moov or file-level UUID box
\param isom_file the target ISO file
\param trackNumber the target track for the UUID box; if 0, removes from movie; if 0xFFFFFFFF, removes from file
\param UUID the UUID of the box to remove
\param data the data to add, may be NULL
\param size the size of the data to add, shall be 0 when data is NULL
\return error if any
*/
GF_Err gf_isom_add_uuid(GF_ISOFile *isom_file, u32 trackNumber, bin128 UUID, const u8 *data, u32 size);

/*! uses a compact track version for sample size. This is not usually recommended
except for speech codecs where the track has a lot of small samples
compaction is done automatically while writing based on the track's sample sizes
\param isom_file the target ISO file
\param trackNumber the target track for the udta box; if 0, add the udta to the movie;
\param CompactionOn if set to GF_TRUE, compact size tables are used; otherwise regular size tables are used
\return error if any
*/
GF_Err gf_isom_use_compact_size(GF_ISOFile *isom_file, u32 trackNumber, Bool CompactionOn);

/*! sets the brand of the movie
\note this automatically adds the major brand to the set of alternate brands if not present
\param isom_file the target ISO file
\param MajorBrand four character code of the major brand to set
\param MinorVersion version of the brand
\return error if any
*/
GF_Err gf_isom_set_brand_info(GF_ISOFile *isom_file, u32 MajorBrand, u32 MinorVersion);

/*! adds or removes an alternate brand for the movie.
\note When removing an alternate brand equal to the major brand, the major brand is updated with the first alternate brand remaining, or 'isom' otherwise
\param isom_file the target ISO file
\param Brand four character code of the brand to add or remove
\param AddIt if set to GF_TRUE, the brand is added, otherwise it is removed
\return error if any
*/
GF_Err gf_isom_modify_alternate_brand(GF_ISOFile *isom_file, u32 Brand, Bool AddIt);

/*! removes all alternate brands except major brand
\param isom_file the target ISO file
\return error if any
*/
GF_Err gf_isom_reset_alt_brands(GF_ISOFile *isom_file);

/*! set sample dependency flags - see ISO/IEC 14496-12 and \ref gf_filter_pck_set_dependency_flags
\param isom_file the target ISO file
\param trackNumber the target track number
\param sampleNumber the target sample number
\param isLeading indicates that the sample is a leading picture
\param dependsOn indicates the sample dependency towards other samples
\param dependedOn indicates the sample dependency from other samples
\param redundant indicates that the sample contains redundant coding
\return error if any
*/
GF_Err gf_isom_set_sample_flags(GF_ISOFile *isom_file, u32 trackNumber, u32 sampleNumber, u32 isLeading, u32 dependsOn, u32 dependedOn, u32 redundant);

/*! sets size information of a sample description of a visual track
\param isom_file the target ISO file
\param trackNumber the target track number
\param sampleDescriptionIndex the target sample description index
\param Width the width in pixels
\param Height the height in pixels
\return error if any
*/
GF_Err gf_isom_set_visual_info(GF_ISOFile *isom_file, u32 trackNumber, u32 sampleDescriptionIndex, u32 Width, u32 Height);

/*! sets bit depth of a sample description of a visual track (for uncompressed media usually)
\param isom_file the target ISO file
\param trackNumber the target track number
\param sampleDescriptionIndex the target sample description index
\param bitDepth the bit depth of each pixel (eg 24 for RGB, 32 for RGBA)
\return error if any
*/
GF_Err gf_isom_set_visual_bit_depth(GF_ISOFile *isom_file, u32 trackNumber, u32 sampleDescriptionIndex, u16 bitDepth);

/*! sets a visual track layout info
\param isom_file the target ISO file
\param trackNumber the target track number
\param width the track width in pixels
\param height the track height in pixels
\param translation_x the horizontal translation (from the left) of the track in the movie canvas, expressed as 16.16 fixed point float
\param translation_y the vertical translation (from the top) of the track in the movie canvas, expressed as 16.16 fixed point float
\param layer z order of the track on the canvas
\return error if any
*/
GF_Err gf_isom_set_track_layout_info(GF_ISOFile *isom_file, u32 trackNumber, u32 width, u32 height, s32 translation_x, s32 translation_y, s16 layer);

/*! sets track matrix
\param isom_file the target ISO file
\param trackNumber the target track number
\param matrix the transformation matrix of the track on the movie canvas; all coeficients are expressed as 16.16 floating points
\return error if any
 */
GF_Err gf_isom_set_track_matrix(GF_ISOFile *isom_file, u32 trackNumber, s32 matrix[9]);

/*! sets the pixel aspect ratio for a sample description
\note the aspect ratio is expressed as hSpacing divided by vSpacing; 2:1 means pixel is twice as wide as it is high
\param isom_file the target ISO file
\param trackNumber the target track number
\param sampleDescriptionIndex the target sample description index
\param hSpacing horizontal spacing of the aspect ratio; a value of 0 removes PAR; negative value means 1
\param vSpacing vertical spacing of the aspect ratio; a value of 0 removes PAR; negative value means 1
\param force_par if set, forces PAR to 1:1 when hSpacing=vSpacing; otherwise removes PAR when hSpacing=vSpacing
\return error if any
*/
GF_Err gf_isom_set_pixel_aspect_ratio(GF_ISOFile *isom_file, u32 trackNumber, u32 sampleDescriptionIndex, s32 hSpacing, s32 vSpacing, Bool force_par);

/*! sets clean apperture (crop window, see ISO/IEC 14496-12) for a sample description
\param isom_file the target ISO file
\param trackNumber the target track number
\param sampleDescriptionIndex the target sample description index
\param cleanApertureWidthN nominator of clean apperture horizontal size
\param cleanApertureWidthD denominator of clean apperture horizontal size
\param cleanApertureHeightN nominator of clean apperture vertical size
\param cleanApertureHeightD denominator of clean apperture vertical size
\param horizOffN nominator of horizontal offset of clean apperture center minus (width-1)/2 (eg 0 sets center to center of video)
\param horizOffD denominator of horizontal offset of clean apperture center minus (width-1)/2 (eg 0 sets center to center of video)
\param vertOffN nominator of vertical offset of clean apperture center minus (height-1)/2 (eg 0 sets center to center of video)
\param vertOffD denominator of vertical offset of clean apperture center minus (height-1)/2 (eg 0 sets center to center of video)
\return error if any
*/
GF_Err gf_isom_set_clean_aperture(GF_ISOFile *isom_file, u32 trackNumber, u32 sampleDescriptionIndex, u32 cleanApertureWidthN, u32 cleanApertureWidthD, u32 cleanApertureHeightN, u32 cleanApertureHeightD, u32 horizOffN, u32 horizOffD, u32 vertOffN, u32 vertOffD);

/*! content light level info*/
typedef struct  {
	/*! max content ligth level*/
	u16 max_content_light_level;
	/*! max picture average ligth level*/
	u16 max_pic_average_light_level;
} GF_ContentLightLevelInfo;

/*! mastering display colour volume info*/
typedef struct  {
	/*! display primaries*/
	struct {
		u16 x;
		u16 y;
	} display_primaries[3];
	/*! X white point*/
	u16 white_point_x;
	/*! Y white point*/
	u16 white_point_y;
	u32 max_display_mastering_luminance;
	/*! min display mastering luminance*/
	u32 min_display_mastering_luminance;
} GF_MasteringDisplayColourVolumeInfo;


/*! sets high dynamic range information for a sample description
\param isom_file the target ISO file
\param trackNumber the target track number
\param sampleDescriptionIndex the target sample description index
\param mdcv the mastering display colour volume to set
\param clli the content light level to set
\return error if any
*/
GF_Err gf_isom_set_high_dynamic_range_info(GF_ISOFile *isom_file, u32 trackNumber, u32 sampleDescriptionIndex, GF_MasteringDisplayColourVolumeInfo *mdcv, GF_ContentLightLevelInfo *clli);

/*! sets image sequence coding constraints (mostly used for HEIF image files)
\param isom_file the target ISO file
\param trackNumber the target track number
\param sampleDescriptionIndex the target sample description index
\param remove if set to GF_TRUE, removes coding constraints
\param all_ref_pics_intra indicates if all reference pictures are intra frames
\param intra_pred_used indicates if intra prediction is used
\param max_ref_per_pic indicates the max number of reference images per picture
\return error if any
 */
GF_Err gf_isom_set_image_sequence_coding_constraints(GF_ISOFile *isom_file, u32 trackNumber, u32 sampleDescriptionIndex, Bool remove, Bool all_ref_pics_intra, Bool intra_pred_used, u32 max_ref_per_pic);

/*! sets image sequence alpha flag (mostly used for HEIF image files). The alpha flag indicates the image sequence is an alpha plane
or has an alpha channel
\param isom_file the target ISO file
\param trackNumber the target track number
\param sampleDescriptionIndex the target sample description index
\param remove if set to GF_TRUE, removes coding constraints
\return error if any
*/
GF_Err gf_isom_set_image_sequence_alpha(GF_ISOFile *isom_file, u32 trackNumber, u32 sampleDescriptionIndex, Bool remove);

/*! sets colour information for a sample description
\param isom_file the target ISO file
\param trackNumber the target track number
\param sampleDescriptionIndex the target sample description index
\param colour_type the four character code of the colour type to set (nclc, nclx, prof, ricc); if 0, removes all color info
\param colour_primaries the colour primaries for nclc/nclx as defined in ISO/IEC 23001-8
\param transfer_characteristics the colour primaries for nclc/nclx as defined in ISO/IEC 23001-8
\param matrix_coefficients the colour primaries for nclc/nclx as defined in ISO/IEC 23001-8
\param full_range_flag the colour primaries for nclc as defined in ISO/IEC 23001-8
\param icc_data the icc data pto set for prof and ricc types
\param icc_size the size of the icc data
\return error if any
*/
GF_Err gf_isom_set_visual_color_info(GF_ISOFile *isom_file, u32 trackNumber, u32 sampleDescriptionIndex, u32 colour_type, u16 colour_primaries, u16 transfer_characteristics, u16 matrix_coefficients, Bool full_range_flag, u8 *icc_data, u32 icc_size);


/*! Audio Sample Description signaling mode*/
typedef enum {
	/*! use ISOBMF sample entry v0*/
	GF_IMPORT_AUDIO_SAMPLE_ENTRY_NOT_SET = 0,
	/*! use ISOBMF sample entry v0*/
	GF_IMPORT_AUDIO_SAMPLE_ENTRY_v0_BS,
	/*! use ISOBMF sample entry v0 and forces channel count to 2*/
	GF_IMPORT_AUDIO_SAMPLE_ENTRY_v0_2,
	/*! use ISOBMF sample entry v1*/
	GF_IMPORT_AUDIO_SAMPLE_ENTRY_v1_MPEG,
	/*! use QTFF sample entry v1*/
	GF_IMPORT_AUDIO_SAMPLE_ENTRY_v1_QTFF
} GF_AudioSampleEntryImportMode;


/*! sets audio format  information for a sample description
\param isom_file the target ISO file
\param trackNumber the target track number
\param sampleDescriptionIndex the target sample description index
\param sampleRate the audio sample rate
\param nbChannels the number of audio channels
\param bitsPerSample the number of bits per sample, mostly used for raw audio
\param asemode type of audio entry signaling desired
\return error if any
*/
GF_Err gf_isom_set_audio_info(GF_ISOFile *isom_file, u32 trackNumber, u32 sampleDescriptionIndex, u32 sampleRate, u32 nbChannels, u8 bitsPerSample, GF_AudioSampleEntryImportMode asemode);

/*! sets CTS unpack mode (used for B-frames & like): in unpack mode, each sample uses one entry in CTTS tables

\param isom_file the target ISO file
\param trackNumber the target track number
\param unpack if GF_TRUE, sets unpack on, creating a ctts table if none found; if GF_FALSE, sets unpack off and repacks all table info
\return error if any
*/
GF_Err gf_isom_set_cts_packing(GF_ISOFile *isom_file, u32 trackNumber, Bool unpack);

/*! shifts all CTS with the given offset. This MUST be called in unpack mode only
\param isom_file the target ISO file
\param trackNumber the target track number
\param offset_shift CTS offset shift in media timescale
\return error if any
*/
GF_Err gf_isom_shift_cts_offset(GF_ISOFile *isom_file, u32 trackNumber, s32 offset_shift);

/*! enables negative composition offset in track
\note this will compute the composition to decode time information
\param isom_file the target ISO file
\param trackNumber the target track
\param use_negative_offsets if GF_TRUE, negative offsets are used, otherwise they are disabled
\return error if any
*/
GF_Err gf_isom_set_composition_offset_mode(GF_ISOFile *isom_file, u32 trackNumber, Bool use_negative_offsets);

/*! enables negative composition offset in track and shift offsets

\param isom_file the target ISO file
\param trackNumber the target track
\param ctts_shift shif CTS offsets by the given time in media timescale if positive offsets only are used
\return error if any
*/
GF_Err gf_isom_set_ctts_v1(GF_ISOFile *isom_file, u32 trackNumber, u32 ctts_shift);


/*! sets language for a track
\param isom_file the target ISO file
\param trackNumber the target track number
\param code 3-character code or BCP-47 code media language
\return error if any
*/
GF_Err gf_isom_set_media_language(GF_ISOFile *isom_file, u32 trackNumber, char *code);

/*! gets the ID of the last created track
\param isom_file the target ISO file
\return the last created track ID
*/
GF_ISOTrackID gf_isom_get_last_created_track_id(GF_ISOFile *isom_file);

/*! applies a box patch to the file. See examples in gpac test suite, media/boxpatch/
\param isom_file the target ISO file
\param trackID the ID of the track to patch, in case one of the box patch applies to a track
\param box_patch_filename the name of the file containing the box patches.
\return error if any
*/
GF_Err gf_isom_apply_box_patch(GF_ISOFile *isom_file, GF_ISOTrackID trackID, const char *box_patch_filename);

/*! sets track magic number
\param isom_file the target ISO file
\param trackNumber the target track
\param magic the magic number to set; magic number is not written to file
\return error if any
*/
GF_Err gf_isom_set_track_magic(GF_ISOFile *isom_file, u32 trackNumber, u64 magic);

/*! removes a sample description with the given index
\warning This does not remove any added samples for that stream description, nor rewrite the sample to chunk and other boxes referencing the sample description index !
\param isom_file the target ISO file
\param trackNumber the target track number
\param sampleDescriptionIndex the target sample description to remove
\return error if any
*/
GF_Err gf_isom_remove_stream_description(GF_ISOFile *isom_file, u32 trackNumber, u32 sampleDescriptionIndex);

/*! updates average and max bitrate of a sample description
if both average_bitrate and max_bitrate are 0, this removes any bitrate information
\param isom_file the target ISO file
\param trackNumber the target track number
\param sampleDescriptionIndex the target sample description
\param average_bitrate the average bitrate of the media for that sample description
\param max_bitrate the maximum bitrate of the media for that sample description
\param decode_buffer_size the decoder buffer size in bytes for that sample description
\return error if any
*/
GF_Err gf_isom_update_bitrate(GF_ISOFile *isom_file, u32 trackNumber, u32 sampleDescriptionIndex, u32 average_bitrate, u32 max_bitrate, u32 decode_buffer_size);


/*! track clone flags*/
typedef enum
{
	/*! set this flag to keep data reference entries while cloning track*/
	GF_ISOM_CLONE_TRACK_KEEP_DREF = 1,
	/*! set this flag to avoid cloning track as a QT track while cloning track*/
	GF_ISOM_CLONE_TRACK_NO_QT = 1<<1
} GF_ISOTrackCloneFlags;

/*! clones a track. This clones everything except media data and sample info (DTS, CTS, RAPs, etc...), and also clones sample descriptions
\param orig_file the source ISO file
\param orig_track the source track
\param dest_file the destination ISO file
\param flags flags to use during clone
\param dest_track set to the track number of cloned track
\return error if any
*/
GF_Err gf_isom_clone_track(GF_ISOFile *orig_file, u32 orig_track, GF_ISOFile *dest_file, GF_ISOTrackCloneFlags flags, u32 *dest_track);


/*! sets the GroupID of a track (only used for optimized interleaving). By setting GroupIDs
you can specify the storage order for media data of a group of streams. This is useful
for BIFS presentation so that static resources of the scene can be downloaded before BIFS

\param isom_file the target ISO file
\param trackNumber the target track
\param GroupID the desired group ID
\return error if any
*/
GF_Err gf_isom_set_track_interleaving_group(GF_ISOFile *isom_file, u32 trackNumber, u32 GroupID);

/*! sets the priority of a track within a Group (used for optimized interleaving and hinting).
This allows tracks to be stored before other within a same group, for instance the
hint track data can be stored just before the media data, reducing disk seeking

\param isom_file the target ISO file
\param trackNumber the target track
\param InversePriority the desired priority. For a same time, within a group of tracks, the track with the lowest InversePriority will
be written first
\return error if any
*/
GF_Err gf_isom_set_track_priority_in_group(GF_ISOFile *isom_file, u32 trackNumber, u32 InversePriority);

/*! sets the maximum chunk size for a track
\param isom_file the target ISO file
\param trackNumber the target track
\param maxChunkSize the maximum chunk size in bytes
\return error if any
*/
GF_Err gf_isom_hint_max_chunk_size(GF_ISOFile *isom_file, u32 trackNumber, u32 maxChunkSize);

/*! sets up interleaving for storage (shortcut for storeage mode + interleave_time)
\param isom_file the target ISO file
\param TimeInSec the desired interleaving time in seconds
\return error if any
*/
GF_Err gf_isom_make_interleave(GF_ISOFile *isom_file, Double TimeInSec);

/*! sets progress callback when writing a file
\param isom_file the target ISO file
\param progress_cbk the progress callback function
\param progress_cbk_udta opaque data passed to the progress callback function
*/
void gf_isom_set_progress_callback(GF_ISOFile *isom_file, void (*progress_cbk)(void *udta, u64 nb_done, u64 nb_total), void *progress_cbk_udta);

/*! sets write callback functions for in-memory file writing
\param isom_file the target ISO file
\param on_block_out the block write callback function
\param on_block_patch the block patch callback function
\param usr_data opaque user data passed to callback functions
\param block_size desired block size in bytes
\return error if any
*/
GF_Err gf_isom_set_write_callback(GF_ISOFile *isom_file,
 			GF_Err (*on_block_out)(void *cbk, u8 *data, u32 block_size),
			GF_Err (*on_block_patch)(void *usr_data, u8 *block, u32 block_size, u64 block_offset, Bool is_insert),
 			void *usr_data,
 			u32 block_size);

/*! @} */

#endif // GPAC_DISABLE_ISOM_WRITE

/*!
\addtogroup isomp4sys_grp ISOBMFF MPEG-4 Systems
\ingroup iso_grp

MPEG-4 Systems extensions
@{
*/


/*! MPEG-4 ProfileAndLevel codes*/
typedef enum
{
	/*! Audio PL*/
	GF_ISOM_PL_AUDIO,
	/*! Visual PL*/
	GF_ISOM_PL_VISUAL,
	/*! Graphics PL*/
	GF_ISOM_PL_GRAPHICS,
	/*! Scene PL*/
	GF_ISOM_PL_SCENE,
	/*! OD PL*/
	GF_ISOM_PL_OD,
	/*! MPEG-J PL*/
	GF_ISOM_PL_MPEGJ,
	/*! not a profile, just set/unset inlineFlag*/
	GF_ISOM_PL_INLINE,
} GF_ISOProfileLevelType;

/*! gets MPEG-4 subtype of a sample description entry (eg, mp4a, mp4v, enca, encv, resv, etc...)
\param isom_file the target ISO file
\param trackNumber the target track
\param sampleDescriptionIndex the target sample description index (1-based)
\return the media type FOUR CHAR code type of an MPEG4 media, or 0 if not MPEG-4 subtype
 */
u32 gf_isom_get_mpeg4_subtype(GF_ISOFile *isom_file, u32 trackNumber, u32 sampleDescriptionIndex);

/*! checks if files has root OD/IOD or not
\param isom_file the target ISO file
\return GF_TRUE if the file has a root OD or IOD */
Bool gf_isom_has_root_od(GF_ISOFile *isom_file);

/*! fetches the root OD of a file  (can be NULL, OD or IOD, you have to check its tag)
\param isom_file the target ISO file
\return the OD/IOD if any. Caller must destroy the descriptor
*/
GF_Descriptor *gf_isom_get_root_od(GF_ISOFile *isom_file);

/*! checks the presence of a track in rood OD/IOD
\param isom_file the target ISO file
\param trackNumber the target track
\return 0: NO, 1: YES, 2: ERROR*/
u8 gf_isom_is_track_in_root_od(GF_ISOFile *isom_file, u32 trackNumber);

/*! gets the GF_ESD given the sampleDescriptionIndex
\param isom_file the target ISO file
\param trackNumber the target track
\param sampleDescriptionIndex the target sample description index (1-based)
\return the ESD associated to the sample description index, or NULL if error or not supported. Caller must destroy the ESD*/
GF_ESD *gf_isom_get_esd(GF_ISOFile *isom_file, u32 trackNumber, u32 sampleDescriptionIndex);

/*! gets the decoderConfigDescriptor given the sampleDescriptionIndex
\param isom_file the target ISO file
\param trackNumber the target track
\param sampleDescriptionIndex the target sample description index (1-based)
\return the decoder configuration descriptor associated to the sample description index, or NULL if error or not supported. Caller must destroy the descriptor
*/
GF_DecoderConfig *gf_isom_get_decoder_config(GF_ISOFile *isom_file, u32 trackNumber, u32 sampleDescriptionIndex);

/*! sets default TrackID (or ES_ID) for clock references.
\param isom_file the target ISO file
\param trackNumber the target track to set as a clock reference. If 0, default sync track ID is reseted and will be reassigned at next ESD fetch*/
void gf_isom_set_default_sync_track(GF_ISOFile *isom_file, u32 trackNumber);

/*! gets the profile and level value for MPEG-4 streams
\param isom_file the target ISO file
\param PL_Code the target profile to query file
\return the profile and level value, 0xFF if not defined
*/
u8 gf_isom_get_pl_indication(GF_ISOFile *isom_file, GF_ISOProfileLevelType PL_Code);

/*! finds the first ObjectDescriptor using the given track by inspecting all OD tracks
\param isom_file the target ISO file
\param trackNumber the target track
\return the OD ID if dound, 0 otherwise*/
u32 gf_isom_find_od_id_for_track(GF_ISOFile *isom_file, u32 trackNumber);

/*! sets a profile and level indication for the movie iod (created if needed)
\note Use for MPEG-4 Systems only
if the flag is ProfileLevel is 0 this means the movie doesn't require
the specific codec (equivalent to 0xFF value in MPEG profiles)
\param isom_file the target ISO file
\param PL_Code the profile and level code to set
\param ProfileLevel the profile and level value to set
\return error if any
*/
GF_Err gf_isom_set_pl_indication(GF_ISOFile *isom_file, u8 PL_Code, GF_ISOProfileLevelType ProfileLevel);

#ifndef GPAC_DISABLE_ISOM_WRITE
/*! sets the rootOD ID of the movie if you need it. By default, movies are created without root ODs
\note Use for MPEG-4 Systems only
\param isom_file the target ISO file
\param OD_ID ID to assign to the root OD/IOD
\return error if any
*/
GF_Err gf_isom_set_root_od_id(GF_ISOFile *isom_file, u32 OD_ID);

/*! sets the rootOD URL of the movie if you need it (only needed to create an empty file pointing
to external ressource)
\note Use for MPEG-4 Systems only
\param isom_file the target ISO file
\param url_string the URL to assign to the root OD/IOD
\return error if any
*/
GF_Err gf_isom_set_root_od_url(GF_ISOFile *isom_file, const char *url_string);

/*! removes the root OD
\note Use for MPEG-4 Systems only
\param isom_file the target ISO file
\return error if any
*/
GF_Err gf_isom_remove_root_od(GF_ISOFile *isom_file);

/*! adds a system descriptor to the OD of the movie
\note Use for MPEG-4 Systems only
\param isom_file the target ISO file
\param theDesc the descriptor to add
\return error if any
*/
GF_Err gf_isom_add_desc_to_root_od(GF_ISOFile *isom_file, const GF_Descriptor *theDesc);

/*! adds a track to the root OD
\note Use for MPEG-4 Systems only
\param isom_file the target ISO file
\param trackNumber the track to add to the root OD
\return error if any
*/
GF_Err gf_isom_add_track_to_root_od(GF_ISOFile *isom_file, u32 trackNumber);

/*! removes a track to the root OD
\note Use for MPEG-4 Systems only
\param isom_file the target ISO file
\param trackNumber the track to remove from the root OD
\return error if any
*/
GF_Err gf_isom_remove_track_from_root_od(GF_ISOFile *isom_file, u32 trackNumber);


/*! creates a new MPEG-4 sample description in a track

\note Used for MPEG-4 Systems, AAC and MPEG-4 Visual (part 2)

\param isom_file the target ISO file
\param trackNumber the target track number
\param esd the ESD to use for that sample description
\param URLname URL value of the data reference, NULL if no data reference (media in the file)
\param URNname URN value of the data reference, NULL if no data reference (media in the file)
\param outDescriptionIndex set to index of the new sample description
\return error if any
*/
GF_Err gf_isom_new_mpeg4_description(GF_ISOFile *isom_file, u32 trackNumber, const GF_ESD *esd, const char *URLname, const char *URNname, u32 *outDescriptionIndex);

/*! changes an MPEG-4 sample description
\note Used for MPEG-4 Systems, AAC and MPEG-4 Visual (part 2)
\warning This will replace the whole ESD
\param isom_file the target ISO file
\param trackNumber the target track number
\param sampleDescriptionIndex the target sample description
\param newESD the new ESD to use for that sample description
\return error if any
*/
GF_Err gf_isom_change_mpeg4_description(GF_ISOFile *isom_file, u32 trackNumber, u32 sampleDescriptionIndex, const GF_ESD *newESD);

/*! adds an MPEG-4 systems descriptor to the ESD of a sample description
\note Used for MPEG-4 Systems, AAC and MPEG-4 Visual (part 2)
\warning This will replace the whole ESD
\param isom_file the target ISO file
\param trackNumber the target track number
\param sampleDescriptionIndex the target sample description
\param theDesc the descriptor to add to the ESD of the sample description
\return error if any
*/
GF_Err gf_isom_add_desc_to_description(GF_ISOFile *isom_file, u32 trackNumber, u32 sampleDescriptionIndex, const GF_Descriptor *theDesc);

/*! clones IOD PLs from orig to dest if any
\param orig_file the source ISO file
\param dest_file the destination ISO file
\return error if any
*/
GF_Err gf_isom_clone_pl_indications(GF_ISOFile *orig_file, GF_ISOFile *dest_file);



/*! associates a given SL config with a given ESD while extracting the OD information
This is useful while reading the IOD / OD stream of an MP4 file. Note however that
only full AUs are extracted, therefore the calling application must SL-packetize the streams

\param isom_file the target ISO file
\param trackNumber the target track
\param sampleDescriptionIndex set to the sample description index corresponding to this sample (optional, can be NULL)
\param slConfig the SL configuration descriptor to set. The descriptor is copied by the API for further use. A NULL pointer will result
in using the default SLConfig (predefined = 2) remapped to predefined = 0
\return error if any
*/
GF_Err gf_isom_set_extraction_slc(GF_ISOFile *isom_file, u32 trackNumber, u32 sampleDescriptionIndex, const GF_SLConfig *slConfig);

#endif //GPAC_DISABLE_ISOM_WRITE


/*! @} */

/*!
\addtogroup isostsd_grp ISOBMFF Sample Descriptions
\ingroup iso_grp

Sample Description functions are used to query and set codec parameters of a track

@{
*/

/*! Unknown sample description*/
typedef struct
{
	/*! codec tag is the containing box's tag, 0 if UUID is used*/
	u32 codec_tag;
	/*! entry UUID if no tag is used*/
	bin128 UUID;
	/*! codec version*/
	u16 version;
	/*! codec revision*/
	u16 revision;
	/*! vendor four character code*/
	u32 vendor_code;

	/*! temporal quality, video codecs only*/
	u32 temporal_quality;
	/*! spatial quality, video codecs only*/
	u32 spatial_quality;
	/*! width in pixels, video codecs only*/
	u16 width;
	/*! height in pixels, video codecs only*/
	u16 height;
	/*! horizontal resolution as 16.16 fixed point, video codecs only*/
	u32 h_res;
	/*! vertical resolution as 16.16 fixed point, video codecs only*/
	u32 v_res;
	/*! bit depth resolution in bits, video codecs only*/
	u16 depth;
	/*! color table, video codecs only*/
	u16 color_table_index;
	/*! compressor name, video codecs only*/
	char compressor_name[33];

	/*! sample rate, audio codecs only*/
	u32 samplerate;
	/*! number of channels, audio codecs only*/
	u16 nb_channels;
	/*! bits per sample, audio codecs only*/
	u16 bits_per_sample;
	/*! indicates if QTFF signaling should be used, audio codecs only*/
	Bool is_qtff;

	/*optional, sample description specific configuration*/
	u8 *extension_buf;
	/*optional, sample description specific size*/
	u32 extension_buf_size;
} GF_GenericSampleDescription;

/*! gets an unknown sample description
\param isom_file the target ISO file
\param trackNumber the target track
\param sampleDescriptionIndex the target sample description index (1-based)
\return generic sample description information, or NULL if error
*/
GF_GenericSampleDescription *gf_isom_get_generic_sample_description(GF_ISOFile *isom_file, u32 trackNumber, u32 sampleDescriptionIndex);

/*! gets the decoder configuration of a JP2 file
\param isom_file the target ISO file
\param trackNumber the target track
\param sampleDescriptionIndex the target sample description index (1-based)
\param out_dsi set to the decoder configuration - shall be freed by user
\param out_size set to the decoder configuration size
\return error if any
*/
GF_Err gf_isom_get_jp2_config(GF_ISOFile *isom_file, u32 trackNumber, u32 sampleDescriptionIndex, u8 **out_dsi, u32 *out_size);



/*! gets RVC (Reconvigurable Video Coding) config of a track for a given sample description
\param isom_file the target ISO file
\param trackNumber the target track
\param sampleDescriptionIndex the target sample description index (1-based)
\param rvc_predefined set to a predefined value of RVC
\param data set to the RVC config buffer if not predefined, NULL otherwise
\param size set to the RVC config buffer size
\param mime set to the associated mime type of the stream
\return error if any*/
GF_Err gf_isom_get_rvc_config(GF_ISOFile *isom_file, u32 trackNumber, u32 sampleDescriptionIndex, u16 *rvc_predefined, u8 **data, u32 *size, const char **mime);

#ifndef GPAC_DISABLE_ISOM_WRITE
/*! sets the RVC config for the given track sample description
\param isom_file the target ISO file
\param trackNumber the target track number
\param sampleDescriptionIndex the target sample description index
\param rvc_predefined the predefined RVC configuration code, 0 if not predefined
\param mime the associated mime type of the video
\param data the RVC configuration data; ignored if rvc_predefined is not 0
\param size the size of the RVC configuration data; ignored if rvc_predefined is not 0
\return error if any
*/
GF_Err gf_isom_set_rvc_config(GF_ISOFile *isom_file, u32 trackNumber, u32 sampleDescriptionIndex, u16 rvc_predefined, char *mime, u8 *data, u32 size);


/*! updates fields of given visual sample description - these fields are reserved in ISOBMFF, this should only be used for QT, see QTFF
\param isom_file the target ISO file
\param trackNumber the target track number
\param sampleDescriptionIndex the target sample description
\param revision revision of the sample description format
\param vendor four character code of the vendor
\param temporalQ temporal quality
\param spatialQ spatial quality
\param horiz_res horizontal resolution as 16.16 fixed point number
\param vert_res vertical resolution as 16.16 fixed point number
\param frames_per_sample number of frames per media samples
\param compressor_name human readable name for the compressor
\param color_table_index color table index, use -1 if no color table (most common case)
\return error if any
*/
GF_Err gf_isom_update_video_sample_entry_fields(GF_ISOFile *isom_file, u32 trackNumber, u32 sampleDescriptionIndex, u16 revision, u32 vendor, u32 temporalQ, u32 spatialQ, u32 horiz_res, u32 vert_res, u16 frames_per_sample, const char *compressor_name, s16 color_table_index);

/*! updates a sample description from a serialized sample description box. Only child boxes are removed in the process
\param isom_file the target ISO file
\param trackNumber the target track number
\param sampleDescriptionIndex the target sample description
\param data a serialized sample description box
\param size size of the serialized sample description
\return error if any
*/
GF_Err gf_isom_update_sample_description_from_template(GF_ISOFile *isom_file, u32 trackNumber, u32 sampleDescriptionIndex, u8 *data, u32 size);


/*! creates a new unknown StreamDescription in the file.
\note use this to store media not currently supported by the ISO media format or media types not implemented in this library
\param isom_file the target ISO file
\param trackNumber the target track
\param URLname URL value of the data reference, NULL if no data reference (media in the file)
\param URNname URN value of the data reference, NULL if no data reference (media in the file)
\param udesc generic sample description information to use
\param outDescriptionIndex set to index of the new sample description
\return error if any
*/
GF_Err gf_isom_new_generic_sample_description(GF_ISOFile *isom_file, u32 trackNumber, const char *URLname, const char *URNname, GF_GenericSampleDescription *udesc, u32 *outDescriptionIndex);

/*! clones a sample description without inspecting media types
\param isom_file the destination ISO file
\param trackNumber the destination track
\param orig_file the source ISO file
\param orig_track the source track
\param orig_desc_index the source sample description to clone
\param URLname URL value of the data reference, NULL if no data reference (media in the file)
\param URNname URN value of the data reference, NULL if no data reference (media in the file)
\param outDescriptionIndex set to index of the new sample description
\return error if any
*/
GF_Err gf_isom_clone_sample_description(GF_ISOFile *isom_file, u32 trackNumber, GF_ISOFile *orig_file, u32 orig_track, u32 orig_desc_index, const char *URLname, const char *URNname, u32 *outDescriptionIndex);

/*! gets the sample description template of a track. This serializes sample description box
\param isom_file the destination ISO file
\param trackNumber the destination track
\param sampleDescriptionIndex the target sample description
\param output will be set to a newly allocated buffer containing the serialized box - caller shall free it
\param output_size will be set to the size of the allocated buffer
\return error if any
*/
GF_Err gf_isom_get_stsd_template(GF_ISOFile *isom_file, u32 trackNumber, u32 sampleDescriptionIndex, u8 **output, u32 *output_size);

#endif // GPAC_DISABLE_ISOM_WRITE

/*! checks if sample descriptions are the same. This does include self-contained checking and reserved flags. The specific media cfg (DSI & co) is not analysed, only a memory comparaison is done
\param f1 the first ISO file
\param tk1 the first track
\param sdesc_index1 the first sample description
\param f2 the second ISO file
\param tk2 the second track
\param sdesc_index2 the second sample description
\return GF_TRUE if sample descriptions match, GF_FALSE otherwise
*/
Bool gf_isom_is_same_sample_description(GF_ISOFile *f1, u32 tk1, u32 sdesc_index1, GF_ISOFile *f2, u32 tk2, u32 sdesc_index2);


/*! Generic 3GP/3GP2 config record*/
typedef struct
{
	/*GF_4CC record type, one fo the above GF_ISOM_SUBTYPE_3GP_ * subtypes*/
	u32 type;
	/*4CC vendor name*/
	u32 vendor;
	/*codec version*/
	u8 decoder_version;
	/*number of sound frames per IsoMedia sample, >0 and <=15. The very last sample may contain less frames. */
	u8 frames_per_sample;
	/*H263 ONLY - Level*/
	u8 H263_level;
	/*H263 Profile*/
	u8 H263_profile;
	/*AMR(WB) ONLY - num of mode for the codec*/
	u16 AMR_mode_set;
	/*AMR(WB) ONLY - changes in codec mode per sample*/
	u8 AMR_mode_change_period;
} GF_3GPConfig;


/*! gets a 3GPP sample description
\param isom_file the target ISO file
\param trackNumber the target track
\param sampleDescriptionIndex the target sample description index
\return the 3GP config for this sample description, NULL if not a 3GPP track
*/
GF_3GPConfig *gf_isom_3gp_config_get(GF_ISOFile *isom_file, u32 trackNumber, u32 sampleDescriptionIndex);
#ifndef GPAC_DISABLE_ISOM_WRITE
/*! creates a 3GPP sample description
\param isom_file the target ISO file
\param trackNumber the target track
\param config the 3GP config for this sample description
\param URLname URL value of the data reference, NULL if no data reference (media in the file)
\param URNname URN value of the data reference, NULL if no data reference (media in the file)
\param outDescriptionIndex set to the index of the created sample description
\return error if any
*/
GF_Err gf_isom_3gp_config_new(GF_ISOFile *isom_file, u32 trackNumber, GF_3GPConfig *config, const char *URLname, const char *URNname, u32 *outDescriptionIndex);
/*! updates the 3GPP config - subtypes shall NOT differ
\param isom_file the target ISO file
\param trackNumber the target track
\param config the 3GP config for this sample description
\param sampleDescriptionIndex the target sample description index
\return error if any
*/
GF_Err gf_isom_3gp_config_update(GF_ISOFile *isom_file, u32 trackNumber, GF_3GPConfig *config, u32 sampleDescriptionIndex);
#endif	/*GPAC_DISABLE_ISOM_WRITE*/


/*! gets AVC config for a sample description
\param isom_file the target ISO file
\param trackNumber the target track
\param sampleDescriptionIndex the target sample description index
\return the AVC config - user is responsible for deleting it
*/
GF_AVCConfig *gf_isom_avc_config_get(GF_ISOFile *isom_file, u32 trackNumber, u32 sampleDescriptionIndex);
/*! gets SVC config for a sample description
\param isom_file the target ISO file
\param trackNumber the target track
\param sampleDescriptionIndex the target sample description index
\return the SVC config - user is responsible for deleting it
*/
GF_AVCConfig *gf_isom_svc_config_get(GF_ISOFile *isom_file, u32 trackNumber, u32 sampleDescriptionIndex);
/*! gets MVC config for a sample description
\param isom_file the target ISO file
\param trackNumber the target track
\param sampleDescriptionIndex the target sample description index
\return the SVC config - user is responsible for deleting it
*/
GF_AVCConfig *gf_isom_mvc_config_get(GF_ISOFile *isom_file, u32 trackNumber, u32 sampleDescriptionIndex);

/*! AVC familiy type*/
typedef enum
{
	/*! not an AVC codec*/
	GF_ISOM_AVCTYPE_NONE=0,
	/*! AVC only*/
	GF_ISOM_AVCTYPE_AVC_ONLY,
	/*! AVC+SVC in same track*/
	GF_ISOM_AVCTYPE_AVC_SVC,
	/*! SVC only*/
	GF_ISOM_AVCTYPE_SVC_ONLY,
	/*! AVC+MVC in same track*/
	GF_ISOM_AVCTYPE_AVC_MVC,
	/*! SVC only*/
	GF_ISOM_AVCTYPE_MVC_ONLY,
} GF_ISOMAVCType;

/*! gets the AVC family type for a sample description
\param isom_file the target ISO file
\param trackNumber the target hint track
\param sampleDescriptionIndex the target sample description index
\return the type of AVC media
*/
GF_ISOMAVCType gf_isom_get_avc_svc_type(GF_ISOFile *isom_file, u32 trackNumber, u32 sampleDescriptionIndex);

/*! HEVC family type*/
typedef enum
{
	/*! not an HEVC codec*/
	GF_ISOM_HEVCTYPE_NONE=0,
	/*! HEVC only*/
	GF_ISOM_HEVCTYPE_HEVC_ONLY,
	/*! HEVC+LHVC in same track*/
	GF_ISOM_HEVCTYPE_HEVC_LHVC,
	/*! LHVC only*/
	GF_ISOM_HEVCTYPE_LHVC_ONLY,
} GF_ISOMHEVCType;

/*! gets the HEVC family type for a sample description
\param isom_file the target ISO file
\param trackNumber the target track
\param sampleDescriptionIndex the target sample description index
\return the type of HEVC media
*/
GF_ISOMHEVCType gf_isom_get_hevc_lhvc_type(GF_ISOFile *isom_file, u32 trackNumber, u32 sampleDescriptionIndex);

/*! gets HEVC config for a sample description
\param isom_file the target ISO file
\param trackNumber the target track
\param sampleDescriptionIndex the target sample description index
\return the HEVC config - user is responsible for deleting it
*/
GF_HEVCConfig *gf_isom_hevc_config_get(GF_ISOFile *isom_file, u32 trackNumber, u32 sampleDescriptionIndex);
/*! gets LHVC config for a sample description
\param isom_file the target ISO file
\param trackNumber the target track
\param sampleDescriptionIndex the target sample description index
\return the LHVC config - user is responsible for deleting it
*/
GF_HEVCConfig *gf_isom_lhvc_config_get(GF_ISOFile *isom_file, u32 trackNumber, u32 sampleDescriptionIndex);

/*! gets AV1 config for a sample description
\param isom_file the target ISO file
\param trackNumber the target track
\param sampleDescriptionIndex the target sample description index
\return the AV1 config - user is responsible for deleting it
*/
GF_AV1Config *gf_isom_av1_config_get(GF_ISOFile *isom_file, u32 trackNumber, u32 sampleDescriptionIndex);

/*! gets VP8/9 config for a sample description
\param isom_file the target ISO file
\param trackNumber the target track
\param sampleDescriptionIndex the target sample description index
\return the VP8/9 config - user is responsible for deleting it
*/
GF_VPConfig *gf_isom_vp_config_get(GF_ISOFile *isom_file, u32 trackNumber, u32 sampleDescriptionIndex);

/*! checks if some tracks in file needs layer reconstruction
\param isom_file the target ISO file
\return GF_TRUE if track dependencies implying extractors or implicit reconstruction are found, GF_FALSE otherwise
*/
Bool gf_isom_needs_layer_reconstruction(GF_ISOFile *isom_file);

/*! NALU extract modes and flags*/
typedef enum
{
	/*! all extractors are rewritten*/
	GF_ISOM_NALU_EXTRACT_DEFAULT = 0,
	/*! all extractors are skipped but NALU data from this track is kept*/
	GF_ISOM_NALU_EXTRACT_LAYER_ONLY,
	/*! all extractors are kept (untouched sample) - used for dumping modes*/
	GF_ISOM_NALU_EXTRACT_INSPECT,
	/*! above mode is applied and PPS/SPS/... are appended in the front of every IDR*/
	GF_ISOM_NALU_EXTRACT_INBAND_PS_FLAG = 1<<16,
	/*! above mode is applied and all start codes are rewritten (xPS inband as well)*/
	GF_ISOM_NALU_EXTRACT_ANNEXB_FLAG = 2<<17,
	/*! above mode is applied and VDRD NAL unit is inserted before SVC slice*/
	GF_ISOM_NALU_EXTRACT_VDRD_FLAG = 1<<18,
	/*! all extractors are skipped and only tile track data is kept*/
	GF_ISOM_NALU_EXTRACT_TILE_ONLY = 1<<19
} GF_ISONaluExtractMode;

/*! sets the NALU extraction mode for this track
\param isom_file the target ISO file
\param trackNumber the target track
\param nalu_extract_mode the NALU extraction mode to set
\return error if any
*/
GF_Err gf_isom_set_nalu_extract_mode(GF_ISOFile *isom_file, u32 trackNumber, GF_ISONaluExtractMode nalu_extract_mode);
/*! gets the NALU extraction mode for this track
\param isom_file the target ISO file
\param trackNumber the target track
\return the NALU extraction mode used
*/
GF_ISONaluExtractMode gf_isom_get_nalu_extract_mode(GF_ISOFile *isom_file, u32 trackNumber);

<<<<<<< HEAD
=======
GF_Err gf_isom_update_aperture_info(GF_ISOFile *movie, u32 trackNumber, Bool remove);

typedef struct ___MasteringDisplayColourVolume GF_MasteringDisplayColourVolumeInfo;
typedef struct __ContentLightLevel GF_ContentLightLevelInfo;
GF_Err gf_isom_set_hdr(GF_ISOFile* movie, u32 trackNumber, u32 StreamDescriptionIndex, GF_MasteringDisplayColourVolumeInfo *mdcv, GF_ContentLightLevelInfo *clli);
>>>>>>> a1bfaf09

#ifndef GPAC_DISABLE_ISOM_WRITE
/*! creates a new AVC sample description
\param isom_file the target ISO file
\param trackNumber the target track
\param cfg the AVC config for this sample description
\param URLname URL value of the data reference, NULL if no data reference (media in the file)
\param URNname URN value of the data reference, NULL if no data reference (media in the file)
\param outDescriptionIndex set to the index of the created sample description
\return error if any
*/
GF_Err gf_isom_avc_config_new(GF_ISOFile *isom_file, u32 trackNumber, GF_AVCConfig *cfg, const char *URLname, const char *URNname, u32 *outDescriptionIndex);
/*! updates an AVC sample description
\param isom_file the target ISO file
\param trackNumber the target track
\param sampleDescriptionIndex the target sample description index to update
\param cfg the AVC config for this sample description
\return error if any
*/
GF_Err gf_isom_avc_config_update(GF_ISOFile *isom_file, u32 trackNumber, u32 sampleDescriptionIndex, GF_AVCConfig *cfg);

/*! creates a new SVC sample description
\param isom_file the target ISO file
\param trackNumber the target track
\param cfg the SVC config for this sample description
\param URLname URL value of the data reference, NULL if no data reference (media in the file)
\param URNname URN value of the data reference, NULL if no data reference (media in the file)
\param outDescriptionIndex set to the index of the created sample description
\return error if any
*/
GF_Err gf_isom_svc_config_new(GF_ISOFile *isom_file, u32 trackNumber, GF_AVCConfig *cfg, const char *URLname, const char *URNname, u32 *outDescriptionIndex);
/*! updates an SVC sample description
\param isom_file the target ISO file
\param trackNumber the target track
\param sampleDescriptionIndex the target sample description index to update
\param cfg the AVC config for this sample description
\param is_additional if set, the SVCConfig will be added to the AVC sample description, otherwise the sample description will be SVC-only
\return error if any
*/
GF_Err gf_isom_svc_config_update(GF_ISOFile *isom_file, u32 trackNumber, u32 sampleDescriptionIndex, GF_AVCConfig *cfg, Bool is_additional);
/*! deletes an SVC sample description
\warning associated samples if any are NOT deleted
\param isom_file the target ISO file
\param trackNumber the target track
\param sampleDescriptionIndex the target sample description index to delete
\return error if any
*/
GF_Err gf_isom_svc_config_del(GF_ISOFile *isom_file, u32 trackNumber, u32 sampleDescriptionIndex);

/*! creates a new MVC sample description
\param isom_file the target ISO file
\param trackNumber the target track
\param cfg the SVC config for this sample description
\param URLname URL value of the data reference, NULL if no data reference (media in the file)
\param URNname URN value of the data reference, NULL if no data reference (media in the file)
\param outDescriptionIndex set to the index of the created sample description
\return error if any
*/
GF_Err gf_isom_mvc_config_new(GF_ISOFile *isom_file, u32 trackNumber, GF_AVCConfig *cfg, const char *URLname, const char *URNname, u32 *outDescriptionIndex);

/*! updates an MVC sample description
\param isom_file the target ISO file
\param trackNumber the target track
\param sampleDescriptionIndex the target sample description index to update
\param cfg the AVC config for this sample description
\param is_additional if set, the MVCConfig will be added to the AVC sample description, otherwise the sample description will be MVC-only
\return error if any
*/
GF_Err gf_isom_mvc_config_update(GF_ISOFile *isom_file, u32 trackNumber, u32 sampleDescriptionIndex, GF_AVCConfig *cfg, Bool is_additional);

/*! deletes an MVC sample description
\warning associated samples if any are NOT deleted
\param isom_file the target ISO file
\param trackNumber the target track
\param sampleDescriptionIndex the target sample description index to delete
\return error if any
*/
GF_Err gf_isom_mvc_config_del(GF_ISOFile *isom_file, u32 trackNumber, u32 sampleDescriptionIndex);

/*! sets avc3 entry type (inband SPS/PPS) instead of avc1 (SPS/PPS in avcC box)
\param isom_file the target ISO file
\param trackNumber the target track
\param sampleDescriptionIndex the target sample description index
\param keep_xps if set to GF_TRUE, keeps parameter set in the configuration record otherwise removes them
\return error if any
*/
GF_Err gf_isom_avc_set_inband_config(GF_ISOFile *isom_file, u32 trackNumber, u32 sampleDescriptionIndex, Bool keep_xps);

/*! sets hev1 entry type (inband SPS/PPS) instead of hvc1 (SPS/PPS in hvcC box)
\param isom_file the target ISO file
\param trackNumber the target track
\param sampleDescriptionIndex the target sample description index
\param keep_xps if set to GF_TRUE, keeps parameter set in the configuration record otherwise removes them
\return error if any
*/
GF_Err gf_isom_hevc_set_inband_config(GF_ISOFile *isom_file, u32 trackNumber, u32 sampleDescriptionIndex, Bool keep_xps);

/*! sets lhe1 entry type instead of lhc1 but keep lhcC box intact
\param isom_file the target ISO file
\param trackNumber the target track
\param sampleDescriptionIndex the target sample description index
\return error if any
*/
GF_Err gf_isom_lhvc_force_inband_config(GF_ISOFile *isom_file, u32 trackNumber, u32 sampleDescriptionIndex);

/*! sets hvt1 entry type (tile track) or hev2/hvc2 type if is_base_track is set. It is the use responsability to set the tbas track reference to the base hevc track
\param isom_file the target ISO file
\param trackNumber the target track
\param sampleDescriptionIndex the target sample description index
\param cfg may be set to the tile track configuration to indicate sub-profile of the tile, or NULL
\param is_base_track if set to GF_TRUE, indicates this is a tile base track, otherwise this is a tile track
\return error if any
*/
GF_Err gf_isom_hevc_set_tile_config(GF_ISOFile *isom_file, u32 trackNumber, u32 sampleDescriptionIndex, GF_HEVCConfig *cfg, Bool is_base_track);

/*! creates a new HEVC sample description
\param isom_file the target ISO file
\param trackNumber the target track
\param cfg the HEVC config for this sample description
\param URLname URL value of the data reference, NULL if no data reference (media in the file)
\param URNname URN value of the data reference, NULL if no data reference (media in the file)
\param outDescriptionIndex set to the index of the created sample description
\return error if any
*/
GF_Err gf_isom_hevc_config_new(GF_ISOFile *isom_file, u32 trackNumber, GF_HEVCConfig *cfg, const char *URLname, const char *URNname, u32 *outDescriptionIndex);

/*! updates an HEVC sample description
\param isom_file the target ISO file
\param trackNumber the target track
\param sampleDescriptionIndex the target sample description index to update
\param cfg the HEVC config for this sample description
\return error if any
*/
GF_Err gf_isom_hevc_config_update(GF_ISOFile *isom_file, u32 trackNumber, u32 sampleDescriptionIndex, GF_HEVCConfig *cfg);

/*! Updates L-HHVC config*/
typedef enum {
	//! changes track type to LHV1/LHE1: no base nor extractors in track, just enhancement layers
	GF_ISOM_LEHVC_ONLY = 0,
	//! changes track type to HVC2/HEV2: base and extractors/enh. in track
	GF_ISOM_LEHVC_WITH_BASE,
	//! changes track type to HVC1/HEV1 with additionnal cfg: base and enh. in track no extractors
	GF_ISOM_LEHVC_WITH_BASE_BACKWARD,
	//! changes track type to HVC2/HEV2 for tile base tracks
	GF_ISOM_HEVC_TILE_BASE,
} GF_ISOMLHEVCTrackType;

/*! updates an HEVC sample description
\param isom_file the target ISO file
\param trackNumber the target track
\param sampleDescriptionIndex the target sample description index to update
\param cfg the LHVC config for this sample description
\param track_type indicates the LHVC track type to set
\return error if any
*/
GF_Err gf_isom_lhvc_config_update(GF_ISOFile *isom_file, u32 trackNumber, u32 sampleDescriptionIndex, GF_HEVCConfig *cfg, GF_ISOMLHEVCTrackType track_type);

/*! sets nalu size length
\warning any previously added samples must be rewritten by the caller
\param isom_file the target ISO file
\param trackNumber the target track
\param sampleDescriptionIndex the target sample description index to update
\param nalu_size_length the new NALU size length in bytes
\return error if any
*/
GF_Err gf_isom_set_nalu_length_field(GF_ISOFile *isom_file, u32 trackNumber, u32 sampleDescriptionIndex, u32 nalu_size_length);

/*! creates new VPx config
\param isom_file the target ISO file
\param trackNumber the target track
\param cfg the VPx config for this sample description
\param URLname URL value of the data reference, NULL if no data reference (media in the file)
\param URNname URN value of the data reference, NULL if no data reference (media in the file)
\param outDescriptionIndex set to the index of the created sample description
\param vpx_type four character code of entry ('vp08', 'vp09' or 'vp10')
\return error if any
*/
GF_Err gf_isom_vp_config_new(GF_ISOFile *isom_file, u32 trackNumber, GF_VPConfig *cfg, const char *URLname, const char *URNname, u32 *outDescriptionIndex, u32 vpx_type);


/*! creates new AV1 config
\param isom_file the target ISO file
\param trackNumber the target track
\param cfg the AV1 config for this sample description
\param URLname URL value of the data reference, NULL if no data reference (media in the file)
\param URNname URN value of the data reference, NULL if no data reference (media in the file)
\param outDescriptionIndex set to the index of the created sample description
\return error if any
*/
GF_Err gf_isom_av1_config_new(GF_ISOFile *isom_file, u32 trackNumber, GF_AV1Config *cfg, const char *URLname, const char *URNname, u32 *outDescriptionIndex);


#endif /*GPAC_DISABLE_ISOM_WRITE*/


/*! Sample entry description for 3GPP DIMS*/
typedef struct
{
	/*! profile*/
	u8 profile;
	/*! level*/
	u8 level;
	/*! number of components in path*/
	u8 pathComponents;
	/*! full request*/
	Bool fullRequestHost;
	/*! stream type*/
	Bool streamType;
	/*! has redundant sample (carousel)*/
	u8 containsRedundant;
	/*! text encoding string*/
	const char *textEncoding;
	/*! content encoding string*/
	const char *contentEncoding;
	/*! script string*/
	const char *content_script_types;
	/*! mime type string*/
	const char *mime_type;
	/*! xml schema location string*/
	const char *xml_schema_loc;
} GF_DIMSDescription;

/*! gets a DIMS sample description
\param isom_file the target ISO file
\param trackNumber the target track
\param sampleDescriptionIndex the target sample description index
\param desc set to the DIMS description
\return error if any
*/
GF_Err gf_isom_get_dims_description(GF_ISOFile *isom_file, u32 trackNumber, u32 sampleDescriptionIndex, GF_DIMSDescription *desc);

#ifndef GPAC_DISABLE_ISOM_WRITE
/*! creates a DIMS sample description
\param isom_file the target ISO file
\param trackNumber the target track
\param desc the DIMS config for this sample description
\param URLname URL value of the data reference, NULL if no data reference (media in the file)
\param URNname URN value of the data reference, NULL if no data reference (media in the file)
\param outDescriptionIndex set to the index of the created sample description
\return error if any
*/
GF_Err gf_isom_new_dims_description(GF_ISOFile *isom_file, u32 trackNumber, GF_DIMSDescription *desc, const char *URLname, const char *URNname, u32 *outDescriptionIndex);
#endif /*GPAC_DISABLE_ISOM_WRITE*/

/*! AC-3 config record extension for EAC-3 - see dolby specs*/
struct __ec3_stream
{
	/*! AC3 fs code*/
	u8 fscod;
	/*! AC3 bsid code*/
	u8 bsid;
	/*! AC3 bs mode*/
	u8 bsmod;
	/*! AC3 ac mode*/
	u8 acmod;
	/*! LF on*/
	u8 lfon;
	/*! deps, only for EC3*/
	u8 nb_dep_sub;
	/*! channel loc, only for EC3*/
	u8 chan_loc;
};

/*! AC3 config record*/
typedef struct
{
	/*! indicates if ec3*/
	u8 is_ec3;
	/*! number of streams, 1 for AC3, max 8 for EC3*/
	u8 nb_streams;
	/*! if AC3 this is the bitrate code, otherwise cumulated data rate of EC3 streams*/
	u16 brcode;
	struct __ec3_stream streams[8];
} GF_AC3Config;

/*! gets an AC3 sample description
\param isom_file the target ISO file
\param trackNumber the target track
\param sampleDescriptionIndex the target sample description index
\return AC-3 config
*/
GF_AC3Config *gf_isom_ac3_config_get(GF_ISOFile *isom_file, u32 trackNumber, u32 sampleDescriptionIndex);

#ifndef GPAC_DISABLE_ISOM_WRITE
/*! creates an AC3 sample description
\param isom_file the target ISO file
\param trackNumber the target track
\param cfg the AC3 config for this sample description
\param URLname URL value of the data reference, NULL if no data reference (media in the file)
\param URNname URN value of the data reference, NULL if no data reference (media in the file)
\param outDescriptionIndex set to the index of the created sample description
\return error if any
*/
GF_Err gf_isom_ac3_config_new(GF_ISOFile *isom_file, u32 trackNumber, GF_AC3Config *cfg, const char *URLname, const char *URNname, u32 *outDescriptionIndex);
#endif /*GPAC_DISABLE_ISOM_WRITE*/

/*! gets a FLAC sample description
\param isom_file the target ISO file
\param trackNumber the target track
\param sampleDescriptionIndex the target sample description index
\param dsi set to the flac decoder config - shall be freeed by caller
\param dsi_size set to the size of the flac decoder config
\return error if any
*/
GF_Err gf_isom_flac_config_get(GF_ISOFile *isom_file, u32 trackNumber, u32 sampleDescriptionIndex, u8 **dsi, u32 *dsi_size);

#ifndef GPAC_DISABLE_ISOM_WRITE
/*! creates a FLAC sample description
\param isom_file the target ISO file
\param trackNumber the target track
\param metadata the flac decoder config buffer
\param metadata_size the size of flac decoder config
\param URLname URL value of the data reference, NULL if no data reference (media in the file)
\param URNname URN value of the data reference, NULL if no data reference (media in the file)
\param outDescriptionIndex set to the index of the created sample description
\return error if any
*/
GF_Err gf_isom_flac_config_new(GF_ISOFile *isom_file, u32 trackNumber, u8 *metadata, u32 metadata_size, const char *URLname, const char *URNname, u32 *outDescriptionIndex);
#endif /*GPAC_DISABLE_ISOM_WRITE*/

#ifndef GPAC_DISABLE_ISOM_WRITE

/*! creates a motion jpeg 2000 sample description
\param isom_file the target ISO file
\param trackNumber the target track
\param URLname URL value of the data reference, NULL if no data reference (media in the file)
\param URNname URN value of the data reference, NULL if no data reference (media in the file)
\param outDescriptionIndex set to the index of the created sample description
\param dsi the jpeg2000 decoder config buffer
\param dsi_len the size of jpeg2000 decoder config
\return error if any
*/
GF_Err gf_isom_new_mj2k_description(GF_ISOFile *isom_file, u32 trackNumber, const char *URLname, const char *URNname, u32 *outDescriptionIndex, u8 *dsi, u32 dsi_len);
#endif /*GPAC_DISABLE_ISOM_WRITE*/

#ifndef GPAC_DISABLE_ISOM_WRITE

/*! creates a time code metadata sample description
\note frames_per_counter_tick<0 disables counter flag but signals frames_per_tick
\param isom_file the target ISO file
\param trackNumber the target track
\param fps_num the frame rate numerator
\param fps_den the frame rate denumerator (frame rate numerator will be track media timescale)
\param frames_per_counter_tick if not 0, enables counter mode (sample data is an counter) and use this value as number of frames per counter tick. Otherwise, disables counter mode (sample data write h,m,s,frames)
\param is_drop indicates that the time code in samples is a drop timecode
\param is_counter indicates that the counter flag should be set
\param outDescriptionIndex set to the index of the created sample description
\return error if any
*/
GF_Err gf_isom_tmcd_config_new(GF_ISOFile *isom_file, u32 trackNumber, u32 fps_num, u32 fps_den, s32 frames_per_counter_tick, Bool is_drop, Bool is_counter, u32 *outDescriptionIndex);

#endif /*GPAC_DISABLE_ISOM_WRITE*/

/*! gets information of a time code metadata sample description
\param isom_file the target ISO file
\param trackNumber the target track
\param sampleDescriptionIndex the target sample description index
\param tmcd_flags set to the timecode description flags
\param tmcd_fps_num set to fps numerator of timecode description
\param tmcd_fps_den set to fps denominator of timecode description
\param tmcd_fpt set to the ticks per second for counter mode (tmcd_flags & 0x1)
\return error if any
*/
GF_Err gf_isom_get_tmcd_config(GF_ISOFile *isom_file, u32 trackNumber, u32 sampleDescriptionIndex, u32 *tmcd_flags, u32 *tmcd_fps_num, u32 *tmcd_fps_den, u32 *tmcd_fpt);


/*! @} */


#ifndef GPAC_DISABLE_ISOM_FRAGMENTS
/*!
\addtogroup isofragred_grp Fragmented ISOBMFF Read
\ingroup iso_grp

This describes function specific to fragmented ISOBMF files

@{
*/

/*! checks if a movie file is fragmented
\param isom_file the target ISO file
\return GF_FALSE if movie isn't fragmented, GF_TRUE otherwise
*/
Bool gf_isom_is_fragmented(GF_ISOFile *isom_file);
/*! checks if a movie file is fragmented
\param isom_file the target ISO file
\param TrackID the target track
\return GF_FALSE if track isn't fragmented, GF_TRUE otherwise*/
Bool gf_isom_is_track_fragmented(GF_ISOFile *isom_file, GF_ISOTrackID TrackID);

/*! checks if a file has a top styp box
\param isom_file the target ISO file
\param brand set to the major brand of the styp box
\param version set to version of the styp box
\return GF_TRUE of the file has a styp box, GF_FALSE otherwise
*/
Bool gf_isom_has_segment(GF_ISOFile *isom_file, u32 *brand, u32 *version);
/*! gets number of movie fragments in the file
\param isom_file the target ISO file
\returns number of movie fragments in the file, 0 if none
*/
u32 gf_isom_segment_get_fragment_count(GF_ISOFile *isom_file);
/*! gets number of track fragments in the indicated movie fragment
\param isom_file the target ISO file
\param moof_index the target movie fragment  (1-based index)
\return number of track fragments, 0 if none
*/
u32 gf_isom_segment_get_track_fragment_count(GF_ISOFile *isom_file, u32 moof_index);
/*! get the track fragment decode time of a track fragment
\param isom_file the target ISO file
\param moof_index the target movie fragment (1-based index)
\param traf_index the target track fragment (1-based index)
\param decode_time set to the track fragment decode time if present, 0 otherwise
\return the track ID of the track fragment
*/
u32 gf_isom_segment_get_track_fragment_decode_time(GF_ISOFile *isom_file, u32 moof_index, u32 traf_index, u64 *decode_time);

/*! enables single moof mode. In single moof mode, file is parsed only one moof/mdat at a time
   in order to proceed to next moof, \ref gf_isom_reset_data_offset must be called to parse the next moof
\param isom_file the target ISO file
\param mode if GF_TRUE, enables single moof mode; otherwise disables it
*/
void gf_isom_set_single_moof_mode(GF_ISOFile *isom_file, Bool mode);


/*! refreshes a fragmented file
A file being downloaded may be a fragmented file. In this case only partial info
is available once the file is successfully open (gf_isom_open_progressive), and since there is
no information wrt number fragments (which could actually be generated on the fly
at the sender side), you must call this function on regular bases in order to
load newly downloaded fragments. Note this may result in Track/Movie duration changes
and SampleCount change too ...

\param isom_file the target ISO file
\param MissingBytes set to the number of missing bytes to parse the last incomplete top-level box found
\param new_location if set, the previous bitstream is changed to this new location, otherwise it is refreshed (disk flush)
\return error if any
*/
GF_Err gf_isom_refresh_fragmented(GF_ISOFile *isom_file, u64 *MissingBytes, const char *new_location);

/*! gets the current track fragment decode time of the track (the one of the last fragment parsed).
\param isom_file the target ISO file
\param trackNumber the target track
\return the track fragment decode time in media timescale
*/
u64 gf_isom_get_current_tfdt(GF_ISOFile *isom_file, u32 trackNumber);

/*! checks if the movie is a smooth streaming recomputed initial movie
\param isom_file the target ISO file
\return GF_TRUE if the file init segment (moov) was generated from external meta-data (smooth streaming)
*/
Bool gf_isom_is_smooth_streaming_moov(GF_ISOFile *isom_file);


/*! gets default values of samples in a track to use for track fragments default. Each variable is optional and
if set will contain the default value for this track samples

\param isom_file the target ISO file
\param trackNumber the target track
\param defaultDuration set to the default duration of samples, 0 if not computable
\param defaultSize set to the default size of samples, 0 if not computable
\param defaultDescriptionIndex set to the default sample description index of samples, 0 if not computable
\param defaultRandomAccess set to the default sync flag of samples, 0 if not computable
\param defaultPadding set to the default padding bits of samples, 0 if not computable
\param defaultDegradationPriority set to the default degradation priority of samples, 0 if not computable
\return error if any*/
GF_Err gf_isom_get_fragment_defaults(GF_ISOFile *isom_file, u32 trackNumber,
                                     u32 *defaultDuration, u32 *defaultSize, u32 *defaultDescriptionIndex,
                                     u32 *defaultRandomAccess, u8 *defaultPadding, u16 *defaultDegradationPriority);



/*! gets last UTC/timestamp values indicated for the reference track in the file if any (pfrt box)
\param isom_file the target ISO file
\param refTrackID set to the ID of the reference track used by the pfrt box
\param ntp set to the NTP timestamp found
\param timestamp set to the corresponding media timestamp in refTrackID timescale
\param reset_info if GF_TRUE, discards current NTP mapping info; this will trigger parsing of the next prft box found. If not set, subsequent pfrt boxes will not be parsed until the function is called with reset_info=GF_TRUE
\return GF_FALSE if no info found, GF_TRUE if OK
*/
Bool gf_isom_get_last_producer_time_box(GF_ISOFile *isom_file, GF_ISOTrackID *refTrackID, u64 *ntp, u64 *timestamp, Bool reset_info);

#ifndef GPAC_DISABLE_ISOM_WRITE
/*! enables storage of traf templates (serialized sidx/moof/traf without trun/senc) at segment boundaries
This is mostly used to recreate identical segment information when refragmenting a file
\param isom_file the target ISO file
*/
void gf_isom_enable_traf_map_templates(GF_ISOFile *isom_file);

/*! Segement boundary information*/
typedef struct
{
	/*! fragment start offset*/
	u64 frag_start;
	/*! mdat end offset*/
	u64 mdat_end;
	/*segment start offset plus one:
		0 if regular fragment, 1 if dash sedment, offset indicates start of segment (styp or sidx)
		if sidx, it is writtent in the moof_template
	*/
	u64 seg_start_plus_one;

	/*! serialized array of styp (if present) sidx (if present) and moof with only the current traf*/
	const u8 *moof_template;
	/*! size of serialized buffer*/
	u32 moof_template_size;
	/*! sidx start, 0 if absent*/
	u64 sidx_start;
	/*! sidx end, 0 if absent*/
	u64 sidx_end;
} GF_ISOFragmentBoundaryInfo;

/*! checks if a sample is a fragment start
Only use this function if \ref gf_isom_enable_traf_map_templates has been called
\param isom_file the target ISO file
\param trackNumber the target track
\param sampleNum the target sample number
\param frag_info filled with information on fragment boundaries (optional - can be NULL)
\return GF_TRUE if this sample was the first sample of a traf in the fragmented source file, GF_FALSE otherwise*/
Bool gf_isom_sample_is_fragment_start(GF_ISOFile *isom_file, u32 trackNumber, u32 sampleNum, GF_ISOFragmentBoundaryInfo *frag_info);
#endif //GPAC_DISABLE_ISOM_WRITE

/*! resets sample information for all tracks setup. This allows keeping the memory footprint low when playing DASH/CMAF segments
\note seeking in the file is then no longer possible
\param isom_file the target ISO file
\param reset_sample_count if GF_TRUE, sets sample count of all tracks back to 0
\return error if any
*/
GF_Err gf_isom_reset_tables(GF_ISOFile *isom_file, Bool reset_sample_count);

/*! sets the offset for parsing from the input buffer to 0 (used to reclaim input buffer)
\param isom_file the target ISO file
\param top_box_start set to the byte offset in the source buffer of the first top level box
\return error if any
*/
GF_Err gf_isom_reset_data_offset(GF_ISOFile *isom_file, u64 *top_box_start);

/*! releases current movie segment. This closes the associated file IO object.
\note seeking in the file is no longer possible when tables are rested
\warning the sample count is not reseted after the release of tables. use \ref gf_isom_reset_tables for this

\param isom_file the target ISO file
\param reset_tables if set, sample information for all tracks setup as segment are destroyed, along with all PSSH boxes. This allows keeping the memory footprint low when playing segments.
\return error if any
*/
GF_Err gf_isom_release_segment(GF_ISOFile *isom_file, Bool reset_tables);

/*! Flags for gf_isom_open_segment*/
typedef enum
{
	/*! do not check for movie fragment sequence number*/
	GF_ISOM_SEGMENT_NO_ORDER_FLAG = 1,
	/*! the segment contains a scalable layer of the last opened segment*/
	GF_ISOM_SEGMENT_SCALABLE_FLAG = 1<<1,
} GF_ISOSegOpenMode;

/*! opens a new segment file. Access to samples in previous segments is no longer possible
if end_range>start_range, restricts the URL to the given byterange when parsing

\param isom_file the target ISO file
\param fileName the file name of the new segment to open
\param start_range the start offset in bytes in the file of the segment data
\param end_range the end offset in bytes in the file of the segment data
\param flags flags to use when opening the segment
\return error if any
*/
GF_Err gf_isom_open_segment(GF_ISOFile *isom_file, const char *fileName, u64 start_range, u64 end_range, GF_ISOSegOpenMode flags);

/*! returns the track ID of the track containing the highest enhancement layer for the given base track
\param isom_file the target ISO file
\param for_base_track the number of the base track
\return the track ID of the highest enahnacement track
*/
GF_ISOTrackID gf_isom_get_highest_track_in_scalable_segment(GF_ISOFile *isom_file, u32 for_base_track);

/*! resets internal info (track fragement decode time, number of samples, next moof number)used with fragments and segment.
\note This should be called when seeking (with keep_sample_count=0) or when loading a media segments with the same timing as the previously loaded segment
\param isom_file the target ISO file
\param keep_sample_count if GF_TRUE, does not reset the sample count on tracks
*/
void gf_isom_reset_fragment_info(GF_ISOFile *isom_file, Bool keep_sample_count);

/*! resets sample count to 0 and next moof number to 0. When doing scalable media, should be called before opening the segment containing
the base layer in order to make sure the sample count base number is always the same (ie 1) on all tracks
\param isom_file the target ISO file
*/
void gf_isom_reset_sample_count(GF_ISOFile *isom_file);
/*! resets moof sequence number to 0
\param isom_file the target ISO file
*/
void gf_isom_reset_seq_num(GF_ISOFile *isom_file);

/*! gets the duration of movie+fragments
\param isom_file the target ISO file
\return the duration in movie timescale, 0 if unknown or if error*/
u64 gf_isom_get_fragmented_duration(GF_ISOFile *isom_file);

/*! gets the number of fragments or segments when the file is opened in \ref GF_ISOM_OPEN_READ_DUMP mode
\param isom_file the target ISO file
\param segments_only if set to GF_TRUE, counts segments (sidx), otherwise counts fragments
\return the number of segments or fragments
*/
u32 gf_isom_get_fragments_count(GF_ISOFile *isom_file, Bool segments_only);

/*! gets total sample number and duration when the file is opened in \ref GF_ISOM_OPEN_READ_DUMP mode
\param isom_file the target ISO file
\param trackID the ID of the target track
\param nb_samples set to the number of samples in the track
\param duration set to the total duration in media timescale
\return error if any
*/
GF_Err gf_isom_get_fragmented_samples_info(GF_ISOFile *isom_file, GF_ISOTrackID trackID, u32 *nb_samples, u64 *duration);

/*! gets the number of the next moof to be produced
\param isom_file the target ISO file
\return number of the next moof
*/
u32 gf_isom_get_next_moof_number(GF_ISOFile *isom_file);

/*! @} */
#endif //GPAC_DISABLE_ISOM_FRAGMENTS


/*!
\addtogroup isoudta_grp ISOBMFF UserData Manipulation
\ingroup iso_grp

				User Data Manipulation

You can add specific typed data to either a track or the movie: the UserData
	The type must be formated as a FourCC if you have a registered 4CC type
	but the usual is to set a UUID (128 bit ID for box type) which never conflict
	with existing structures in the format
		To manipulate a UUID user data set the UserDataType to 0 and specify a valid UUID.
Otherwise the UUID parameter is ignored
		Several items with the same ID or UUID can be added (this allows you to store any
	kind/number of private information under a unique ID / UUID)

@{
*/

/*! gets number of udta (user data) entries of a movie or track
\param isom_file the target ISO file
\param trackNumber the target track if not 0; if 0, the movie udta is checked
\return the number of entries in UDTA*/
u32 gf_isom_get_udta_count(GF_ISOFile *isom_file, u32 trackNumber);

/*! checks type of a given udta entry
\param isom_file the target ISO file
\param trackNumber the target track if not 0; if 0, the movie udta is checked
\param udta_idx 1-based index of the user data to query
\param UserDataType set to the four character code of the user data entry (optional, can be NULL)
\param UUID set to the UUID of the user data entry (optional, can be NULL)
\return error if any*/
GF_Err gf_isom_get_udta_type(GF_ISOFile *isom_file, u32 trackNumber, u32 udta_idx, u32 *UserDataType, bin128 *UUID);

/*! gets the number of UserDataItems with the same ID / UUID in the desired track or movie
\param isom_file the target ISO file
\param trackNumber the target track if not 0; if 0, the movie udta is checked
\param UserDataType the four character code of the user data entry to query
\param UUID the UUID of the user data entry
\return number of UDTA entries with the given type*/
u32 gf_isom_get_user_data_count(GF_ISOFile *isom_file, u32 trackNumber, u32 UserDataType, bin128 UUID);

/*! gets the UserData for the specified item from the track or the movie
\param isom_file the target ISO file
\param trackNumber the target track if not 0; if 0, the movie udta is checked
\param UserDataType the four character code of the user data entry to query
\param UUID the UUID of the user data entry
\param UserDataIndex 1-based index of the user data of the given type to fetch. If 0, all boxes with type==UserDataType will be serialized (including box header and size) in the output buffer
\param userData set to a newly allocated buffer containing the serialized data - shall be freed by caller, you must pass (userData != NULL && *userData=NULL)
\param userDataSize set to the size of the allocated buffer
\return error if any*/
GF_Err gf_isom_get_user_data(GF_ISOFile *isom_file, u32 trackNumber, u32 UserDataType, bin128 UUID, u32 UserDataIndex, u8 **userData, u32 *userDataSize);

#ifndef GPAC_DISABLE_ISOM_WRITE

/*! adds a user data item in the desired track or in the movie
\param isom_file the target ISO file
\param trackNumber the target track for the user data; if 0, adds user data to the movie
\param UserDataType the user data four character code type
\param UUID the user data UUID
\param data the data to add, may be NULL
\param size the size of the data to add, shall be 0 when data is NULL
\return error if any
*/
GF_Err gf_isom_add_user_data(GF_ISOFile *isom_file, u32 trackNumber, u32 UserDataType, bin128 UUID, u8 *data, u32 size);

/*! removes all user data items from a track or movie
\param isom_file the target ISO file
\param trackNumber the target track for the user data; if 0, adds user data to the movie
\param UserDataType the user data four character code type
\param UUID the user data UUID
\return error if any
*/
GF_Err gf_isom_remove_user_data(GF_ISOFile *isom_file, u32 trackNumber, u32 UserDataType, bin128 UUID);

/*! removes a user data item from a track or movie
use the UDAT read functions to get the item index
\param isom_file the target ISO file
\param trackNumber the target track for the user data; if 0, adds user data to the movie
\param UserDataType the user data four character code type
\param UUID the user data UUID
\param UserDataIndex the 1-based index of the user data item to remove - see \ref gf_isom_get_user_data_count
\return error if any
*/
GF_Err gf_isom_remove_user_data_item(GF_ISOFile *isom_file, u32 trackNumber, u32 UserDataType, bin128 UUID, u32 UserDataIndex);

/*! adds a user data item in a track or movie using a serialzed buffer of ISOBMFF boxes
\param isom_file the target ISO file
\param trackNumber the target track for the udta box; if 0, add the udta to the movie;
\param data the serialized udta box to add, shall not be NULL
\param size the size of the data to add
\return error if any
*/
GF_Err gf_isom_add_user_data_boxes(GF_ISOFile *isom_file, u32 trackNumber, u8 *data, u32 size);

/*! gets serialized user data box of a movie
\param isom_file the destination ISO file
\param output will be set to a newly allocated buffer containing the serialized box - caller shall free it
\param output_size will be set to the size of the allocated buffer
\return error if any
*/
GF_Err gf_isom_get_raw_user_data(GF_ISOFile *isom_file, u8 **output, u32 *output_size);

#endif //GPAC_DISABLE_ISOM_WRITE

/*! @} */


#if !defined(GPAC_DISABLE_ISOM_FRAGMENTS) && !defined(GPAC_DISABLE_ISOM_WRITE)

/*!
\addtogroup isofragwrite_grp Fragmented ISOBMFF Writing
\ingroup iso_grp

			Movie Fragments Writing API
		Movie Fragments is a feature of ISO media files for fragmentation
	of a presentation meta-data and interleaving with its media data.
	This enables faster http fast start for big movies, and also reduces the risk
	of data loss in case of a recording crash, because meta data and media data
	can be written to disk at regular times
		This API provides simple function calls to setup such a movie and write it
	The process implies:
		1- creating a movie in the usual way (track, stream descriptions, (IOD setup
	copyright, ...)
		2- possibly add some samples in the regular fashion
		3- setup track fragments for all track that will be written in a fragmented way
	(note that you can create/write a track that has no fragmentation at all)
		4- finalize the movie for fragmentation (this will flush all meta-data and
	any media-data added to disk, ensuring all vital information for the presentation
	is stored on file and not lost in case of crash/poweroff)

	  then 5-6 as often as desired
		5- start a new movie fragment
		6- add samples to each setup track


  IMPORTANT NOTES:
		* Movie Fragments can only be used in GF_ISOM_OPEN_WRITE mode (capturing)
  and no editing functionalities can be used
		* the fragmented movie API uses TrackID and not TrackNumber

@{
*/

/*! sets up a track for fragmentation by specifying some default values for storage efficiency
\note If all the defaults are 0, traf flags will always be used to signal them.
\param isom_file the target ISO file
\param TrackID ID of the target track
\param DefaultSampleDescriptionIndex the default description used by samples in this track
\param DefaultSampleDuration default duration of samples in this track
\param DefaultSampleSize default size of samples in this track (0 if unknown)
\param DefaultSampleIsSync default key-flag (RAP) of samples in this track
\param DefaultSamplePadding default padding bits for samples in this track
\param DefaultDegradationPriority default degradation priority for samples in this track
\param force_traf_flags if GF_TRUE, will ignore these default in each traf but will still write them in moov
\return error if any
*/
GF_Err gf_isom_setup_track_fragment(GF_ISOFile *isom_file, GF_ISOTrackID TrackID,
                                    u32 DefaultSampleDescriptionIndex,
                                    u32 DefaultSampleDuration,
                                    u32 DefaultSampleSize,
                                    u8 DefaultSampleIsSync,
                                    u8 DefaultSamplePadding,
                                    u16 DefaultDegradationPriority,
									Bool force_traf_flags);

/*! changes the default parameters of an existing trak fragment
\warning should not be used if samples have already been added

\param isom_file the target ISO file
\param TrackID ID of the target track
\param DefaultSampleDescriptionIndex the default description used by samples in this track
\param DefaultSampleDuration default duration of samples in this track
\param DefaultSampleSize default size of samples in this track (0 if unknown)
\param DefaultSampleIsSync default key-flag (RAP) of samples in this track
\param DefaultSamplePadding default padding bits for samples in this track
\param DefaultDegradationPriority default degradation priority for samples in this track
\param force_traf_flags if GF_TRUE, will ignore these default in each traf but will still write them in moov
\return error if any
*/
GF_Err gf_isom_change_track_fragment_defaults(GF_ISOFile *isom_file, GF_ISOTrackID TrackID,
        u32 DefaultSampleDescriptionIndex,
        u32 DefaultSampleDuration,
        u32 DefaultSampleSize,
        u8 DefaultSampleIsSync,
        u8 DefaultSamplePadding,
        u16 DefaultDegradationPriority,
        u8 force_traf_flags);

/*! flushes data to disk and prepare movie fragmentation
\param isom_file the target ISO file
\param media_segment_type 0 if no segments, 1 if regular segment, 2 if single segment
\param mvex_after_tracks forces writing mvex box after track boxes
\return error if any
*/
GF_Err gf_isom_finalize_for_fragment(GF_ISOFile *isom_file, u32 media_segment_type, Bool mvex_after_tracks);

/*! sets the duration of the movie in case of movie fragments
\param isom_file the target ISO file
\param duration the complete duration (movie and all fragments) in movie timescale
\return error if any
*/
GF_Err gf_isom_set_movie_duration(GF_ISOFile *isom_file, u64 duration);

/*! fragment creatio option*/
typedef enum
{
	/*! moof is stored before mdat - will require temporary storage of data in memory*/
	GF_ISOM_FRAG_MOOF_FIRST = 1,
	/*! use compact fragment syntax*/
	GF_ISOM_FRAG_USE_COMPACT = 1<<1,
} GF_ISOStartFragmentFlags;
/*! starts a new movie fragment
\param isom_file the target ISO file
\param moof_first if GF_TRUE, the moof will be written before the mdat
\return error if any
*/
GF_Err gf_isom_start_fragment(GF_ISOFile *isom_file, GF_ISOStartFragmentFlags moof_first);

/*! starts a new segment in the file
\param isom_file the target ISO file
\param SegName if not NULL, the output will be written in the SegName file. If NULL, segment will be created in same file as movie. The special name "_gpac_isobmff_redirect" is used to indicate that segment shall be written to a memory buffer passed to callback function set through \ref gf_isom_set_write_callback
\param memory_mode if set, all samples writing is done in memory rather than on disk. Ignored in callback mode
\return error if any
*/
GF_Err gf_isom_start_segment(GF_ISOFile *isom_file, const char *SegName, Bool memory_mode);

/*! sets the baseMediaDecodeTime of the first sample of the given track
\param isom_file the target ISO file
\param TrackID ID of the target track
\param decode_time the decode time in media timescale
\return error if any
*/
GF_Err gf_isom_set_traf_base_media_decode_time(GF_ISOFile *isom_file, GF_ISOTrackID TrackID, u64 decode_time);

/*! enables mfra (movie fragment random access computing) when writing movie fragments
\note this should only be used when generating segments in a single file
\param isom_file the target ISO file
\return error if any
*/
GF_Err gf_isom_enable_mfra(GF_ISOFile *isom_file);

/*! sets Microsoft Smooth Streaming traf 'tfxd' box info, written at the end of each traf
\param isom_file the target ISO file
\param reference_track_ID ID of the reference track giving the media timescale
\param decode_traf_time decode time of the first sample in the segment in media timescale (hardcoded to 10MHz in Smooth)
\param traf_duration duration of all samples in the traf in media timescale (hardcoded to 10MHz in Smooth)
\return error if any
*/
GF_Err gf_isom_set_traf_mss_timeext(GF_ISOFile *isom_file, GF_ISOTrackID reference_track_ID, u64 decode_traf_time, u64 traf_duration);

/*! closes current segment, producing a segment index box if desired
\param isom_file the target ISO file
\param subsegs_per_sidx number of subsegments per sidx box; a negative value disables sidx, 0 forces a single sidx for the segment (or subsegment)
\param referenceTrackID the ID of the track used as a reference for the segment index box
\param ref_track_decode_time the decode time fo the first sample in the reference track for this segment
\param timestamp_shift the constant difference between media time and presentation time (derived from edit list)
\param ref_track_next_cts the CTS of the first sample in the reference track in the next segment
\param daisy_chain_sidx if GF_TRUE, indicates chained sidx shall be used. Otherwise, an array of indexes is used
\param use_ssix if GF_TRUE, produces an ssix box using I-frames as first level and all other frames as second level
\param last_segment indicates if this is the last segment of the session
\param close_segment_handle if set to GF_TRUE, the associated file if any will be closed
\param segment_marker_4cc a four character code used to insert an empty box at the end of the saegment with the given type. If 0, no such box is inserted
\param index_start_range set to the start offset in bytes of the segment in the media file
\param index_end_range set to the end offset in bytes of the segment in the media file
\param out_seg_size set to the segment size in bytes (optionnal, can be NULL)
\return error if any
*/
GF_Err gf_isom_close_segment(GF_ISOFile *isom_file, s32 subsegs_per_sidx, GF_ISOTrackID referenceTrackID, u64 ref_track_decode_time, s32 timestamp_shift, u64 ref_track_next_cts, Bool daisy_chain_sidx, Bool use_ssix, Bool last_segment, Bool close_segment_handle, u32 segment_marker_4cc, u64 *index_start_range, u64 *index_end_range, u64 *out_seg_size);

/*! writes any pending fragment to file for low-latency output.
\warning This shall only be used if no SIDX is used: subsegs_per_sidx<0 or flushing all fragments before calling \ref gf_isom_close_segment

\param isom_file the target ISO file
\param last_segment indicates if this is the last segment of the session
\return error if any
*/
GF_Err gf_isom_flush_fragments(GF_ISOFile *isom_file, Bool last_segment);

/*! gets name of current segment (or last segment if called between close_segment and start_segment)
\param isom_file the target ISO file
\return associated file name of the segment
*/
const char *gf_isom_get_segment_name(GF_ISOFile *isom_file);

/*! sets fragment prft box info, written just before the moof
\param isom_file the target ISO file
\param reference_track_ID the ID of the track used as a reference for media timestamps
\param ntp absolute NTP time
\param timestamp media time corresponding to the NTP time, in reference track media timescale
\return error if any
*/
GF_Err gf_isom_set_fragment_reference_time(GF_ISOFile *isom_file, GF_ISOTrackID reference_track_ID, u64 ntp, u64 timestamp);

/*! writes an empty sidx in the current movie.

The SIDX will be forced to have nb_segs entries, and nb_segs shall match the number of calls to
\ref gf_isom_close_segment that will follow.
This avoids wasting time and disk space moving data around. Once \ref gf_isom_close_segment has then been called nb_segs times,
the pre-allocated SIDX is destroyed and successive calls to \ref gf_isom_close_segment will create their own sidx, unless gf_isom_allocate_sidx is called again.

\param isom_file the target ISO file
\param subsegs_per_sidx reserved to 0, currently ignored
\param daisy_chain_sidx reserved to 0, currently ignored
\param nb_segs number of entries in the segment index
\param frags_per_segment reserved, currently ignored
\param start_range set to the start offset in bytes of the segment index box
\param end_range set to the end offset in bytes of the segment index box
\param use_ssix if GF_TRUE, produces an ssix box using I-frames as first level and all other frames as second level
\return error if any
*/
GF_Err gf_isom_allocate_sidx(GF_ISOFile *isom_file, s32 subsegs_per_sidx, Bool daisy_chain_sidx, u32 nb_segs, u32 *frags_per_segment, u32 *start_range, u32 *end_range, Bool use_ssix);

/*! sets up track fragment defaults using the given template. The template shall be a serialized array of one or more trex boxes

\param isom_file the target ISO file
\param TrackID ID of the target track
\param boxes serialized array of trex boxes
\param boxes_size size of the serialized array
\param force_traf_flags if GF_TRUE, will ignore these default in each traf but will still write them in moov
\return error if any
*/
GF_Err gf_isom_setup_track_fragment_template(GF_ISOFile *isom_file, GF_ISOTrackID TrackID, u8 *boxes, u32 boxes_size, u8 force_traf_flags);

/*! enables track fragment inheriting from a given traf.
This shall only be set when the inherited traf shares exactly the same syntax except the sample sizes, this library does not compute which
sample values can be inherited

\param isom_file the target ISO file
\param TrackID ID of the target track
\param BaseTrackID ID of the track from which sample values are inherited in track fragments
\return error if any
*/
GF_Err gf_isom_enable_traf_inherit(GF_ISOFile *isom_file, GF_ISOTrackID TrackID, GF_ISOTrackID BaseTrackID);

/*! Track fragment options*/
typedef enum
{
	/*i! ndicates that the track fragment has no samples but still has a duration
	(silence-detection in audio codecs, ...).
	param: indicates duration*/
	GF_ISOM_TRAF_EMPTY,
	/*! I-Frame detection: this can reduce file size by detecting I-frames and
	optimizing sample flags (padding, priority, ..)
	param: on/off (0/1)*/
	GF_ISOM_TRAF_RANDOM_ACCESS,
	/*! activate data cache on track fragment. This is useful when writing interleaved
	media from a live source (typically audio-video), and greatly reduces file size
	param: Number of samples (> 1) to cache before disk flushing. You shouldn't try
	to cache too many samples since this will load your memory. base that on FPS/SR*/
	GF_ISOM_TRAF_DATA_CACHE,
	/*! forces moof base offsets when traf based offsets would be chosen
	param: on/off (0/1)*/
	GF_ISOM_TFHD_FORCE_MOOF_BASE_OFFSET,

	/*! forces new trun at next sample add
	param: ignored*/
	GF_ISOM_TRUN_FORCE,
	/*! sets interleave group ID of the  next sample add. Samples with lower interleave ID will be stored first, creating new trun whenever a new group is detected
	This will enable data cache
	param: interleave ID*/
	GF_ISOM_TRUN_SET_INTERLEAVE_ID,
	/*! merge truns when using sample interleaving - EXPERIMENTAL
	param: ignored*/
	GF_ISOM_TRUN_MERGE_INTERLEAVE,

} GF_ISOTrackFragmentOption;

/*! sets a track fragment option. Options can be set at the beginning of each new fragment only, and for the
lifetime of the fragment
\param isom_file the target ISO file
\param TrackID ID of the target track
\param Code the option type to set
\param param the option value
\return error if any
*/
GF_Err gf_isom_set_fragment_option(GF_ISOFile *isom_file, GF_ISOTrackID TrackID, GF_ISOTrackFragmentOption Code, u32 param);


/*! adds a sample to a fragmented track

\param isom_file the target ISO file
\param TrackID destination track
\param sample sample to add
\param sampleDescriptionIndex sample description for this sample. If 0, the default one
is used
\param Duration sample duration; the sample duration MUST be provided at least for the last sample (for intermediate samples, it is recomputed internally by the lib)
\param PaddingBits padding bits for the sample, or 0
\param DegradationPriority for the sample, or 0
\param redundantCoding indicates this is samples acts as a sync shadow point
\return error if any
*/
GF_Err gf_isom_fragment_add_sample(GF_ISOFile *isom_file, GF_ISOTrackID TrackID, const GF_ISOSample *sample,
                                   u32 sampleDescriptionIndex,
                                   u32 Duration, u8 PaddingBits, u16 DegradationPriority, Bool redundantCoding);

/*! appends data into last sample of track for video fragments/other media
\warning this shall not be used with OD tracks
\param isom_file the target ISO file
\param TrackID destination track
\param data the data to append
\param data_size the size of the data to append
\param PaddingBits padding bits for the sample, or 0
\return error if any
*/
GF_Err gf_isom_fragment_append_data(GF_ISOFile *isom_file, GF_ISOTrackID TrackID, u8 *data, u32 data_size, u8 PaddingBits);


/*! sets side information for common encryption for the last added sample
\param isom_file the target ISO file
\param trackID the ID of the target track
\param IV_size the size of the init vector (8 or 16 bytes)
\param sai_b buffer containing the SAI information of the sample
\param sai_b_size size of the SAI buffer. If sai_b is NULL, this indicates the original sample size, and an SAI will be created describing the proper byte ranges if use_subsample is set
\param use_subsample indicates if the media uses CENC subsamples
\param use_saio_32bit indicates if 32-bit saio shall be used
\return error if any
*/
GF_Err gf_isom_fragment_set_cenc_sai(GF_ISOFile *isom_file, GF_ISOTrackID trackID, u32 IV_size, u8 *sai_b, u32 sai_b_size, Bool use_subsample, Bool use_saio_32bit);
/*! clones PSSH data between two files
\param dst_file the target ISO file
\param src_file the source ISO file
\param in_moof if GF_TRUE, indicates the pssh should be cloned in current moof box
\return error if any
*/
GF_Err gf_isom_clone_pssh(GF_ISOFile *dst_file, GF_ISOFile *src_file, Bool in_moof);
/*! sets roll information for a sample in a track fragment
\param isom_file the target ISO file
\param trackID the ID of the target track
\param sample_number the sample number of the last sample
\param is_roll set to GF_TRUE to indicate the sample is a roll sample, GF_FALSE otherwise
\param roll_distance set to the roll distance for a roll sample
\return error if any
*/
GF_Err gf_isom_fragment_set_sample_roll_group(GF_ISOFile *isom_file, GF_ISOTrackID trackID, u32 sample_number, Bool is_roll, s16 roll_distance);

/*! sets rap information for a sample in a track fragment
\param isom_file the target ISO file
\param trackID the ID of the target track
\param sample_number_in_frag the sample number of the sample in the traf
\param is_rap set to GF_TRUE to indicate the sample is a RAP sample (open-GOP), GF_FALSE otherwise
\param num_leading_samples set to the number of leading pictures for a RAP sample
\return error if any
*/
GF_Err gf_isom_fragment_set_sample_rap_group(GF_ISOFile *isom_file, GF_ISOTrackID trackID, u32 sample_number_in_frag, Bool is_rap, u32 num_leading_samples);

/*! sets sample dependency flags in a track fragment - see ISO/IEC 14496-12 and \ref gf_filter_pck_set_dependency_flags
\param isom_file the target ISO file
\param trackID the ID of the target track
\param is_leading indicates that the sample is a leading picture
\param dependsOn indicates the sample dependency towards other samples
\param dependedOn indicates the sample dependency from other samples
\param redundant indicates that the sample contains redundant coding
\return error if any
*/
GF_Err gf_isom_fragment_set_sample_flags(GF_ISOFile *isom_file, GF_ISOTrackID trackID, u32 is_leading, u32 dependsOn, u32 dependedOn, u32 redundant);


/*! sets the number of the next moof to be produced
\param isom_file the target ISO file
\param value the number of the next moof
*/
void gf_isom_set_next_moof_number(GF_ISOFile *isom_file, u32 value);


/*! @} */
#endif// !defined(GPAC_DISABLE_ISOM_FRAGMENTS) && !defined(GPAC_DISABLE_ISOM_WRITE)


/*!
\addtogroup isortp_grp ISOBMFF RTP Hinting
\ingroup iso_grp

@{
*/

/*! supported hint formats - ONLY RTP now*/
typedef enum
{
	/*! RTP hint type*/
	GF_ISOM_HINT_RTP = GF_4CC('r', 't', 'p', ' '),
} GF_ISOHintFormat;

#if !defined(GPAC_DISABLE_ISOM_WRITE) && !defined(GPAC_DISABLE_ISOM_HINTING)

/*! sets up a hint track based on the hint format
\warning This function MUST be called after creating a new hint track and before any other calls on this track
\param isom_file the target ISO file
\param trackNumber the target hint track
\param HintType the desired hint type
\return error if any
*/
GF_Err gf_isom_setup_hint_track(GF_ISOFile *isom_file, u32 trackNumber, GF_ISOHintFormat HintType);

/*! creates a HintDescription for the HintTrack
\param isom_file the target ISO file
\param trackNumber the target hint track
\param HintTrackVersion version of hint track
\param LastCompatibleVersion last compatible version of hint track
\param Rely flag indicating whether a reliable transport protocol is desired/required
for data transport
	0: not desired (UDP/IP). NB: most RTP streaming servers only support UDP/IP for data
	1: preferable (TCP/IP if possible or UDP/IP)
	2: required (TCP/IP only)
\param HintDescriptionIndex is set to the newly created hint sample description index
\return error if any
*/
GF_Err gf_isom_new_hint_description(GF_ISOFile *isom_file, u32 trackNumber, s32 HintTrackVersion, s32 LastCompatibleVersion, u8 Rely, u32 *HintDescriptionIndex);

/*! starts a new sample for the hint track. A sample is just a collection of packets
the transmissionTime is indicated in the media timeScale of the hint track
\param isom_file the target ISO file
\param trackNumber the target hint track
\param HintDescriptionIndex the target hint sample description index
\param TransmissionTime the target transmission time in hint media timescale
\return error if any
*/
GF_Err gf_isom_begin_hint_sample(GF_ISOFile *isom_file, u32 trackNumber, u32 HintDescriptionIndex, u32 TransmissionTime);

/*! ends an hint sample once all your packets for this sample are done
\param isom_file the target ISO file
\param trackNumber the target hint track
\param IsRandomAccessPoint set to GF_TRUE if you want to indicate that this is a random access point in the stream
\return error if any
*/
GF_Err gf_isom_end_hint_sample(GF_ISOFile *isom_file, u32 trackNumber, u8 IsRandomAccessPoint);


/*!
		PacketHandling functions
		Data can be added at the end or at the beginning of the current packet
		by setting AtBegin to 1 the data will be added at the beginning
		This allows constructing the packet payload before any meta-data
*/

/*! adds a blank chunk of data in the sample that is skipped while streaming
\param isom_file the target ISO file
\param trackNumber the target hint track
\param AtBegin indicates if the blank chunk should be at the end or at the begining of the hint packet
\return error if any
*/
GF_Err gf_isom_hint_blank_data(GF_ISOFile *isom_file, u32 trackNumber, u8 AtBegin);

/*! adds a chunk of data in the packet that is directly copied while streaming
NOTE: dataLength MUST BE <= 14 bytes, and you should only use this function
to add small blocks of data (encrypted parts, specific headers, ...)
\param isom_file the target ISO file
\param trackNumber the target hint track
\param data buffer to add to the RTP packet
\param dataLength size of buffer to add to the RTP packet
\param AtBegin indicates if the blank chunk should be at the end or at the begining of the hint packet
\return error if any
*/
GF_Err gf_isom_hint_direct_data(GF_ISOFile *isom_file, u32 trackNumber, u8 *data, u32 dataLength, u8 AtBegin);

/*! adds a reference to some sample data in the packet
\note if you want to reference a previous HintSample in the hintTrack, you will have to parse the sample yourself ...

\param isom_file the target ISO file
\param trackNumber the target hint track
\param SourceTrackID the ID of the track where the referenced sample is
\param SampleNumber the sample number containing the data to be added
\param DataLength the length of bytes to copy in the packet
\param offsetInSample the offset in bytes in the sample at which to begin copying data
\param extra_data only used when the sample is actually the sample that will contain this packet
(useful to store en encrypted version of a packet only available while streaming)
	In this case, set SourceTrackID to the HintTrack ID and SampleNumber to 0
	In this case, the DataOffset MUST BE NULL and length will indicate the extra_data size
\param AtBegin indicates if the blank chunk should be at the end or at the begining of the hint packet
\return error if any
*/
GF_Err gf_isom_hint_sample_data(GF_ISOFile *isom_file, u32 trackNumber, GF_ISOTrackID SourceTrackID, u32 SampleNumber, u16 DataLength, u32 offsetInSample, u8 *extra_data, u8 AtBegin);


/*! adds a reference to some stream description data in the packet (headers, ...)

\param isom_file the target ISO file
\param trackNumber the target hint track
\param SourceTrackID the ID of the track where the referenced sample is
\param sampleDescriptionIndex the index of the stream description in the desired track
\param DataLength the length of bytes to copy in the packet
\param offsetInDescription the offset in bytes in the description at which to begin copying data. Since it is far from being obvious / interoperable what this offset is, we recommend not using this function and injecting the data instead using \ref gf_isom_hint_direct_data.
\param AtBegin indicates if the blank chunk should be at the end or at the begining of the hint packet
\return error if any
*/
GF_Err gf_isom_hint_sample_description_data(GF_ISOFile *isom_file, u32 trackNumber, GF_ISOTrackID SourceTrackID, u32 sampleDescriptionIndex, u16 DataLength, u32 offsetInDescription, u8 AtBegin);


/*! creates a new RTP packet in the HintSample. If a previous packet was created,
it is stored in the hint sample and a new packet is created.

\param isom_file the target ISO file
\param trackNumber the target hint track
\param relativeTime RTP time offset of this packet in the HintSample if any - in hint track
time scale. Used for data smoothing by servers.
\param PackingBit the 'P' bit of the RTP packet header
\param eXtensionBit the'X' bit of the RTP packet header
\param MarkerBit the 'M' bit of the RTP packet header
\param PayloadType the payload type, on 7 bits, format 0x0XXXXXXX
\param disposable_packet indicates if this packet can be skipped by a server
\param IsRepeatedPacket indicates if this is a duplicate packet of a previous one and can be skipped by a server
\param SequenceNumber the RTP base sequence number of the packet. Because of support for repeated packets, you have to set the sequence number yourself.
\return error if any
*/
GF_Err gf_isom_rtp_packet_begin(GF_ISOFile *isom_file, u32 trackNumber, s32 relativeTime, u8 PackingBit, u8 eXtensionBit, u8 MarkerBit, u8 PayloadType, u8 disposable_packet, u8 IsRepeatedPacket, u16 SequenceNumber);

/*! sets the flags of the RTP packet
\param isom_file the target ISO file
\param trackNumber the target hint track
\param PackingBit the 'P' bit of the RTP packet header
\param eXtensionBit the'X' bit of the RTP packet header
\param MarkerBit the 'M' bit of the RTP packet header
\param disposable_packet indicates if this packet can be skipped by a server
\param IsRepeatedPacket indicates if this is a duplicate packet of a previous one and can be skipped by a server
\return error if any*/
GF_Err gf_isom_rtp_packet_set_flags(GF_ISOFile *isom_file, u32 trackNumber, u8 PackingBit, u8 eXtensionBit, u8 MarkerBit, u8 disposable_packet, u8 IsRepeatedPacket);

/*! sets the time offset of this packet. This enables packets to be placed in the hint track
in decoding order, but have their presentation time-stamp in the transmitted
packet in a different order. Typically used for MPEG video with B-frames
\param isom_file the target ISO file
\param trackNumber the target hint track
\param timeOffset time offset in RTP media timescale
\return error if any
*/
GF_Err gf_isom_rtp_packet_set_offset(GF_ISOFile *isom_file, u32 trackNumber, s32 timeOffset);


/*! sets the RTP TimeScale that the server use to send packets
some RTP payloads may need a specific timeScale that is not the timeScale in the file format
the default timeScale choosen by the API is the MediaTimeScale of the hint track
\param isom_file the target ISO file
\param trackNumber the target hint track
\param HintDescriptionIndex the target hint sample description index
\param TimeScale the RTP timescale to use
\return error if any
*/
GF_Err gf_isom_rtp_set_timescale(GF_ISOFile *isom_file, u32 trackNumber, u32 HintDescriptionIndex, u32 TimeScale);

/*! sets the RTP TimeOffset that the server will add to the packets
if not set, the server adds a random offset
\param isom_file the target ISO file
\param trackNumber the target hint track
\param HintDescriptionIndex the target hint sample description index
\param TimeOffset the time offset in RTP timescale
\return error if any
*/
GF_Err gf_isom_rtp_set_time_offset(GF_ISOFile *isom_file, u32 trackNumber, u32 HintDescriptionIndex, u32 TimeOffset);

/*! sets the RTP SequenceNumber Offset that the server will add to the packets
if not set, the server adds a random offset
\param isom_file the target ISO file
\param trackNumber the target hint track
\param HintDescriptionIndex the target hint sample description index
\param SequenceNumberOffset the sequence number offset
\return error if any
*/
GF_Err gf_isom_rtp_set_time_sequence_offset(GF_ISOFile *isom_file, u32 trackNumber, u32 HintDescriptionIndex, u32 SequenceNumberOffset);

/*! adds an SDP line to the SDP container at the track level (media-specific SDP info)
\note the CRLF end of line for SDP is automatically inserted
\param isom_file the target ISO file
\param trackNumber the target hint track
\param text the SDP text to add the target hint track
\return error if any
*/
GF_Err gf_isom_sdp_add_track_line(GF_ISOFile *isom_file, u32 trackNumber, const char *text);
/*! removes all SDP info at the track level
\param isom_file the target ISO file
\param trackNumber the target hint track
\return error if any
*/
GF_Err gf_isom_sdp_clean_track(GF_ISOFile *isom_file, u32 trackNumber);

/*! adds an SDP line to the SDP container at the movie level (presentation SDP info)
NOTE: the CRLF end of line for SDP is automatically inserted
\param isom_file the target ISO file
\param text the SDP text to add the target hint track
\return error if any
*/
GF_Err gf_isom_sdp_add_line(GF_ISOFile *isom_file, const char *text);
/*! removes all SDP info at the movie level
\param isom_file the target ISO file
\return error if any
*/
GF_Err gf_isom_sdp_clean(GF_ISOFile *isom_file);

#endif// !defined(GPAC_DISABLE_ISOM_WRITE) && !defined(GPAC_DISABLE_ISOM_HINTING)


#ifndef GPAC_DISABLE_ISOM_HINTING

#ifndef GPAC_DISABLE_ISOM_DUMP
/*! dumps RTP hint samples structure into XML trace file
\param isom_file the target ISO file
\param trackNumber the target track
\param SampleNum the target sample number
\param trace the file object to dump to
\return error if any
*/
GF_Err gf_isom_dump_hint_sample(GF_ISOFile *isom_file, u32 trackNumber, u32 SampleNum, FILE * trace);
#endif

/*! gets SDP info at the movie level
\param isom_file the target ISO file
\param sdp set to the sdp text - do not modify
\param length set to the sdp length
\return error if any
*/
GF_Err gf_isom_sdp_get(GF_ISOFile *isom_file, const char **sdp, u32 *length);
/*! gets SDP info at the track level
\param isom_file the target ISO file
\param trackNumber the target track
\param sdp set to the sdp text - do not modify
\param length set to the sdp length
\return error if any
*/
GF_Err gf_isom_sdp_track_get(GF_ISOFile *isom_file, u32 trackNumber, const char **sdp, u32 *length);
/*! gets number of payload type defines for an RTP hint track
\param isom_file the target ISO file
\param trackNumber the target track
\return the number of payload types defined
*/
u32 gf_isom_get_payt_count(GF_ISOFile *isom_file, u32 trackNumber);
/*! gets payload type information for an RTP hint track
\param isom_file the target ISO file
\param trackNumber the target track
\param index the payload type 1_based index
\param payID set to the ID of the payload type
\return the sdp fmtp attribute describing the payload
*/
const char *gf_isom_get_payt_info(GF_ISOFile *isom_file, u32 trackNumber, u32 index, u32 *payID);


#endif /*GPAC_DISABLE_ISOM_HINTING*/


/*! @} */

/*!
\addtogroup isotxt_grp Subtitles and Timed Text
\ingroup iso_grp

@{
*/


/*! sets streaming text reading mode (MPEG-4 text vs 3GPP)
\param isom_file the target ISO file
\param do_convert is set, all text samples will be retrieved as TTUs and ESD will be emulated for text tracks
\return error if any
*/
GF_Err gf_isom_text_set_streaming_mode(GF_ISOFile *isom_file, Bool do_convert);


#ifndef GPAC_DISABLE_ISOM_DUMP
/*! text track export type*/
typedef enum {
	/*! dump as TTXT XML*/
	GF_TEXTDUMPTYPE_TTXT = 0,
	/*! dump as TTXT XML with box */
	GF_TEXTDUMPTYPE_TTXT_BOXES = 1,
	/*! dump as SRT*/
	GF_TEXTDUMPTYPE_SRT  = 2,
	/*! dump as SVG*/
	GF_TEXTDUMPTYPE_SVG  = 3,
} GF_TextDumpType;
/*! dumps a text track to a file
\param isom_file the target ISO file
\param trackNumber the target track
\param dump the file object to write to (binary open mode)
\param dump_type the dump type mode
\return error if any
*/
GF_Err gf_isom_text_dump(GF_ISOFile *isom_file, u32 trackNumber, FILE *dump, GF_TextDumpType dump_type);
#endif

/*! gets encoded TX3G box (text sample description for 3GPP text streams) as needed by RTP or other standards:
\param isom_file the target ISO file
\param trackNumber the target track
\param sampleDescriptionIndex the sample description index
\param sidx_offset if 0, the sidx will NOT be written before the encoded TX3G. If not 0, the sidx will be written before the encoded TX3G, with the given offset. Offset sshould be at least 128 for most commmon usage of TX3G (RTP, MPEG-4 timed text, etc)
\param tx3g set to a newly allocated buffer containing the encoded tx3g - to be freed by caller
\param tx3g_size set to the size of the encoded config
\return error if any
*/
GF_Err gf_isom_text_get_encoded_tx3g(GF_ISOFile *isom_file, u32 trackNumber, u32 sampleDescriptionIndex, u32 sidx_offset, u8 **tx3g, u32 *tx3g_size);

/*! text sample formatting*/
typedef struct _3gpp_text_sample GF_TextSample;
/*! creates text sample handle
\return a newly allocated text sample
*/
GF_TextSample *gf_isom_new_text_sample();
/*! destroys text sample handle
\param tx_samp the target text sample
*/
void gf_isom_delete_text_sample(GF_TextSample *tx_samp);

/*! generic subtitle sample formatting*/
typedef struct _generic_subtitle_sample GF_GenericSubtitleSample;
/*! creates generic subtitle sample handle
\return a newly allocated generic subtitle sample
*/
GF_GenericSubtitleSample *gf_isom_new_generic_subtitle_sample();
/*! destroys generic subtitle sample handle
\param generic_subtitle_samp the target generic subtitle sample
*/
void gf_isom_delete_generic_subtitle_sample(GF_GenericSubtitleSample *generic_subtitle_samp);

#ifndef GPAC_DISABLE_VTT
/*! creates new WebVTT config
\param isom_file the target ISO file
\param trackNumber the target track
\param URLname URL value of the data reference, NULL if no data reference (media in the file)
\param URNname URN value of the data reference, NULL if no data reference (media in the file)
\param outDescriptionIndex set to the index of the created sample description
\param config the WebVTT configuration string
\return error if any
*/
GF_Err gf_isom_new_webvtt_description(GF_ISOFile *isom_file, u32 trackNumber, const char *URLname, const char *URNname, u32 *outDescriptionIndex, const char *config);
/*! updates a WebVTT sample description
\param isom_file the target ISO file
\param trackNumber the target track
\param sampleDescriptionIndex the target sample description index to update
\param config the WebVTT configuration string
\return error if any
*/
GF_Err gf_isom_update_webvtt_description(GF_ISOFile *isom_file, u32 trackNumber, u32 sampleDescriptionIndex, const char *config);
#endif

/*! gets WebVTT config for a sample description
\param isom_file the target ISO file
\param trackNumber the target track
\param sampleDescriptionIndex the target sample description index
\return the WebVTT configuration string
*/
const char *gf_isom_get_webvtt_config(GF_ISOFile *isom_file, u32 trackNumber, u32 sampleDescriptionIndex);

/*! gets simple streaming text config for a sample description
\param isom_file the target ISO file
\param trackNumber the target track
\param sampleDescriptionIndex the target sample description index
\param mime set to the mime type (optional, can be NULL)
\param encoding set to the text encoding type (optional, can be NULL)
\param config set to the WebVTT configuration string (optional, can be NULL)
\return error if any
*/
GF_Err gf_isom_stxt_get_description(GF_ISOFile *isom_file, u32 trackNumber, u32 sampleDescriptionIndex, const char **mime, const char **encoding, const char **config);

#ifndef GPAC_DISABLE_ISOM_WRITE
/*! creates new simple streaming text config
\param isom_file the target ISO file
\param trackNumber the target track
\param type the four character code of the simple text sample description (sbtt, stxt, mett)
\param mime the mime type
\param encoding the text encoding, if any
\param config the configuration string, if any
\param outDescriptionIndex set to the index of the created sample description
\return error if any
*/
GF_Err gf_isom_new_stxt_description(GF_ISOFile *isom_file, u32 trackNumber, u32 type, const char *mime, const char *encoding, const char *config, u32 *outDescriptionIndex);

/*! updates simple streaming text config
\param isom_file the target ISO file
\param trackNumber the target track
\param encoding the text encoding, if any
\param config the configuration string, if any
\param sampleDescriptionIndex the target sample description index
\return error if any
*/
GF_Err gf_isom_update_stxt_description(GF_ISOFile *isom_file, u32 trackNumber, const char *encoding, const char *config, u32 sampleDescriptionIndex);
#endif // GPAC_DISABLE_ISOM_WRITE

/*! gets XML streaming text config for a sample description
\param isom_file the target ISO file
\param trackNumber the target track
\param sampleDescriptionIndex the target sample description index
\param xmlnamespace set to the XML namespace (optional, can be NULL)
\param xml_schema_loc set to the XML schema location (optional, can be NULL)
\param mimes set to the associated mime(s) types (optional, can be NULL)
\return error if any
*/
GF_Err gf_isom_xml_subtitle_get_description(GF_ISOFile *isom_file, u32 trackNumber, u32 sampleDescriptionIndex,
        const char **xmlnamespace, const char **xml_schema_loc, const char **mimes);

#ifndef GPAC_DISABLE_ISOM_WRITE
/*! creates a new XML streaming text config
\param isom_file the target ISO file
\param trackNumber the target track
\param xmlnamespace the XML namespace
\param xml_schema_loc the XML schema location (optional, can be NULL)
\param auxiliary_mimes the associated mime(s) types (optional, can be NULL)
\param outDescriptionIndex set to the index of the created sample description
\return error if any
*/
GF_Err gf_isom_new_xml_subtitle_description(GF_ISOFile *isom_file, u32 trackNumber,
        const char *xmlnamespace, const char *xml_schema_loc, const char *auxiliary_mimes,
        u32 *outDescriptionIndex);
#endif // GPAC_DISABLE_ISOM_WRITE


/*! gets XML metadata for a sample description
\param isom_file the target ISO file
\param trackNumber the target track
\param sampleDescriptionIndex the target sample description index
\param xmlnamespace set to the XML namespace (optional, can be NULL)
\param schema_loc set to the XML schema location (optional, can be NULL)
\param content_encoding set to the content encoding string (optional, can be NULL)
\return error if any
*/
GF_Err gf_isom_get_xml_metadata_description(GF_ISOFile *isom_file, u32 trackNumber, u32 sampleDescriptionIndex, const char **xmlnamespace, const char **schema_loc, const char **content_encoding);

#ifndef GPAC_DISABLE_ISOM_WRITE
/*! creates a new timed metadata sample description for this track
\param isom_file the target ISO file
\param trackNumber the target track
\param xmlnamespace the XML namespace
\param schema_loc the XML schema location (optional, can be NULL)
\param content_encoding the content encoding string (optional, can be NULL)
\param outDescriptionIndex set to the index of the created sample description
\return error if any
*/
GF_Err gf_isom_new_xml_metadata_description(GF_ISOFile *isom_file, u32 trackNumber, const char *xmlnamespace, const char *schema_loc, const char *content_encoding, u32 *outDescriptionIndex);
#endif /*GPAC_DISABLE_ISOM_WRITE*/




/*! text flags operation type*/
typedef enum
{
	GF_ISOM_TEXT_FLAGS_OVERWRITE = 0,
	GF_ISOM_TEXT_FLAGS_TOGGLE,
	GF_ISOM_TEXT_FLAGS_UNTOGGLE,
} GF_TextFlagsMode;
/*! sets text display flags according to given mode.
\param isom_file the target ISO file
\param trackNumber the target track
\param sampleDescriptionIndex the target sample description index. If 0, sets the flags for all text descriptions
\param flags the flag to set
\param op_type the flag toggle mode
\return error if any
*/
GF_Err gf_isom_text_set_display_flags(GF_ISOFile *isom_file, u32 trackNumber, u32 sampleDescriptionIndex, u32 flags, GF_TextFlagsMode op_type);

/*! gets text description of a sample description
\param isom_file the target ISO file
\param trackNumber the target track
\param sampleDescriptionIndex the target sample description index
\param out_desc set to a newly allocated text sample descriptor - shall be freeed by user
\return error if any
*/
GF_Err gf_isom_get_text_description(GF_ISOFile *isom_file, u32 trackNumber, u32 sampleDescriptionIndex, GF_TextSampleDescriptor **out_desc);

#ifndef GPAC_DISABLE_ISOM_WRITE

/*! creates a new TextSampleDescription in the file.
\param isom_file the target ISO file
\param trackNumber the target track
\param desc the text sample description
\param URLname URL value of the data reference, NULL if no data reference (media in the file)
\param URNname URN value of the data reference, NULL if no data reference (media in the file)
\param outDescriptionIndex set to the index of the created sample description
\return error if any
*/
GF_Err gf_isom_new_text_description(GF_ISOFile *isom_file, u32 trackNumber, GF_TextSampleDescriptor *desc, const char *URLname, const char *URNname, u32 *outDescriptionIndex);

/*! updates text sample description
\param isom_file the target ISO file
\param trackNumber the target track
\param sampleDescriptionIndex the target sample description index
\param desc the text sample descriptor to use
\return error if any
*/
GF_Err gf_isom_update_text_description(GF_ISOFile *isom_file, u32 trackNumber, u32 sampleDescriptionIndex, GF_TextSampleDescriptor *desc);


/*! resets text sample content
\param tx_samp the target text sample
\return error if any
*/
GF_Err gf_isom_text_reset(GF_TextSample * tx_samp);
/*! resets text sample styles but keep text
\param tx_samp the target text sample
\return error if any
*/
GF_Err gf_isom_text_reset_styles(GF_TextSample *tx_samp);

/*! sets UTF16 marker for text data. This MUST be called on an empty sample. If text data added later
on (cf below) is not formatted as UTF16 data(2 bytes char) the resulting text sample won't be compliant,
but this library won't warn
\param tx_samp the target text sample
\return error if any
*/
GF_Err gf_isom_text_set_utf16_marker(GF_TextSample *tx_samp);
/*! appends text to sample - text_len is the number of bytes to be written from text_data. This allows
handling UTF8 and UTF16 strings in a transparent manner
\param tx_samp the target text sample
\param text_data the text data to add
\param text_len the size of the data to add
\return error if any
*/
GF_Err gf_isom_text_add_text(GF_TextSample *tx_samp, char *text_data, u32 text_len);
/*! appends style modifyer to sample
\param tx_samp the target text sample
\param rec the style record to add
\return error if any
*/
GF_Err gf_isom_text_add_style(GF_TextSample *tx_samp, GF_StyleRecord *rec);
/*! appends highlight modifier for the sample
\param tx_samp the target text sample
\param start_char first char highlighted,
\param end_char first char not highlighted
\return error if any
*/
GF_Err gf_isom_text_add_highlight(GF_TextSample *tx_samp, u16 start_char, u16 end_char);
/*! sets highlight color for the whole sample
\param tx_samp the target text sample
\param r red component value
\param g green component value
\param b blue component value
\param a alpha component value
\return error if any
*/
GF_Err gf_isom_text_set_highlight_color(GF_TextSample *tx_samp, u8 r, u8 g, u8 b, u8 a);
/*! sets highlight color for the whole sample
\param tx_samp the target text sample
\param argb color value
\return error if any
*/
GF_Err gf_isom_text_set_highlight_color_argb(GF_TextSample *tx_samp, u32 argb);
/*! appends a new karaoke sequence in the sample
\param tx_samp the target text sample
\param start_time karaoke start time expressed in text stream timescale, but relative to the sample media time
\return error if any
*/
GF_Err gf_isom_text_add_karaoke(GF_TextSample *tx_samp, u32 start_time);
/*! appends a new segment in the current karaoke sequence - you must build sequences in order to be compliant
\param tx_samp the target text sample
\param end_time segment end time expressed in text stream timescale, but relative to the sample media time
\param start_char first char highlighted,
\param end_char first char not highlighted
\return error if any
*/
GF_Err gf_isom_text_set_karaoke_segment(GF_TextSample *tx_samp, u32 end_time, u16 start_char, u16 end_char);
/*! sets scroll delay for the whole sample (scrolling is enabled through GF_TextSampleDescriptor.DisplayFlags)
\param tx_samp the target text sample
\param scroll_delay delay for scrolling expressed in text stream timescale
\return error if any
*/
GF_Err gf_isom_text_set_scroll_delay(GF_TextSample *tx_samp, u32 scroll_delay);
/*! appends hyperlinking for the sample
\param tx_samp the target text sample
\param URL UTF-8 url
\param altString UTF-8 hint (tooltip, ...) for end user
\param start_char first char hyperlinked,
\param end_char first char not hyperlinked
\return error if any
*/
GF_Err gf_isom_text_add_hyperlink(GF_TextSample *tx_samp, char *URL, char *altString, u16 start_char, u16 end_char);
/*! sets current text box (display pos&size within the text track window) for the sample
\param tx_samp the target text sample
\param top top coordinate of box
\param left left coordinate of box
\param bottom bottom coordinate of box
\param right right coordinate of box
\return error if any
*/
GF_Err gf_isom_text_set_box(GF_TextSample *tx_samp, s16 top, s16 left, s16 bottom, s16 right);
/*! appends blinking for the sample
\param tx_samp the target text sample
\param start_char first char blinking,
\param end_char first char not blinking
\return error if any
*/
GF_Err gf_isom_text_add_blink(GF_TextSample *tx_samp, u16 start_char, u16 end_char);
/*! sets wrap flag for the sample
\param tx_samp the target text sample
\param wrap_flags text wrap flags - currently only 0 (no wrap) and 1 ("soft wrap") are allowed in 3GP
\return error if any
*/
GF_Err gf_isom_text_set_wrap(GF_TextSample *tx_samp, u8 wrap_flags);

/*! formats sample as a regular GF_ISOSample.
The resulting sample will always be marked as random access
\param tx_samp the target text sample
\return the corresponding serialized ISO sample
*/
GF_ISOSample *gf_isom_text_to_sample(const GF_TextSample *tx_samp);
/*! formats sample as a regular GF_ISOSample payload in a bitstream object.
\param tx_samp the target text sample
\param bs thetarget bitstream
\return error if any
*/
GF_Err gf_isom_text_sample_write_bs(const GF_TextSample *tx_samp, GF_BitStream *bs);
/*! gets the serialized size of the text sample
\param tx_samp the target text sample
\return the serialized size
*/
u32 gf_isom_text_sample_size(GF_TextSample *tx_samp);

/*! creates a new XML subtitle sample
\return a new XML subtitle sample
*/
GF_GenericSubtitleSample *gf_isom_new_xml_subtitle_sample();
/*! deletes an XML subtitle sample
\param subt_samp the target XML subtitle sample
*/
void gf_isom_delete_xml_subtitle_sample(GF_GenericSubtitleSample *subt_samp);
/*! resets content of an XML subtitle sample
\param subt_samp the target XML subtitle sample
\return error if any
*/
GF_Err gf_isom_xml_subtitle_reset(GF_GenericSubtitleSample *subt_samp);
/*! the corresponding serialized ISO sample
\param subt_samp the target XML subtitle sample
\return the corresponding serialized ISO sample
*/
GF_ISOSample *gf_isom_xml_subtitle_to_sample(GF_GenericSubtitleSample *subt_samp);
/*! appends text to an XML subtitle sample
\param subt_samp the target XML subtitle sample
\param text_data the UTF-8 or UTF-16 data to add
\param text_len the size of the text to add in bytes
\return error if any
*/
GF_Err gf_isom_xml_subtitle_sample_add_text(GF_GenericSubtitleSample *subt_samp, char *text_data, u32 text_len);

#endif	/*GPAC_DISABLE_ISOM_WRITE*/

/*! @} */


/*!
\addtogroup isocrypt_grp Content Protection
\ingroup iso_grp

@{
*/

/*! DRM related code points*/
enum
{
	/*! Storage location of CENC sample auxiliary in PSEC UUID box*/
	GF_ISOM_BOX_UUID_PSEC = GF_4CC( 'P', 'S', 'E', 'C' ),
	/*! Storage location of CENC sample auxiliary in senc box*/
	GF_ISOM_BOX_TYPE_SENC = GF_4CC( 's', 'e', 'n', 'c'),
	/*! PSSH box type */
	GF_ISOM_BOX_TYPE_PSSH = GF_4CC( 'p', 's', 's', 'h'),
	/*! ISMA Encryption Scheme Type in the SchemeTypeInfoBox */
	GF_ISOM_ISMACRYP_SCHEME	= GF_4CC( 'i', 'A', 'E', 'C' ),
	/*! OMA DRM Encryption Scheme Type in the SchemeTypeInfoBox */
	GF_ISOM_OMADRM_SCHEME = GF_4CC('o','d','k','m'),
	/*! CENC AES-CTR Encryption Scheme Type in the SchemeTypeInfoBox */
	GF_ISOM_CENC_SCHEME	= GF_4CC('c','e','n','c'),
	/*! CENC AES-CBC Encryption Scheme Type in the SchemeTypeInfoBox */
	GF_ISOM_CBC_SCHEME = GF_4CC('c','b','c','1'),
	/*! Adobe Encryption Scheme Type in the SchemeTypeInfoBox */
	GF_ISOM_ADOBE_SCHEME = GF_4CC('a','d','k','m'),
	/*! CENC AES-CTR Pattern Encryption Scheme Type in the SchemeTypeInfoBox */
	GF_ISOM_CENS_SCHEME	= GF_4CC('c','e','n','s'),
	/*! CENC AES-CBC Pattern Encryption Scheme Type in the SchemeTypeInfoBox */
	GF_ISOM_CBCS_SCHEME	= GF_4CC('c','b','c','s'),
};

/*! checks if a track is encrypted or protected
\param isom_file the target ISO file
\param trackNumber the target track
\return GF_TRUE if track is protected, GF_FALSE otherwise*/
Bool gf_isom_is_track_encrypted(GF_ISOFile *isom_file, u32 trackNumber);


/*! flags for GF_ISMASample*/
typedef enum
{
	/*! signals the stream the sample belongs to uses selective encryption*/
	GF_ISOM_ISMA_USE_SEL_ENC = 1,
	/*! signals the sample is encrypted*/
	GF_ISOM_ISMA_IS_ENCRYPTED = 2,
} GF_ISOISMACrypFlags;

/*! ISMA sample*/
typedef struct
{
	/*! IV in ISMACryp is Byte Stream Offset*/
	u64 IV;
	/*! IV size in bytes, repeated from sampleDesc for convenience*/
	u8 IV_length;
	/*! key indicator*/
	u8 *key_indicator;
	/*! key indicator size, repeated from sampleDesc for convenience*/
	u8 KI_length;
	/*! payload size*/
	u32 dataLength;
	/*! payload*/
	u8 *data;
	/*! flags*/
	u32 flags;
} GF_ISMASample;
/*! creates a new empty ISMA sample
\return a new empty ISMA sample
*/
GF_ISMASample *gf_isom_ismacryp_new_sample();

/*! delete an ISMA sample.
\note the buffer content will be destroyed by default. If you wish to keep the buffer, set dataLength to 0 in the sample before deleting it
\param samp the target ISMA sample
*/
void gf_isom_ismacryp_delete_sample(GF_ISMASample *samp);

/*! decodes ISMACryp sample based on all info in ISMACryp sample description
\param data sample data
\param dataLength sample data size in bytes
\param use_selective_encryption set to GF_TRUE if sample uses selective encryption
\param KI_length set to the size in bytes of the key indicator - 0 means no key roll
\param IV_length set to the size in bytes of the initialization vector
\return a newly allocated ISMA sample with the parsed data
*/
GF_ISMASample *gf_isom_ismacryp_sample_from_data(u8 *data, u32 dataLength, Bool use_selective_encryption, u8 KI_length, u8 IV_length);
/*! rewrites ISMA sample as an ISO sample
\param s the ISMA sample to rewrite
\param dest the destination ISO sample
\return error if any
*/
GF_Err gf_isom_ismacryp_sample_to_sample(const GF_ISMASample *s, GF_ISOSample *dest);

/*! decodes ISMACryp sample based on sample and its descrition index
\param isom_file the target ISO file
\param trackNumber the target track
\param samp the sample to decode
\param sampleDescriptionIndex the sample description index of the sample to decode
\return the ISMA sample or NULL if not an ISMA sample or error
*/
GF_ISMASample *gf_isom_get_ismacryp_sample(GF_ISOFile *isom_file, u32 trackNumber, const GF_ISOSample *samp, u32 sampleDescriptionIndex);

/*! checks if sample description is protected or not
\param isom_file the target ISO file
\param trackNumber the target track
\param sampleDescriptionIndex the sample description index. If 0, checks all sample descriptions for protected ones
\return scheme protection 4CC or 0 if not protected*/
u32 gf_isom_is_media_encrypted(GF_ISOFile *isom_file, u32 trackNumber, u32 sampleDescriptionIndex);

/*! checks if sample description is protected with ISMACryp
\param isom_file the target ISO file
\param trackNumber the target track
\param sampleDescriptionIndex the sample description index
\return GF_TRUE if ISMA protection is used*/
Bool gf_isom_is_ismacryp_media(GF_ISOFile *isom_file, u32 trackNumber, u32 sampleDescriptionIndex);

/*! checks if sample description is protected with OMA DRM
\param isom_file the target ISO file
\param trackNumber the target track
\param sampleDescriptionIndex the sample description index
\return GF_TRUE if OMA DRM protection is used*/
Bool gf_isom_is_omadrm_media(GF_ISOFile *isom_file, u32 trackNumber, u32 sampleDescriptionIndex);

/*! gets OMA DRM configuration - all output parameters are optional and may be NULL
\param isom_file the target ISO file
\param trackNumber the target track
\param sampleDescriptionIndex the sample description index
\param outOriginalFormat four character code of the unprotected sample description
\param outSchemeType set to four character code of the protection scheme type
\param outSchemeVersion set to scheme protection version
\param outContentID set to associated ID of content
\param outRightsIssuerURL set to the rights issuer (license server) URL
\param outTextualHeaders set to OMA textual headers
\param outTextualHeadersLen set to the size in bytes of OMA textual headers
\param outPlaintextLength set to the size in bytes of clear data in file
\param outEncryptionType set to the OMA encryption type used
\param outSelectiveEncryption set to GF_TRUE if sample description uses selective encryption
\param outIVLength set to the size of the initialization vector
\param outKeyIndicationLength set to the size of the key indicator
\return error if any
*/
GF_Err gf_isom_get_omadrm_info(GF_ISOFile *isom_file, u32 trackNumber, u32 sampleDescriptionIndex, u32 *outOriginalFormat,
                               u32 *outSchemeType, u32 *outSchemeVersion,
                               const char **outContentID, const char **outRightsIssuerURL, const char **outTextualHeaders, u32 *outTextualHeadersLen, u64 *outPlaintextLength, u32 *outEncryptionType, Bool *outSelectiveEncryption, u32 *outIVLength, u32 *outKeyIndicationLength);

/*! retrieves ISMACryp info for the given track & SDI - all output parameters are optional - URIs SHALL NOT BE MODIFIED BY USER

\note outSelectiveEncryption, outIVLength and outKeyIndicationLength are usually not needed to decode an ISMA sample when using \ref gf_isom_get_ismacryp_sample

\param isom_file the target ISO file
\param trackNumber the target track
\param sampleDescriptionIndex the sample description index
\param outOriginalFormat set to orginal unprotected media format
\param outSchemeType set to 4CC of protection scheme (GF_ISOM_ISMACRYP_SCHEME = iAEC in ISMACryp 1.0)
\param outSchemeVersion set to version of protection scheme (1 in ISMACryp 1.0)
\param outSchemeURI set to URI location of scheme
\param outKMS_URI set to URI location of key management system - only valid with ISMACryp 1.0
\param outSelectiveEncryption set to whether sample-based encryption is used in media - only valid with ISMACryp 1.0
\param outIVLength set to length of Initial Vector - only valid with ISMACryp 1.0
\param outKeyIndicationLength set to length of key indicator - only valid with ISMACryp 1.0
\return error if any
*/
GF_Err gf_isom_get_ismacryp_info(GF_ISOFile *isom_file, u32 trackNumber, u32 sampleDescriptionIndex, u32 *outOriginalFormat, u32 *outSchemeType, u32 *outSchemeVersion, const char **outSchemeURI, const char **outKMS_URI, Bool *outSelectiveEncryption, u32 *outIVLength, u32 *outKeyIndicationLength);

/*! gets original format four character code type of a protected media sample description
\param isom_file the target ISO file
\param trackNumber the target track
\param sampleDescriptionIndex the sample description index. If 0, checks all sample descriptions for a protected one
\param outOriginalFormat set to orginal unprotected media format
\return error if any
*/
GF_Err gf_isom_get_original_format_type(GF_ISOFile *isom_file, u32 trackNumber, u32 sampleDescriptionIndex, u32 *outOriginalFormat);

/*! CENC subsample entry*/
typedef struct
{
	/*! size of bytes in clear - 16 bit stored but we use 32*/
	u32 bytes_clear_data;
	/*! size of bytes encrypted*/
	u32 bytes_encrypted_data;
} GF_CENCSubSampleEntry;

/*! CENC auxiliary info*/
typedef struct __cenc_sample_aux_info
{
 	/*! IV size: 0, 8 or 16; it MUST NOT be written to file*/
	u8 IV_size;
 	/*! IV can be 0, 64 or 128 bits - if 64, bytes 0-7 are used and 8-15 are 0-padded*/
	bin128 IV;
	/*! number of subsamples*/
	u16 subsample_count;
	/*! subsamples*/
	GF_CENCSubSampleEntry *subsamples;
} GF_CENCSampleAuxInfo;

#ifndef GPAC_DISABLE_ISOM_WRITE
/*! removes protection info (does not perform decryption), for ISMA, OMA and CENC of a sample description
\param isom_file the target ISO file
\param trackNumber the target track
\param sampleDescriptionIndex the sample description index
\return error if any
*/
GF_Err gf_isom_remove_track_protection(GF_ISOFile *isom_file, u32 trackNumber, u32 sampleDescriptionIndex);

/*! creates ISMACryp protection info for a sample description
\param isom_file the target ISO file
\param trackNumber the target track
\param sampleDescriptionIndex the sample description index
\param scheme_type 4CC of protection scheme (GF_ISOM_ISMACRYP_SCHEME = iAEC in ISMACryp 1.0)
\param scheme_version version of protection scheme (1 in ISMACryp 1.0)
\param scheme_uri URI location of scheme
\param kms_URI URI location of key management system - only valid with ISMACryp 1.0
\param selective_encryption whether sample-based encryption is used in media - only valid with ISMACryp 1.0
\param KI_length length of key indicator - only valid with ISMACryp 1.0
\param IV_length length of Initial Vector - only valid with ISMACryp 1.0
\return error if any
*/
GF_Err gf_isom_set_ismacryp_protection(GF_ISOFile *isom_file, u32 trackNumber, u32 sampleDescriptionIndex, u32 scheme_type,
                                       u32 scheme_version, char *scheme_uri, char *kms_URI,
                                       Bool selective_encryption, u32 KI_length, u32 IV_length);

/*! changes scheme URI and/or KMS URI for crypted files. Other params cannot be changed once the media is crypted
\param isom_file the target ISO file
\param trackNumber the target track
\param sampleDescriptionIndex the sample description index
\param scheme_uri new scheme URI, or NULL to keep previous
\param kms_uri new KMS URI, or NULL to keep previous
\return error if any
*/
GF_Err gf_isom_change_ismacryp_protection(GF_ISOFile *isom_file, u32 trackNumber, u32 sampleDescriptionIndex, char *scheme_uri, char *kms_uri);


/*! creates OMA DRM protection for a sample description
\param isom_file the target ISO file
\param trackNumber the target track
\param sampleDescriptionIndex the sample description index
\param contentID associated ID of content
\param kms_URI the rights issuer (license server) URL
\param encryption_type the OMA encryption type used
\param plainTextLength the size in bytes of clear data in file
\param textual_headers OMA textual headers
\param textual_headers_len the size in bytes of OMA textual headers
\param selective_encryption GF_TRUE if sample description uses selective encryption
\param KI_length the size of the key indicator
\param IV_length the size of the initialization vector
\return error if any
*/
GF_Err gf_isom_set_oma_protection(GF_ISOFile *isom_file, u32 trackNumber, u32 sampleDescriptionIndex,
                                  char *contentID, char *kms_URI, u32 encryption_type, u64 plainTextLength, char *textual_headers, u32 textual_headers_len,
                                  Bool selective_encryption, u32 KI_length, u32 IV_length);

/*! creates a generic protection for a sample description
\param isom_file the target ISO file
\param trackNumber the target track
\param sampleDescriptionIndex the sample description index
\param scheme_type 4CC of protection scheme (GF_ISOM_ISMACRYP_SCHEME = iAEC in ISMACryp 1.0)
\param scheme_version version of protection scheme (1 in ISMACryp 1.0)
\param scheme_uri URI location of scheme
\param kms_URI the rights issuer (license server) URL
\return error if any
*/
GF_Err gf_isom_set_generic_protection(GF_ISOFile *isom_file, u32 trackNumber, u32 sampleDescriptionIndex, u32 scheme_type, u32 scheme_version, char *scheme_uri, char *kms_URI);

/*! allocates storage for CENC side data in a senc or UUID box
\param isom_file the target ISO file
\param trackNumber the target track
\param container_type the code of the container (currently 'senc' for CENC or 'PSEC' for smooth)
\param AlgorithmID algorith ID, usually 0
\param IV_size the size of the init vector
\param KID the default Key ID
\return error if any
*/
GF_Err gf_isom_cenc_allocate_storage(GF_ISOFile *isom_file, u32 trackNumber, u32 container_type, u32 AlgorithmID, u8 IV_size, bin128 KID);

/*! adds cenc SAI for the last sample added to a track
\param isom_file the target ISO file
\param trackNumber the target track
\param container_type the code of the container (currently 'senc' for CENC or 'PSEC' for smooth)
\param IV_size the size of the init vector
\param buf the SAI buffer
\param len the size of the SAI buffer. If buf is NULL but len is given, this adds an unencrypted entry. otherwise, buf && len represent the sai cenc info to add
\param use_subsamples if GF_TRUE, the media format uses CENC subsamples
\param clear_IV the IV used for clear samples (when buf is null)
\param use_saio_32bit forces usage of 32-bit saio boxes
\return error if any
*/
GF_Err gf_isom_track_cenc_add_sample_info(GF_ISOFile *isom_file, u32 trackNumber, u32 container_type, u8 IV_size, u8 *buf, u32 len, Bool use_subsamples, u8 *clear_IV, Bool use_saio_32bit);



/*! creates CENC protection for a sample description
\param isom_file the target ISO file
\param trackNumber the target track
\param sampleDescriptionIndex the sample description index
\param scheme_type 4CC of protection scheme (GF_ISOM_ISMACRYP_SCHEME = iAEC in ISMACryp 1.0)
\param scheme_version version of protection scheme (1 in ISMACryp 1.0)
\param default_IsEncrypted default isEncrypted flag
\param default_IV_size default IV size flag
\param default_KID default key ID used
\param default_crypt_byte_block default crypt block size for pattern encryption
\param default_skip_byte_block default skip block size for pattern encryption
\param default_constant_IV_size default constant IV size
\param default_constant_IV default constant IV
\return error if any
*/
GF_Err gf_isom_set_cenc_protection(GF_ISOFile *isom_file, u32 trackNumber, u32 sampleDescriptionIndex, u32 scheme_type,
                                   u32 scheme_version, u32 default_IsEncrypted, u8 default_IV_size, bin128 default_KID,
								   u8 default_crypt_byte_block, u8 default_skip_byte_block,
								   u8 default_constant_IV_size, bin128 default_constant_IV);
/*! adds PSSH info for a file, can be called several time per system ID
\param isom_file the target ISO file
\param systemID the ID of the protection system
\param version the version of the protection system
\param KID_count the number of key IDs
\param KID the list of key IDs
\param data opaque data for the protection system
\param len size of the opaque data
\return error if any
*/
GF_Err gf_cenc_set_pssh(GF_ISOFile *isom_file, bin128 systemID, u32 version, u32 KID_count, bin128 *KID, u8 *data, u32 len);

/*! removes CENC SAI size info
\param isom_file the target ISO file
\param trackNumber the target track
\return error if any
*/
GF_Err gf_isom_remove_cenc_saiz(GF_ISOFile *isom_file, u32 trackNumber);
/*! removes CENC SAI offset info
\param isom_file the target ISO file
\param trackNumber the target track
\return error if any
*/
GF_Err gf_isom_remove_cenc_saio(GF_ISOFile *isom_file, u32 trackNumber);
/*! removes CENC senc box info
\param isom_file the target ISO file
\param trackNumber the target track
\return error if any
*/
GF_Err gf_isom_remove_samp_enc_box(GF_ISOFile *isom_file, u32 trackNumber);
/*! removes all CENC sample groups
\param isom_file the target ISO file
\param trackNumber the target track
\return error if any
*/
GF_Err gf_isom_remove_samp_group_box(GF_ISOFile *isom_file, u32 trackNumber);
/*! removes CENC PSSH box
\param isom_file the target ISO file
\return error if any
*/
GF_Err gf_isom_remove_pssh_box(GF_ISOFile *isom_file);

#endif //GPAC_DISABLE_ISOM_WRITE

/*! checks if sample description is protected with Adobe systems
\param isom_file the target ISO file
\param trackNumber the target track
\param sampleDescriptionIndex the sample description index
\return GF_TRUE if ADOBE protection is used
*/
Bool gf_isom_is_adobe_protection_media(GF_ISOFile *isom_file, u32 trackNumber, u32 sampleDescriptionIndex);

/*! gets adobe protection information for a sample description
\param isom_file the target ISO file
\param trackNumber the target track
\param sampleDescriptionIndex the sample description index
\param outOriginalFormat set to orginal unprotected media format
\param outSchemeType set to 4CC of protection scheme (GF_ISOM_ISMACRYP_SCHEME = iAEC in ISMACryp 1.0)
\param outSchemeVersion set to version of protection scheme (1 in ISMACryp 1.0)
\param outMetadata set to adobe metadata string
\return GF_TRUE if ADOBE protection is used
*/
GF_Err gf_isom_get_adobe_protection_info(GF_ISOFile *isom_file, u32 trackNumber, u32 sampleDescriptionIndex, u32 *outOriginalFormat, u32 *outSchemeType, u32 *outSchemeVersion, const char **outMetadata);

#ifndef GPAC_DISABLE_ISOM_WRITE
/*! creates an adobe protection for a sample description
\param isom_file the target ISO file
\param trackNumber the target track
\param sampleDescriptionIndex the sample description index
\param scheme_type 4CC of protection scheme (GF_ISOM_ISMACRYP_SCHEME = iAEC in ISMACryp 1.0)
\param scheme_version version of protection scheme (1 in ISMACryp 1.0)
\param is_selective_enc indicates if selective encryption is used
\param metadata metadata information
\param len size of metadata information in bytes
\return error if any
*/
GF_Err gf_isom_set_adobe_protection(GF_ISOFile *isom_file, u32 trackNumber, u32 sampleDescriptionIndex, u32 scheme_type, u32 scheme_version, Bool is_selective_enc, char *metadata, u32 len);

/*! removes the IPMPX tools from files
\param isom_file the target ISO file
*/
void gf_isom_ipmpx_remove_tool_list(GF_ISOFile *isom_file);

#endif /*GPAC_DISABLE_ISOM_WRITE*/

/*! checks of sample description is protected with CENC
\param isom_file the target ISO file
\param trackNumber the target track
\param sampleDescriptionIndex the sample description index. If 0, checks all sample descriptions for protected ones
\return GF_TRUE if sample protection is CENC
*/
Bool gf_isom_is_cenc_media(GF_ISOFile *isom_file, u32 trackNumber, u32 sampleDescriptionIndex);
/*! gets CENC information of a sample description
\param isom_file the target ISO file
\param trackNumber the target track
\param sampleDescriptionIndex the sample description index
\param outOriginalFormat set to orginal unprotected media format
\param outSchemeType set to 4CC of protection scheme (GF_ISOM_ISMACRYP_SCHEME = iAEC in ISMACryp 1.0)
\param outSchemeVersion set to version of protection scheme (1 in ISMACryp 1.0)
\param outIVLength set to the IV size in bytes
\return error if any
*/
GF_Err gf_isom_get_cenc_info(GF_ISOFile *isom_file, u32 trackNumber, u32 sampleDescriptionIndex, u32 *outOriginalFormat, u32 *outSchemeType, u32 *outSchemeVersion, u32 *outIVLength);

/*! destroys a CENC sample auxiliary structure
\param samp_aux_info the target auxiliary buffer
*/
void gf_isom_cenc_samp_aux_info_del(GF_CENCSampleAuxInfo *samp_aux_info);

/*! gets CENC auxiliary info of a sample
\param isom_file the target ISO file
\param trackNumber the target track
\param sampleNumber the target sample
\param sampleDescIndex the target sample description index
\param sai set to the auxiliary info - shall be freeed by caller
\param container_type set to type of box which contains the sample auxiliary information. Now we have two type: GF_ISOM_BOX_UUID_PSEC and GF_ISOM_BOX_TYPE_SENC
\return error if any
*/
GF_Err gf_isom_cenc_get_sample_aux_info(GF_ISOFile *isom_file, u32 trackNumber, u32 sampleNumber, u32 sampleDescIndex, GF_CENCSampleAuxInfo **sai, u32 *container_type);

/*! gets CENC auxiliary info of a sample as a buffer
\note the serialized buffer format is IV on IV_size bytes, then subsample count if any an [clear_bytes(u16), crypt_bytes(u32)] subsamples

\param isom_file the target ISO file
\param trackNumber the target track
\param sampleNumber the target sample
\param sampleDescIndex the sample description index
\param container_type is type of box which contains the sample auxiliary information. Now we have two type: GF_ISOM_BOX_UUID_PSEC and GF_ISOM_BOX_TYPE_SENC
\param out_buffer set to a newly allocated buffer, or reallocated buffer if not NULL
\param outSize set to the size of the serialized buffer. If an existing buffer was passed, the passed value shall be the allocated buffer size (the returned value is still the buffer size)
\return error if any
*/
GF_Err gf_isom_cenc_get_sample_aux_info_buffer(GF_ISOFile *isom_file, u32 trackNumber, u32 sampleNumber, u32 sampleDescIndex, u32 *container_type, u8 **out_buffer, u32 *outSize);

/*! gets CENC default info for a sample description
\param isom_file the target ISO file
\param trackNumber the target track
\param sampleDescriptionIndex the sample description index
\param container_type set to the container type of SAI data
\param default_IsEncrypted set to default isEncrypted flag
\param default_IV_size set to default IV size flag
\param default_KID set to default key ID used
\param constant_IV_size set to default constant IV size
\param constant_IV set to default constant IV
\param crypt_byte_block set to default crypt block size for pattern encryption
\param skip_byte_block set to default skip block size for pattern encryption
*/
void gf_isom_cenc_get_default_info(GF_ISOFile *isom_file, u32 trackNumber, u32 sampleDescriptionIndex, u32 *container_type, Bool *default_IsEncrypted, u8 *default_IV_size, bin128 *default_KID, u8 *constant_IV_size, bin128 *constant_IV, u8 *crypt_byte_block, u8 *skip_byte_block);


/*! checks if CENC protection uses pattern encryption
\param isom_file the target ISO file
\param trackNumber the target track
\param sampleDescriptionIndex the sample description index
\return GF_TRUE if protection uses pattern encryption
*/
Bool gf_isom_cenc_is_pattern_mode(GF_ISOFile *isom_file, u32 trackNumber, u32 sampleDescriptionIndex);
/*! gets the number of PSSH defined
\param isom_file the target ISO file
\return number of PSSH defined
*/
u32 gf_isom_get_pssh_count(GF_ISOFile *isom_file);

/*! gets PSS info
\param isom_file the target ISO file
\param pssh_index 1-based index of PSSH to query, see \ref gf_isom_get_pssh_count
\param SystemID set to the protection system ID
\param version set to the protection system version
\param KID_count set to the number of key IDs defined
\param KIDs array of defined key IDs
\param private_data set to a buffer containing system ID private data
\param private_data_size set to the size of the system ID private data
\return error if any
*/
GF_Err gf_isom_get_pssh_info(GF_ISOFile *isom_file, u32 pssh_index, bin128 SystemID, u32 *version, u32 *KID_count, const bin128 **KIDs, const u8 **private_data, u32 *private_data_size);

/*! gets serialized PSS
\param isom_file the target ISO file
\param pssh_index 1-based index of PSSH to query, see \ref gf_isom_get_pssh_count
\param pssh_data set to a newly allocated buffer containing serialized PSSH - shall be freeed by caller
\param pssh_size set to the size of the allocated buffer
\return error if any
*/
GF_Err gf_isom_get_pssh(GF_ISOFile *isom_file, u32 pssh_index, u8 **pssh_data, u32 *pssh_size);


#ifndef GPAC_DISABLE_ISOM_DUMP
/*! dumps ismacrypt protection of sample descriptions to xml trace
\param isom_file the target ISO file
\param trackNumber the target track
\param trace the file object to dump to
\return error if any
*/
GF_Err gf_isom_dump_ismacryp_protection(GF_ISOFile *isom_file, u32 trackNumber, FILE * trace);
/*! dumps ismacrypt sample to xml trace
\param isom_file the target ISO file
\param trackNumber the target track
\param SampleNum the target sample number
\param trace the file object to dump to
\return error if any
*/
GF_Err gf_isom_dump_ismacryp_sample(GF_ISOFile *isom_file, u32 trackNumber, u32 SampleNum, FILE *trace);
#endif

/*! gets CENC configuration for a given sample
\param isom_file the target ISO file
\param trackNumber the target track
\param sampleNumber the target sample number
\param IsEncrypted set to GF_TRUE if the sample is encrypted, GF_FALSE otherwise (optional can be NULL)
\param IV_size set to IV size in bytes used for the sample (optional can be NULL)
\param KID set to key ID used for the sample (optional can be NULL)
\param crypt_byte_block set to crypt block count for pattern encryption (optional can be NULL)
\param skip_byte_block set to skip block count for pattern encryption (optional can be NULL)
\param constant_IV_size set to constant IV size (optional can be NULL)
\param constant_IV set to constant IV (optional can be NULL)
\return error if any
*/
GF_Err gf_isom_get_sample_cenc_info(GF_ISOFile *isom_file, u32 trackNumber, u32 sampleNumber, Bool *IsEncrypted, u8 *IV_size, bin128 *KID, u8 *crypt_byte_block, u8 *skip_byte_block, u8 *constant_IV_size, bin128 *constant_IV);


/*! @} */

/*!
\addtogroup isometa_grp Meta and Image File Format
\ingroup iso_grp

@{
*/


/*! gets meta type
\param isom_file the target ISO file
\param root_meta if GF_TRUE uses meta at the file, otherwise uses meta at the movie level if track number is 0
\param track_num if GF_TRUE and root_meta is GF_FALSE, uses meta at the track level
\return 0 if no meta found, or four char code of meta (eg, "mp21", "smil", ...)*/
u32 gf_isom_get_meta_type(GF_ISOFile *isom_file, Bool root_meta, u32 track_num);

/*! checks if the meta has an XML container (note that XML data can also be included as items).
\param isom_file the target ISO file
\param root_meta if GF_TRUE uses meta at the file, otherwise uses meta at the movie level if track number is 0
\param track_num if GF_TRUE and root_meta is GF_FALSE, uses meta at the track level
\return 0 (no XML or error), 1 (XML text), 2 (BinaryXML, eg BiM) */
u32 gf_isom_has_meta_xml(GF_ISOFile *isom_file, Bool root_meta, u32 track_num);

/*! extracts XML (if any) from given meta
\param isom_file the target ISO file
\param root_meta if GF_TRUE uses meta at the file, otherwise uses meta at the movie level if track number is 0
\param track_num if GF_TRUE and root_meta is GF_FALSE, uses meta at the track level
\param outName output file path and location for writing
\param is_binary indicates if XML is Bim or regular XML
\return error if any
*/
GF_Err gf_isom_extract_meta_xml(GF_ISOFile *isom_file, Bool root_meta, u32 track_num, char *outName, Bool *is_binary);

/*! checks the number of items in a meta
\param isom_file the target ISO file
\param root_meta if GF_TRUE uses meta at the file, otherwise uses meta at the movie level if track number is 0
\param track_num if GF_TRUE and root_meta is GF_FALSE, uses meta at the track level
\return number of items*/
u32 gf_isom_get_meta_item_count(GF_ISOFile *isom_file, Bool root_meta, u32 track_num);

/*! gets item info for the given item
\note When an item is fully contained in file, both item_url and item_urn are set to NULL

\param isom_file the target ISO file
\param root_meta if GF_TRUE uses meta at the file, otherwise uses meta at the movie level if track number is 0
\param track_num if GF_TRUE and root_meta is GF_FALSE, uses meta at the track level
\param item_num 1-based index of item to query
\param itemID set to item ID in file (optional, can be NULL)
\param type set to item 4CC type
\param protection_idx set to the 1-based index of the protection in used, 0 if not protected
\param is_self_reference set to item is the file itself
\param item_name set to the item name (optional, can be NULL)
\param item_mime_type set to the item mime type (optional, can be NULL)
\param item_encoding set to the item content encoding type (optional, can be NULL)
\param item_url set to the URL of external resource containing this item data if any.
\param item_urn set to the URN of external resource containing this item data if any.
\return error if any
*/
GF_Err gf_isom_get_meta_item_info(GF_ISOFile *isom_file, Bool root_meta, u32 track_num, u32 item_num,
                                  u32 *itemID, u32 *type, u32 *protection_idx, Bool *is_self_reference,
                                  const char **item_name, const char **item_mime_type, const char **item_encoding,
                                  const char **item_url, const char **item_urn);


/*! gets item index from item ID
\param isom_file the target ISO file
\param root_meta if GF_TRUE uses meta at the file, otherwise uses meta at the movie level if track number is 0
\param track_num if GF_TRUE and root_meta is GF_FALSE, uses meta at the track level
\param item_ID ID of the item to search
\return item index if found, 0 otherwise
*/
u32 gf_isom_get_meta_item_by_id(GF_ISOFile *isom_file, Bool root_meta, u32 track_num, u32 item_ID);

/*! extracts an item from given meta
\param isom_file the target ISO file
\param root_meta if GF_TRUE uses meta at the file, otherwise uses meta at the movie level if track number is 0
\param track_num if GF_TRUE and root_meta is GF_FALSE, uses meta at the track level
\param item_num 1-based index of item to query
\param dump_file_name if NULL, uses item name for dumping, otherwise dumps in given file object (binary write mode)
\return error if any
*/
GF_Err gf_isom_extract_meta_item(GF_ISOFile *isom_file, Bool root_meta, u32 track_num, u32 item_num, const char *dump_file_name);

/*! extracts item from given meta in memory
\param isom_file the target ISO file
\param root_meta if GF_TRUE uses meta at the file, otherwise uses meta at the movie level if track number is 0
\param track_num if GF_TRUE and root_meta is GF_FALSE, uses meta at the track level
\param item_id the ID of the item to dump
\param out_data set to allocated buffer containing the item, shall be freeed by user
\param out_size set to the size of the allocated buffer
\param out_alloc_size set to the allocated size of the buffer (this allows passing an existing buffer without always reallocating it)
\param mime_type set to the mime type of the item
\param use_annex_b for image items based on NALU formats (AVC, HEVC) indicates to extract the data as Annex B format (with start codes)
\return error if any
*/
GF_Err gf_isom_extract_meta_item_mem(GF_ISOFile *isom_file, Bool root_meta, u32 track_num, u32 item_id, u8 **out_data, u32 *out_size, u32 *out_alloc_size, const char **mime_type, Bool use_annex_b);

/*! gets primary item ID
\param isom_file the target ISO file
\param root_meta if GF_TRUE uses meta at the file, otherwise uses meta at the movie level if track number is 0
\param track_num if GF_TRUE and root_meta is GF_FALSE, uses meta at the track level
\return primary item ID, 0 if none found (primary can also be stored through meta XML)*/
u32 gf_isom_get_meta_primary_item_id(GF_ISOFile *isom_file, Bool root_meta, u32 track_num);

/*! item tile mode*/
typedef enum {
	/*! not a tile item*/
	TILE_ITEM_NONE = 0,
	/*! a tile item without base*/
	TILE_ITEM_ALL_NO_BASE,
	/*! a tile item with base*/
	TILE_ITEM_ALL_BASE,
	/*! a tile item grid*/
	TILE_ITEM_ALL_GRID,
	/*! a tile item single*/
	TILE_ITEM_SINGLE
} GF_TileItemMode;

/*! Image item properties*/
typedef struct
{
	/*! width in pixels*/
	u32 width;
	/*! height in pixless*/
	u32 height;
	/*! pixel aspect ratio numerator*/
	u32 hSpacing;
	/*! pixel aspect ratio denominator*/
	u32 vSpacing;
	/*! horizontal offset in pixels*/
	u32 hOffset;
	/*! vertical offset in pixels*/
	u32 vOffset;
	/*! angle in radians*/
	u32 angle;
	/*! hidden flag*/
	Bool hidden;
	/*! pointer to configuration box*/
	void *config;
	/*! tile item mode*/
	GF_TileItemMode tile_mode;
	/*! tile number */
	u32 single_tile_number;
	/*! time for importing*/
	double time;
	/*! file containg iCC data for importing*/
	char iccPath[GF_MAX_PATH];
	/*! is alpha*/
	Bool alpha;
	/*! number of channels*/
	u8 num_channels;
	/*! bits per channels in bits*/
	u8 bits_per_channel[3];
} GF_ImageItemProperties;


#ifndef GPAC_DISABLE_ISOM_WRITE

/*! sets meta type (four char int, eg "mp21", ...), creating a meta box if not found
\param isom_file the target ISO file
\param root_meta if GF_TRUE uses meta at the file, otherwise uses meta at the movie level if track number is 0
\param track_num if GF_TRUE and root_meta is GF_FALSE, uses meta at the track level
\param metaType the type of meta to create. If 0, removes the meta box
\return error if any
*/
GF_Err gf_isom_set_meta_type(GF_ISOFile *isom_file, Bool root_meta, u32 track_num, u32 metaType);

/*! removes meta XML info if any
\param isom_file the target ISO file
\param root_meta if GF_TRUE uses meta at the file, otherwise uses meta at the movie level if track number is 0
\param track_num if GF_TRUE and root_meta is GF_FALSE, uses meta at the track level
\return error if any
*/
GF_Err gf_isom_remove_meta_xml(GF_ISOFile *isom_file, Bool root_meta, u32 track_num);

/*! sets meta XML data from file - erase any previously (Binary)XML info
\param isom_file the target ISO file
\param root_meta if GF_TRUE uses meta at the file, otherwise uses meta at the movie level if track number is 0
\param track_num if GF_TRUE and root_meta is GF_FALSE, uses meta at the track level
\param XMLFileName the XML file to import as XML item
\param IsBinaryXML indicates if the content of the XML file is binary XML (BIM) or not
\return error if any
*/
GF_Err gf_isom_set_meta_xml(GF_ISOFile *isom_file, Bool root_meta, u32 track_num, char *XMLFileName, Bool IsBinaryXML);
/*! set meta XML data from memory - erase any previously (Binary)XML info
\param isom_file the target ISO file
\param root_meta if GF_TRUE uses meta at the file, otherwise uses meta at the movie level if track number is 0
\param track_num if GF_TRUE and root_meta is GF_FALSE, uses meta at the track level
\param data buffer containing XML data
\param data_size size of buffer in bytes
\param IsBinaryXML indicates if the content of the buffer is binary XML (BIM) or not
\return error if any
*/
GF_Err gf_isom_set_meta_xml_memory(GF_ISOFile *isom_file, Bool root_meta, u32 track_num, u8 *data, u32 data_size, Bool IsBinaryXML);

/*! gets next available item ID in a meta
\param isom_file the target ISO file
\param root_meta if GF_TRUE uses meta at the file, otherwise uses meta at the movie level if track number is 0
\param track_num if GF_TRUE and root_meta is GF_FALSE, uses meta at the track level
\param item_id set to the next available item ID
\return error if any
*/
GF_Err gf_isom_meta_get_next_item_id(GF_ISOFile *isom_file, Bool root_meta, u32 track_num, u32 *item_id);

/*! adds an item to a meta box from file
\param isom_file the target ISO file
\param root_meta if GF_TRUE uses meta at the file, otherwise uses meta at the movie level if track number is 0
\param track_num if GF_TRUE and root_meta is GF_FALSE, uses meta at the track level
\param self_reference if GF_TRUE, indicates that the item is in fact the entire container file
\param resource_path path to the file to add
\param item_name name of the item
\param item_id ID of the item, can be 0
\param item_type four character code of item type
\param mime_type mime type of the item, can be NULL
\param content_encoding content encoding of the item, can be NULL
\param URL URL of the item for external data reference (data is not contained in meta parent file)
\param URN URN of the item for external data reference (data is not contained in meta parent file)
\param image_props image properties information for image items
\return error if any
*/
GF_Err gf_isom_add_meta_item(GF_ISOFile *isom_file, Bool root_meta, u32 track_num, Bool self_reference, char *resource_path, const char *item_name, u32 item_id, u32 item_type, const char *mime_type, const char *content_encoding, const char *URL, const char *URN, GF_ImageItemProperties *image_props);

/*! item extend description*/
typedef struct
{
	/*! offset of extent in file*/
	u64 extent_offset;
	/*! size of extent*/
	u64 extent_length;
	/*! index of extent*/
	u64 extent_index;
#ifndef GPAC_DISABLE_ISOM_WRITE
	/*! for storage only, original offset in source file*/
	u64 original_extent_offset;
#endif
} GF_ItemExtentEntry;


/*! adds an item to a meta box from memory
\param isom_file the target ISO file
\param root_meta if GF_TRUE uses meta at the file, otherwise uses meta at the movie level if track number is 0
\param track_num if GF_TRUE and root_meta is GF_FALSE, uses meta at the track level
\param item_name name of the item
\param item_id ID of the item, can be 0
\param item_type four character code of item type
\param mime_type mime type of the item, can be NULL
\param content_encoding content encoding of the item, can be NULL
\param image_props image properties information for image items
\param data buffer containing the item data
\param data_len size of item data buffer in bytes
\param item_extent_refs list of item extend description, or NULL
\return error if any
*/
GF_Err gf_isom_add_meta_item_memory(GF_ISOFile *isom_file, Bool root_meta, u32 track_num, const char *item_name, u32 item_id, u32 item_type, const char *mime_type, const char *content_encoding, GF_ImageItemProperties *image_props, char *data, u32 data_len, GF_List *item_extent_refs);

/*! creates image item(s) from samples of a media track
\param isom_file the target ISO file
\param root_meta if GF_TRUE uses meta at the file, otherwise uses meta at the movie level if meta_track_number is 0
\param meta_track_number if GF_TRUE and root_meta is GF_FALSE, uses meta at the track level
\param media_track track number to import samples from
\param item_name name of the item
\param item_id ID of the item, can be 0
\param image_props image properties information for image items
\param item_extent_refs list of item extend description, or NULL
\return error if any
*/
GF_Err gf_isom_iff_create_image_item_from_track(GF_ISOFile *isom_file, Bool root_meta, u32 meta_track_number, u32 media_track, const char *item_name, u32 item_id, GF_ImageItemProperties *image_props, GF_List *item_extent_refs);

/*! removes item from meta
\param isom_file the target ISO file
\param root_meta if GF_TRUE uses meta at the file, otherwise uses meta at the movie level if track number is 0
\param track_num if GF_TRUE and root_meta is GF_FALSE, uses meta at the track level
\param item_num 1-based index of the item to remove
\return error if any
*/
GF_Err gf_isom_remove_meta_item(GF_ISOFile *isom_file, Bool root_meta, u32 track_num, u32 item_num);

/*! sets the given item as the primary one
\warning This SHALL NOT be used if the meta has a valid XML data
\param isom_file the target ISO file
\param root_meta if GF_TRUE uses meta at the file, otherwise uses meta at the movie level if track number is 0
\param track_num if GF_TRUE and root_meta is GF_FALSE, uses meta at the track level
\param item_num 1-based index of the item to remove
\return error if any
*/
GF_Err gf_isom_set_meta_primary_item(GF_ISOFile *isom_file, Bool root_meta, u32 track_num, u32 item_num);

/*! adds an item reference to another item
\param isom_file the target ISO file
\param root_meta if GF_TRUE uses meta at the file, otherwise uses meta at the movie level if track number is 0
\param track_num if GF_TRUE and root_meta is GF_FALSE, uses meta at the track level
\param from_id ID of item the reference is from
\param to_id ID of item the reference is to
\param type four character code of reference
\param ref_index set to the 1-based index of the reference
\return error if any
*/
GF_Err gf_isom_meta_add_item_ref(GF_ISOFile *isom_file, Bool root_meta, u32 track_num, u32 from_id, u32 to_id, u32 type, u64 *ref_index);

#endif /*GPAC_DISABLE_ISOM_WRITE*/

/*!
\param isom_file the target ISO file
\param root_meta if GF_TRUE uses meta at the file, otherwise uses meta at the movie level if track number is 0
\param track_num if GF_TRUE and root_meta is GF_FALSE, uses meta at the track level
\param item_id ID of the item
\param out_image_props set to the image properties information of the item
\return error if any
*/
GF_Err gf_isom_get_meta_image_props(GF_ISOFile *isom_file, Bool root_meta, u32 track_num, u32 item_id, GF_ImageItemProperties *out_image_props);

/*! @} */

/*!
\addtogroup isotags_grp iTunes tagging
\ingroup iso_grp

@{
*/

/*! iTunes info tags */
typedef enum
{
	/*probe is only used to check if iTunes info are present*/
	GF_ISOM_ITUNE_PROBE = 0,
	/*all is only used to remove all tags*/
	GF_ISOM_ITUNE_ALL = 1,
	GF_ISOM_ITUNE_ALBUM	= GF_4CC( 0xA9, 'a', 'l', 'b' ),
	GF_ISOM_ITUNE_ARTIST = GF_4CC( 0xA9, 'A', 'R', 'T' ),
	GF_ISOM_ITUNE_COMMENT = GF_4CC( 0xA9, 'c', 'm', 't' ),
	GF_ISOM_ITUNE_COMPILATION = GF_4CC( 'c', 'p', 'i', 'l' ),
	GF_ISOM_ITUNE_COMPOSER = GF_4CC( 0xA9, 'c', 'o', 'm' ),
	GF_ISOM_ITUNE_COVER_ART = GF_4CC( 'c', 'o', 'v', 'r' ),
	GF_ISOM_ITUNE_CREATED = GF_4CC( 0xA9, 'd', 'a', 'y' ),
	GF_ISOM_ITUNE_DISK = GF_4CC( 'd', 'i', 's', 'k' ),
	GF_ISOM_ITUNE_TOOL = GF_4CC( 0xA9, 't', 'o', 'o' ),
	GF_ISOM_ITUNE_GENRE = GF_4CC( 'g', 'n', 'r', 'e' ),
	GF_ISOM_ITUNE_GROUP = GF_4CC( 0xA9, 'g', 'r', 'p' ),
	GF_ISOM_ITUNE_ITUNES_DATA = GF_4CC( '-', '-', '-', '-' ),
	GF_ISOM_ITUNE_NAME = GF_4CC( 0xA9, 'n', 'a', 'm' ),
	GF_ISOM_ITUNE_TEMPO = GF_4CC( 't', 'm', 'p', 'o' ),
	GF_ISOM_ITUNE_TRACK = GF_4CC( 0xA9, 't', 'r', 'k' ),
	GF_ISOM_ITUNE_TRACKNUMBER = GF_4CC( 't', 'r', 'k', 'n' ),
	GF_ISOM_ITUNE_WRITER = GF_4CC( 0xA9, 'w', 'r', 't' ),
	GF_ISOM_ITUNE_ENCODER = GF_4CC( 0xA9, 'e', 'n', 'c' ),
	GF_ISOM_ITUNE_ALBUM_ARTIST = GF_4CC( 'a', 'A', 'R', 'T' ),
	GF_ISOM_ITUNE_GAPLESS = GF_4CC( 'p', 'g', 'a', 'p' ),
} GF_ISOiTunesTag;

/*! gets the given itunes tag info.
\warning 'genre' may be coded by ID, the libisomedia doesn't translate the ID. In such a case, the result data is set to NULL and the data_len to the genre ID

\param isom_file the target ISO file
\param tag the tag to query
\param data set to the tag data pointer - do not modify
\param data_len set to the size of the tag data
\return error if any (GF_URL_ERROR if no tag is present in the file)
*/
GF_Err gf_isom_apple_get_tag(GF_ISOFile *isom_file, GF_ISOiTunesTag tag, const u8 **data, u32 *data_len);

#ifndef GPAC_DISABLE_ISOM_WRITE
/*! sets the given tag info.

\warning For 'genre', data may be NULL in which case the genre ID taken from the data_len parameter

\param isom_file the target ISO file
\param tag the tag to set
\param data tag data buffer
\param data_len size of the tag data buffer. If data and data_len are 0, removes the given tag
\return error if any
*/
GF_Err gf_isom_apple_set_tag(GF_ISOFile *isom_file, GF_ISOiTunesTag tag, const u8 *data, u32 data_len);

/*! sets compatibility tag on AVC tracks (needed by iPod to play files... hurray for standards)
\param isom_file the target ISO file
\param trackNumber the target track
\return error if any
*/
GF_Err gf_isom_set_ipod_compatible(GF_ISOFile *isom_file, u32 trackNumber);
#endif /*GPAC_DISABLE_ISOM_WRITE*/

/*! @} */

/*!
\addtogroup isogrp_grp Track Groups
\ingroup iso_grp

@{
*/

/*! gets the number of switching groups declared in this track if any
\param isom_file the target ISO file
\param trackNumber the target track
\param alternateGroupID alternate group id of track if speciifed, 0 otherwise
\param nb_groups set to number of switching groups defined for this track
\return error if any
*/
GF_Err gf_isom_get_track_switch_group_count(GF_ISOFile *isom_file, u32 trackNumber, u32 *alternateGroupID, u32 *nb_groups);

/*! get the list of criteria (expressed as 4CC IDs, cf 3GPP TS 26.244)
\param isom_file the target ISO file
\param trackNumber the track number
\param group_index the 1-based index of the group to inspect
\param switchGroupID set to the ID of the switch group if any, 0 otherwise (alternate-only group)
\param criteriaListSize set to the number of criteria items in returned list
\return list of criteria (four character codes, cf 3GPP TS 26.244) for the switch group
*/
const u32 *gf_isom_get_track_switch_parameter(GF_ISOFile *isom_file, u32 trackNumber, u32 group_index, u32 *switchGroupID, u32 *criteriaListSize);

#ifndef GPAC_DISABLE_ISOM_WRITE
/*! sets a new (switch) group for this track
\param isom_file the target ISO file
\param trackNumber the target track
\param trackRefGroup number of a track belonging to the same alternate group. If 0, a new alternate group will be created for this track
\param is_switch_group if set, indicates that a switch group identifier shall be assigned to the created group. Otherwise, the criteria list is associated with the entire alternate group
\param switchGroupID set to the ID of the switch group. On input, specifies the desired switchGroupID to use; if value is 0, next available switchGroupID in file is used. On output, is set to the switchGroupID used.
\param criteriaList list of four character codes used as criteria - cf 3GPP TS 26.244
\param criteriaListCount number of criterias in list
\return error if any
*/
GF_Err gf_isom_set_track_switch_parameter(GF_ISOFile *isom_file, u32 trackNumber, u32 trackRefGroup, Bool is_switch_group, u32 *switchGroupID, u32 *criteriaList, u32 criteriaListCount);

/*! resets track switch group information
\param isom_file the target ISO file
\param trackNumber the target track
\param reset_all_group if GF_TRUE, resets the entire alternate group this track belongs to; otherwise, resets switch group for the track only
\return error if any
*/
GF_Err gf_isom_reset_track_switch_parameter(GF_ISOFile *isom_file, u32 trackNumber, Bool reset_all_group);

/*! resets all track switch group information in the entire movie
\param isom_file the target ISO file
\return error if any
*/
GF_Err gf_isom_reset_switch_parameters(GF_ISOFile *isom_file);

/*! sets track in group of a given type and ID
\param isom_file the target ISO file
\param trackNumber the target track
\param track_group_id ID of the track group
\param group_type four character code of the track group
\param do_add if GF_FALSE, track is removed from that group, otherwise it is added
\return error if any
*/
GF_Err gf_isom_set_track_group(GF_ISOFile *isom_file, u32 trackNumber, u32 track_group_id, u32 group_type, Bool do_add);

#endif /*GPAC_DISABLE_ISOM_WRITE*/

/*! @} */

/*!
\addtogroup isosubs_grp Subsamples
\ingroup iso_grp

@{
*/


/*! checks if a sample has subsample information
\param isom_file the target ISO file
\param trackNumber the target track
\param sampleNumber the target sample number
\param flags the subsample flags to query (may be 0)
\return the number of subsamples in the given sample for the given flags*/
u32 gf_isom_sample_has_subsamples(GF_ISOFile *isom_file, u32 trackNumber, u32 sampleNumber, u32 flags);

/*! gets subsample information on a sample
\param isom_file the target ISO file
\param trackNumber the target track
\param sampleNumber the target sample number
\param flags the subsample flags to query (may be 0)
\param subSampleNumber the 1-based index of the subsample (see \ref gf_isom_sample_has_subsamples)
\param size set to the subsample size
\param priority set to the subsample priority
\param reserved set to the subsample reserved value (may be used by derived specifications)
\param discardable set to GF_TRUE if subsample is discardable
\return error if any*/
GF_Err gf_isom_sample_get_subsample(GF_ISOFile *isom_file, u32 trackNumber, u32 sampleNumber, u32 flags, u32 subSampleNumber, u32 *size, u8 *priority, u32 *reserved, Bool *discardable);

#ifndef GPAC_DISABLE_ISOM_WRITE
/*! adds subsample information to a given sample. Subsample information shall be added in increasing order of sampleNumbers, insertion of information is not supported

\note it is possible to  add subsample information for samples not yet added to the file
\note specifying 0 as subSampleSize will remove the last subsample information if any
\param isom_file the target ISO file
\param trackNumber the target track
\param sampleNumber the target sample number
\param flags the subsample flags to query (may be 0)
\param subSampleSize size of the subsample. If 0, this will remove the last subsample information if any
\param priority the subsample priority
\param reserved the subsample reserved value (may be used by derived specifications)
\param discardable indicates if the subsample is discardable
\return error if any*/
GF_Err gf_isom_add_subsample(GF_ISOFile *isom_file, u32 trackNumber, u32 sampleNumber, u32 flags, u32 subSampleSize, u8 priority, u32 reserved, Bool discardable);


#ifndef GPAC_DISABLE_ISOM_FRAGMENTS
/*! adds subsample information for the latest sample added to the current track fragment
\param isom_file the target ISO file
\param TrackID the ID of the target track
\param flags the subsample flags to query (may be 0)
\param subSampleSize size of the subsample. If 0, this will remove the last subsample information if any
\param priority the subsample priority
\param reserved the subsample reserved value (may be used by derived specifications)
\param discardable indicates if the subsample is discardable
\return error if any*/
GF_Err gf_isom_fragment_add_subsample(GF_ISOFile *isom_file, GF_ISOTrackID TrackID, u32 flags, u32 subSampleSize, u8 priority, u32 reserved, Bool discardable);
#endif // GPAC_DISABLE_ISOM_FRAGMENTS

#endif //GPAC_DISABLE_ISOM_WRITE

/*! @} */

/*!
\addtogroup isosgdp_grp Sample Groups
\ingroup iso_grp

@{
*/

/*! defined sample groups in GPAC*/
enum {
	GF_ISOM_SAMPLE_GROUP_ROLL = GF_4CC( 'r', 'o', 'l', 'l'),
	GF_ISOM_SAMPLE_GROUP_PROL = GF_4CC( 'p', 'r', 'o', 'l'),
	GF_ISOM_SAMPLE_GROUP_RAP = GF_4CC( 'r', 'a', 'p', ' ' ),
	GF_ISOM_SAMPLE_GROUP_SEIG = GF_4CC( 's', 'e', 'i', 'g' ),
	GF_ISOM_SAMPLE_GROUP_OINF = GF_4CC( 'o', 'i', 'n', 'f'),
	GF_ISOM_SAMPLE_GROUP_LINF = GF_4CC( 'l', 'i', 'n', 'f'),
	GF_ISOM_SAMPLE_GROUP_TRIF = GF_4CC( 't', 'r', 'i', 'f' ),
	GF_ISOM_SAMPLE_GROUP_NALM = GF_4CC( 'n', 'a', 'l', 'm'),
	GF_ISOM_SAMPLE_GROUP_TELE = GF_4CC( 't', 'e', 'l', 'e'),
	GF_ISOM_SAMPLE_GROUP_SAP = GF_4CC( 's', 'a', 'p', ' '),
	GF_ISOM_SAMPLE_GROUP_ALST = GF_4CC( 'a', 'l', 's', 't'),
	GF_ISOM_SAMPLE_GROUP_RASH = GF_4CC( 'r', 'a', 's', 'h'),
	GF_ISOM_SAMPLE_GROUP_AVLL = GF_4CC( 'a', 'v', 'l', 'l'), //p15
	GF_ISOM_SAMPLE_GROUP_AVSS = GF_4CC( 'a', 'v', 's', 's'), //p15
	GF_ISOM_SAMPLE_GROUP_DTRT = GF_4CC( 'd', 't', 'r', 't'), //p15
	GF_ISOM_SAMPLE_GROUP_MVIF = GF_4CC( 'm', 'v', 'i', 'f'), //p15
	GF_ISOM_SAMPLE_GROUP_SCIF = GF_4CC( 's', 'c', 'i', 'f'), //p15
	GF_ISOM_SAMPLE_GROUP_SCNM = GF_4CC( 's', 'c', 'n', 'm'), //p15
	GF_ISOM_SAMPLE_GROUP_STSA = GF_4CC( 's', 't', 's', 'a'), //p15
	GF_ISOM_SAMPLE_GROUP_TSAS = GF_4CC( 't', 's', 'a', 's'), //p15
	GF_ISOM_SAMPLE_GROUP_SYNC = GF_4CC( 's', 'y', 'n', 'c'), //p15
	GF_ISOM_SAMPLE_GROUP_TSCL = GF_4CC( 't', 's', 'c', 'l'), //p15
	GF_ISOM_SAMPLE_GROUP_VIPR = GF_4CC( 'v', 'i', 'p', 'r'), //p15
	GF_ISOM_SAMPLE_GROUP_LBLI = GF_4CC( 'l', 'b', 'l', 'i'), //p15
	GF_ISOM_SAMPLE_GROUP_3GAG = GF_4CC( '3', 'g', 'a', 'g'), //3gpp
	GF_ISOM_SAMPLE_GROUP_AVCB = GF_4CC( 'a', 'v', 'c', 'b'), //3gpp
};

/*! gets 'rap ' and 'roll' group info for the given sample
\param isom_file the target ISO file
\param trackNumber the target track
\param sampleNumber the target sample number
\param is_rap set to GF_TRUE if sample is a rap (open gop), GF_FALSE otherwise
\param has_roll set to GF_TRUE of sample has roll information, GF_FALSE otherwise
\param roll_distance if sample has roll information, set to roll distance
\return error if any*/
GF_Err gf_isom_get_sample_rap_roll_info(GF_ISOFile *isom_file, u32 trackNumber, u32 sampleNumber, Bool *is_rap, Bool *has_roll, s32 *roll_distance);

/*! returns opaque data of sample group
\param isom_file the target ISO file
\param trackNumber the target track
\param sample_group_description_index index of sample group description entry to query
\param grouping_type four character code of grouping typpe of sample group description to query
\param default_index set to the default index for this sample group description if any, 0 otherwise (no defaults)
\param data set to the internal sample group description data buffer
\param size set to size of the sample group description data buffer
\return GF_TRUE if found, GF_FALSE otherwise*/
Bool gf_isom_get_sample_group_info(GF_ISOFile *isom_file, u32 trackNumber, u32 sample_group_description_index, u32 grouping_type, u32 *default_index, const u8 **data, u32 *size);

/*! checks if a track as a CENC seig sample group used for key rolling
\param isom_file the target ISO file
\param trackNumber the target track
\return GF_TRUE if found, GF_FALSE otherwise*/
Bool gf_isom_has_cenc_sample_group(GF_ISOFile *isom_file, u32 trackNumber);

/*! gets HEVC tiling info
\param isom_file the target ISO file
\param trackNumber the target track
\param sample_group_description_index index of sample group description entry to query
\param default_sample_group_index set to the default index for this sample group description if any, 0 otherwise (no defaults)
\param id set to the tile group ID
\param independent set to independent flag of the tile group (0: not constrained, 1: constrained in layer, 2: all intra slices)
\param full_frame set to GF_TRUE if the tile corresponds to the entire picture
\param x set to the horizontal position in pixels
\param y set to the vertical position in pixels
\param w set to the width in pixels
\param h set to the height in pixels
\return GF_TRUE if found, GF_FALSE otherwise*/
Bool gf_isom_get_tile_info(GF_ISOFile *isom_file, u32 trackNumber, u32 sample_group_description_index, u32 *default_sample_group_index, u32 *id, u32 *independent, Bool *full_frame, u32 *x, u32 *y, u32 *w, u32 *h);


#ifndef GPAC_DISABLE_ISOM_WRITE

/*! sets rap flag for sample_number - this is used by non-IDR RAPs in AVC (also in USAC) were SYNC flag (stss table) cannot be used
\warning sample group info MUST be added in order (no insertion in the tables)

\param isom_file the target ISO file
\param trackNumber the target track
\param sampleNumber the target sample number
\param is_rap indicates if the sample is a RAP (open gop) sample
\param num_leading_samples indicates the number of leading samples (samples after this RAP that have dependences on samples before this RAP and hence should be discarded when tuning in)
\return error if any
*/
GF_Err gf_isom_set_sample_rap_group(GF_ISOFile *isom_file, u32 trackNumber, u32 sampleNumber, Bool is_rap, u32 num_leading_samples);

/*! sets roll_distance info for sample_number (number of frames before (<0) or after (>0) this sample to have a complete refresh of the decoded data (used by GDR in AVC)

\warning sample group info MUST be added in order (no insertion in the tables)
\param isom_file the target ISO file
\param trackNumber the target track
\param sampleNumber the target sample number
\param is_roll indicates that the sample is a roll recovery point
\param roll_distance indicates the roll distance before a correct decoding is produced
\return error if any
*/
GF_Err gf_isom_set_sample_roll_group(GF_ISOFile *isom_file, u32 trackNumber, u32 sampleNumber, Bool is_roll, s16 roll_distance);

/*! sets encryption group for a sample number
\param isom_file the target ISO file
\param trackNumber the target track
\param sampleNumber the target sample number
\param isEncrypted isEncrypted flag
\param IV_size IV size, can be 0 if not encrypted
\param KeyID key ID used
\param crypt_byte_block crypt block size for pattern encryption, can be 0
\param skip_byte_block skip block size for pattern encryption, can be 0
\param constant_IV_size constant IV size, can be 0
\param constant_IV constant IV, can be 0
\return error if any
*/
GF_Err gf_isom_set_sample_cenc_group(GF_ISOFile *isom_file, u32 trackNumber, u32 sampleNumber, u8 isEncrypted, u8 IV_size, bin128 KeyID, u8 crypt_byte_block, u8 skip_byte_block, u8 constant_IV_size, bin128 constant_IV);

/*! sets a sample using the default CENC parameters in a CENC saig sample group SEIG, creating a sample group description if needed (when seig is already defined)
\param isom_file the target ISO file
\param trackNumber the target track
\param sampleNumber the target sample number
\return error if any
*/
GF_Err gf_isom_set_sample_cenc_default_group(GF_ISOFile *isom_file, u32 trackNumber, u32 sampleNumber);

/*! adds the given blob as a sample group description entry of the given grouping type.
\param isom_file the target ISO file
\param trackNumber the target track
\param grouping_type the four character code of the grouping type
\param data the payload of the sample group description
\param data_size the size of the payload
\param is_default if GF_TRUE, thie created entry will be marked as the default entry for the sample group description
\param sampleGroupDescriptionIndex is set to the sample group description index (optional, can be NULL)
\return error if any
*/
GF_Err gf_isom_add_sample_group_info(GF_ISOFile *isom_file, u32 trackNumber, u32 grouping_type, void *data, u32 data_size, Bool is_default, u32 *sampleGroupDescriptionIndex);

/*! removes a sample group description of the give grouping type, if found
\param isom_file the target ISO file
\param trackNumber the target track
\param grouping_type the four character code of the grouping type
\return error if any
*/
GF_Err gf_isom_remove_sample_group(GF_ISOFile *isom_file, u32 trackNumber, u32 grouping_type);

/*! adds a sample to the given sample group
\param isom_file the target ISO file
\param trackNumber the target track
\param sampleNumber the target sample number
\param grouping_type the four character code of the grouping type
\param sampleGroupDescriptionIndex the 1-based index of the sample group description entry
\param grouping_type_parameter the grouping type paramter (see ISO/IEC 14496-12)
\return error if any
*/
GF_Err gf_isom_add_sample_info(GF_ISOFile *isom_file, u32 trackNumber, u32 sampleNumber, u32 grouping_type, u32 sampleGroupDescriptionIndex, u32 grouping_type_parameter);

#ifndef GPAC_DISABLE_ISOM_FRAGMENTS
/*! sets sample group descriptions storage in trafs and not in initial movie (Smooth compatibility)
\param isom_file the target ISO file
\return error if any*/
GF_Err gf_isom_set_sample_group_in_traf(GF_ISOFile *isom_file);
#endif

#endif // GPAC_DISABLE_ISOM_WRITE


/*! @} */

#endif /*GPAC_DISABLE_ISOM*/

#ifdef __cplusplus
}
#endif


#endif	/*_GF_ISOMEDIA_H_*/

<|MERGE_RESOLUTION|>--- conflicted
+++ resolved
@@ -2086,6 +2086,14 @@
 */
 GF_Err gf_isom_set_clean_aperture(GF_ISOFile *isom_file, u32 trackNumber, u32 sampleDescriptionIndex, u32 cleanApertureWidthN, u32 cleanApertureWidthD, u32 cleanApertureHeightN, u32 cleanApertureHeightD, u32 horizOffN, u32 horizOffD, u32 vertOffN, u32 vertOffD);
 
+/*! updates track aperture information for QT/ProRes
+\param isom_file the target ISO file
+\param trackNumber the target track number
+\param remove if GF_TRUE, remove track aperture information, otherwise updates it
+\return error if any
+*/
+GF_Err gf_isom_update_aperture_info(GF_ISOFile *isom_file, u32 trackNumber, Bool remove);
+
 /*! content light level info*/
 typedef struct  {
 	/*! max content ligth level*/
@@ -2935,14 +2943,6 @@
 */
 GF_ISONaluExtractMode gf_isom_get_nalu_extract_mode(GF_ISOFile *isom_file, u32 trackNumber);
 
-<<<<<<< HEAD
-=======
-GF_Err gf_isom_update_aperture_info(GF_ISOFile *movie, u32 trackNumber, Bool remove);
-
-typedef struct ___MasteringDisplayColourVolume GF_MasteringDisplayColourVolumeInfo;
-typedef struct __ContentLightLevel GF_ContentLightLevelInfo;
-GF_Err gf_isom_set_hdr(GF_ISOFile* movie, u32 trackNumber, u32 StreamDescriptionIndex, GF_MasteringDisplayColourVolumeInfo *mdcv, GF_ContentLightLevelInfo *clli);
->>>>>>> a1bfaf09
 
 #ifndef GPAC_DISABLE_ISOM_WRITE
 /*! creates a new AVC sample description
