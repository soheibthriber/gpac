/*
 *			GPAC - Multimedia Framework C SDK
 *
 *			Authors: Jean Le Feuvre
 *			Copyright (c) Telecom ParisTech 2000-2012
 *					All rights reserved
 *
 *  This file is part of GPAC / ISO Media File Format sub-project
 *
 *  GPAC is free software; you can redistribute it and/or modify
 *  it under the terms of the GNU Lesser General Public License as published by
 *  the Free Software Foundation; either version 2, or (at your option)
 *  any later version.
 *
 *  GPAC is distributed in the hope that it will be useful,
 *  but WITHOUT ANY WARRANTY; without even the implied warranty of
 *  MERCHANTABILITY or FITNESS FOR A PARTICULAR PURPOSE.  See the
 *  GNU Lesser General Public License for more details.
 *
 *  You should have received a copy of the GNU Lesser General Public
 *  License along with this library; see the file COPYING.  If not, write to
 *  the Free Software Foundation, 675 Mass Ave, Cambridge, MA 02139, USA.
 *
 */



#ifndef _GF_ISOMEDIA_H_
#define _GF_ISOMEDIA_H_


#ifdef __cplusplus
extern "C" {
#endif

/*!
 *	\file <gpac/isomedia.h>
 *	\brief ISOBMFF parsing and writing library.
 */

/*!
 *	\addtogroup iso_grp ISO Base Media File
 *	\ingroup isobmf_grp
 *	\brief ISOBMF, 3GPP, AVC and HEVC file format utilities.
 *
 *This section documents the reading and writing of ISOBMF, 3GPP, AVC and HEVC file format  using GPAC.
 *	@{
 */

#include <gpac/tools.h>


/********************************************************************
				FILE FORMAT CONSTANTS
********************************************************************/

/*Modes for file opening
		NOTE 1: All the READ function in this API can be used in EDIT/WRITE mode.
However, some unexpected errors or values may happen in that case, depending
on how much modifications you made (timing, track with 0 samples, ...)
		On the other hand, none of the EDIT/WRITE functions will work in
READ mode.
		NOTE 2: The output structure of a edited file will sometimes be different
from the original file, but the media-data and meta-data will be identical.
The only change happens in the file media-data container(s) during edition
		NOTE 3: when editing the file, you MUST set the final name of the modified file
to something different. This API doesn't allow file overwriting.
*/
enum
{
	/*Opens file for dumping: same as read-only but keeps all movie fragments info untouched*/
	GF_ISOM_OPEN_READ_DUMP = 0,
	/*Opens a file in READ ONLY mode*/
	GF_ISOM_OPEN_READ,
	/*Opens a file in WRITE ONLY mode. Media Data is captured on the fly and storage mode is always flat (moov at end).
	// In this mode, the editing functions are disabled.*/
	GF_ISOM_OPEN_WRITE,
	/*Opens an existing file in EDIT mode*/
	GF_ISOM_OPEN_EDIT,
	/*Creates a new file in EDIT mode*/
	GF_ISOM_WRITE_EDIT,
	/*Opens an existing file for fragment concatenation*/
	GF_ISOM_OPEN_CAT_FRAGMENTS,
};

/*Movie Options for file writing*/
enum
{
	/*FLAT: the MediaData (MPEG4 ESs) is stored at the beginning of the file*/
	GF_ISOM_STORE_FLAT = 1,
	/*STREAMABLE: the MetaData (File Info) is stored at the beginning of the file
	for fast access during download*/
	GF_ISOM_STORE_STREAMABLE,
	/*INTERLEAVED: Same as STREAMABLE, plus the media data is mixed by chunk  of fixed duration*/
	GF_ISOM_STORE_INTERLEAVED,
	/*INTERLEAVED +DRIFT: Same as INTERLEAVED, and adds time drift control to avoid creating too long chunks*/
	GF_ISOM_STORE_DRIFT_INTERLEAVED,
	/*tightly interleaves samples based on their DTS, therefore allowing better placement of samples in the file.
	This is used for both http interleaving and Hinting optimizations*/
	GF_ISOM_STORE_TIGHT

};

/*Some track may depend on other tracks for several reasons. They reference these tracks
through the following Reference Types*/
enum
{
	/*ref type for the OD track dependencies*/
	GF_ISOM_REF_OD			= GF_4CC( 'm', 'p', 'o', 'd' ),
	/*ref type for stream dependencies*/
	GF_ISOM_REF_DECODE = GF_4CC( 'd', 'p', 'n', 'd' ),
	/*ref type for OCR (Object Clock Reference) dependencies*/
	GF_ISOM_REF_OCR				= GF_4CC( 's', 'y', 'n', 'c' ),
	/*ref type for IPI (Intellectual Property Information) dependencies*/
	GF_ISOM_REF_IPI				= GF_4CC( 'i', 'p', 'i', 'r' ),
	/*this track describes the referenced tr*/
	GF_ISOM_REF_META		= GF_4CC( 'c', 'd', 's', 'c' ),
	/*ref type for Hint tracks*/
	GF_ISOM_REF_HINT		= GF_4CC( 'h', 'i', 'n', 't' ),
	/*ref type for QT Chapter tracks*/
	GF_ISOM_REF_CHAP		= GF_4CC( 'c', 'h', 'a', 'p' ),
	/*ref type for the SVC and SHVC tracks*/
	GF_ISOM_REF_BASE = GF_4CC( 's', 'b', 'a', 's' ),
	GF_ISOM_REF_SCAL = GF_4CC( 's', 'c', 'a', 'l' ),
	GF_ISOM_REF_TBAS = GF_4CC( 't', 'b', 'a', 's' ),
	GF_ISOM_REF_SABT = GF_4CC( 's', 'a', 'b', 't' ),
	GF_ISOM_REF_OREF = GF_4CC( 'o', 'r', 'e', 'f' ),
	//this track uses fonts carried/defined in the referenced track
	GF_ISOM_REF_FONT = GF_4CC( 'f', 'o', 'n', 't' ),
	//this track depends on the referenced hint track, i.e., it should only be used if the referenced hint track is used.
	GF_ISOM_REF_HIND = GF_4CC( 'h', 'i', 'n', 'd' ),
	//this track contains auxiliary depth video information for the referenced video track
	GF_ISOM_REF_VDEP = GF_4CC( 'v', 'd', 'e', 'p' ),
	//this track contains auxiliary parallax video information for the referenced video track
	GF_ISOM_REF_VPLX = GF_4CC( 'v', 'p', 'l', 'x' ),
	//this track contains subtitle, timed text or overlay graphical information for the referenced track or any track in the alternate group to which the track belongs, if any
	GF_ISOM_REF_SUBT = GF_4CC( 's', 'u', 'b', 't' ),
	//thumbail track
	GF_ISOM_REF_THUMB = GF_4CC( 't', 'h', 'm', 'b' ),
	/*DRC*/
	//additionnal audio track
	GF_ISOM_REF_ADDA			= GF_4CC( 'a', 'd', 'd', 'a' ),
	//DRC metadata
	GF_ISOM_REF_ADRC			= GF_4CC( 'a', 'd', 'r', 'c' ),
	//item->track location
	GF_ISOM_REF_ILOC			= GF_4CC( 'i', 'l', 'o', 'c' ),
	//AVC dep stream
	GF_ISOM_REF_AVCP			= GF_4CC( 'a', 'v', 'c', 'p' ),
	//AVC switch to
	GF_ISOM_REF_SWTO			= GF_4CC( 's', 'w', 't', 'o' ),
	//AVC switch from
	GF_ISOM_REF_SWFR			= GF_4CC( 's', 'w', 'f', 'r' ),

	//Time code
	GF_ISOM_REF_TMCD			= GF_4CC( 't', 'm', 'c', 'd' ),
	//Structural dependency
	GF_ISOM_REF_CDEP			= GF_4CC( 'c', 'd', 'e', 'p' ),
	//transcript
	GF_ISOM_REF_SCPT			= GF_4CC( 's', 'c', 'p', 't' ),
	//nonprimary source description
	GF_ISOM_REF_SSRC			= GF_4CC( 's', 's', 'r', 'c' ),
	//layer audio track dependency
	GF_ISOM_REF_LYRA			= GF_4CC( 'l', 'y', 'r', 'a' ),

	/* File Delivery Item Information Extension */
	GF_ISOM_REF_FDEL			= GF_4CC( 'f', 'd', 'e', 'l' ),

};

//defined sample groups in GPAC
enum {
	GF_ISOM_SAMPLE_GROUP_ROLL = GF_4CC( 'r', 'o', 'l', 'l'),
	GF_ISOM_SAMPLE_GROUP_PROL = GF_4CC( 'p', 'r', 'o', 'l'),
	GF_ISOM_SAMPLE_GROUP_RAP = GF_4CC( 'r', 'a', 'p', ' ' ),
	GF_ISOM_SAMPLE_GROUP_SEIG = GF_4CC( 's', 'e', 'i', 'g' ),
	GF_ISOM_SAMPLE_GROUP_OINF = GF_4CC( 'o', 'i', 'n', 'f'),
	GF_ISOM_SAMPLE_GROUP_LINF = GF_4CC( 'l', 'i', 'n', 'f'),
	GF_ISOM_SAMPLE_GROUP_TRIF = GF_4CC( 't', 'r', 'i', 'f' ),
	GF_ISOM_SAMPLE_GROUP_NALM = GF_4CC( 'n', 'a', 'l', 'm'),
	GF_ISOM_SAMPLE_GROUP_TELE = GF_4CC( 't', 'e', 'l', 'e'),
	GF_ISOM_SAMPLE_GROUP_SAP = GF_4CC( 's', 'a', 'p', ' '),
	GF_ISOM_SAMPLE_GROUP_ALST = GF_4CC( 'a', 'l', 's', 't'),
	GF_ISOM_SAMPLE_GROUP_RASH = GF_4CC( 'r', 'a', 's', 'h'),

	GF_ISOM_SAMPLE_GROUP_AVLL = GF_4CC( 'a', 'v', 'l', 'l'), //p15
	GF_ISOM_SAMPLE_GROUP_AVSS = GF_4CC( 'a', 'v', 's', 's'), //p15
	GF_ISOM_SAMPLE_GROUP_DTRT = GF_4CC( 'd', 't', 'r', 't'), //p15
	GF_ISOM_SAMPLE_GROUP_MVIF = GF_4CC( 'm', 'v', 'i', 'f'), //p15
	GF_ISOM_SAMPLE_GROUP_SCIF = GF_4CC( 's', 'c', 'i', 'f'), //p15
	GF_ISOM_SAMPLE_GROUP_SCNM = GF_4CC( 's', 'c', 'n', 'm'), //p15
	GF_ISOM_SAMPLE_GROUP_STSA = GF_4CC( 's', 't', 's', 'a'), //p15
	GF_ISOM_SAMPLE_GROUP_TSAS = GF_4CC( 't', 's', 'a', 's'), //p15
	GF_ISOM_SAMPLE_GROUP_SYNC = GF_4CC( 's', 'y', 'n', 'c'), //p15
	GF_ISOM_SAMPLE_GROUP_TSCL = GF_4CC( 't', 's', 'c', 'l'), //p15
	GF_ISOM_SAMPLE_GROUP_VIPR = GF_4CC( 'v', 'i', 'p', 'r'), //p15
	GF_ISOM_SAMPLE_GROUP_LBLI = GF_4CC( 'l', 'b', 'l', 'i'), //p15

	GF_ISOM_SAMPLE_GROUP_3GAG = GF_4CC( '3', 'g', 'a', 'g'), //3gpp
	GF_ISOM_SAMPLE_GROUP_AVCB = GF_4CC( 'a', 'v', 'c', 'b'), //3gpp
};

/*Track Edition flag*/
enum {
	/*empty segment in the track (no media for this segment)*/
	GF_ISOM_EDIT_EMPTY		=	0x00,
	/*dwelled segment in the track (one media sample for this segment)*/
	GF_ISOM_EDIT_DWELL		=	0x01,
	/*normal segment in the track*/
	GF_ISOM_EDIT_NORMAL		=	0x02
};

/*Generic Media Types (YOU HAVE TO USE ONE OF THESE TYPES FOR COMPLIANT ISO MEDIA FILES)*/
enum
{
	/*base media types*/
	GF_ISOM_MEDIA_VISUAL	= GF_4CC( 'v', 'i', 'd', 'e' ),
    GF_ISOM_MEDIA_AUXV      = GF_4CC( 'a', 'u', 'x', 'v' ),
    GF_ISOM_MEDIA_PICT      = GF_4CC( 'p', 'i', 'c', 't' ),
	GF_ISOM_MEDIA_AUDIO		= GF_4CC( 's', 'o', 'u', 'n' ),
	GF_ISOM_MEDIA_HINT		= GF_4CC( 'h', 'i', 'n', 't' ),
	GF_ISOM_MEDIA_META		= GF_4CC( 'm', 'e', 't', 'a' ),
	GF_ISOM_MEDIA_TEXT		= GF_4CC( 't', 'e', 'x', 't' ),
	/*subtitle code point used on ipod - same as text*/
	GF_ISOM_MEDIA_SUBT		= GF_4CC( 's', 'b', 't', 'l' ),
	GF_ISOM_MEDIA_SUBPIC	= GF_4CC( 's', 'u', 'b', 'p' ),
	GF_ISOM_MEDIA_MPEG_SUBT	= GF_4CC( 's', 'u', 'b', 't' ),
	/*closed caption track types for QT/ProRes*/
	GF_ISOM_MEDIA_CLOSED_CAPTION		= GF_4CC( 'c', 'l', 'c', 'p' ),
	/*timecode metadata for QT/ProRes*/
	GF_ISOM_MEDIA_TIMECODE		= GF_4CC( 't', 'm', 'c', 'd' ),

	/*MPEG-4 media types*/
	GF_ISOM_MEDIA_OD		= GF_4CC( 'o', 'd', 's', 'm' ),
	GF_ISOM_MEDIA_OCR		= GF_4CC( 'c', 'r', 's', 'm' ),
	GF_ISOM_MEDIA_SCENE		= GF_4CC( 's', 'd', 's', 'm' ),
	GF_ISOM_MEDIA_MPEG7		= GF_4CC( 'm', '7', 's', 'm' ),
	GF_ISOM_MEDIA_OCI		= GF_4CC( 'o', 'c', 's', 'm' ),
	GF_ISOM_MEDIA_IPMP		= GF_4CC( 'i', 'p', 's', 'm' ),
	GF_ISOM_MEDIA_MPEGJ		= GF_4CC( 'm', 'j', 's', 'm' ),
	/*GPAC-defined, for any track using MPEG-4 systems signaling but with undefined streaml types*/
	GF_ISOM_MEDIA_ESM		= GF_4CC( 'g', 'e', 's', 'm' ),

	/*DIMS media type (same as scene but with a different mediaInfo)*/
	GF_ISOM_MEDIA_DIMS		= GF_4CC( 'd', 'i', 'm', 's' ),
	/*SWF file embedded in media track*/
	GF_ISOM_MEDIA_FLASH		= GF_4CC( 'f', 'l', 's', 'h' ),
	/*QTVR track*/
	GF_ISOM_MEDIA_QTVR		= GF_4CC( 'q', 't', 'v', 'r' )
};


/*DRM related code points*/
enum
{
	GF_ISOM_BOX_UUID_PSEC	= GF_4CC( 'P', 'S', 'E', 'C' ),
	GF_ISOM_BOX_TYPE_SENC	= GF_4CC( 's', 'e', 'n', 'c'),
	GF_ISOM_BOX_TYPE_PSSH	= GF_4CC( 'p', 's', 's', 'h'),

	/* Encryption Scheme Type in the SchemeTypeInfoBox */
	GF_ISOM_ISMACRYP_SCHEME	= GF_4CC( 'i', 'A', 'E', 'C' ),
	/* Encryption Scheme Type in the SchemeTypeInfoBox */
	GF_ISOM_OMADRM_SCHEME	= GF_4CC('o','d','k','m'),

	/* Encryption Scheme Type in the SchemeTypeInfoBox */
	GF_ISOM_CENC_SCHEME	= GF_4CC('c','e','n','c'),

	/* Encryption Scheme Type in the SchemeTypeInfoBox */
	GF_ISOM_CBC_SCHEME	= GF_4CC('c','b','c','1'),

	/* Encryption Scheme Type in the SchemeTypeInfoBox */
	GF_ISOM_ADOBE_SCHEME	= GF_4CC('a','d','k','m'),

	/* Pattern Encryption Scheme Type in the SchemeTypeInfoBox */
	GF_ISOM_CENS_SCHEME	= GF_4CC('c','e','n','s'),
	GF_ISOM_CBCS_SCHEME	= GF_4CC('c','b','c','s'),
};


/*specific media sub-types - you shall make sure the media sub type is what you expect*/
enum
{
	/*reserved, internal use in the lib. Indicates the track complies to MPEG-4 system
	specification, and the usual OD framework tools may be used*/
	GF_ISOM_SUBTYPE_MPEG4		= GF_4CC( 'M', 'P', 'E', 'G' ),

	/*reserved, internal use in the lib. Indicates the track is of GF_ISOM_SUBTYPE_MPEG4
	but it is encrypted.*/
	GF_ISOM_SUBTYPE_MPEG4_CRYP	= GF_4CC( 'E', 'N', 'C', 'M' ),

	/*AVC/H264 media type - not listed as an MPEG-4 type, ALTHOUGH this library automatically remaps
	GF_AVCConfig to MPEG-4 ESD*/
	GF_ISOM_SUBTYPE_AVC_H264		= GF_4CC( 'a', 'v', 'c', '1' ),
	GF_ISOM_SUBTYPE_AVC2_H264		= GF_4CC( 'a', 'v', 'c', '2' ),
	GF_ISOM_SUBTYPE_AVC3_H264		= GF_4CC( 'a', 'v', 'c', '3' ),
	GF_ISOM_SUBTYPE_AVC4_H264		= GF_4CC( 'a', 'v', 'c', '4' ),
	GF_ISOM_SUBTYPE_SVC_H264		= GF_4CC( 's', 'v', 'c', '1' ),
	GF_ISOM_SUBTYPE_MVC_H264		= GF_4CC( 'm', 'v', 'c', '1' ),

	/*HEVC media type*/
	GF_ISOM_SUBTYPE_HVC1			= GF_4CC( 'h', 'v', 'c', '1' ),
	GF_ISOM_SUBTYPE_HEV1			= GF_4CC( 'h', 'e', 'v', '1' ),
	GF_ISOM_SUBTYPE_HVC2			= GF_4CC( 'h', 'v', 'c', '2' ),
	GF_ISOM_SUBTYPE_HEV2			= GF_4CC( 'h', 'e', 'v', '2' ),
	GF_ISOM_SUBTYPE_LHV1			= GF_4CC( 'l', 'h', 'v', '1' ),
	GF_ISOM_SUBTYPE_LHE1			= GF_4CC( 'l', 'h', 'e', '1' ),
	GF_ISOM_SUBTYPE_HVT1			= GF_4CC( 'h', 'v', 't', '1' ),

	/*AV1 media type*/
	GF_ISOM_SUBTYPE_AV01 = GF_4CC('a', 'v', '0', '1'),

	/*Opus media type*/
	GF_ISOM_SUBTYPE_OPUS = GF_4CC('O', 'p', 'u', 's'),

	/* VP */
	GF_ISOM_SUBTYPE_VP08 = GF_4CC('v', 'p', '0', '8'),
	GF_ISOM_SUBTYPE_VP09 = GF_4CC('v', 'p', '0', '9'),
	GF_ISOM_SUBTYPE_VP10 = GF_4CC('v', 'p', '1', '0'),

	/*3GPP(2) extension subtypes*/
	GF_ISOM_SUBTYPE_3GP_H263	= GF_4CC( 's', '2', '6', '3' ),
	GF_ISOM_SUBTYPE_3GP_AMR		= GF_4CC( 's', 'a', 'm', 'r' ),
	GF_ISOM_SUBTYPE_3GP_AMR_WB	= GF_4CC( 's', 'a', 'w', 'b' ),
	GF_ISOM_SUBTYPE_3GP_EVRC	= GF_4CC( 's', 'e', 'v', 'c' ),
	GF_ISOM_SUBTYPE_3GP_QCELP	= GF_4CC( 's', 'q', 'c', 'p' ),
	GF_ISOM_SUBTYPE_3GP_SMV		= GF_4CC( 's', 's', 'm', 'v' ),

	/*3GPP DIMS*/
	GF_ISOM_SUBTYPE_3GP_DIMS	= GF_4CC( 'd', 'i', 'm', 's' ),

	GF_ISOM_SUBTYPE_AC3			= GF_4CC( 'a', 'c', '-', '3' ),
	GF_ISOM_SUBTYPE_EC3			= GF_4CC( 'e', 'c', '-', '3' ),
	GF_ISOM_SUBTYPE_MP3			= GF_4CC( '.', 'm', 'p', '3' ),

	GF_ISOM_SUBTYPE_LSR1		= GF_4CC( 'l', 's', 'r', '1' ),
	GF_ISOM_SUBTYPE_WVTT		= GF_4CC( 'w', 'v', 't', 't' ),
	GF_ISOM_SUBTYPE_STXT		= GF_4CC( 's', 't', 'x', 't' ),
	GF_ISOM_SUBTYPE_STPP		= GF_4CC( 's', 't', 'p', 'p' ),
	GF_ISOM_SUBTYPE_SBTT		= GF_4CC( 's', 'b', 't', 't' ),
	GF_ISOM_SUBTYPE_METT		= GF_4CC( 'm', 'e', 't', 't' ),
	GF_ISOM_SUBTYPE_METX		= GF_4CC( 'm', 'e', 't', 'x' ),
	GF_ISOM_SUBTYPE_TX3G		= GF_4CC( 't', 'x', '3', 'g' ),
	GF_ISOM_SUBTYPE_TEXT		= GF_4CC( 't', 'e', 'x', 't' ),


	GF_ISOM_SUBTYPE_RTP			= GF_4CC( 'r', 't', 'p', ' ' ),
	GF_ISOM_SUBTYPE_SRTP		= GF_4CC( 's', 'r', 't', 'p' ),
	GF_ISOM_SUBTYPE_RRTP		= GF_4CC( 'r', 'r', 't', 'p' ),
	GF_ISOM_SUBTYPE_RTCP		= GF_4CC( 'r', 't', 'c', 'p' ),
	GF_ISOM_SUBTYPE_FLUTE		= GF_4CC( 'f', 'd', 'p', ' ' ),

	/* Apple XDCAM */
	GF_ISOM_SUBTYPE_XDVB		= GF_4CC( 'x', 'd', 'v', 'b' ),

	GF_ISOM_SUBTYPE_H263		= GF_4CC( 'h', '2', '6', '3' ),

	GF_ISOM_SUBTYPE_JPEG		= GF_4CC( 'j', 'p', 'e', 'g' ),
	GF_ISOM_SUBTYPE_PNG 		= GF_4CC( 'p', 'n', 'g', ' ' ),
	GF_ISOM_SUBTYPE_MJP2 		= GF_4CC( 'm', 'j', 'p', '2' ),
	GF_ISOM_SUBTYPE_JP2K		= GF_4CC('j','p','2','k'),

	GF_ISOM_SUBTYPE_MH3D_MHA1	= GF_4CC( 'm', 'h', 'a', '1' ),
	GF_ISOM_SUBTYPE_MH3D_MHA2	= GF_4CC( 'm', 'h', 'a', '2' ),
	GF_ISOM_SUBTYPE_MH3D_MHM1	= GF_4CC( 'm', 'h', 'm', '1' ),
	GF_ISOM_SUBTYPE_MH3D_MHM2	= GF_4CC( 'm', 'h', 'm', '2' ),


	/* on-screen colours */
	GF_ISOM_SUBTYPE_NCLX 		= GF_4CC( 'n', 'c', 'l', 'x' ),
	GF_ISOM_SUBTYPE_NCLC 		= GF_4CC( 'n', 'c', 'l', 'c' ),
	GF_ISOM_SUBTYPE_PROF 		= GF_4CC( 'p', 'r', 'o', 'f' ),
<<<<<<< HEAD

	/* QT audio codecs */
	GF_QT_SUBTYPE_RAW 	= GF_4CC('r','a','w',' '),
	GF_QT_SUBTYPE_TWOS 	= GF_4CC('t','w','o','s'),
	GF_QT_SUBTYPE_SOWT 	= GF_4CC('s','o','w','t'),
	GF_QT_SUBTYPE_FL32 	= GF_4CC('f','l','3','2'),
	GF_QT_SUBTYPE_FL64 	= GF_4CC('f','l','6','4'),
	GF_QT_SUBTYPE_IN24 	= GF_4CC('i','n','2','4'),
	GF_QT_SUBTYPE_IN32 	= GF_4CC('i','n','3','2'),
	GF_QT_SUBTYPE_ULAW 	= GF_4CC('u','l','a','w'),
	GF_QT_SUBTYPE_ALAW 	= GF_4CC('a','l','a','w'),
	GF_QT_SUBTYPE_ADPCM 	= GF_4CC(0x6D,0x73,0x00,0x02),
	GF_QT_SUBTYPE_IMA_ADPCM 	= GF_4CC(0x6D,0x73,0x00,0x11),
	GF_QT_SUBTYPE_DVCA 	= GF_4CC('d','v','c','a'),
	GF_QT_SUBTYPE_QDMC 	= GF_4CC('Q','D','M','C'),
	GF_QT_SUBTYPE_QDMC2	= GF_4CC('Q','D','M','2'),
	GF_QT_SUBTYPE_QCELP	= GF_4CC('Q','c','l','p'),
	GF_QT_SUBTYPE_kMP3 	= GF_4CC(0x6D,0x73,0x00,0x55),

	/* QT video codecs */
	GF_QT_SUBTYPE_C608	= GF_4CC( 'c', '6', '0', '8' ),
	GF_QT_SUBTYPE_APCH	= GF_4CC( 'a', 'p', 'c', 'h' ),
	GF_QT_SUBTYPE_APCO	= GF_4CC( 'a', 'p', 'c', 'o' ),
	GF_QT_SUBTYPE_APCN	= GF_4CC( 'a', 'p', 'c', 'n' ),
	GF_QT_SUBTYPE_APCS	= GF_4CC( 'a', 'p', 'c', 's' ),
	GF_QT_SUBTYPE_APCF	= GF_4CC( 'a', 'p', 'c', 'f' ),
	GF_QT_SUBTYPE_AP4X	= GF_4CC( 'a', 'p', '4', 'x' ),
	GF_QT_SUBTYPE_AP4H	= GF_4CC( 'a', 'p', '4', 'h' ),

=======
	GF_ISOM_SUBTYPE_RICC 		= GF_4CC( 'r', 'I', 'C', 'C' ),
>>>>>>> cd116e88
};




/*direction for sample search (including SyncSamples search)
Function using search allways specify the desired time in composition (presentation) time

		(Sample N-1)	DesiredTime		(Sample N)

FORWARD: will give the next sample given the desired time (eg, N)
BACKWARD: will give the previous sample given the desired time (eg, N-1)
SYNCFORWARD: will search from the desired point in time for a sync sample if any
		If no sync info, behaves as FORWARD
SYNCBACKWARD: will search till the desired point in time for a sync sample if any
		If no sync info, behaves as BACKWARD
SYNCSHADOW: use the sync shadow information to retrieve the sample.
		If no SyncShadow info, behave as SYNCBACKWARD
*/
enum
{
	GF_ISOM_SEARCH_FORWARD		=	1,
	GF_ISOM_SEARCH_BACKWARD		=	2,
	GF_ISOM_SEARCH_SYNC_FORWARD	=	3,
	GF_ISOM_SEARCH_SYNC_BACKWARD	=	4,
	GF_ISOM_SEARCH_SYNC_SHADOW		=	5
};

/*Predefined File Brand codes (MPEG-4 and JPEG2000)*/
enum
{
	/*file complying to the generic ISO Media File (base specification ISO/IEC 14496-12)
	this is the default brand when creating a new movie*/
	GF_ISOM_BRAND_ISOM = GF_4CC( 'i', 's', 'o', 'm' ),
	/*file complying to the generic ISO Media File (base specification ISO/IEC 14496-12) + Meta extensions*/
	GF_ISOM_BRAND_ISO2 =  GF_4CC( 'i', 's', 'o', '2' ),
	/*file complying to ISO/IEC 14496-1 2001 edition. A .mp4 file without a brand
	is equivalent to a file compatible with this brand*/
	GF_ISOM_BRAND_MP41 = GF_4CC( 'm', 'p', '4', '1' ),
	/*file complying to ISO/IEC 14496-14 (MP4 spec)*/
	GF_ISOM_BRAND_MP42 = GF_4CC( 'm', 'p', '4', '2' ),
	/*file complying to ISO/IEC 15444-3 (JPEG2000) without profile restriction*/
	GF_ISOM_BRAND_MJP2 = GF_4CC( 'm', 'j', 'p', '2' ),
	/*file complying to ISO/IEC 15444-3 (JPEG2000) with simple profile restriction*/
	GF_ISOM_BRAND_MJ2S = GF_4CC( 'm', 'j', '2', 's' ),
	/*old versions of 3GPP spec (without timed text)*/
	GF_ISOM_BRAND_3GP4 = GF_4CC('3', 'g', 'p', '4'),
	GF_ISOM_BRAND_3GP5 = GF_4CC('3', 'g', 'p', '5'),
	/*final version of 3GPP file spec*/
	GF_ISOM_BRAND_3GP6 = GF_4CC('3', 'g', 'p', '6'),
	/*generci 3GPP file (several audio tracks, etc..)*/
	GF_ISOM_BRAND_3GG5 = GF_4CC('3', 'g', 'g', '5'),
	GF_ISOM_BRAND_3GG6 = GF_4CC('3', 'g', 'g', '6'),
	/*3GPP2 file spec*/
	GF_ISOM_BRAND_3G2A = GF_4CC('3', 'g', '2', 'a'),
	/*AVC file spec*/
	GF_ISOM_BRAND_AVC1 = GF_4CC('a', 'v', 'c', '1'),
	/* file complying to ISO/IEC 21000-9:2005 (MPEG-21 spec)*/
	GF_ISOM_BRAND_MP21 = GF_4CC('m', 'p', '2', '1'),
	/*file complying to the generic ISO Media File (base specification ISO/IEC 14496-12) + support for version 1*/
	GF_ISOM_BRAND_ISO4 =  GF_4CC( 'i', 's', 'o', '4' ),
	/* Image File Format */
	GF_ISOM_BRAND_MIF1 = GF_4CC('m', 'i', 'f', '1'),
	GF_ISOM_BRAND_HEIC = GF_4CC('h', 'e', 'i', 'c'),

	/*other iso media brands */
	GF_ISOM_BRAND_ISO1 = GF_4CC( 'i', 's', 'o', '1' ),
	GF_ISOM_BRAND_ISO3 = GF_4CC( 'i', 's', 'o', '3' ),
	GF_ISOM_BRAND_ISO5 = GF_4CC( 'i', 's', 'o', '5' ),
	GF_ISOM_BRAND_ISO6 = GF_4CC( 'i', 's', 'o', '6' ),

	/* QT brand*/
	GF_ISOM_BRAND_QT  = GF_4CC( 'q', 't', ' ', ' ' ),

	/* JPEG 2000 Image (.JP2) [ISO 15444-1] */
	GF_ISOM_BRAND_JP2  = GF_4CC( 'j', 'p', '2', ' ' ),

	/* MPEG-4 (.MP4) for SonyPSP */
	GF_ISOM_BRAND_MSNV = GF_4CC( 'M', 'S', 'N', 'V' ),
	/* Apple iTunes AAC-LC (.M4A) Audio */
	GF_ISOM_BRAND_M4A  = GF_4CC( 'M', '4', 'A', ' ' ),
	/* Apple iTunes Video (.M4V) Video */
	GF_ISOM_BRAND_M4V  = GF_4CC( 'M', '4', 'V', ' ' ),

	GF_ISOM_BRAND_HVCE = GF_4CC( 'h', 'v', 'c', 'e' ),
	GF_ISOM_BRAND_HVCI = GF_4CC( 'h', 'v', 'c', 'i' ),
	GF_ISOM_BRAND_HVTI = GF_4CC( 'h', 'v', 't', 'i' ),


	GF_ISOM_BRAND_AV01 = GF_4CC( 'a', 'v', '0', '1'),

	GF_ISOM_BRAND_OPUS = GF_4CC( 'O', 'p', 'u', 's'),

	GF_ISOM_BRAND_ISMA = GF_4CC( 'I', 'S', 'M', 'A' ),

	/* dash related brands (ISO/IEC 23009-1) */
	GF_ISOM_BRAND_DASH = GF_4CC('d','a','s','h'),
	/* Media Segment conforming to the DASH Self-Initializing Media Segment format type */
	GF_ISOM_BRAND_DSMS = GF_4CC('d','s','m','s'),
	/* Media Segment conforming to the general format type */
	GF_ISOM_BRAND_MSDH = GF_4CC('m','s','d','h'),
	/* Media Segment conforming to the Indexed Media Segment format type */
	GF_ISOM_BRAND_MSIX = GF_4CC('m','s','i','x'),
	/* Representation Index Segment used to index MPEG-2 TS based Media Segments */
	GF_ISOM_BRAND_RISX = GF_4CC('r','i','s','x'),
	/* last Media Segment indicator for ISO base media file format */
	GF_ISOM_BRAND_LMSG = GF_4CC('l','m','s','g'),
	/* Single Index Segment used to index MPEG-2 TS based Media Segments */
	GF_ISOM_BRAND_SISX = GF_4CC('s','i','s','x'),
	/* Subsegment Index Segment used to index MPEG-2 TS based Media Segments */
	GF_ISOM_BRAND_SSSS = GF_4CC('s','s','s','s'),


	/* from ismacryp.c */
	/* OMA DCF DRM Format 2.0 (OMA-TS-DRM-DCF-V2_0-20060303-A) */
	GF_ISOM_BRAND_ODCF = GF_4CC('o','d','c','f'),
	/* OMA PDCF DRM Format 2.1 (OMA-TS-DRM-DCF-V2_1-20070724-C) */
	GF_ISOM_BRAND_OPF2 = GF_4CC('o','p','f','2'),

};


/*MPEG-4 ProfileAndLevel codes*/
enum
{
	GF_ISOM_PL_AUDIO,
	GF_ISOM_PL_VISUAL,
	GF_ISOM_PL_GRAPHICS,
	GF_ISOM_PL_SCENE,
	GF_ISOM_PL_OD,
	GF_ISOM_PL_MPEGJ,
	/*not a profile, just set/unset inlineFlag*/
	GF_ISOM_PL_INLINE,
};

#ifndef GPAC_DISABLE_ISOM

#include <gpac/mpeg4_odf.h>

/*the isomedia file*/
typedef struct __tag_isom GF_ISOFile;

/*Random Access Point flag*/
typedef enum {
	RAP_REDUNDANT = -1,
	RAP_NO = 0,
	RAP = 1,
	SAP_TYPE_1 = 1,
	SAP_TYPE_2 = 2,
	SAP_TYPE_3 = 3,
	SAP_TYPE_4 = 4,
	SAP_TYPE_5 = 5,
	SAP_TYPE_6 = 6
} SAPType;

/*media sample object*/
typedef struct
{
	/*data size*/
	u32 dataLength;
	/*data with padding if requested*/
	char *data;
	/*decoding time*/
	u64 DTS;
	/*relative offset for composition if needed*/
	s32 CTS_Offset;
	SAPType IsRAP;

	/*allocated data size - used only when using static sample in gf_isom_get_sample_ex*/
	u32 alloc_size;
	
	/*number of packed samples in this sample. If 0 or 1, only 1 sample is present
	only used for constant size and constant duration samples*/
	u32 nb_pack;
} GF_ISOSample;


/*creates a new empty sample*/
GF_ISOSample *gf_isom_sample_new();

/*delete a sample. NOTE:the buffer content will be destroyed by default.
if you wish to keep the buffer, set dataLength to 0 in the sample
before deleting it
the pointer is set to NULL after deletion*/
void gf_isom_sample_del(GF_ISOSample **samp);

/********************************************************************
				GENERAL API FUNCTIONS
********************************************************************/

/*get the last fatal error that occured in the file
ANY FUNCTION OF THIS API WON'T BE PROCESSED IF THE FILE HAS AN ERROR
Note: some function may return an error while the movie has no error
the last error is a FatalError, and is not always set if a bad
param is specified...*/
GF_Err gf_isom_last_error(GF_ISOFile *the_file);

/*indicates if target file is an IsoMedia file
  returns 1 if it is a non-special file, 2 if an init segment, 3 if a media segment,
  returns 0 otherwise*/
u32 gf_isom_probe_file(const char *fileName);

/*indicates if target file is an IsoMedia file
  returns 1 if it is a non-special file, 2 if an init segment, 3 if a media segment,
  returns 0 otherwise*/
u32 gf_isom_probe_file_range(const char *fileName, u64 start_range, u64 end_range);

/*indicates if target file is an IsoMedia file
  returns 1 if it is a non-special file, 2 if an init segment, 3 if a media segment,
  returns 0 otherwise (non recognized or too short)*/
u32 gf_isom_probe_data(const u8*inBuf, u32 inSize);

/*Opens an isoMedia File.
If fileName is NULL data will be written in memory ; write with gf_isom_write() ; use gf_isom_get_bs() to get the data ; use gf_isom_delete() to delete the internal data.
tmp_dir: for the 2 edit modes only, specifies a location for temp file. If NULL, the library will use the default
OS temporary file management schemes.*/
GF_ISOFile *gf_isom_open(const char *fileName, u32 OpenMode, const char *tmp_dir);

/*close the file, write it if new/edited - equivalent to gf_isom_write()+gf_isom_delete()*/
GF_Err gf_isom_close(GF_ISOFile *the_file);

/*write the file without deleting (gf_isom_delete())*/
GF_Err gf_isom_write(GF_ISOFile *movie);

/*get access to the data bitstream  - see gf_isom_open()*/
GF_Err gf_isom_get_bs(GF_ISOFile *movie, GF_BitStream **out_bs);

/*delete the movie without saving it.*/
void gf_isom_delete(GF_ISOFile *the_file);

/*Get the mode of an open file*/
u8 gf_isom_get_mode(GF_ISOFile *the_file);

Bool gf_isom_is_JPEG2000(GF_ISOFile *mov);

u64 gf_isom_get_file_size(GF_ISOFile *the_file);

Bool gf_isom_moov_first(GF_ISOFile *movie);

/*sets write cache size for files when creating them. If size is 0, writing
only relies on the underlying OS fwrite/fgetc
If movie is NULL, assigns the default write cache size for any new movie*/
GF_Err gf_isom_set_output_buffering(GF_ISOFile *movie, u32 size);

/*when reading a file, indicates that file data is missing the indicated bytes*/
GF_Err gf_isom_set_byte_offset(GF_ISOFile *file, u64 byte_offset);

/********************************************************************
				STREAMING API FUNCTIONS
********************************************************************/
/*open a movie that can be uncomplete in READ_ONLY mode
to use for http streaming & co

NOTE: you must buffer the data to a local file, this mode DOES NOT handle
http/ftp/... streaming

start_range and end_range restricts the media byte range in the URL (used by DASH)
if 0 or end_range<=start_range, the entire URL is used when parsing

BytesMissing is the predicted number of bytes missing for the file to be loaded
Note that if the file is not optimized for streaming, this number is not accurate
If the movie is successfully loaded (the_file non-NULL), BytesMissing is zero
*/
GF_Err gf_isom_open_progressive(const char *fileName, u64 start_range, u64 end_range, GF_ISOFile **the_file, u64 *BytesMissing);

/*If requesting a sample fails with error GF_ISOM_INCOMPLETE_FILE, use this function
to get the number of bytes missing to retrieve the sample*/
u64 gf_isom_get_missing_bytes(GF_ISOFile *the_file, u32 trackNumber);


/*Fragmented movie extensions*/

/*return 0 if movie isn't fragmented, 1 otherwise*/
u32 gf_isom_is_fragmented(GF_ISOFile *the_file);
/*return 0 if track isn't fragmented, 1 otherwise*/
u32 gf_isom_is_track_fragmented(GF_ISOFile *the_file, u32 TrackID);

/*a file being downloaded may be a fragmented file. In this case only partial info
is available once the file is successfully open (gf_isom_open_progressive), and since there is
no information wrt number fragments (which could actually be generated on the fly
at the sender side), you must call this function on regular bases in order to
load newly downloaded fragments. Note this may result in Track/Movie duration changes
and SampleCount change too ...

if new_location is set, the previous bitstream is changed to this new location, otherwise it is refreshed (disk flush)

*/
GF_Err gf_isom_refresh_fragmented(GF_ISOFile *the_file, u64 *MissingBytes, const char *new_location);

/*check if file has movie info, eg has tracks & dynamic media. Some files may just use
the base IsoMedia structure without "moov" container*/
Bool gf_isom_has_movie(GF_ISOFile *file);

/* check if the file has a top styp box and returns the brand and version of the first styp found */
Bool gf_isom_has_segment(GF_ISOFile *file, u32 *brand, u32 *version);
/*get number of movie fragments in the file*/
u32 gf_isom_segment_get_fragment_count(GF_ISOFile *file);
/*get number of track fragments in the indicated movie fragment (1-based index)*/
u32 gf_isom_segment_get_track_fragment_count(GF_ISOFile *file, u32 moof_index);
/*returns the track ID and get the tfdt of the given track fragment (1-based index) in the indicated movie fragment (1-based index)*/
u32 gf_isom_segment_get_track_fragment_decode_time(GF_ISOFile *file, u32 moof_index, u32 traf_index, u64 *decode_time);

/* Indicates that we want to parse only one moof/mdat at a time
   in order to proceed to next moof, call gf_isom_reset_data_offset
*/
void gf_isom_set_single_moof_mode(GF_ISOFile *file, Bool mode);
/********************************************************************
				READING API FUNCTIONS
********************************************************************/

/*return the number of tracks in the movie, or -1 if error*/
u32 gf_isom_get_track_count(GF_ISOFile *the_file);

/*return the timescale of the movie, 0 if error*/
u32 gf_isom_get_timescale(GF_ISOFile *the_file);

/*return the computed duration of the movie given the media in the sample tables, 0 if error*/
u64 gf_isom_get_duration(GF_ISOFile *the_file);

/*return the duration of the movie as written in the file, regardless of the media data*/
u64 gf_isom_get_original_duration(GF_ISOFile *movie);

/*return the creation info of the movie*/
GF_Err gf_isom_get_creation_time(GF_ISOFile *the_file, u64 *creationTime, u64 *modificationTime);

/*return the trackID of track number n, or 0 if error*/
u32 gf_isom_get_track_id(GF_ISOFile *the_file, u32 trackNumber);

/*return the track number of the track of specified ID, or 0 if error*/
u32 gf_isom_get_track_by_id(GF_ISOFile *the_file, u32 trackID);

/*return the original trackID of the track number n, or 0 if error*/
u32 gf_isom_get_track_original_id(GF_ISOFile *movie, u32 trackNumber);

/*gets the enable flag of a track 0: NO, 1: yes, 2: error*/
u8 gf_isom_is_track_enabled(GF_ISOFile *the_file, u32 trackNumber);

/*gets track flags*/
u32 gf_isom_get_track_flags(GF_ISOFile *the_file, u32 trackNumber);

/* determines if the track is encrypted 0: NO, 1: yes, 2: error*/
Bool gf_isom_is_track_encrypted(GF_ISOFile *the_file, u32 trackNumber);

/*get the track duration return 0 if bad param*/
u64 gf_isom_get_track_duration(GF_ISOFile *the_file, u32 trackNumber);

/*return the media type FOUR CHAR code type of the media*/
u32 gf_isom_get_media_type(GF_ISOFile *the_file, u32 trackNumber);

/*return the media type FOUR CHAR code type of the media*/
u32 gf_isom_get_media_subtype(GF_ISOFile *the_file, u32 trackNumber, u32 DescriptionIndex);

/*return the media type FOUR CHAR code type of an MPEG4 media (eg, mp4a, mp4v, enca, encv, resv, etc...)
returns 0 if not MPEG-4 subtype*/
u32 gf_isom_get_mpeg4_subtype(GF_ISOFile *the_file, u32 trackNumber, u32 DescriptionIndex);

/*Get the media (composition) time given the absolute time in the Movie
mediaTime is set to 0 if the media is not playing at that time (empty time segment)*/
GF_Err gf_isom_get_media_time(GF_ISOFile *the_file, u32 trackNumber, u32 movieTime, u64 *MediaTime);

/*Get the number of "streams" stored in the media - a media can have several stream descriptions...*/
u32 gf_isom_get_sample_description_count(GF_ISOFile *the_file, u32 trackNumber);

/*Get the stream description index (eg, the ESD) for a given time IN MEDIA TIMESCALE
return 0 if error or if empty*/
u32 gf_isom_get_sample_description_index(GF_ISOFile *the_file, u32 trackNumber, u64 for_time);

/*returns 1 if samples refering to the given stream description are present in the file
0 otherwise*/
Bool gf_isom_is_self_contained(GF_ISOFile *the_file, u32 trackNumber, u32 sampleDescriptionIndex);

/*get the media duration (without edit) based on sample table return 0 if no samples (URL streams)*/
u64 gf_isom_get_media_duration(GF_ISOFile *the_file, u32 trackNumber);

/*get the media duration (without edit) as indicated in the file (regardless of sample tables)*/
u64 gf_isom_get_media_original_duration(GF_ISOFile *movie, u32 trackNumber);

/*Get the timeScale of the media. */
u32 gf_isom_get_media_timescale(GF_ISOFile *the_file, u32 trackNumber);

/*gets min, average and max maximum chunk durations (each of them s optional) of the track in media timescale*/
GF_Err gf_isom_get_chunks_infos(GF_ISOFile *movie, u32 trackNumber, u32 *dur_min, u32 *dur_avg, u32 *dur_max, u32 *size_min, u32 *size_avg, u32 *size_max);

/*Get the HandlerDescription name. The outName must be:
		 (outName != NULL && *outName == NULL)
the handler name is the string version of the MediaTypes*/
GF_Err gf_isom_get_handler_name(GF_ISOFile *the_file, u32 trackNumber, const char **outName);

/*Check a DataReference of this track (index >= 1)
A Data Reference allows to construct a file without integrating the media data*/
GF_Err gf_isom_check_data_reference(GF_ISOFile *the_file, u32 trackNumber, u32 StreamDescriptionIndex);

/*get the location of the data. If URL && URN are NULL, the data is in this file
both strings are const: don't free them.*/
GF_Err gf_isom_get_data_reference(GF_ISOFile *the_file, u32 trackNumber, u32 StreamDescriptionIndex, const char **outURL, const char **outURN);

/*Get the number of samples - return 0 if error*/
u32 gf_isom_get_sample_count(GF_ISOFile *the_file, u32 trackNumber);

/*Get constant sample size, or 0 if size not constant*/
u32 gf_isom_get_constant_sample_size(GF_ISOFile *the_file, u32 trackNumber);

/*Get constant sample duration, or 0 if duration not constant*/
u32 gf_isom_get_constant_sample_duration(GF_ISOFile *the_file, u32 trackNumber);

/*sets max audio sample packing in a single ISOSample*/
Bool gf_isom_enable_raw_pack(GF_ISOFile *the_file, u32 trackNumber, u32 pack_num_samples);

/*returns total amount of media bytes in track*/
u64 gf_isom_get_media_data_size(GF_ISOFile *the_file, u32 trackNumber);

/*It may be desired to fetch samples with a bigger allocated buffer than their real size, in case the decoder
reads more data than available. This sets the amount of extra bytes to allocate when reading samples from this track
NOTE: the dataLength of the sample does NOT include padding*/
GF_Err gf_isom_set_sample_padding(GF_ISOFile *the_file, u32 trackNumber, u32 padding_bytes);

/*return a sample given its number, and set the StreamDescIndex of this sample
this index allows to retrieve the stream description if needed (2 media in 1 track)
return NULL if error*/
GF_ISOSample *gf_isom_get_sample(GF_ISOFile *the_file, u32 trackNumber, u32 sampleNumber, u32 *StreamDescriptionIndex);

//same as gf_isom_get_sample but fills in , potentially reallocating buffers, the static_sample passed as argument
GF_ISOSample *gf_isom_get_sample_ex(GF_ISOFile *the_file, u32 trackNumber, u32 sampleNumber, u32 *sampleDescriptionIndex, GF_ISOSample *static_sample);

/*same as gf_isom_get_sample but doesn't fetch media data
@StreamDescriptionIndex (optional): set to stream description index
@data_offset (optional): set to sample start offset in file.

	  NOTE: when both StreamDescriptionIndex and data_offset are NULL, only DTS, CTS_Offset and RAP indications are
retrieved (faster)
*/
GF_ISOSample *gf_isom_get_sample_info(GF_ISOFile *the_file, u32 trackNumber, u32 sampleNumber, u32 *StreamDescriptionIndex, u64 *data_offset);

//same as gf_isom_get_sample_info but uses a static allocated sample as input
GF_ISOSample *gf_isom_get_sample_info_ex(GF_ISOFile *the_file, u32 trackNumber, u32 sampleNumber, u32 *sampleDescriptionIndex, u64 *data_offset, GF_ISOSample *static_sample);

/*retrieves given sample DTS*/
u64 gf_isom_get_sample_dts(GF_ISOFile *the_file, u32 trackNumber, u32 sampleNumber);

/*returns sample duration in media timeScale*/
u32 gf_isom_get_sample_duration(GF_ISOFile *the_file, u32 trackNumber, u32 sampleNumber);

/*returns sample size in bytes*/
u32 gf_isom_get_sample_size(GF_ISOFile *the_file, u32 trackNumber, u32 sampleNumber);

/*returns max size of any sample in track*/
u32 gf_isom_get_max_sample_size(GF_ISOFile *the_file, u32 trackNumber);

/*returns average size of sample in track*/
u32 gf_isom_get_avg_sample_size(GF_ISOFile *the_file, u32 trackNumber);
/*returns max sample delta in track*/
u32 gf_isom_get_max_sample_delta(GF_ISOFile *the_file, u32 trackNumber);
/*returns max sample cts offset in track*/
u32 gf_isom_get_max_sample_cts_offset(GF_ISOFile *the_file, u32 trackNumber);

/*returns constant sample duration or 0 if not constant*/
u32 gf_isom_get_sample_const_duration(GF_ISOFile *the_file, u32 trackNumber);

/*returns sync flag of sample*/
u8 gf_isom_get_sample_sync(GF_ISOFile *the_file, u32 trackNumber, u32 sampleNumber);

GF_Err gf_isom_get_sample_flags(GF_ISOFile *the_file, u32 trackNumber, u32 sampleNumber, u32 *is_leading, u32 *dependsOn, u32 *dependedOn, u32 *redundant);

/*gets a sample given a desired decoding time IN MEDIA TIME SCALE
and set the StreamDescIndex of this sample
this index allows to retrieve the stream description if needed (2 media in 1 track)
return GF_EOS if the desired time exceeds the media duration
WARNING: the sample may not be sync even though the sync was requested (depends on the media and the editList)
the SampleNum is optional. If non-NULL, will contain the sampleNumber*/
GF_Err gf_isom_get_sample_for_media_time(GF_ISOFile *the_file, u32 trackNumber, u64 desiredTime, u32 *StreamDescriptionIndex, u8 SearchMode, GF_ISOSample **sample, u32 *SampleNum, u64 *data_offset);

/*retrieves given sample DTS*/
u32 gf_isom_get_sample_from_dts(GF_ISOFile *the_file, u32 trackNumber, u64 dts);

/*get the current tfdt of the track - this can be used to adjust sample time queries when edit list are used*/
u64 gf_isom_get_current_tfdt(GF_ISOFile *the_file, u32 trackNumber);

//returns true if the file init segment (moov) was generated from external meta-data (smooth streaming)
Bool gf_isom_is_smooth_streaming_moov(GF_ISOFile *the_file);

/*Track Edition functions*/

/*return a sample given a desired time in the movie. MovieTime is IN MEDIA TIME SCALE , handles edit list.
and set the StreamDescIndex of this sample
this index allows to retrieve the stream description if needed (2 media in 1 track)
sample must be set to NULL before calling.

result Sample is NULL if an error occured
if no sample is playing, an empty sample is returned with no data and a DTS set to MovieTime when serching in sync modes
if no sample is playing, the closest sample in the edit time-line is returned when serching in regular modes

WARNING: the sample may not be sync even though the sync was requested (depends on the media and the editList)

Note: this function will handle re-timestamping the sample according to the mapping  of the media time-line
on the track time-line. The sample TSs (DTS / CTS offset) are expressed in MEDIA TIME SCALE
(to match the media stream TS resolution as indicated in media header / SLConfig)

sampleNumber is optional and gives the number of the sample in the media
*/
GF_Err gf_isom_get_sample_for_movie_time(GF_ISOFile *the_file, u32 trackNumber, u64 movieTime, u32 *StreamDescriptionIndex, u8 SearchMode, GF_ISOSample **sample, u32 *sampleNumber, u64 *data_offset);

/*return 1 if true edit list, 0 if no edit list or if time-shifting only edit list, in which case mediaOffset is set to the CTS of the first sample to present at presentation time 0
A negative value implies that the samples with CTS between 0 and mediaOffset should not be presented (skip)
A positive value value implies that there is nothing to present between 0 and CTS (hold)*/
Bool gf_isom_get_edit_list_type(GF_ISOFile *the_file, u32 trackNumber, s64 *mediaOffset);

/*get the number of edited segment*/
u32 gf_isom_get_edit_segment_count(GF_ISOFile *the_file, u32 trackNumber);

/*get the desired segment information*/
GF_Err gf_isom_get_edit_segment(GF_ISOFile *the_file, u32 trackNumber, u32 SegmentIndex, u64 *EditTime, u64 *SegmentDuration, u64 *MediaTime, u8 *EditMode);

/*get the number of languages for the copyright*/
u32 gf_isom_get_copyright_count(GF_ISOFile *the_file);
/*get the copyright and its language code given the index*/
GF_Err gf_isom_get_copyright(GF_ISOFile *the_file, u32 Index, const char **threeCharCodes, const char **notice);
/*get the opaque watermark info if any - returns GF_NOT_SUPPORTED if not present*/
GF_Err gf_isom_get_watermark(GF_ISOFile *the_file, bin128 UUID, u8** data, u32* length);

/*get the number of chapter for movie or track if trackNumber !=0*/
u32 gf_isom_get_chapter_count(GF_ISOFile *the_file, u32 trackNumber);
/*get the given movie or track (trackNumber!=0) chapter time and name - index is 1-based
@chapter_time: retrieves start time in milliseconds - may be NULL.
@name: retrieves chapter name - may be NULL - SHALL NOT be destroyed by user
*/
GF_Err gf_isom_get_chapter(GF_ISOFile *the_file, u32 trackNumber, u32 Index, u64 *chapter_time, const char **name);

/*
return 0 if the media has no sync point info (eg, all samples are RAPs)
return 1 if the media has sync points (eg some samples are RAPs)
return 2 if the media has empty sync point info (eg no samples are RAPs). This will likely only happen
			in scalable context
*/
u8 gf_isom_has_sync_points(GF_ISOFile *the_file, u32 trackNumber);

/*returns number of sync points*/
u32 gf_isom_get_sync_point_count(GF_ISOFile *the_file, u32 trackNumber);

/*
returns 1 if the track uses unsigned compositionTime offsets (B-frames or similar)
returns 2 if the track uses signed compositionTime offsets (B-frames or similar)
returns 0 if the track does not use compositionTime offsets (CTS == DTS)
*/
u32 gf_isom_has_time_offset(GF_ISOFile *the_file, u32 trackNumber);

/*returns the shift from composition time to decode time for that track if indicated, or 0 if not found
adding shift to CTS guarantees that the shifted CTS is always greater than the DTS for any sample*/
s64 gf_isom_get_cts_to_dts_shift(GF_ISOFile *the_file, u32 trackNumber);

/*returns 1 if the track has sync shadow samples*/
Bool gf_isom_has_sync_shadows(GF_ISOFile *the_file, u32 trackNumber);

/*returns 1 if the track has sample dep indications*/
Bool gf_isom_has_sample_dependency(GF_ISOFile *the_file, u32 trackNumber);

/*rough estimation of file size, only works for completely self-contained files and without fragmentation
for the current time*/
u64 gf_isom_estimate_size(GF_ISOFile *the_file);

u32 gf_isom_get_next_alternate_group_id(GF_ISOFile *movie);


/*
		MPEG-4 Systems extensions
*/

/*check if files has root OD/IOD or not*/
Bool gf_isom_has_root_od(GF_ISOFile *the_file);

/*return the root Object descriptor of the movie (can be NULL, OD or IOD, you have to check its tag)
YOU HAVE TO DELETE THE DESCRIPTOR
*/
GF_Descriptor *gf_isom_get_root_od(GF_ISOFile *the_file);

/*check the presence of a track in IOD. 0: NO, 1: YES, 2: ERROR*/
u8 gf_isom_is_track_in_root_od(GF_ISOFile *the_file, u32 trackNumber);

/*Get the GF_ESD given the StreamDescriptionIndex - YOU HAVE TO DELETE THE DESCRIPTOR*/
GF_ESD *gf_isom_get_esd(GF_ISOFile *the_file, u32 trackNumber, u32 StreamDescriptionIndex);

/*Get the decoderConfigDescriptor given the StreamDescriptionIndex - YOU HAVE TO DELETE THE DESCRIPTOR*/
GF_DecoderConfig *gf_isom_get_decoder_config(GF_ISOFile *the_file, u32 trackNumber, u32 StreamDescriptionIndex);

/*sets default TrackID (or ES_ID) for clock references. If trackNumber is 0, default sync track ID is reseted
and will be reassigned at next ESD fetch*/
void gf_isom_set_default_sync_track(GF_ISOFile *file, u32 trackNumber);

/*Return the number of track references of a track for a given ReferenceType - return -1 if error*/
s32 gf_isom_get_reference_count(GF_ISOFile *the_file, u32 trackNumber, u32 referenceType);

/*Return the referenced track number for a track and a given ReferenceType and Index
return -1 if error, 0 if the reference is a NULL one, or the trackNumber
*/
GF_Err gf_isom_get_reference(GF_ISOFile *the_file, u32 trackNumber, u32 referenceType, u32 referenceIndex, u32 *refTrack);

/*Return the referenced track ID for a track and a given ReferenceType and Index
return -1 if error, 0 if the reference is a NULL one, or the trackNumber
*/
GF_Err gf_isom_get_reference_ID(GF_ISOFile *the_file, u32 trackNumber, u32 referenceType, u32 referenceIndex, u32 *refTrackID);

/*Return referenceIndex if the given track has a reference to the given TreckID of a given ReferenceType, 0 otherwise*/
u32 gf_isom_has_track_reference(GF_ISOFile *movie, u32 trackNumber, u32 referenceType, u32 refTrackID);

u8 gf_isom_get_pl_indication(GF_ISOFile *the_file, u8 PL_Code);

/*locates the first ObjectDescriptor using the given track by inspecting any OD tracks*/
u32 gf_isom_find_od_for_track(GF_ISOFile *file, u32 track);

/*returns file name*/
const char *gf_isom_get_filename(GF_ISOFile *the_file);

/*
		Update of the Reading API for IsoMedia Version 2
*/

/*retrieves the brand of the file. The brand is introduced in V2 to differenciate
MP4, MJPEG2000 and QT while indicating compatibilities
the brand is one of the above defined code, or any other registered brand

minorVersion is an optional parameter (can be set to NULL) ,
		"informative integer for the minor version of the major brand"
AlternateBrandsCount is an optional parameter (can be set to NULL) ,
	giving the number of compatible brands.

	The function will set brand to 0 if no brand indication is found in the file
*/
GF_Err gf_isom_get_brand_info(GF_ISOFile *the_file, u32 *brand, u32 *minorVersion, u32 *AlternateBrandsCount);

/*gets an alternate brand indication. BrandIndex is 1-based
Note that the Major brand should always be indicated in the alternate brands*/
GF_Err gf_isom_get_alternate_brand(GF_ISOFile *the_file, u32 BrandIndex, u32 *brand);

/*gets the internal list of brands. DO NOT MODIFY the content*/
const u32 *gf_isom_get_brands(GF_ISOFile *movie);

/*get the number of padding bits at the end of a given sample if any*/
GF_Err gf_isom_get_sample_padding_bits(GF_ISOFile *the_file, u32 trackNumber, u32 sampleNumber, u8 *NbBits);
/*indicates whether the track samples use padding bits or not*/
Bool gf_isom_has_padding_bits(GF_ISOFile *the_file, u32 trackNumber);

/*returns width and height of the given visual sample desc - error if not a visual track*/
GF_Err gf_isom_get_visual_info(GF_ISOFile *the_file, u32 trackNumber, u32 StreamDescriptionIndex, u32 *Width, u32 *Height);

/*returns samplerate (no SBR when applicable), channels and bps of the given audio track - error if not a audio track*/
GF_Err gf_isom_get_audio_info(GF_ISOFile *the_file, u32 trackNumber, u32 StreamDescriptionIndex, u32 *SampleRate, u32 *Channels, u8 *bitsPerSample);

/*returns track visual info - all coord values are expressed as 16.16 fixed point floats*/
GF_Err gf_isom_get_track_layout_info(GF_ISOFile *the_file, u32 trackNumber, u32 *width, u32 *height, s32 *translation_x, s32 *translation_y, s16 *layer);

/*returns track matrix info - all coord values are expressed as 16.16 fixed point floats*/
GF_Err gf_isom_get_track_matrix(GF_ISOFile *the_file, u32 trackNumber, u32 matrix[9]);

/*returns aspect ratio for the given visual sample desc - error if not a visual track*/
GF_Err gf_isom_get_pixel_aspect_ratio(GF_ISOFile *the_file, u32 trackNumber, u32 StreamDescriptionIndex, u32 *hSpacing, u32 *vSpacing);

/*returns color info for the given visual sample desc - error if not a visual track*/
GF_Err gf_isom_get_color_info(GF_ISOFile *movie, u32 trackNumber, u32 StreamDescriptionIndex, u32 *colour_type, u16 *colour_primaries, u16 *transfer_characteristics, u16 *matrix_coefficients, Bool *full_range_flag);

/*gets RVC config of given sample description*/
GF_Err gf_isom_get_rvc_config(GF_ISOFile *movie, u32 track, u32 sampleDescriptionIndex, u16 *rvc_predefined, char **data, u32 *size, const char **mime);

/*
	User Data Manipulation (cf write API too)
*/

//returns the number of entries in UDTA of the track if trackNumber is not 0, or of the movie otherwise
u32 gf_isom_get_udta_count(GF_ISOFile *movie, u32 trackNumber);

//returns the type (box 4CC and UUID if any) of the given entry in UDTA of the track if trackNumber is not 0, or of the movie otherwise. udta_idx is 1-based index.
GF_Err gf_isom_get_udta_type(GF_ISOFile *movie, u32 trackNumber, u32 udta_idx, u32 *UserDataType, bin128 *UUID);

/* Gets the number of UserDataItems with the same ID / UUID in the desired track or
in the movie if trackNumber is set to 0*/
u32 gf_isom_get_user_data_count(GF_ISOFile *the_file, u32 trackNumber, u32 UserDataType, bin128 UUID);
/* Gets the UserData for the specified item from the track or the movie if trackNumber is set to 0
data is allocated by the function and is yours to free
you musty pass (userData != NULL && *userData=NULL)

if UserDataIndex is 0, all boxes with type==UserDataType will be serialized (including box header and size) in the buffer
*/
GF_Err gf_isom_get_user_data(GF_ISOFile *the_file, u32 trackNumber, u32 UserDataType, bin128 UUID, u32 UserDataIndex, char **userData, u32 *userDataSize);


/*gets the media language code (3 chars if old files, longer if BCP-47 */
GF_Err gf_isom_get_media_language(GF_ISOFile *the_file, u32 trackNumber, char **lang);

/* gets the i-th track kind (0-based) */
u32 gf_isom_get_track_kind_count(GF_ISOFile *the_file, u32 trackNumber);
GF_Err gf_isom_get_track_kind(GF_ISOFile *the_file, u32 trackNumber, u32 index, char **scheme, char **value);

/*Unknown sample description*/
typedef struct
{
	/*codec tag is the containing box's tag, 0 if UUID is used*/
	u32 codec_tag;
	/*entry UUID if no tag is used*/
	bin128 UUID;

	u16 version;
	u16 revision;
	u32 vendor_code;

	/*video codecs only*/
	u32 temporal_quality;
	u32 spatial_quality;
	u16 width, height;
	u32 h_res, v_res;
	u16 depth;
	u16 color_table_index;
	char compressor_name[33];

	/*audio codecs only*/
	u32 samplerate;
	u16 nb_channels;
	u16 bits_per_sample;
	Bool is_qtff;

	/*if present*/
	char *extension_buf;
	u32 extension_buf_size;
} GF_GenericSampleDescription;

/*returns wrapper for unknown entries - you must delete it yourself*/
GF_GenericSampleDescription *gf_isom_get_generic_sample_description(GF_ISOFile *the_file, u32 trackNumber, u32 StreamDescriptionIndex);

/*retrieves default values for a track fragment. Each variable is optional and
if set will contain the default value for this track samples*/
GF_Err gf_isom_get_fragment_defaults(GF_ISOFile *the_file, u32 trackNumber,
                                     u32 *defaultDuration, u32 *defaultSize, u32 *defaultDescriptionIndex,
                                     u32 *defaultRandomAccess, u8 *defaultPadding, u16 *defaultDegradationPriority);


/*returns 1 if file is single AV (max one audio, one video, one text and basic od/bifs)*/
Bool gf_isom_is_single_av(GF_ISOFile *file);

/*returns TRUE if this is a video track type (vide, auxv, pict, ...)*/
Bool gf_isom_is_video_subtype(u32 mtype);

/*guess which std this file refers to. return value:
	GF_ISOM_BRAND_ISOM: unrecognized std
	GF_ISOM_BRAND_3GP5: 3GP file (max 1 audio, 1 video) without text track
	GF_ISOM_BRAND_3GP6: 3GP file (max 1 audio, 1 video) with text track
	GF_ISOM_BRAND_3GG6: 3GP file multitrack file
	GF_ISOM_BRAND_3G2A: 3GP2 file
	GF_ISOM_BRAND_AVC1: AVC file
	FCC("ISMA"): ISMA file (may overlap with 3GP)
	GF_ISOM_BRAND_MP42: any generic MP4 file (eg with BIFS/OD/MPEG-4 systems stuff)

  for files without movie, returns the file meta handler type
*/
u32 gf_isom_guess_specification(GF_ISOFile *file);
/*keeps UTC edit times when storing*/
void gf_isom_keep_utc_times(GF_ISOFile *file, Bool keep_utc);

/*gets last UTC/timestamp values indicated for the reference track in the file if any. Returns 0 if no info found*/
Bool gf_isom_get_last_producer_time_box(GF_ISOFile *file, u32 *refTrackID, u64 *ntp, u64 *timestamp, Bool reset_info);

/*gets the nalu_length_field size used for this sample description if NALU-based (AVC/HEVC/...), else returns 0 */
u32 gf_isom_get_nalu_length_field(GF_ISOFile *file, u32 track, u32 StreamDescriptionIndex);

/*gets max/average rate info as indicated in ESDS or BTRT boxes. If not found all values are set to 0
if sampleDescIndex is 0, gather for all sample descriptions*/
GF_Err gf_isom_get_bitrate(GF_ISOFile *movie, u32 trackNumber, u32 sampleDescIndex, u32 *average_bitrate, u32 *max_bitrate, u32 *decode_buffer_size);

/*returns true if this sample was the first sample of a traf in a fragmented file, false otherwise*/
Bool gf_isom_sample_was_traf_start(GF_ISOFile *movie, u32 trackNumber, u32 sampleNum);

GF_Err gf_isom_get_jp2_config(GF_ISOFile *movie, u32 trackNumber, u32 sampleDesc, char **out_dsi, u32 *out_size);

#ifndef GPAC_DISABLE_ISOM_WRITE


/********************************************************************
				EDITING/WRITING API FUNCTIONS
********************************************************************/

/*set the timescale of the movie*/
GF_Err gf_isom_set_timescale(GF_ISOFile *the_file, u32 timeScale);

//loads the set of top-level boxes in moov udta and child boxes. UDTA will be replaced if already present
GF_Err gf_isom_load_extra_boxes(GF_ISOFile *movie, char *moov_boxes, u32 moov_boxes_size, Bool udta_only);

/*creates a new Track. If trackID = 0, the trackID is chosen by the API
returns the track number or 0 if error*/
u32 gf_isom_new_track(GF_ISOFile *the_file, u32 trackID, u32 MediaType, u32 TimeScale);

/*creates a new Track from an encoded trak box. If udta_only, only keeps the udta box from the template. If trackID = 0, the trackID is chosen by the API
returns the track number or 0 if error*/
u32 gf_isom_new_track_from_template(GF_ISOFile *movie, u32 trakID, u32 MediaType, u32 TimeScale, char *tk_box, u32 tk_box_size, Bool udta_only);

/*removes the desired track - internal cross dependencies will be updated.
WARNING: any OD streams with references to this track through  ODUpdate, ESDUpdate, ESDRemove commands
will be rewritten*/
GF_Err gf_isom_remove_track(GF_ISOFile *the_file, u32 trackNumber);

/*sets the enable flag of a track*/
GF_Err gf_isom_set_track_enabled(GF_ISOFile *the_file, u32 trackNumber, u8 enableTrack);

typedef enum
{
	GF_ISOM_TKFLAGS_SET = 0,
	GF_ISOM_TKFLAGS_REM,
	GF_ISOM_TKFLAGS_ADD,
} GF_ISOMTrackFlagOp;

GF_Err gf_isom_set_track_flags(GF_ISOFile *movie, u32 trackNumber, u32 flags, GF_ISOMTrackFlagOp op);

/*sets creationTime and modificationTime of the movie to the specified date*/
GF_Err gf_isom_set_creation_time(GF_ISOFile *movie, u64 time);
/*sets creationTime and modificationTime of the track to the specified date*/
GF_Err gf_isom_set_track_creation_time(GF_ISOFile *movie,u32 trackNumber, u64 time);

/*changes the trackID - all track references present in the file are updated
returns error if trackID is already in used in the file*/
GF_Err gf_isom_set_track_id(GF_ISOFile *the_file, u32 trackNumber, u32 trackID);

/*force to rewrite all dependencies when trackID changes*/
GF_Err gf_isom_rewrite_track_dependencies(GF_ISOFile *movie, u32 trackNumber);

/*Add samples to a track. Use streamDescriptionIndex to specify the desired stream (if several)*/
GF_Err gf_isom_add_sample(GF_ISOFile *the_file, u32 trackNumber, u32 StreamDescriptionIndex, const GF_ISOSample *sample);

//copies all sample dependency, subSample and sample group information from the given sampleNumber in source file to the last added sample in dest file
GF_Err gf_isom_copy_sample_info(GF_ISOFile *dst, u32 dst_track, GF_ISOFile *src, u32 src_track, u32 sampleNumber);

/*Add sync shadow sample to a track.
- There must be a regular sample with the same DTS.
- Sync Shadow samples MUST be RAP
- Currently, adding sync shadow must be done in order (no sample insertion)
*/
GF_Err gf_isom_add_sample_shadow(GF_ISOFile *the_file, u32 trackNumber, GF_ISOSample *sample);

/*add data to current sample in the track. Use this function for media with
fragmented options such as MPEG-4 video packets. This will update the data size.
CANNOT be used with OD media type*/
GF_Err gf_isom_append_sample_data(GF_ISOFile *the_file, u32 trackNumber, char *data, u32 data_size);

/*Add sample references to a track. The dataOffset is the offset of the data in the referenced file
you MUST have created a StreamDescription with URL or URN specifying your referenced file
Use streamDescriptionIndex to specify the desired stream (if several)*/
GF_Err gf_isom_add_sample_reference(GF_ISOFile *the_file, u32 trackNumber, u32 StreamDescriptionIndex, GF_ISOSample *sample, u64 dataOffset);

/*set the duration of the last media sample. If not set, the duration of the last sample is the
duration of the previous one if any, or media TimeScale (default value). This does not modify the edit list if any,
you must modify this using gf_isom_set_edit_segment*/
GF_Err gf_isom_set_last_sample_duration(GF_ISOFile *the_file, u32 trackNumber, u32 duration);

/*patches last stts entry to make sure the cumulated duration equals the given next_dts value*/
GF_Err gf_isom_patch_last_sample_duration(GF_ISOFile *movie, u32 trackNumber, u64 next_dts);

/*sets a track reference*/
GF_Err gf_isom_set_track_reference(GF_ISOFile *the_file, u32 trackNumber, u32 referenceType, u32 ReferencedTrackID);

/*removes all track references*/
GF_Err gf_isom_remove_track_references(GF_ISOFile *the_file, u32 trackNumber);

/*sets track handler name. name is either NULL (reset), a UTF-8 formatted string or a UTF8 file
resource in the form "file://path/to/file_utf8" */
GF_Err gf_isom_set_handler_name(GF_ISOFile *the_file, u32 trackNumber, const char *nameUTF8);

/*Update the sample size table - this is needed when using @gf_isom_append_sample_data in case the resulting samples
are of same sizes (typically in 3GP speech tracks)*/
GF_Err gf_isom_refresh_size_info(GF_ISOFile *file, u32 trackNumber);

/*return the duration of the movie, 0 if error*/
GF_Err gf_isom_update_duration(GF_ISOFile *the_file);

/*Update Sample functions*/

/*update a given sample of the media.
@data_only: if set, only the sample data is updated, not other info*/
GF_Err gf_isom_update_sample(GF_ISOFile *the_file, u32 trackNumber, u32 sampleNumber, GF_ISOSample *sample, Bool data_only);

/*update a sample reference in the media. Note that the sample MUST exists,
that sample->data MUST be NULL and sample->dataLength must be NON NULL;*/
GF_Err gf_isom_update_sample_reference(GF_ISOFile *the_file, u32 trackNumber, u32 sampleNumber, GF_ISOSample *sample, u64 data_offset);

/*Remove a given sample*/
GF_Err gf_isom_remove_sample(GF_ISOFile *the_file, u32 trackNumber, u32 sampleNumber);

/*changes media time scale - if force_rescale is 1, only the media timescale is changed but media times are not updated */
GF_Err gf_isom_set_media_timescale(GF_ISOFile *the_file, u32 trackNumber, u32 new_timescale, Bool force_rescale);

/*set the save file name of the (edited) movie.
If the movie is edited, the default fileName is avp_#openName)
NOTE: you cannot save an edited file under the same name (overwrite not allowed)
If the movie is created (WRITE mode), the default filename is #openName*/
GF_Err gf_isom_set_final_name(GF_ISOFile *the_file, char *filename);


/*set the storage mode of a file (FLAT, STREAMABLE, INTERLEAVED)*/
GF_Err gf_isom_set_storage_mode(GF_ISOFile *the_file, u8 storageMode);

/*set the interleaving time of media data (INTERLEAVED mode only)
InterleaveTime is in MovieTimeScale*/
GF_Err gf_isom_set_interleave_time(GF_ISOFile *the_file, u32 InterleaveTime);

/*forces usage of 64 bit chunk offsets*/
void gf_isom_force_64bit_chunk_offset(GF_ISOFile *the_file, Bool set_on);

/*set the copyright in one language.*/
GF_Err gf_isom_set_copyright(GF_ISOFile *the_file, const char *threeCharCode, char *notice);

/*add a kind type to the track */
GF_Err gf_isom_add_track_kind(GF_ISOFile *movie, u32 trackNumber, const char *schemeURI, const char *value);
/*removes a kind type to the track, all if NULL params */
GF_Err gf_isom_remove_track_kind(GF_ISOFile *movie, u32 trackNumber, const char *schemeURI, const char *value);

/*changes the handler type of the media*/
GF_Err gf_isom_set_media_type(GF_ISOFile *movie, u32 trackNumber, u32 new_type);

/*changes the type of the sampleDescriptionBox - USE AT YOUR OWN RISK, the file may not be understood afterwards*/
GF_Err gf_isom_set_media_subtype(GF_ISOFile *movie, u32 trackNumber, u32 sampleDescriptionIndex, u32 new_type);

GF_Err gf_isom_set_alternate_group_id(GF_ISOFile *movie, u32 trackNumber, u32 groupId);

/*add chapter info:
if trackNumber is 0, the chapter info is added to the movie, otherwise to the track
@timestamp: chapter start time in milliseconds. Chapters are added in order to the file. If a chapter with same timestamp
	is found, its name is updated but no entry is created.
@name: chapter name. If NULL, defaults to 'Chapter N'
*/
GF_Err gf_isom_add_chapter(GF_ISOFile *the_file, u32 trackNumber, u64 timestamp, char *name);

/*deletes copyright (1-based index, index 0 for all)*/
GF_Err gf_isom_remove_chapter(GF_ISOFile *the_file, u32 trackNumber, u32 index);

/*Track Edition functions - used to change the normal playback of the media if desired
NOTE: IT IS THE USER RESPONSABILITY TO CREATE A CONSISTENT TIMELINE FOR THE TRACK
This API provides the basic hooks and some basic consistency checking
but can not check the desired functionality of the track edits
*/

/*update or insert a new edit segment in the track time line. Edits are used to modify
the media normal timing. EditTime and EditDuration are expressed in Movie TimeScale
If a segment with EditTime already exists, IT IS ERASED
if there is a segment before this new one, its duration is adjust to match EditTime of
the new segment
WARNING: The first segment always have an EditTime of 0. You should insert an empty or dwelled segment first.*/
GF_Err gf_isom_set_edit_segment(GF_ISOFile *the_file, u32 trackNumber, u64 EditTime, u64 EditDuration, u64 MediaTime, u8 EditMode);

/*same as above except only modifies duration type and mediaType*/
GF_Err gf_isom_modify_edit_segment(GF_ISOFile *the_file, u32 trackNumber, u32 seg_index, u64 EditDuration, u64 MediaTime, u8 EditMode);
/*same as above except only appends new segment*/
GF_Err gf_isom_append_edit_segment(GF_ISOFile *the_file, u32 trackNumber, u64 EditDuration, u64 MediaTime, u8 EditMode);

/*remove the edit segments for the whole track*/
GF_Err gf_isom_remove_edit_segments(GF_ISOFile *the_file, u32 trackNumber);

/*remove the given edit segment (1-based index). If this is not the last segment, the next segment duration
is updated to maintain a continous timeline*/
GF_Err gf_isom_remove_edit_segment(GF_ISOFile *the_file, u32 trackNumber, u32 seg_index);

/*Updates edit list after track edition: all edit entries with aduration or media starttime larger than the media duration are clamped to media duration*/
GF_Err gf_isom_update_edit_list_duration(GF_ISOFile *file, u32 track);

/*
				User Data Manipulation

		You can add specific typed data to either a track or the movie: the UserData
	The type must be formated as a FourCC if you have a registered 4CC type
	but the usual is to set a UUID (128 bit ID for box type) which never conflict
	with existing structures in the format
		To manipulate a UUID user data set the UserDataType to 0 and specify a valid UUID.
Otherwise the UUID parameter is ignored
		Several items with the same ID or UUID can be added (this allows you to store any
	kind/number of private information under a unique ID / UUID)
*/
/*Add a user data item in the desired track or in the movie if TrackNumber is 0*/
GF_Err gf_isom_add_user_data(GF_ISOFile *the_file, u32 trackNumber, u32 UserDataType, bin128 UUID, char *data, u32 DataLength);

/*remove all user data items from the desired track or from the movie if TrackNumber is 0*/
GF_Err gf_isom_remove_user_data(GF_ISOFile *the_file, u32 trackNumber, u32 UserDataType, bin128 UUID);

/*remove a user data item from the desired track or from the movie if TrackNumber is 0
use the UDAT read functions to get the item index*/
GF_Err gf_isom_remove_user_data_item(GF_ISOFile *the_file, u32 trackNumber, u32 UserDataType, bin128 UUID, u32 UserDataIndex);

/*remove track, moov (trackNumber=0) or file-level (trackNumber=0xFFFFFFFF) UUID box of matching type*/
GF_Err gf_isom_remove_uuid(GF_ISOFile *movie, u32 trackNumber, bin128 UUID);
/*adds track, moov (trackNumber=0) or file-level (trackNumber=0xFFFFFFFF) UUID box of given type*/
GF_Err gf_isom_add_uuid(GF_ISOFile *movie, u32 trackNumber, bin128 UUID, const char *data, u32 data_size);

/*Add a user data item in the desired track or in the movie if TrackNumber is 0, using a serialzed buffer of ISOBMFF boxes*/
GF_Err gf_isom_add_user_data_boxes(GF_ISOFile *the_file, u32 trackNumber, char *data, u32 DataLength);

/*
		Update of the Writing API for IsoMedia Version 2
*/

/*use a compact track version for sample size. This is not usually recommended
except for speech codecs where the track has a lot of small samples
compaction is done automatically while writing based on the track's sample sizes*/
GF_Err gf_isom_use_compact_size(GF_ISOFile *the_file, u32 trackNumber, u8 CompactionOn);

/*sets the brand of the movie*/
GF_Err gf_isom_set_brand_info(GF_ISOFile *the_file, u32 MajorBrand, u32 MinorVersion);

/*adds or remove an alternate brand for the movie*/
GF_Err gf_isom_modify_alternate_brand(GF_ISOFile *the_file, u32 Brand, u8 AddIt);

/*removes all alternate brands except major brand*/
GF_Err gf_isom_reset_alt_brands(GF_ISOFile *movie);

GF_Err gf_isom_set_sample_flags(GF_ISOFile *file, u32 track, u32 sampleNumber, u32 isLeading, u32 dependsOn, u32 dependedOn, u32 redundant);

/*since v2 you must specify w/h of video tracks for authoring tools (no decode the video cfg / first sample)*/
GF_Err gf_isom_set_visual_info(GF_ISOFile *the_file, u32 trackNumber, u32 StreamDescriptionIndex, u32 Width, u32 Height);
/*since v2 you must specify w/h of video tracks for authoring tools (no decode the video cfg / first sample)*/
GF_Err gf_isom_set_visual_bit_depth(GF_ISOFile *movie, u32 trackNumber, u32 StreamDescriptionIndex, u16 bitDepth);

/*mainly used for 3GPP text since most ISO-based formats ignore these (except MJ2K)
all coord values are expressed as 16.16 fixed point floats*/
GF_Err gf_isom_set_track_layout_info(GF_ISOFile *the_file, u32 trackNumber, u32 width, u32 height, s32 translation_x, s32 translation_y, s16 layer);

/*sets track matrix - all coordinates are expressed as 16.16 floating points*/
GF_Err gf_isom_set_track_matrix(GF_ISOFile *the_file, u32 trackNumber, s32 matrix[9]);

GF_Err gf_isom_set_pixel_aspect_ratio(GF_ISOFile *the_file, u32 trackNumber, u32 StreamDescriptionIndex, u32 hSpacing, u32 vSpacing);

GF_Err gf_isom_set_clean_aperture(GF_ISOFile *movie, u32 trackNumber, u32 StreamDescriptionIndex, u32 cleanApertureWidthN, u32 cleanApertureWidthD, u32 cleanApertureHeightN, u32 cleanApertureHeightD, u32 horizOffN, u32 horizOffD, u32 vertOffN, u32 vertOffD);

GF_Err gf_isom_set_image_sequence_coding_constraints(GF_ISOFile *movie, u32 trackNumber, u32 StreamDescriptionIndex, Bool remove, Bool all_ref_pics_intra, Bool intra_pred_used, u32 max_ref_per_pic);
GF_Err gf_isom_set_image_sequence_alpha(GF_ISOFile *movie, u32 trackNumber, u32 StreamDescriptionIndex, Bool remove);

GF_Err gf_isom_set_visual_color_info(GF_ISOFile *movie, u32 trackNumber, u32 StreamDescriptionIndex, u32 colour_type, u16 colour_primaries, u16 transfer_characteristics, u16 matrix_coefficients, Bool full_range_flag, char *icc_data, u32 icc_size);

/*set SR & nbChans for audio description*/
typedef enum {
	GF_IMPORT_AUDIO_SAMPLE_ENTRY_NOT_SET = 0,
	GF_IMPORT_AUDIO_SAMPLE_ENTRY_v0_BS,
	GF_IMPORT_AUDIO_SAMPLE_ENTRY_v0_2,
	GF_IMPORT_AUDIO_SAMPLE_ENTRY_v1_MPEG,
	GF_IMPORT_AUDIO_SAMPLE_ENTRY_v1_QTFF
} GF_AudioSampleEntryImportMode;

GF_Err gf_isom_set_audio_info(GF_ISOFile *the_file, u32 trackNumber, u32 StreamDescriptionIndex, u32 sampleRate, u32 nbChannels, u8 bitsPerSample, GF_AudioSampleEntryImportMode asemode);

/*set CTS unpack mode (used for B-frames & like): in unpack mode, each sample uses one entry in CTTS tables
unpack=0: set unpack on - !!creates a CTTS table if none found!!
unpack=1: set unpack off and repacks all table info
*/
GF_Err gf_isom_set_cts_packing(GF_ISOFile *the_file, u32 trackNumber, Bool unpack);

/*shift all CTS with the given offset - MUST be called in unpack mode only*/
GF_Err gf_isom_shift_cts_offset(GF_ISOFile *the_file, u32 trackNumber, s32 offset_shift);

/*set 3-char or BCP-47 code media language*/
GF_Err gf_isom_set_media_language(GF_ISOFile *the_file, u32 trackNumber, char *code);

/*sets the RVC config for the given track sample description*/
GF_Err gf_isom_set_rvc_config(GF_ISOFile *movie, u32 track, u32 sampleDescriptionIndex, u16 rvc_predefined, char *mime, char *data, u32 size);

u32 gf_isom_get_last_created_track_id(GF_ISOFile *movie);


/*
			MPEG-4 Extensions
*/

/*set a profile and level indication for the movie iod (created if needed)
if the flag is ProfileLevel is 0 this means the movie doesn't require
the specific codec (equivalent to 0xFF value in MPEG profiles)*/
GF_Err gf_isom_set_pl_indication(GF_ISOFile *the_file, u8 PL_Code, u8 ProfileLevel);

/*set the rootOD ID of the movie if you need it. By default, movies are created without root ODs*/
GF_Err gf_isom_set_root_od_id(GF_ISOFile *the_file, u32 OD_ID);

/*set the rootOD URL of the movie if you need it (only needed to create empty file pointing
to external ressource)*/
GF_Err gf_isom_set_root_od_url(GF_ISOFile *the_file, char *url_string);

/*remove the root OD*/
GF_Err gf_isom_remove_root_od(GF_ISOFile *the_file);

/*Add a system descriptor to the OD of the movie*/
GF_Err gf_isom_add_desc_to_root_od(GF_ISOFile *the_file, GF_Descriptor *theDesc);

/*add a track to the root OD*/
GF_Err gf_isom_add_track_to_root_od(GF_ISOFile *the_file, u32 trackNumber);

/*remove a track to the root OD*/
GF_Err gf_isom_remove_track_from_root_od(GF_ISOFile *the_file, u32 trackNumber);

/*removes the stream descritpion with the given index - this does not remove any added samples for that stream description !!*/
GF_Err gf_isom_remove_stream_description(GF_ISOFile *movie, u32 trackNumber, u32 StreamDescriptionIndex);

/*Create a new StreamDescription (GF_ESD) in the file. The URL and URN are used to
describe external media, this will creat a data reference for the media*/
GF_Err gf_isom_new_mpeg4_description(GF_ISOFile *the_file, u32 trackNumber, GF_ESD *esd, char *URLname, char *URNname, u32 *outDescriptionIndex);

/*use carefully. Very useful when you made a lot of changes (IPMP, IPI, OCI, ...)
THIS WILL REPLACE THE WHOLE DESCRIPTOR ...*/
GF_Err gf_isom_change_mpeg4_description(GF_ISOFile *the_file, u32 trackNumber, u32 StreamDescriptionIndex, GF_ESD *newESD);

/*Add a system descriptor to the ESD of a stream - you have to delete the descriptor*/
GF_Err gf_isom_add_desc_to_description(GF_ISOFile *the_file, u32 trackNumber, u32 StreamDescriptionIndex, GF_Descriptor *theDesc);

/*updates average and max bitrate - if 0 for max and avg, removes bitrate info*/
GF_Err gf_isom_update_bitrate(GF_ISOFile *movie, u32 trackNumber, u32 sampleDescriptionIndex, u32 average_bitrate, u32 max_bitrate, u32 decode_buffer_size);

/*updates fields of given visual sample description - these fields are reserved in ISOBMFF, this should only be used for QT*/
GF_Err gf_isom_update_video_sample_entry_fields(GF_ISOFile *file, u32 track, u32 stsd_idx, u16 revision, u32 vendor, u32 temporalQ, u32 spatialQ, u32 horiz_res, u32 vert_res, u16 frames_per_sample, char *compressor_name, s16 color_table_index);


/*Default extensions*/

/*Create a new unknown StreamDescription in the file. The URL and URN are used to
describe external media, this will creat a data reference for the media
use this to store media not currently supported by the ISO media format
*/
GF_Err gf_isom_new_generic_sample_description(GF_ISOFile *the_file, u32 trackNumber, char *URLname, char *URNname, GF_GenericSampleDescription *udesc, u32 *outDescriptionIndex);

/*
special shortcut for stream description cloning from a given input file (this avoids inspecting for media type)
@the_file, @trackNumber: destination file and track
@orig_file, @orig_track, @orig_desc_index: orginal file, track and sample description
@URLname, @URNname, @outDescriptionIndex: same usage as with gf_isom_new_mpeg4_description
*/
GF_Err gf_isom_clone_sample_description(GF_ISOFile *the_file, u32 trackNumber, GF_ISOFile *orig_file, u32 orig_track, u32 orig_desc_index, char *URLname, char *URNname, u32 *outDescriptionIndex);


#define GF_ISOM_CLONE_TRACK_KEEP_DREF	1
#define GF_ISOM_CLONE_TRACK_NO_QT	1<<1

/*special shortcut: clones a track (everything except media data and sample info (DTS, CTS, RAPs, etc...)
also clones sampleDescriptions
@keep_data_ref: if set, all data references are kept (local ones become external pointing to orig_file name), otherwise all external data refs are removed (track media data will be self-contained)
@dest_track: track number of cloned track*/
GF_Err gf_isom_clone_track(GF_ISOFile *orig_file, u32 orig_track, GF_ISOFile *dest_file, u32 flags, u32 *dest_track);
/*special shortcut: clones IOD PLs from orig to dest if any*/
GF_Err gf_isom_clone_pl_indications(GF_ISOFile *orig, GF_ISOFile *dest);

GF_Err gf_isom_get_track_template(GF_ISOFile *file, u32 track, char **output, u32 *output_size);

GF_Err gf_isom_get_raw_user_data(GF_ISOFile *file, char **output, u32 *output_size);


/*returns true if same set of sample description in both tracks - this does include self-contained checking
and reserved flags. The specific media cfg (DSI & co) is not analysed, only
a brutal memory comparaison is done*/
Bool gf_isom_is_same_sample_description(GF_ISOFile *f1, u32 tk1, u32 sdesc_index1, GF_ISOFile *f2, u32 tk2, u32 sdesc_index2);

/* sample information for all tracks setup are reset. This allows keeping the memory
footprint low when playing segments. Note however that seeking in the file is then no longer possible*/
GF_Err gf_isom_reset_tables(GF_ISOFile *movie, Bool reset_sample_count);
/* sets the offset for parsing from the input buffer to 0 (used to reclaim input buffer)*/
GF_Err gf_isom_reset_data_offset(GF_ISOFile *movie, u64 *top_box_start);

/*releases current movie segment - this closes the associated file IO object.
If reset_tables is set, sample information for all tracks setup as segment are destroyed, along with all PSSH boxes. This allows keeping the memory
footprint low when playing segments. Note however that seeking in the file is then no longer; possible
WARNING - the sample count is not reset after the release of tables. This means you need to keep counting samples.*/
GF_Err gf_isom_release_segment(GF_ISOFile *movie, Bool reset_tables);

/*Flags for gf_isom_open_segment*/
enum
{
	/*FLAT: the MediaData (MPEG4 ESs) is stored at the beginning of the file*/
	GF_ISOM_SEGMENT_NO_ORDER_FLAG = 1,
	GF_ISOM_SEGMENT_SCALABLE_FLAG = 1<<1,
};

/*opens a new segment file. Access to samples in previous segments is no longer possible
if end_range>start_range, restricts the URL to the given byterange when parsing*/
GF_Err gf_isom_open_segment(GF_ISOFile *movie, const char *fileName, u64 start_range, u64 end_range, u32 flags);

/*returns track ID of the traf containing the highest enhancement layer for the given base track*/
u32 gf_isom_get_highest_track_in_scalable_segment(GF_ISOFile *movie, u32 for_base_track);

#ifndef GPAC_DISABLE_ISOM_FRAGMENTS

/*
			Movie Fragments Writing API
		Movie Fragments is a feature of ISO media files for fragmentation
	of a presentation meta-data and interleaving with its media data.
	This enables faster http fast start for big movies, and also reduces the risk
	of data loss in case of a recording crash, because meta data and media data
	can be written to disk at regular times
		This API provides simple function calls to setup such a movie and write it
	The process implies:
		1- creating a movie in the usual way (track, stream descriptions, (IOD setup
	copyright, ...)
		2- possibly add some samples in the regular fashion
		3- setup track fragments for all track that will be written in a fragmented way
	(note that you can create/write a track that has no fragmentation at all)
		4- finalize the movie for fragmentation (this will flush all meta-data and
	any media-data added to disk, ensuring all vital information for the presentation
	is stored on file and not lost in case of crash/poweroff)

	  then 5-6 as often as desired
		5- start a new movie fragment
		6- add samples to each setup track


  IMPORTANT NOTES:
		* Movie Fragments can only be used in GF_ISOM_OPEN_WRITE mode (capturing)
  and no editing functionalities can be used
		* the fragmented movie API uses TrackID and not TrackNumber
*/

/*
setup a track for fragmentation by specifying some default values for
storage efficiency
*TrackID: track identifier
*DefaultStreamDescriptionIndex: the default description used by samples in this track
*DefaultSampleDuration: default duration of samples in this track
*DefaultSampleSize: default size of samples in this track (0 if unknown)
*DefaultSampleIsSync: default key-flag (RAP) of samples in this track
*DefaultSamplePadding: default padding bits for samples in this track
*DefaultDegradationPriority: default degradation priority for samples in this track
*force_traf_flags: if 1, will ignore these default in each traf but will still write them in moov

If all the defaults are 0, traf flags will alwaus be used to signal them.
*/
GF_Err gf_isom_setup_track_fragment(GF_ISOFile *the_file, u32 TrackID,
                                    u32 DefaultStreamDescriptionIndex,
                                    u32 DefaultSampleDuration,
                                    u32 DefaultSampleSize,
                                    u8 DefaultSampleIsSync,
                                    u8 DefaultSamplePadding,
                                    u16 DefaultDegradationPriority,
									u8 force_traf_flags);

/*change the default parameters of an existing trak fragment - should not be used if samples have
already been added - semantics are the same as in gf_isom_setup_track_fragment*/
GF_Err gf_isom_change_track_fragment_defaults(GF_ISOFile *movie, u32 TrackID,
        u32 DefaultSampleDescriptionIndex,
        u32 DefaultSampleDuration,
        u32 DefaultSampleSize,
        u8 DefaultSampleIsSync,
        u8 DefaultSamplePadding,
        u16 DefaultDegradationPriority,
        u8 force_traf_flags);

/*flushes data to disk and prepare movie fragmentation
@media_segment_type: 0 if no segments, 1 if regular segment, 2 if single segment*/
GF_Err gf_isom_finalize_for_fragment(GF_ISOFile *the_file, u32 media_segment_type, Bool mvex_after_tracks);

/*sets the duration of the movie in case of movie fragments*/
GF_Err gf_isom_set_movie_duration(GF_ISOFile *movie, u64 duration);

/*starts a new movie fragment - if force_cache is set, fragment metadata will be written before
fragment media data for all tracks*/
GF_Err gf_isom_start_fragment(GF_ISOFile *movie, Bool moof_first);

/*starts a new segment in the file. If SegName is given, the output will be written in the SegName file. If memory_mode is set, all samples writing is done in memory rather than on disk*/
GF_Err gf_isom_start_segment(GF_ISOFile *movie, const char *SegName, Bool memory_mode);

/*sets the baseMediaDecodeTime of the first sample of the given track*/
GF_Err gf_isom_set_traf_base_media_decode_time(GF_ISOFile *movie, u32 TrackID, u64 decode_time);

/*enables mfra when writing movie fragments*/
GF_Err gf_isom_enable_mfra(GF_ISOFile *file);

/*sets Microsoft Smooth Streaming traf 'tfxd' box info, written at the end of each traf*/
GF_Err gf_isom_set_traf_mss_timeext(GF_ISOFile *movie, u32 reference_track_ID, u64 ntp_in_10mhz, u64 traf_duration_in_10mhz);

/*closes current segment - if fragments_per_sidx is <0, no sidx is used - if fragments_per_sidx is ==0, a single sidx is used
timestamp_shift is the constant difference between media time and presentation time (derived from edit list)
out_seg_size is optional, holds the segment size in bytes
*/
GF_Err gf_isom_close_segment(GF_ISOFile *movie, s32 subsegs_per_sidx, u32 referenceTrackID, u64 ref_track_decode_time, s32 timestamp_shift, u64 ref_track_next_cts, Bool daisy_chain_sidx, Bool use_ssix, Bool last_segment, Bool close_segment_handle, u32 segment_marker_4cc, u64 *index_start_range, u64 *index_end_range, u64 *out_seg_size);

/*writes any pending fragment to file for low-latency output. shall only be used if no SIDX is used (subsegs_per_sidx<0 or flushing all fragments before calling gf_isom_close_segment)*/
GF_Err gf_isom_flush_fragments(GF_ISOFile *movie, Bool last_segment);

//gets name of current segment (or last segment if called between close_segment and start_segment)
const char *gf_isom_get_segment_name(GF_ISOFile *movie);

/*sets fragment prft box info, written just before the moof*/
GF_Err gf_isom_set_fragment_reference_time(GF_ISOFile *movie, u32 reference_track_ID, u64 ntp, u64 timestamp);

/*writes an empty sidx in the current movie. The SIDX will be forced to have nb_segs entries - nb_segs shall match the number of calls to
gf_isom_close_segment that will follow. This avoids wasting time and disk space moving data around. Once gf_isom_close_segment has then been called nb_segs times,
the pre-allocated SIDX is destroyed and sucessive calls to gf_isom_close_segment will create their own sidx (unless gf_isom_allocate_sidx is called again).
frags_per_sidx, daisy_chain_sidx and frags_per_segment are currently ignored and reserved for future usages where multiple SIDX could be written
if not NULL, start_range and end_range will contain the byte range of the SIDX box in the movie*/
GF_Err gf_isom_allocate_sidx(GF_ISOFile *movie, s32 subsegs_per_sidx, Bool daisy_chain_sidx, u32 nb_segs, u32 *frags_per_segment, u32 *start_range, u32 *end_range, Bool use_ssix);

enum
{
	/*indicates that the track fragment has no samples but still has a duration
	(silence-detection in audio codecs, ...).
	param: indicates duration*/
	GF_ISOM_TRAF_EMPTY,
	/*I-Frame detection: this can reduce file size by detecting I-frames and
	optimizing sample flags (padding, priority, ..)
	param: on/off (0/1)*/
	GF_ISOM_TRAF_RANDOM_ACCESS,
	/*activate data cache on track fragment. This is useful when writing interleaved
	media from a live source (typically audio-video), and greatly reduces file size
	param: Number of samples (> 1) to cache before disk flushing. You shouldn't try
	to cache too many samples since this will load your memory. base that on FPS/SR*/
	GF_ISOM_TRAF_DATA_CACHE,
	/*forces moof base offsets when traf based offsets would be chosen
	param: on/off (0/1)*/
	GF_ISOM_TFHD_FORCE_MOOF_BASE_OFFSET
};

/*set options. Options can be set at the beginning of each new fragment only, and for the
lifetime of the fragment*/
GF_Err gf_isom_set_fragment_option(GF_ISOFile *the_file, u32 TrackID, u32 Code, u32 param);


/*adds a sample to a fragmented track

*TrackID: destination track
*sample: sample to add
*StreamDescriptionIndex: stream description for this sample. If 0, the default one
is used
*Duration: sample duration.
Note: because of the interleaved nature of the meta/media data, the sample duration
MUST be provided (in case of regular tracks, this was computed internally by the lib)
*PaddingBits: padding bits for the sample, or 0
*DegradationPriority for the sample, or 0
*redundantCoding: indicates this is samples acts as a sync shadow point

*/

GF_Err gf_isom_fragment_add_sample(GF_ISOFile *the_file, u32 TrackID, const GF_ISOSample *sample,
                                   u32 StreamDescriptionIndex,
                                   u32 Duration, u8 PaddingBits, u16 DegradationPriority, Bool redundantCoding);

/*appends data into last sample of track for video fragments/other media
CANNOT be used with OD tracks*/
GF_Err gf_isom_fragment_append_data(GF_ISOFile *the_file, u32 TrackID, char *data, u32 data_size, u8 PaddingBits);

/*reset internal info used with fragments and segment. Should be called when seeking (with keep_sample_count=0) or when loading a media segments with the same timing as the previously loaded segment*/
void gf_isom_reset_fragment_info(GF_ISOFile *movie, Bool keep_sample_count);

/*reset sample count to 0 and next moof number to 0. When doint scalable media, should be called before opening the segment containing
the base layer in order to make sure the sample count base number is always the same (ie 1) on all tracks*/
void gf_isom_reset_sample_count(GF_ISOFile *movie);

void gf_isom_reset_seq_num(GF_ISOFile *movie);

/*return the duration of the movie+fragments if known, 0 if error*/
u64 gf_isom_get_fragmented_duration(GF_ISOFile *movie);
/*returns the number of sidx boxes*/
u32 gf_isom_get_fragments_count(GF_ISOFile *movie, Bool segments_only);
/*gets total sample number and duration*/
GF_Err gf_isom_get_fragmented_samples_info(GF_ISOFile *movie, u32 trackID, u32 *nb_samples, u64 *duration);

GF_Err gf_isom_fragment_set_cenc_sai(GF_ISOFile *output, u32 TrackID, u32 IV_size, char *sai_b, u32 sai_b_size, Bool use_subsample);

GF_Err gf_isom_clone_pssh(GF_ISOFile *output, GF_ISOFile *input, Bool in_moof);

GF_Err gf_isom_fragment_set_sample_roll_group(GF_ISOFile *movie, u32 trackID, u32 sample_number, Bool is_roll, s16 roll_distance);
GF_Err gf_isom_fragment_set_sample_rap_group(GF_ISOFile *movie, u32 trackID, u32 sample_number_in_frag, Bool is_rap, u32 num_leading_samples);
GF_Err gf_isom_fragment_set_sample_flags(GF_ISOFile *movie, u32 trackID, u32 is_leading, u32 dependsOn, u32 dependedOn, u32 redundant);

#endif /*GPAC_DISABLE_ISOM_FRAGMENTS*/

/******************************************************************
		GENERIC Publishing API
******************************************************************/


/*set the GroupID of a track (only used for optimized interleaving). By setting GroupIDs
you can specify the storage order for media data of a group of streams. This is useful
for BIFS presentation so that static resources of the scene can be downloaded before BIFS*/
GF_Err gf_isom_set_track_interleaving_group(GF_ISOFile *the_file, u32 trackNumber, u32 GroupID);

/*set the priority of a track within a Group (used for optimized interleaving and hinting).
This allows tracks to be stored before other within a same group, for instance the
hint track data can be stored just before the media data, reducing disk seeking
for a same time, within a group of tracks, the track with the lowest inversePriority will
be written first*/
GF_Err gf_isom_set_track_priority_in_group(GF_ISOFile *the_file, u32 trackNumber, u32 InversePriority);

GF_Err gf_isom_hint_max_chunk_size(GF_ISOFile *the_file, u32 trackNumber, u32 maxChunkSize);

/*associate a given SL config with a given ESD while extracting the OD information
all the SL params must be fixed by the calling app!
The SLConfig is stored by the API for further use. A NULL pointer will result
in using the default SLConfig (predefined = 2) remapped to predefined = 0
This is useful while reading the IOD / OD stream of an MP4 file. Note however that
only full AUs are extracted, therefore the calling application must SL-packetize the streams*/
GF_Err gf_isom_set_extraction_slc(GF_ISOFile *the_file, u32 trackNumber, u32 StreamDescriptionIndex, GF_SLConfig *slConfig);

/*setup interleaving for storage (shortcut for storeage mode + interleave_time)*/
GF_Err gf_isom_make_interleave(GF_ISOFile *mp4file, Double TimeInSec);

void gf_isom_set_progress_callback(GF_ISOFile *file, void (*progress_cbk)(void *udta, u64 nb_done, u64 nb_total), void *progress_cbk_udta);

/******************************************************************
		GENERIC HINTING WRITING API
******************************************************************/

/*supported hint formats - ONLY RTP now*/
enum
{
	GF_ISOM_HINT_RTP = GF_4CC('r', 't', 'p', ' '),
};

#ifndef GPAC_DISABLE_ISOM_HINTING


/*Setup the resources based on the hint format
This function MUST be called after creating a new hint track and before
any other calls on this track*/
GF_Err gf_isom_setup_hint_track(GF_ISOFile *the_file, u32 trackNumber, u32 HintType);

/*Create a HintDescription for the HintTrack
the rely flag indicates whether a reliable transport protocol is desired/required
for data transport
	0: not desired (UDP/IP). NB: most RTP streaming servers only support UDP/IP for data
	1: preferable (TCP/IP if possible or UDP/IP)
	2: required (TCP/IP only)
The HintDescriptionIndex is set, to be used when creating a HINT sample
*/
GF_Err gf_isom_new_hint_description(GF_ISOFile *the_file, u32 trackNumber, s32 HintTrackVersion, s32 LastCompatibleVersion, u8 Rely, u32 *HintDescriptionIndex);

/*Starts a new sample for the hint track. A sample is just a collection of packets
the transmissionTime is indicated in the media timeScale of the hint track*/
GF_Err gf_isom_begin_hint_sample(GF_ISOFile *the_file, u32 trackNumber, u32 HintDescriptionIndex, u32 TransmissionTime);

/*stores the hint sample in the file once all your packets for this sample are done
set IsRandomAccessPoint if you want to indicate that this is a random access point
in the stream*/
GF_Err gf_isom_end_hint_sample(GF_ISOFile *the_file, u32 trackNumber, u8 IsRandomAccessPoint);


/******************************************************************
		PacketHandling functions
		Data can be added at the end or at the beginning of the current packet
		by setting AtBegin to 1 the data will be added at the beginning
		This allows constructing the packet payload before any meta-data
******************************************************************/

/*adds a blank chunk of data in the sample that is skipped while streaming*/
GF_Err gf_isom_hint_blank_data(GF_ISOFile *the_file, u32 trackNumber, u8 AtBegin);

/*adds a chunk of data in the packet that is directly copied while streaming
NOTE: dataLength MUST BE <= 14 bytes, and you should only use this function
to add small blocks of data (encrypted parts, specific headers, ...)*/
GF_Err gf_isom_hint_direct_data(GF_ISOFile *the_file, u32 trackNumber, char *data, u32 dataLength, u8 AtBegin);

/*adds a reference to some sample data in the packet
SourceTrackID: the ID of the track where the referenced sample is
SampleNumber: the sample number containing the data to be added
DataLength: the length of bytes to copy in the packet
offsetInSample: the offset in bytes in the sample at which to begin copying data

extra_data: only used when the sample is actually the sample that will contain this packet
(useful to store en encrypted version of a packet only available while streaming)
	In this case, set SourceTrackID to the HintTrack ID and SampleNumber to 0
	In this case, the DataOffset MUST BE NULL and length will indicate the extra_data size

Note that if you want to reference a previous HintSample in the hintTrack, you will
have to parse the sample yourself ...
*/
GF_Err gf_isom_hint_sample_data(GF_ISOFile *the_file, u32 trackNumber, u32 SourceTrackID, u32 SampleNumber, u16 DataLength, u32 offsetInSample, char *extra_data, u8 AtBegin);


/*adds a reference to some stream description data in the packet (headers, ...)
SourceTrackID: the ID of the track where the referenced sample is
StreamDescriptionIndex: the index of the stream description in the desired track
DataLength: the length of bytes to copy in the packet
offsetInDescription: the offset in bytes in the description at which to begin copying data

Since it is far from being obvious what this offset is, we recommend not using this
function. The ISO Media Format specification is currently being updated to solve
this issue*/
GF_Err gf_isom_hint_sample_description_data(GF_ISOFile *the_file, u32 trackNumber, u32 SourceTrackID, u32 StreamDescriptionIndex, u16 DataLength, u32 offsetInDescription, u8 AtBegin);


/******************************************************************
		RTP SPECIFIC WRITING API
******************************************************************/

/*Creates a new RTP packet in the HintSample. If a previous packet was created,
it is stored in the hint sample and a new packet is created.
- relativeTime: RTP time offset of this packet in the HintSample if any - in hint track
time scale. Used for data smoothing by servers.
- PackingBit: the 'P' bit of the RTP packet header
- eXtensionBit: the'X' bit of the RTP packet header
- MarkerBit: the 'M' bit of the RTP packet header
- PayloadType: the payload type, on 7 bits, format 0x0XXXXXXX
- B_frame: indicates if this is a B-frame packet. Can be skipped by a server
- IsRepeatedPacket: indicates if this is a duplicate packet of a previous one.
Can be skipped by a server
- SequenceNumber: the RTP base sequence number of the packet. Because of support for repeated
packets, you have to set the sequence number yourself.*/
GF_Err gf_isom_rtp_packet_begin(GF_ISOFile *the_file, u32 trackNumber, s32 relativeTime, u8 PackingBit, u8 eXtensionBit, u8 MarkerBit, u8 PayloadType, u8 B_frame, u8 IsRepeatedPacket, u16 SequenceNumber);

/*set the flags of the RTP packet*/
GF_Err gf_isom_rtp_packet_set_flags(GF_ISOFile *the_file, u32 trackNumber, u8 PackingBit, u8 eXtensionBit, u8 MarkerBit, u8 disposable_packet, u8 IsRepeatedPacket);

/*set the time offset of this packet. This enables packets to be placed in the hint track
in decoding order, but have their presentation time-stamp in the transmitted
packet in a different order. Typically used for MPEG video with B-frames
*/
GF_Err gf_isom_rtp_packet_set_offset(GF_ISOFile *the_file, u32 trackNumber, s32 timeOffset);


/*set some specific info in the HintDescription for RTP*/

/*sets the RTP TimeScale that the server use to send packets
some RTP payloads may need a specific timeScale that is not the timeScale in the file format
the default timeScale choosen by the API is the MediaTimeScale of the hint track*/
GF_Err gf_isom_rtp_set_timescale(GF_ISOFile *the_file, u32 trackNumber, u32 HintDescriptionIndex, u32 TimeScale);
/*sets the RTP TimeOffset that the server will add to the packets
if not set, the server adds a random offset*/
GF_Err gf_isom_rtp_set_time_offset(GF_ISOFile *the_file, u32 trackNumber, u32 HintDescriptionIndex, u32 TimeOffset);
/*sets the RTP SequenceNumber Offset that the server will add to the packets
if not set, the server adds a random offset*/
GF_Err gf_isom_rtp_set_time_sequence_offset(GF_ISOFile *the_file, u32 trackNumber, u32 HintDescriptionIndex, u32 SequenceNumberOffset);



/******************************************************************
		SDP SPECIFIC WRITING API
******************************************************************/
/*add an SDP line to the SDP container at the track level (media-specific SDP info)
NOTE: the \r\n end of line for SDP is automatically inserted*/
GF_Err gf_isom_sdp_add_track_line(GF_ISOFile *the_file, u32 trackNumber, const char *text);
/*remove all SDP info at the track level*/
GF_Err gf_isom_sdp_clean_track(GF_ISOFile *the_file, u32 trackNumber);

/*add an SDP line to the SDP container at the movie level (presentation SDP info)
NOTE: the \r\n end of line for SDP is automatically inserted*/
GF_Err gf_isom_sdp_add_line(GF_ISOFile *the_file, const char *text);
/*remove all SDP info at the movie level*/
GF_Err gf_isom_sdp_clean(GF_ISOFile *the_file);

#endif /*GPAC_DISABLE_ISOM_HINTING*/


#endif	/*GPAC_DISABLE_ISOM_WRITE*/

#ifndef GPAC_DISABLE_ISOM_DUMP

/*dumps file structures into XML trace file */
GF_Err gf_isom_dump(GF_ISOFile *file, FILE *trace);
/*gets number of implemented boxes in GPAC. There can be several times the same type returned due to variation of the box (versions or flags)*/
u32 gf_isom_get_num_supported_boxes();
/*gets 4cc of box given its index. Index 0 is GPAC internal unknown box handler.*/
u32 gf_isom_get_supported_box_type(u32 idx);
/*prints default box syntax of box given its index. Index 0 is GPAC internal unknown box handler*/
GF_Err gf_isom_dump_supported_box(u32 idx, FILE * trace);

#endif /*GPAC_DISABLE_ISOM_DUMP*/


#ifndef GPAC_DISABLE_ISOM_HINTING

#ifndef GPAC_DISABLE_ISOM_DUMP
/*dumps RTP hint samples structure into XML trace file
	@trackNumber, @SampleNum: hint track and hint sample number
	@trace: output
*/
GF_Err gf_isom_dump_hint_sample(GF_ISOFile *the_file, u32 trackNumber, u32 SampleNum, FILE * trace);
#endif

/*Get SDP info at the movie level*/
GF_Err gf_isom_sdp_get(GF_ISOFile *the_file, const char **sdp, u32 *length);
/*Get SDP info at the track level*/
GF_Err gf_isom_sdp_track_get(GF_ISOFile *the_file, u32 trackNumber, const char **sdp, u32 *length);

u32 gf_isom_get_payt_count(GF_ISOFile *the_file, u32 trackNumber);
const char *gf_isom_get_payt_info(GF_ISOFile *the_file, u32 trackNumber, u32 index, u32 *payID);


#endif /*GPAC_DISABLE_ISOM_HINTING*/



/*
				3GPP specific extensions
	NOTE: MPEG-4 OD Framework cannot be used with 3GPP files.
	Stream Descriptions are not GF_ESD, just generic config options as specified in this file
*/

/*Generic 3GP/3GP2 config record*/
typedef struct
{
	/*GF_4CC record type, one fo the above GF_ISOM_SUBTYPE_3GP_ * subtypes*/
	u32 type;
	/*4CC vendor name*/
	u32 vendor;
	/*codec version*/
	u8 decoder_version;
	/*number of sound frames per IsoMedia sample, >0 and <=15. The very last sample may contain less frames. */
	u8 frames_per_sample;

	/*H263 ONLY - Level and profile*/
	u8 H263_level, H263_profile;

	/*AMR(WB) ONLY - num of mode for the codec*/
	u16 AMR_mode_set;
	/*AMR(WB) ONLY - changes in codec mode per sample*/
	u8 AMR_mode_change_period;
} GF_3GPConfig;


/*return the 3GP config for this tream description, NULL if not a 3GPP track*/
GF_3GPConfig *gf_isom_3gp_config_get(GF_ISOFile *the_file, u32 trackNumber, u32 StreamDescriptionIndex);
#ifndef GPAC_DISABLE_ISOM_WRITE
/*create the track config*/
GF_Err gf_isom_3gp_config_new(GF_ISOFile *the_file, u32 trackNumber, GF_3GPConfig *config, char *URLname, char *URNname, u32 *outDescriptionIndex);
/*update the track config - subtypes shall NOT differ*/
GF_Err gf_isom_3gp_config_update(GF_ISOFile *the_file, u32 trackNumber, GF_3GPConfig *config, u32 DescriptionIndex);
#endif	/*GPAC_DISABLE_ISOM_WRITE*/

/*AVC/H264 extensions - GF_AVCConfig is defined in mpeg4_odf.h*/

/*gets uncompressed AVC config - user is responsible for deleting it*/
GF_AVCConfig *gf_isom_avc_config_get(GF_ISOFile *the_file, u32 trackNumber, u32 DescriptionIndex);
/*gets uncompressed SVC config - user is responsible for deleting it*/
GF_AVCConfig *gf_isom_svc_config_get(GF_ISOFile *the_file, u32 trackNumber, u32 DescriptionIndex);
/*gets uncompressed MVC config - user is responsible for deleting it*/
GF_AVCConfig *gf_isom_mvc_config_get(GF_ISOFile *the_file, u32 trackNumber, u32 DescriptionIndex);

typedef enum
{
	GF_ISOM_AVCTYPE_NONE=0,
	GF_ISOM_AVCTYPE_AVC_ONLY,
	GF_ISOM_AVCTYPE_AVC_SVC,
	GF_ISOM_AVCTYPE_SVC_ONLY,
	GF_ISOM_AVCTYPE_AVC_MVC,
	GF_ISOM_AVCTYPE_MVC_ONLY,
} GF_ISOMAVCType;

u32 gf_isom_get_avc_svc_type(GF_ISOFile *the_file, u32 trackNumber, u32 DescriptionIndex);


typedef enum
{
	GF_ISOM_HEVCTYPE_NONE=0,
	GF_ISOM_HEVCTYPE_HEVC_ONLY,
	GF_ISOM_HEVCTYPE_HEVC_LHVC,
	GF_ISOM_HEVCTYPE_LHVC_ONLY,
} GF_ISOMHEVCType;

u32 gf_isom_get_hevc_lhvc_type(GF_ISOFile *the_file, u32 trackNumber, u32 DescriptionIndex);

/*gets HEVC config - user is responsible for deleting it*/
GF_HEVCConfig *gf_isom_hevc_config_get(GF_ISOFile *the_file, u32 trackNumber, u32 DescriptionIndex);
/*gets LHVC config - user is responsible for deleting it*/
GF_HEVCConfig *gf_isom_lhvc_config_get(GF_ISOFile *the_file, u32 trackNumber, u32 DescriptionIndex);

/*gets AV1 config - user is responsible for deleting it*/
GF_AV1Config *gf_isom_av1_config_get(GF_ISOFile *the_file, u32 trackNumber, u32 DescriptionIndex);

/*gets VP config - user is responsible for deleting it*/
GF_VPConfig *gf_isom_vp_config_get(GF_ISOFile *the_file, u32 trackNumber, u32 DescriptionIndex);

/*return true if track dependencies implying extractors or implicit reconstruction are found*/
Bool gf_isom_needs_layer_reconstruction(GF_ISOFile *file);

enum
{
	/*all extractors are rewritten*/
	GF_ISOM_NALU_EXTRACT_DEFAULT = 0,
	/*all extractors are skipped but NALU data from this track is kept*/
	GF_ISOM_NALU_EXTRACT_LAYER_ONLY,
	/*all extractors are kept (untouched sample) - used for dumping modes*/
	GF_ISOM_NALU_EXTRACT_INSPECT,
	/*above mode is applied and PPS/SPS/... are appended in the front of every IDR*/
	GF_ISOM_NALU_EXTRACT_INBAND_PS_FLAG = 1<<16,
	/*above mode is applied and all start codes are rewritten (xPS inband as well)*/
	GF_ISOM_NALU_EXTRACT_ANNEXB_FLAG = 2<<17,
	/*above mode is applied and VDRD NAL unit is inserted before SVC slice*/
	GF_ISOM_NALU_EXTRACT_VDRD_FLAG = 1<<18,
	/*all extractors are skipped and only tile track data is kept*/
	GF_ISOM_NALU_EXTRACT_TILE_ONLY = 1<<19
};

GF_Err gf_isom_set_nalu_extract_mode(GF_ISOFile *the_file, u32 trackNumber, u32 nalu_extract_mode);
u32 gf_isom_get_nalu_extract_mode(GF_ISOFile *the_file, u32 trackNumber);


#ifndef GPAC_DISABLE_ISOM_WRITE
/*creates new AVC config*/
GF_Err gf_isom_avc_config_new(GF_ISOFile *the_file, u32 trackNumber, GF_AVCConfig *cfg, char *URLname, char *URNname, u32 *outDescriptionIndex);
/*updates AVC config*/
GF_Err gf_isom_avc_config_update(GF_ISOFile *the_file, u32 trackNumber, u32 DescriptionIndex, GF_AVCConfig *cfg);
/*updates SVC config. If is_additional is set, the SVCConfig will be added to the AVC sample description, otherwise the sample description will be SVC-only*/
GF_Err gf_isom_svc_config_update(GF_ISOFile *the_file, u32 trackNumber, u32 DescriptionIndex, GF_AVCConfig *cfg, Bool is_additional);
/*creates new SVC config*/
GF_Err gf_isom_svc_config_new(GF_ISOFile *the_file, u32 trackNumber, GF_AVCConfig *cfg, char *URLname, char *URNname, u32 *outDescriptionIndex);
/*deletes SVC config*/
GF_Err gf_isom_svc_config_del(GF_ISOFile *the_file, u32 trackNumber, u32 DescriptionIndex);

/*updates MVC config. If is_additional is set, the MVCConfig will be added to the AVC sample description, otherwise the sample description will be MVC-only*/
GF_Err gf_isom_mvc_config_update(GF_ISOFile *the_file, u32 trackNumber, u32 DescriptionIndex, GF_AVCConfig *cfg, Bool is_additional);
/*creates new MVC config*/
GF_Err gf_isom_mvc_config_new(GF_ISOFile *the_file, u32 trackNumber, GF_AVCConfig *cfg, char *URLname, char *URNname, u32 *outDescriptionIndex);
/*deletes MVC config*/
GF_Err gf_isom_mvc_config_del(GF_ISOFile *the_file, u32 trackNumber, u32 DescriptionIndex);

/*sets avc3 entry type (inband SPS/PPS) instead of avc1 (SPS/PPS in avcC box)*/
GF_Err gf_isom_avc_set_inband_config(GF_ISOFile *the_file, u32 trackNumber, u32 DescriptionIndex);

/*sets hev1 entry type (inband SPS/PPS) instead of hvc1 (SPS/PPS in hvcC box)*/
GF_Err gf_isom_hevc_set_inband_config(GF_ISOFile *the_file, u32 trackNumber, u32 DescriptionIndex);

/*sets lhe1 entry type instead of lhc1 but keep lhcC box intact*/
GF_Err gf_isom_lhvc_force_inband_config(GF_ISOFile *the_file, u32 trackNumber, u32 DescriptionIndex);

/*sets hvt1 entry type (tile track) or hev2/hvc2 type if is_base_track is set - cfg may be set to indicate sub-profile of the tile. It is the use responsability to set the tbas track reference to the base hevc track*/
GF_Err gf_isom_hevc_set_tile_config(GF_ISOFile *the_file, u32 trackNumber, u32 DescriptionIndex, GF_HEVCConfig *cfg, Bool is_base_track);


/*creates new HEVC config*/
GF_Err gf_isom_hevc_config_new(GF_ISOFile *the_file, u32 trackNumber, GF_HEVCConfig *cfg, char *URLname, char *URNname, u32 *outDescriptionIndex);
/*updates HEVC config*/
GF_Err gf_isom_hevc_config_update(GF_ISOFile *the_file, u32 trackNumber, u32 DescriptionIndex, GF_HEVCConfig *cfg);

/*updates L-HHVC config*/
typedef enum {
	//changes track type to LHV1/LHE1: no base nor extractors in track, just enhancement layers
	GF_ISOM_LEHVC_ONLY = 0,
	//changes track type to HVC2/HEV2: base and extractors/enh. in track
	GF_ISOM_LEHVC_WITH_BASE,
	//changes track type to HVC1/HEV1 with additionnal cfg: base and enh. in track no extractors
	GF_ISOM_LEHVC_WITH_BASE_BACKWARD,
	//changes track type to HVC2/HEV2 for tile base tracks
	GF_ISOM_HEVC_TILE_BASE,
} GF_ISOMLHEVCTrackType;
GF_Err gf_isom_lhvc_config_update(GF_ISOFile *the_file, u32 trackNumber, u32 DescriptionIndex, GF_HEVCConfig *cfg, GF_ISOMLHEVCTrackType track_type);

//sets nalu size length - samles must be rewritten by the caller
GF_Err gf_isom_set_nalu_length_field(GF_ISOFile *file, u32 track, u32 StreamDescriptionIndex, u32 nalu_size_length);

/*creates new VPx config*/
GF_Err gf_isom_vp_config_new(GF_ISOFile *the_file, u32 trackNumber, GF_VPConfig *cfg, char *URLname, char *URNname, u32 *outDescriptionIndex, u32 vpx_type);


/*creates new AV1 config*/
GF_Err gf_isom_av1_config_new(GF_ISOFile *the_file, u32 trackNumber, GF_AV1Config *cfg, char *URLname, char *URNname, u32 *outDescriptionIndex);


#endif /*GPAC_DISABLE_ISOM_WRITE*/


/*
	3GP timed text handling

	NOTE: currently only writing API is developped, the reading one is not used in MPEG-4 since
	MPEG-4 maps 3GP timed text to MPEG-4 Streaming Text (part 17)
*/

/*set streamihng text reading mode: if do_convert is set, all text samples will be retrieved as TTUs
and ESD will be emulated for text tracks.*/
GF_Err gf_isom_text_set_streaming_mode(GF_ISOFile *the_file, Bool do_convert);


#ifndef GPAC_DISABLE_ISOM_DUMP
/*exports text track to given format
@dump_type: 0 for TTXT, 1 for srt, 2 for SVG
*/
typedef enum {
	GF_TEXTDUMPTYPE_TTXT = 0,
	GF_TEXTDUMPTYPE_TTXT_BOXES = 1,
	GF_TEXTDUMPTYPE_SRT  = 2,
	GF_TEXTDUMPTYPE_SVG  = 3,
} GF_TextDumpType;
GF_Err gf_isom_text_dump(GF_ISOFile *the_file, u32 track, FILE *dump, GF_TextDumpType dump_type);
#endif

/*returns encoded TX3G box (text sample description for 3GPP text streams) as needed by RTP or other standards:
	@sidx: 1-based stream description index
	@sidx_offset:
		if 0, the sidx will NOT be written before the encoded TX3G
		if not 0, the sidx will be written before the encoded TX3G, with the given offset. Offset sshould be at
		least 128 for most commmon usage of TX3G (RTP, MPEG-4 timed text, etc)

*/
GF_Err gf_isom_text_get_encoded_tx3g(GF_ISOFile *file, u32 track, u32 sidx, u32 sidx_offset, char **tx3g, u32 *tx3g_size);

/*checks if this text description is already inserted
@outDescIdx: set to 0 if not found, or descIndex
@same_style, @same_box: indicates if default styles and box are used
*/
GF_Err gf_isom_text_has_similar_description(GF_ISOFile *the_file, u32 trackNumber, GF_TextSampleDescriptor *desc, u32 *outDescIdx, Bool *same_box, Bool *same_styles);

/*text sample formatting*/
typedef struct _3gpp_text_sample GF_TextSample;
/*creates text sample handle*/
GF_TextSample *gf_isom_new_text_sample();
/*destroy text sample handle*/
void gf_isom_delete_text_sample(GF_TextSample *tx_samp);

/*generic subtitle sample formatting*/
typedef struct _generic_subtitle_sample GF_GenericSubtitleSample;
/*creates generic subtitle sample handle*/
GF_GenericSubtitleSample *gf_isom_new_generic_subtitle_sample();
/*destroy generic subtitle sample handle*/
void gf_isom_delete_generic_subtitle_sample(GF_GenericSubtitleSample *generic_subtitle_samp);

#ifndef GPAC_DISABLE_VTT
GF_Err gf_isom_new_webvtt_description(GF_ISOFile *movie, u32 trackNumber, char *URLname, char *URNname, u32 *outDescriptionIndex, const char *config);
GF_Err gf_isom_update_webvtt_description(GF_ISOFile *movie, u32 trackNumber, u32 descriptionIndex, const char *config);
#endif
const char *gf_isom_get_webvtt_config(GF_ISOFile *file, u32 track, u32 descriptionIndex);

GF_Err gf_isom_stxt_get_description(GF_ISOFile *the_file, u32 trackNumber, u32 StreamDescriptionIndex, const char **mime, const char **encoding, const char **config);
GF_Err gf_isom_new_stxt_description(GF_ISOFile *movie, u32 trackNumber, u32 type, const char *mime, const char *encoding, const char *config, u32 *outDescriptionIndex);
GF_Err gf_isom_update_stxt_description(GF_ISOFile *movie, u32 trackNumber, const char *encoding, const char *config, u32 DescriptionIndex);

GF_Err gf_isom_xml_subtitle_get_description(GF_ISOFile *the_file, u32 trackNumber, u32 StreamDescriptionIndex,
        const char **xmlnamespace, const char **xml_schema_loc, const char **mimes);
GF_Err gf_isom_new_xml_subtitle_description(GF_ISOFile  *movie, u32 trackNumber,
        const char *xmlnamespace, const char *xml_schema_loc, const char *auxiliary_mimes,
        u32 *outDescriptionIndex);
GF_Err gf_isom_update_xml_subtitle_description(GF_ISOFile *movie, u32 trackNumber,
        u32 descriptionIndex, GF_GenericSubtitleSampleDescriptor *desc);



typedef enum
{
	GF_ISOM_TEXT_FLAGS_OVERWRITE = 0,
	GF_ISOM_TEXT_FLAGS_TOGGLE,
	GF_ISOM_TEXT_FLAGS_UNTOGGLE,
} GF_TextFlagsMode;
//sets text display flags according to given mode. If SampleDescriptionIndex is 0, sets the flags for all text descriptions.
GF_Err gf_isom_text_set_display_flags(GF_ISOFile *file, u32 track, u32 SampleDescriptionIndex, u32 flags, GF_TextFlagsMode op_type);

#ifndef GPAC_DISABLE_ISOM_WRITE

/*Create a new TextSampleDescription in the file.
The URL and URN are used to describe external media, this will create a data reference for the media
GF_TextSampleDescriptor is defined in mpeg4_odf.h
*/
GF_Err gf_isom_new_text_description(GF_ISOFile *the_file, u32 trackNumber, GF_TextSampleDescriptor *desc, char *URLname, char *URNname, u32 *outDescriptionIndex);
/*change the text sample description*/
GF_Err gf_isom_update_text_description(GF_ISOFile *movie, u32 trackNumber, u32 descriptionIndex, GF_TextSampleDescriptor *desc);

/*reset text sample content*/
GF_Err gf_isom_text_reset(GF_TextSample * tx_samp);
/*reset text sample styles but keep text*/
GF_Err gf_isom_text_reset_styles(GF_TextSample * samp);

/*sets UTF16 marker for text data. This MUST be called on an empty sample. If text data added later
on (cf below) is not formatted as UTF16 data(2 bytes char) the resulting text sample won't be compliant,
but this library WON'T WARN*/
GF_Err gf_isom_text_set_utf16_marker(GF_TextSample * samp);
/*append text to sample - text_len is the number of bytes to be written from text_data. This allows
handling UTF8 and UTF16 strings in a transparent manner*/
GF_Err gf_isom_text_add_text(GF_TextSample * tx_samp, char *text_data, u32 text_len);
/*append style modifyer to sample*/
GF_Err gf_isom_text_add_style(GF_TextSample * tx_samp, GF_StyleRecord *rec);
/*appends highlight modifier for the sample
	@start_char: first char highlighted,
	@end_char: first char not highlighted*/
GF_Err gf_isom_text_add_highlight(GF_TextSample * samp, u16 start_char, u16 end_char);
/*sets highlight color for the whole sample*/
GF_Err gf_isom_text_set_highlight_color(GF_TextSample * samp, u8 r, u8 g, u8 b, u8 a);
GF_Err gf_isom_text_set_highlight_color_argb(GF_TextSample * samp, u32 argb);
/*appends a new karaoke sequence in the sample
	@start_time: karaoke start time expressed in text stream timescale, but relative to the sample media time
*/
GF_Err gf_isom_text_add_karaoke(GF_TextSample * samp, u32 start_time);
/*appends a new segment in the current karaoke sequence - you must build sequences in order to be compliant
	@end_time: segment end time expressed in text stream timescale, but relative to the sample media time
	@start_char: first char highlighted,
	@end_char: first char not highlighted
*/
GF_Err gf_isom_text_set_karaoke_segment(GF_TextSample * samp, u32 end_time, u16 start_char, u16 end_char);
/*sets scroll delay for the whole sample (scrolling is enabled through GF_TextSampleDescriptor.DisplayFlags)
	@scroll_delay: delay for scrolling expressed in text stream timescale
*/
GF_Err gf_isom_text_set_scroll_delay(GF_TextSample * samp, u32 scroll_delay);
/*appends hyperlinking for the sample
	@URL: ASCII url
	@altString: ASCII hint (tooltip, ...) for end user
	@start_char: first char hyperlinked,
	@end_char: first char not hyperlinked
*/
GF_Err gf_isom_text_add_hyperlink(GF_TextSample * samp, char *URL, char *altString, u16 start_char, u16 end_char);
/*sets current text box (display pos&size within the text track window) for the sample*/
GF_Err gf_isom_text_set_box(GF_TextSample * samp, s16 top, s16 left, s16 bottom, s16 right);
/*appends blinking for the sample
	@start_char: first char blinking,
	@end_char: first char not blinking
*/
GF_Err gf_isom_text_add_blink(GF_TextSample * samp, u16 start_char, u16 end_char);
/*sets wrap flag for the sample - currently only 0 (no wrap) and 1 ("soft wrap") are allowed in 3GP*/
GF_Err gf_isom_text_set_wrap(GF_TextSample * samp, u8 wrap_flags);

/*formats sample as a regular GF_ISOSample. The resulting sample will always be marked as random access
text sample content is kept untouched*/
GF_ISOSample *gf_isom_text_to_sample(GF_TextSample * tx_samp);
GF_Err gf_isom_text_sample_write_bs(GF_TextSample *tx_samp, GF_BitStream *bs);

u32 gf_isom_text_sample_size(GF_TextSample *samp);


GF_GenericSubtitleSample *gf_isom_new_xml_subtitle_sample();
void gf_isom_delete_xml_subtitle_sample(GF_GenericSubtitleSample * samp);
GF_Err gf_isom_xml_subtitle_reset(GF_GenericSubtitleSample *samp);
GF_ISOSample *gf_isom_xml_subtitle_to_sample(GF_GenericSubtitleSample * tx_samp);
GF_Err gf_isom_xml_subtitle_sample_add_text(GF_GenericSubtitleSample *samp, char *text_data, u32 text_len);

#endif	/*GPAC_DISABLE_ISOM_WRITE*/

/*****************************************************
		ISMACryp Samples
*****************************************************/
/*flags for GF_ISMASample*/
enum
{
	/*signals the stream the sample belongs to uses selective encryption*/
	GF_ISOM_ISMA_USE_SEL_ENC = 1,
	/*signals the sample is encrypted*/
	GF_ISOM_ISMA_IS_ENCRYPTED = 2,
};

typedef struct
{
	/*IV in ISMACryp is Byte Stream Offset*/
	u64 IV;
	u8 IV_length;/*repeated from sampleDesc for convenience*/
	u8 *key_indicator;
	u8 KI_length;/*repeated from sampleDesc for convenience*/
	u32 dataLength;
	char *data;
	u32 flags;
} GF_ISMASample;
/**
 * creates a new empty ISMA sample
 */
GF_ISMASample *gf_isom_ismacryp_new_sample();

/*delete an ISMA sample. NOTE:the buffers content will be destroyed by default.
if you wish to keep the buffer, set dataLength to 0 in the sample before deleting it*/
void gf_isom_ismacryp_delete_sample(GF_ISMASample *samp);

/*decodes ISMACryp sample based on all info in ISMACryp sample description*/
GF_ISMASample *gf_isom_ismacryp_sample_from_data(char *data, u32 dataLength, Bool use_selective_encryption, u8 KI_length, u8 IV_length);
/*rewrites samp content from s content*/
GF_Err gf_isom_ismacryp_sample_to_sample(GF_ISMASample *s, GF_ISOSample *dest);

/*decodes ISMACryp sample based on sample and its descrition index - returns NULL if not an ISMA sample
Note: input sample is NOT destroyed*/
GF_ISMASample *gf_isom_get_ismacryp_sample(GF_ISOFile *the_file, u32 trackNumber, GF_ISOSample *samp, u32 sampleDescriptionIndex);

/*returns whether the given media is a protected one or not - return scheme protection 4CC*/
u32 gf_isom_is_media_encrypted(GF_ISOFile *the_file, u32 trackNumber, u32 sampleDescriptionIndex);

/*returns whether the given media is a protected ISMACryp one or not*/
Bool gf_isom_is_ismacryp_media(GF_ISOFile *the_file, u32 trackNumber, u32 sampleDescriptionIndex);

/*returns whether the given media is a protected ISMACryp one or not*/
Bool gf_isom_is_omadrm_media(GF_ISOFile *the_file, u32 trackNumber, u32 sampleDescriptionIndex);

GF_Err gf_isom_get_omadrm_info(GF_ISOFile *the_file, u32 trackNumber, u32 sampleDescriptionIndex, u32 *outOriginalFormat,
                               u32 *outSchemeType, u32 *outSchemeVersion,
                               const char **outContentID, const char **outRightsIssuerURL, const char **outTextualHeaders, u32 *outTextualHeadersLen, u64 *outPlaintextLength, u32 *outEncryptionType, Bool *outSelectiveEncryption, u32 *outIVLength, u32 *outKeyIndicationLength);
/*retrieves ISMACryp info for the given track & SDI - all output parameters are optional - URIs SHALL NOT BE MODIFIED BY USER
	@outOriginalFormat: retrieves orginal protected media format - usually GF_ISOM_SUBTYPE_MPEG4
	@outSchemeType: retrieves 4CC of protection scheme (GF_ISOM_ISMACRYP_SCHEME = iAEC in ISMACryp 1.0)
	outSchemeVersion: retrieves version of protection scheme (1 in ISMACryp 1.0)
	outSchemeURI: retrieves URI location of scheme
	outKMS_URI: retrieves URI location of key management system - only valid with ISMACryp 1.0
	outSelectiveEncryption: specifies whether sample-based encryption is used in media - only valid with ISMACryp 1.0
	outIVLength: specifies length of Initial Vector - only valid with ISMACryp 1.0
	outKeyIndicationLength: specifies length of key indicator - only valid with ISMACryp 1.0

  outSelectiveEncryption, outIVLength and outKeyIndicationLength are usually not needed to decode an
  ISMA sample when using gf_isom_get_ismacryp_sample fct above
*/
GF_Err gf_isom_get_ismacryp_info(GF_ISOFile *the_file, u32 trackNumber, u32 sampleDescriptionIndex, u32 *outOriginalFormat, u32 *outSchemeType, u32 *outSchemeVersion, const char **outSchemeURI, const char **outKMS_URI, Bool *outSelectiveEncryption, u32 *outIVLength, u32 *outKeyIndicationLength);

/*returns original format type of a protected media file*/
GF_Err gf_isom_get_original_format_type(GF_ISOFile *the_file, u32 trackNumber, u32 sampleDescriptionIndex, u32 *outOriginalFormat);

typedef struct
{
	//16 bit stored but we use 32
	u32 bytes_clear_data;
	u32 bytes_encrypted_data;
} GF_CENCSubSampleEntry;

typedef struct __cenc_sample_aux_info
{
	u8 IV_size; //0, 8 or 16; it MUST NOT be written to file
	bin128 IV; /*can be 0, 64 or 128 bits - if 64, bytes 0-7 are used and 8-15 are 0-padded*/
	u16 subsample_count;
	GF_CENCSubSampleEntry *subsamples;
} GF_CENCSampleAuxInfo;

#ifndef GPAC_DISABLE_ISOM_WRITE
/*removes protection info (does not perform decryption :), for ISMA, OMA and CENC*/
GF_Err gf_isom_remove_track_protection(GF_ISOFile *the_file, u32 trackNumber, u32 StreamDescriptionIndex);

/*creates ISMACryp protection info (does not perform encryption :)*/
GF_Err gf_isom_set_ismacryp_protection(GF_ISOFile *the_file, u32 trackNumber, u32 desc_index, u32 scheme_type,
                                       u32 scheme_version, char *scheme_uri, char *kms_URI,
                                       Bool selective_encryption, u32 KI_length, u32 IV_length);

/*change scheme URI and/or KMS URI for crypted files. Other params cannot be changed once the media is crypted
	@scheme_uri: new scheme URI, or NULL to keep previous
	@kms_uri: new KMS URI, or NULL to keep previous
*/
GF_Err gf_isom_change_ismacryp_protection(GF_ISOFile *the_file, u32 trackNumber, u32 StreamDescriptionIndex, char *scheme_uri, char *kms_uri);


GF_Err gf_isom_set_oma_protection(GF_ISOFile *the_file, u32 trackNumber, u32 desc_index,
                                  char *contentID, char *kms_URI, u32 encryption_type, u64 plainTextLength, char *textual_headers, u32 textual_headers_len,
                                  Bool selective_encryption, u32 KI_length, u32 IV_length);

GF_Err gf_isom_set_generic_protection(GF_ISOFile *the_file, u32 trackNumber, u32 desc_index, u32 scheme_type, u32 scheme_version, char *scheme_uri, char *kms_URI);

GF_Err gf_isom_cenc_allocate_storage(GF_ISOFile *the_file, u32 trackNumber, u32 container_type, u32 AlgorithmID, u8 IV_size, bin128 KID);

//if buf is NULL but len is given, this adds an unencrypted entry. otherwise, buf && len represent the sai cenc info to add
GF_Err gf_isom_track_cenc_add_sample_info(GF_ISOFile *the_file, u32 trackNumber, u32 container_type, u8 IV_size, char *buf, u32 len, Bool use_subsamples, char *clear_IV);



GF_Err gf_isom_set_cenc_protection(GF_ISOFile *the_file, u32 trackNumber, u32 desc_index, u32 scheme_type,
                                   u32 scheme_version, u32 default_IsEncrypted, u8 default_IV_size, bin128 default_KID,
								   u8 default_crypt_byte_block, u8 default_skip_byte_block,
								   u8 default_constant_IV_size, bin128 default_constant_IV);

GF_Err gf_cenc_set_pssh(GF_ISOFile *mp4, bin128 systemID, u32 version, u32 KID_count, bin128 *KID, char *data, u32 len);

GF_Err gf_isom_remove_cenc_saiz(GF_ISOFile *the_file, u32 trackNumber);
GF_Err gf_isom_remove_cenc_saio(GF_ISOFile *the_file, u32 trackNumber);
GF_Err gf_isom_remove_samp_enc_box(GF_ISOFile *the_file, u32 trackNumber);
GF_Err gf_isom_remove_samp_group_box(GF_ISOFile *the_file, u32 trackNumber);
GF_Err gf_isom_remove_pssh_box(GF_ISOFile *the_file);

Bool gf_isom_is_adobe_protection_media(GF_ISOFile *the_file, u32 trackNumber, u32 sampleDescriptionIndex);
GF_Err gf_isom_get_adobe_protection_info(GF_ISOFile *the_file, u32 trackNumber, u32 sampleDescriptionIndex, u32 *outOriginalFormat, u32 *outSchemeType, u32 *outSchemeVersion, const char **outMetadata);
GF_Err gf_isom_set_adobe_protection(GF_ISOFile *the_file, u32 trackNumber, u32 desc_index, u32 scheme_type, u32 scheme_version, Bool is_selective_enc, char *metadata, u32 len);

void gf_isom_ipmpx_remove_tool_list(GF_ISOFile *the_file);

#endif /*GPAC_DISABLE_ISOM_WRITE*/

Bool gf_isom_is_cenc_media(GF_ISOFile *the_file, u32 trackNumber, u32 sampleDescriptionIndex);
GF_Err gf_isom_get_cenc_info(GF_ISOFile *the_file, u32 trackNumber, u32 sampleDescriptionIndex, u32 *outOriginalFormat, u32 *outSchemeType, u32 *outSchemeVersion, u32 *outIVLength);

void gf_isom_cenc_samp_aux_info_del(GF_CENCSampleAuxInfo *samp_aux_info);

/*container_type is type of box which contains the sample auxiliary information. Now we have two type: GF_ISOM_BOX_UUID_PSEC and GF_ISOM_BOX_TYPE_SENC*/
GF_Err gf_isom_cenc_get_sample_aux_info(GF_ISOFile *the_file, u32 trackNumber, u32 sampleNumber, GF_CENCSampleAuxInfo **sai, u32 *container_type);

/*container_type is type of box which contains the sample auxiliary information. Now we have two type: GF_ISOM_BOX_UUID_PSEC and GF_ISOM_BOX_TYPE_SENC
alloc/realloc output buffer, containing IV on IV_size bytes, then subsample count if any an [clear_bytes(u16), crypt_bytes(u32)] subsamples*/
GF_Err gf_isom_cenc_get_sample_aux_info_buffer(GF_ISOFile *the_file, u32 trackNumber, u32 sampleNumber, u32 *container_type, char **out_buffer, u32 *outSize);

void gf_isom_cenc_get_default_info(GF_ISOFile *the_file, u32 trackNumber, u32 sampleDescriptionIndex, u32 *container_type, Bool *default_IsEncrypted, u8 *default_IV_size, bin128 *default_KID, u8 *constant_IV_size, bin128 *constant_IV, u8 *crypt_byte_block, u8 *skip_byte_block);

Bool gf_isom_cenc_is_pattern_mode(GF_ISOFile *the_file, u32 trackNumber, u32 sampleDescriptionIndex);

u32 gf_isom_get_pssh_count(GF_ISOFile *file);
/*index is 1-based, all pointers shall not be free*/
GF_Err gf_isom_get_pssh_info(GF_ISOFile *file, u32 pssh_index, bin128 SystemID, u32 *version, u32 *KID_count, const bin128 **KIDs, const u8 **private_data, u32 *private_data_size);

GF_Err gf_isom_get_pssh(GF_ISOFile *file, u32 pssh_index, u8 **pssh_data, u32 *pssh_size);


#ifndef GPAC_DISABLE_ISOM_DUMP
/*xml dumpers*/
GF_Err gf_isom_dump_ismacryp_protection(GF_ISOFile *the_file, u32 trackNumber, FILE * trace);
GF_Err gf_isom_dump_ismacryp_sample(GF_ISOFile *the_file, u32 trackNumber, u32 SampleNum, FILE *trace);
#endif


/********************************************************************
				GENERAL META API FUNCTIONS

	  Meta can be stored at several places in the file layout:
		* root level (like moov, ftyp and co)
		* moov level
		* track level
	Meta API uses the following parameters for all functions:

	 gf_isom_*_meta_*(GF_ISOFile *file, Bool root_meta, u32 track_num, ....) with:
		@root_meta: if set, accesses file root meta
		@track_num: if root_meta not set, specifies whether the target meta is at the
			moov level (track_num=0) or at the track level.

********************************************************************/

/*gets meta type. Returned value: 0 if no meta found, or four char code of meta (eg, "mp21", "smil", ...)*/
u32 gf_isom_get_meta_type(GF_ISOFile *file, Bool root_meta, u32 track_num);

/*indicates if the meta has an XML container (note that XML data can also be included as items).
return value: 0 (no XML or error), 1 (XML text), 2 (BinaryXML, eg BiM) */
u32 gf_isom_has_meta_xml(GF_ISOFile *file, Bool root_meta, u32 track_num);

/*extracts XML (if any) from given meta
	@outName: output file path and location for writing
	@is_binary: indicates if XML is Bim or regular XML
*/
GF_Err gf_isom_extract_meta_xml(GF_ISOFile *file, Bool root_meta, u32 track_num, char *outName, Bool *is_binary);

/*returns number of items described in this meta*/
u32 gf_isom_get_meta_item_count(GF_ISOFile *file, Bool root_meta, u32 track_num);

/*gets item info for the given item
	@item_num: 1-based index of item to query
	@itemID (optional): item ID in file
	@type: item 4CC type
	@is_self_reference: item is the file itself
	@item_name (optional): item name
	@item_mime_type (optional): item mime type
	@item_encoding (optional): item content encoding type
	@item_url, @item_urn (optional): url/urn of external resource containing this item data if any.
		When item is fully contained in file, these are set to NULL

*/
GF_Err gf_isom_get_meta_item_info(GF_ISOFile *file, Bool root_meta, u32 track_num, u32 item_num,
                                  u32 *itemID, u32 *type, u32 *protection_idx, Bool *is_self_reference,
                                  const char **item_name, const char **item_mime_type, const char **item_encoding,
                                  const char **item_url, const char **item_urn);


/*gets item idx from item ID*/
u32 gf_isom_get_meta_item_by_id(GF_ISOFile *file, Bool root_meta, u32 track_num, u32 item_ID);

/*extracts item from given meta
	@item_num: 1-based index of item to query
	@dump_file_name: if NULL, use item name for dumping
*/
GF_Err gf_isom_extract_meta_item(GF_ISOFile *file, Bool root_meta, u32 track_num, u32 item_num, const char *dump_file_name);

/*extracts item from given meta in memory
	@item_num: 1-based index of item to query
*/
GF_Err gf_isom_extract_meta_item_mem(GF_ISOFile *file, Bool root_meta, u32 track_num, u32 item_id, char **out_data, u32 *out_size, u32 *out_alloc_size, const char **mime_type, Bool use_annex_b);

/*retirves primary item ID, 0 if none found (primary can also be stored through meta XML)*/
u32 gf_isom_get_meta_primary_item_id(GF_ISOFile *file, Bool root_meta, u32 track_num);

#ifndef GPAC_DISABLE_ISOM_WRITE

/*sets meta type (four char int, eg "mp21", ...
	Creates a meta box if none found
	if metaType is 0, REMOVES META
*/
GF_Err gf_isom_set_meta_type(GF_ISOFile *file, Bool root_meta, u32 track_num, u32 metaType);

/*removes meta XML info if any*/
GF_Err gf_isom_remove_meta_xml(GF_ISOFile *file, Bool root_meta, u32 track_num);

/*set meta XML data from file - erase any previously (Binary)XML info*/
GF_Err gf_isom_set_meta_xml(GF_ISOFile *file, Bool root_meta, u32 track_num, char *XMLFileName, Bool IsBinaryXML);
/*set meta XML data from memory - erase any previously (Binary)XML info*/
GF_Err gf_isom_set_meta_xml_memory(GF_ISOFile *file, Bool root_meta, u32 track_num, unsigned char *data, u32 data_size, Bool IsBinaryXML);

typedef enum {
	TILE_ITEM_NONE = 0,
	TILE_ITEM_ALL_NO_BASE,
	TILE_ITEM_ALL_BASE,
	TILE_ITEM_ALL_GRID,
	TILE_ITEM_SINGLE
} GF_TileItemMode;

typedef struct
{
	u32 width, height;
	u32 hSpacing, vSpacing;
	u32 hOffset, vOffset;
	u32 angle;
	Bool hidden;
	void *config;
	GF_TileItemMode tile_mode;
	u32 single_tile_number;
	double time;
	char iccPath[GF_MAX_PATH];
	Bool alpha;
	u8 num_channels;
	u8 bits_per_channel[3];
} GF_ImageItemProperties;

GF_Err gf_isom_meta_get_next_item_id(GF_ISOFile *file, Bool root_meta, u32 track_num, u32 *item_id);

GF_Err gf_isom_add_meta_item(GF_ISOFile *file, Bool root_meta, u32 track_num, Bool self_reference, char *resource_path, const char *item_name, u32 item_id, u32 item_type, const char *mime_type, const char *content_encoding, const char *URL, const char *URN, GF_ImageItemProperties *imgprop);
/*same as above excepts take the item directly in memory*/
GF_Err gf_isom_add_meta_item_memory(GF_ISOFile *file, Bool root_meta, u32 track_num, const char *item_name, u32 item_id, u32 item_type, const char *mime_type, const char *content_encoding, GF_ImageItemProperties *image_props, char *data, u32 data_len, GF_List *item_extent_refs);

GF_Err gf_isom_iff_create_image_item_from_track(GF_ISOFile *movie, Bool root_meta, u32 meta_track_number, u32 track, const char *item_name, u32 item_id, GF_ImageItemProperties *image_props, GF_List *item_extent_refs);

/*removes item from meta*/
GF_Err gf_isom_remove_meta_item(GF_ISOFile *file, Bool root_meta, u32 track_num, u32 item_num);

/*sets the given item as the primary one. You SHALL NOT use this if the meta has a valid XML data*/
GF_Err gf_isom_set_meta_primary_item(GF_ISOFile *file, Bool root_meta, u32 track_num, u32 item_num);

GF_Err gf_isom_meta_add_item_ref(GF_ISOFile *file, Bool root_meta, u32 trackID, u32 from_id, u32 to_id, u32 type, u64 *ref_index);

#endif /*GPAC_DISABLE_ISOM_WRITE*/

GF_Err gf_isom_get_meta_image_props(GF_ISOFile *file, Bool root_meta, u32 track_num, u32 item_id, GF_ImageItemProperties *prop);


/********************************************************************
				Timed Meta-Data extensions
********************************************************************/

GF_Err gf_isom_get_xml_metadata_description(GF_ISOFile *file, u32 track, u32 sampleDescription, const char **_namespace, const char **schema_loc, const char **content_encoding);

#ifndef GPAC_DISABLE_ISOM_WRITE
/*create a new timed metat data sample description for this track*/
GF_Err gf_isom_new_xml_metadata_description(GF_ISOFile *movie, u32 trackNumber, const char *_namespace, const char *schema_loc, const char *content_encoding, u32 *outDescriptionIndex);
#endif /*GPAC_DISABLE_ISOM_WRITE*/


/********************************************************************
				iTunes info tags
********************************************************************/
enum
{
	/*probe is only used to check if iTunes info are present*/
	GF_ISOM_ITUNE_PROBE = 0,
	/*all is only used to remove all tags*/
	GF_ISOM_ITUNE_ALL = 1,
	GF_ISOM_ITUNE_ALBUM	= GF_4CC( 0xA9, 'a', 'l', 'b' ),
	GF_ISOM_ITUNE_ARTIST = GF_4CC( 0xA9, 'A', 'R', 'T' ),
	GF_ISOM_ITUNE_COMMENT = GF_4CC( 0xA9, 'c', 'm', 't' ),
	GF_ISOM_ITUNE_COMPILATION = GF_4CC( 'c', 'p', 'i', 'l' ),
	GF_ISOM_ITUNE_COMPOSER = GF_4CC( 0xA9, 'c', 'o', 'm' ),
	GF_ISOM_ITUNE_COVER_ART = GF_4CC( 'c', 'o', 'v', 'r' ),
	GF_ISOM_ITUNE_CREATED = GF_4CC( 0xA9, 'd', 'a', 'y' ),
	GF_ISOM_ITUNE_DISK = GF_4CC( 'd', 'i', 's', 'k' ),
	GF_ISOM_ITUNE_TOOL = GF_4CC( 0xA9, 't', 'o', 'o' ),
	GF_ISOM_ITUNE_GENRE = GF_4CC( 'g', 'n', 'r', 'e' ),
	GF_ISOM_ITUNE_GROUP = GF_4CC( 0xA9, 'g', 'r', 'p' ),
	GF_ISOM_ITUNE_ITUNES_DATA = GF_4CC( '-', '-', '-', '-' ),
	GF_ISOM_ITUNE_NAME = GF_4CC( 0xA9, 'n', 'a', 'm' ),
	GF_ISOM_ITUNE_TEMPO = GF_4CC( 't', 'm', 'p', 'o' ),
	GF_ISOM_ITUNE_TRACK = GF_4CC( 0xA9, 't', 'r', 'k' ),
	GF_ISOM_ITUNE_TRACKNUMBER = GF_4CC( 't', 'r', 'k', 'n' ),
	GF_ISOM_ITUNE_WRITER = GF_4CC( 0xA9, 'w', 'r', 't' ),
	GF_ISOM_ITUNE_ENCODER = GF_4CC( 0xA9, 'e', 'n', 'c' ),
	GF_ISOM_ITUNE_ALBUM_ARTIST = GF_4CC( 'a', 'A', 'R', 'T' ),
	GF_ISOM_ITUNE_GAPLESS = GF_4CC( 'p', 'g', 'a', 'p' ),
};
/*get the given tag info.
!! 'genre' may be coded by ID, the libisomedia doesn't translate the ID. In such a case, the result data is set to NULL
and the data_len to the genre ID
returns GF_URL_ERROR if no tag is present in the file
*/
GF_Err gf_isom_apple_get_tag(GF_ISOFile *mov, u32 tag, const char **data, u32 *data_len);
#ifndef GPAC_DISABLE_ISOM_WRITE
/*set the given tag info. If data and data_len are 0, removes the given tag
For 'genre', data may be NULL in which case the genre ID taken from the data_len parameter
*/
GF_Err gf_isom_apple_set_tag(GF_ISOFile *mov, u32 tag, const char *data, u32 data_len);

/*sets compatibility tag on AVC tracks (needed by iPod to play files... hurray for standards)*/
GF_Err gf_isom_set_ipod_compatible(GF_ISOFile *the_file, u32 trackNumber);
#endif /*GPAC_DISABLE_ISOM_WRITE*/


/*3GPP Alternate Group API - (c) 2007 Telecom ParisTech*/

/*gets the number of switching groups declared in this track if any:
trackNumber: track number
alternateGroupID: alternate group id of track if speciifed, 0 otherwise
nb_groups: number of switching groups defined for this track
*/
GF_Err gf_isom_get_track_switch_group_count(GF_ISOFile *movie, u32 trackNumber, u32 *alternateGroupID, u32 *nb_groups);

/*returns the list of criteria (expressed as 4CC IDs, cf 3GPP TS 26.244)
trackNumber: track number
group_index: 1-based index of the group to inspect
switchGroupID: ID of the switch group if any, 0 otherwise (alternate-only group)
criteriaListSize: number of criteria items in returned list
*/
const u32 *gf_isom_get_track_switch_parameter(GF_ISOFile *movie, u32 trackNumber, u32 group_index, u32 *switchGroupID, u32 *criteriaListSize);

#ifndef GPAC_DISABLE_ISOM_WRITE
/*sets a new (switch) group for this track
trackNumber: track
trackRefGroup: number of a track belonging to the same alternate group. If 0, a new alternate group will be created for this track
is_switch_group: if set, indicates that a switch group identifier shall be assigned to the created group. Otherwise, the criteria list is associated with the entire alternate group
switchGroupID: SHALL NOT BE NULL
	input: specifies the desired switchGroupID to use. If value is 0, next available switchGroupID in file is used.
	output: indicates the switchGroupID used.
criteriaList, criteriaListCount: criteria list and size. Criterias are expressed as 4CC IDs, cf 3GPP TS 26.244
*/
GF_Err gf_isom_set_track_switch_parameter(GF_ISOFile *movie, u32 trackNumber, u32 trackRefGroup, Bool is_switch_group, u32 *switchGroupID, u32 *criteriaList, u32 criteriaListCount);

/*resets track switch group information for the track or for the entire alternate group this track belongs to if reset_all_group is set*/
GF_Err gf_isom_reset_track_switch_parameter(GF_ISOFile *movie, u32 trackNumber, Bool reset_all_group);

/*resets ALL track switch group information in the entire movie*/
GF_Err gf_isom_reset_switch_parameters(GF_ISOFile *movie);

#endif /*GPAC_DISABLE_ISOM_WRITE*/


typedef struct
{
	u8 profile;
	u8 level;
	u8 pathComponents;
	Bool fullRequestHost;
	Bool streamType;
	u8 containsRedundant;
	const char *textEncoding;
	const char *contentEncoding;
	const char *content_script_types;
	const char *mime_type;
	const char *xml_schema_loc;
} GF_DIMSDescription;

GF_Err gf_isom_get_dims_description(GF_ISOFile *movie, u32 trackNumber, u32 descriptionIndex, GF_DIMSDescription *desc);
#ifndef GPAC_DISABLE_ISOM_WRITE
GF_Err gf_isom_new_dims_description(GF_ISOFile *movie, u32 trackNumber, GF_DIMSDescription *desc, char *URLname, char *URNname, u32 *outDescriptionIndex);
GF_Err gf_isom_update_dims_description(GF_ISOFile *movie, u32 trackNumber, GF_DIMSDescription *desc, char *URLname, char *URNname, u32 DescriptionIndex);
#endif /*GPAC_DISABLE_ISOM_WRITE*/



struct __ec3_stream
{
	u8 fscod;
	u8 bsid;
	u8 bsmod;
	u8 acmod;
	u8 lfon;
	/*only for EC3*/
	u8 nb_dep_sub;
	u8 chan_loc;
};

/*AC3 config record*/
typedef struct
{
	u8 is_ec3;
	u8 nb_streams; //1 for AC3, max 8 for EC3
	u16 brcode; //if AC3 is bitrate code, otherwise cumulated datarate of EC3 streams
	struct __ec3_stream streams[8];
} GF_AC3Config;

GF_AC3Config *gf_isom_ac3_config_get(GF_ISOFile *the_file, u32 trackNumber, u32 StreamDescriptionIndex);

#ifndef GPAC_DISABLE_ISOM_WRITE
GF_Err gf_isom_ac3_config_new(GF_ISOFile *the_file, u32 trackNumber, GF_AC3Config *cfg, char *URLname, char *URNname, u32 *outDescriptionIndex);
#endif /*GPAC_DISABLE_ISOM_WRITE*/

#ifndef GPAC_DISABLE_ISOM_WRITE
GF_Err gf_isom_new_mj2k_description(GF_ISOFile *the_file, u32 trackNumber, char *URLname, char *URNname, u32 *outDescriptionIndex, char *dsi, u32 dsi_len);
#endif /*GPAC_DISABLE_ISOM_WRITE*/


/*returns the number of subsamples in the given sample for the given flags*/
u32 gf_isom_sample_has_subsamples(GF_ISOFile *movie, u32 track, u32 sampleNumber, u32 flags);
GF_Err gf_isom_sample_get_subsample(GF_ISOFile *movie, u32 track, u32 sampleNumber, u32 flags, u32 subSampleNumber, u32 *size, u8 *priority, u32 *reserved, Bool *discardable);
#ifndef GPAC_DISABLE_ISOM_WRITE
/*adds subsample information to a given sample. Subsample information shall be added in increasing order of sampleNumbers, insertion of information is not supported.
Note that you may add subsample information for samples not yet added to the file
specifying 0 as subSampleSize will remove the last subsample information if any*/
GF_Err gf_isom_add_subsample(GF_ISOFile *movie, u32 track, u32 sampleNumber, u32 flags, u32 subSampleSize, u8 priority, u32 reserved, Bool discardable);
#endif
/*add subsample information for the latest sample added to the current track fragment*/
GF_Err gf_isom_fragment_add_subsample(GF_ISOFile *movie, u32 TrackID, u32 flags, u32 subSampleSize, u8 priority, u32 reserved, Bool discardable);

/*gets the number of the next moof to be produced*/
u32 gf_isom_get_next_moof_number(GF_ISOFile *movie);
/*Sets the number of the next moof to be produced*/
void gf_isom_set_next_moof_number(GF_ISOFile *movie, u32 value);

GF_Err gf_isom_set_sample_group_in_traf(GF_ISOFile *file);

/*returns 'rap ' and 'roll' group info for the given sample*/
GF_Err gf_isom_get_sample_rap_roll_info(GF_ISOFile *the_file, u32 trackNumber, u32 sample_number, Bool *is_rap, Bool *has_roll, s32 *roll_distance);

/*returns opaque data of sample group*/
Bool gf_isom_get_sample_group_info(GF_ISOFile *the_file, u32 trackNumber, u32 sample_description_index, u32 grouping_type, u32 *default_index, const char **data, u32 *size);

Bool gf_isom_has_cenc_sample_group(GF_ISOFile *the_file, u32 trackNumber);

/*returns tile info */
Bool gf_isom_get_tile_info(GF_ISOFile *file, u32 trackNumber, u32 sample_description_index, u32 *default_sample_group_index, u32 *id, u32 *independent, Bool *full_frame, u32 *x, u32 *y, u32 *w, u32 *h);

/*sample groups information*/
#ifndef GPAC_DISABLE_ISOM_WRITE
/*sets rap flag for sample_number - this is used by non-IDR RAPs in AVC (also in USAC) were SYNC flag (stss table) cannot be used
num_leading_sample is the number of samples to after this RAP that have dependences on samples before this RAP and hence should be discarded
- currently sample group info MUST be added in order (no insertion in the tables)*/
GF_Err gf_isom_set_sample_rap_group(GF_ISOFile *movie, u32 track, u32 sample_number, Bool is_rap, u32 num_leading_samples);
/*sets roll_distance info for sample_number (number of frames before (<0) or after (>0) this sample to have a complete refresh of the decoded data (used by GDR in AVC)
- currently sample group info MUST be added in order (no insertion in the tables)*/
GF_Err gf_isom_set_sample_roll_group(GF_ISOFile *movie, u32 track, u32 sample_number, Bool is_roll, s16 roll_distance);

/*set encryption group for a sample_number; see GF_CENCSampleEncryptionGroupEntry for the parameters*/
GF_Err gf_isom_set_sample_cenc_group(GF_ISOFile *movie, u32 track, u32 sample_number, u8 isEncrypted, u8 IV_size, bin128 KeyID,
									u8 crypt_byte_block, u8 skip_byte_block, u8 constant_IV_size, bin128 constant_IV);

GF_Err gf_isom_set_sample_cenc_default_group(GF_ISOFile *movie, u32 track, u32 sample_number);

GF_Err gf_isom_set_composition_offset_mode(GF_ISOFile *file, u32 track, Bool use_negative_offsets);

GF_Err gf_isom_set_ctts_v1(GF_ISOFile *file, u32 track, u32 ctts_shift);

//adds the given blob as a sample group description of the given grouping type. If default is set, the sample grouping will be marked as default.
//sampleGroupDescriptionIndex is optional, used to retrieve the index
GF_Err gf_isom_add_sample_group_info(GF_ISOFile *movie, u32 track, u32 grouping_type, void *data, u32 data_size, Bool is_default, u32 *sampleGroupDescriptionIndex);

//remove a sample group description of the give grouping type (if found)
GF_Err gf_isom_remove_sample_group(GF_ISOFile *movie, u32 track, u32 grouping_type);

//tags the sample in the grouping adds the given blob as a sample group description of the given grouping type. If default is set, the sample grouping will be marked as default
GF_Err gf_isom_add_sample_info(GF_ISOFile *movie, u32 track, u32 sample_number, u32 grouping_type, u32 sampleGroupDescriptionIndex, u32 grouping_type_parameter);


//sets track in group of type group_type and id track_group_id. If do_add is GF_FALSE, track is removed from that group
GF_Err gf_isom_set_track_group(GF_ISOFile *file, u32 track_number, u32 track_group_id, u32 group_type, Bool do_add);

#endif

GF_Err gf_isom_get_sample_cenc_info(GF_ISOFile *movie, u32 track, u32 sample_number, Bool *IsEncrypted, u8 *IV_size, bin128 *KID,
									u8 *crypt_byte_block, u8 *skip_byte_block, u8 *constant_IV_size, bin128 *constant_IV);


GF_Err gf_isom_get_text_description(GF_ISOFile *movie, u32 trackNumber, u32 descriptionIndex, GF_TextSampleDescriptor **out_desc);

#endif /*GPAC_DISABLE_ISOM*/

/*! @} */


#ifdef __cplusplus
}
#endif


#endif	/*_GF_ISOMEDIA_H_*/

<|MERGE_RESOLUTION|>--- conflicted
+++ resolved
@@ -368,7 +368,7 @@
 	GF_ISOM_SUBTYPE_NCLX 		= GF_4CC( 'n', 'c', 'l', 'x' ),
 	GF_ISOM_SUBTYPE_NCLC 		= GF_4CC( 'n', 'c', 'l', 'c' ),
 	GF_ISOM_SUBTYPE_PROF 		= GF_4CC( 'p', 'r', 'o', 'f' ),
-<<<<<<< HEAD
+	GF_ISOM_SUBTYPE_RICC 		= GF_4CC( 'r', 'I', 'C', 'C' ),
 
 	/* QT audio codecs */
 	GF_QT_SUBTYPE_RAW 	= GF_4CC('r','a','w',' '),
@@ -397,10 +397,6 @@
 	GF_QT_SUBTYPE_APCF	= GF_4CC( 'a', 'p', 'c', 'f' ),
 	GF_QT_SUBTYPE_AP4X	= GF_4CC( 'a', 'p', '4', 'x' ),
 	GF_QT_SUBTYPE_AP4H	= GF_4CC( 'a', 'p', '4', 'h' ),
-
-=======
-	GF_ISOM_SUBTYPE_RICC 		= GF_4CC( 'r', 'I', 'C', 'C' ),
->>>>>>> cd116e88
 };
 
 
