--- conflicted
+++ resolved
@@ -1092,18 +1092,12 @@
 /*gets last UTC/timestamp values indicated for the reference track in the file if any. Returns 0 if no info found*/
 Bool gf_isom_get_last_producer_time_box(GF_ISOFile *file, u32 *refTrackID, u64 *ntp, u64 *timestamp, Bool reset_info);
 
-<<<<<<< HEAD
-
 /*gets the nalu_length_field size used for this sample description if NALU-based (AVC/HEVC/...), else returns 0 */
 u32 gf_isom_get_nalu_length_field(GF_ISOFile *file, u32 track, u32 StreamDescriptionIndex);
 
-/*gets bitrate info for given sample description. If not found all values are set to 0*/
-GF_Err gf_isom_get_bitrate(GF_ISOFile *movie, u32 trackNumber, u32 sampleDescriptionIndex, u32 *average_bitrate, u32 *max_bitrate, u32 *decode_buffer_size);
-=======
-/*gets max/average rate info as indicated in ESDS or BTRT boxes
+/*gets max/average rate info as indicated in ESDS or BTRT boxes. If not found all values are set to 0
 if sampleDescIndex is 0, gather for all sample descriptions*/
 GF_Err gf_isom_get_bitrate(GF_ISOFile *movie, u32 trackNumber, u32 sampleDescIndex, u32 *average_bitrate, u32 *max_bitrate, u32 *decode_buffer_size);
->>>>>>> 26021d6a
 
 #ifndef GPAC_DISABLE_ISOM_WRITE
 
