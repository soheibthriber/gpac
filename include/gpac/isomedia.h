--- conflicted
+++ resolved
@@ -3264,13 +3264,15 @@
 \note frames_per_counter_tick<0 disables counter flag but signals frames_per_tick - used for ffmpeg compatibility
 \param isom_file the target ISO file
 \param trackNumber the target track
+\param fps_num the frame rate numerator
 \param fps_den the frame rate denumerator (frame rate numerator will be track media timescale)
 \param frames_per_counter_tick if not 0, enables counter mode (sample data is an counter) and use this value as number of frames per counter tick. Otherwise, disables counter mode (sample data write h,m,s,frames)
 \param is_drop indicates that the time code in samples is a drop timecode
 \param outDescriptionIndex set to the index of the created sample description
 \return error if any
 */
-GF_Err gf_isom_tmcd_config_new(GF_ISOFile *isom_file, u32 trackNumber, u32 fps_den, s32 frames_per_counter_tick, Bool is_drop, u32 *outDescriptionIndex);
+GF_Err gf_isom_tmcd_config_new(GF_ISOFile *isom_file, u32 trackNumber, u32 fps_num, u32 fps_den, s32 frames_per_counter_tick, Bool is_drop, Bool is_counter, u32 *outDescriptionIndex);
+
 #endif /*GPAC_DISABLE_ISOM_WRITE*/
 
 /*! gets information of a time code metadata sample description
@@ -5659,41 +5661,9 @@
 \addtogroup isosubs_grp Subsamples
 \ingroup iso_grp
 
-<<<<<<< HEAD
 @{
 */
-=======
-struct __ec3_stream
-{
-	u8 fscod;
-	u8 bsid;
-	u8 bsmod;
-	u8 acmod;
-	u8 lfon;
-	/*only for EC3*/
-	u8 nb_dep_sub;
-	u8 chan_loc;
-};
-
-/*AC3 config record*/
-typedef struct
-{
-	u8 is_ec3;
-	u8 nb_streams; //1 for AC3, max 8 for EC3
-	u16 brcode; //if AC3 is bitrate code, otherwise cumulated datarate of EC3 streams
-	struct __ec3_stream streams[8];
-} GF_AC3Config;
-
-GF_AC3Config *gf_isom_ac3_config_get(GF_ISOFile *the_file, u32 trackNumber, u32 StreamDescriptionIndex);
-
-#ifndef GPAC_DISABLE_ISOM_WRITE
-GF_Err gf_isom_ac3_config_new(GF_ISOFile *the_file, u32 trackNumber, GF_AC3Config *cfg, char *URLname, char *URNname, u32 *outDescriptionIndex);
-#endif /*GPAC_DISABLE_ISOM_WRITE*/
-
-#ifndef GPAC_DISABLE_ISOM_WRITE
-GF_Err gf_isom_tmcd_config_new(GF_ISOFile *the_file, u32 trackNumber, u32 fps_num, u32 fps_den, s32 frames_per_counter_tick, Bool is_drop, Bool is_counter, u32 *outDescriptionIndex);
-#endif /*GPAC_DISABLE_ISOM_WRITE*/
->>>>>>> 27a1a1de
+
 
 /*! checks if a sample has subsample information
 \param isom_file the target ISO file
