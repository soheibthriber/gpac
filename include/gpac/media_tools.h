/*
 *			GPAC - Multimedia Framework C SDK
 *
 *			Authors: Jean Le Feuvre
 *			Copyright (c) Telecom ParisTech 2000-2012
 *					All rights reserved
 *
 *  This file is part of GPAC / Authoring Tools sub-project
 *
 *  GPAC is free software; you can redistribute it and/or modify
 *  it under the terms of the GNU Lesser General Public License as published by
 *  the Free Software Foundation; either version 2, or (at your option)
 *  any later version.
 *
 *  GPAC is distributed in the hope that it will be useful,
 *  but WITHOUT ANY WARRANTY; without even the implied warranty of
 *  MERCHANTABILITY or FITNESS FOR A PARTICULAR PURPOSE.  See the
 *  GNU Lesser General Public License for more details.
 *
 *  You should have received a copy of the GNU Lesser General Public
 *  License along with this library; see the file COPYING.  If not, write to
 *  the Free Software Foundation, 675 Mass Ave, Cambridge, MA 02139, USA.
 *
 */

#ifndef _GF_MEDIA_H_
#define _GF_MEDIA_H_

/*!
 *	\file <gpac/media_tools.h>
 *	\brief media tools helper for importing, exporting and analysing
 */

#ifdef __cplusplus
extern "C" {
#endif

#include <gpac/isomedia.h>
#include <gpac/avparse.h>
#include <gpac/config_file.h>

/*!
 *	\addtogroup mt_grp ISOBMF Helper tools
 *	\ingroup media_grp
 *	\brief media tools helper for importing, exporting and analysing.
 *
 *This section documents media tools  functions .
 *	@{
 */


/*!
 *computes file hash. If file is ISO-based, computre hash according to OMA (P)DCF (without MutableDRMInformation box)
 * \param file the source file to hash
 * \param hash the 20 bytes buffer in which sha128 is performed for this file
 * \return error if any.
 */
GF_Err gf_media_get_file_hash(const char *file, u8 hash[20]);

#ifndef GPAC_DISABLE_ISOM
/*!
 Creates (if needed) a GF_ESD for the given track - THIS IS RESERVED for local playback
only, since the OTI/codecid used when emulated is not standard...
 * \param mp4 source file
 * \param track track for which the esd is to be emulated
 * \param stsd_dix indicates the default sample description to map. 0 is equivalent to 1, first sample description
 * \return rebuilt ESD. It is the caller responsibility to delete it.
 */
GF_ESD *gf_media_map_esd(GF_ISOFile *mp4, u32 track, u32 stsd_idx);

/*!
Creates (if needed) a GF_ESD for the given image item - THIS IS RESERVED for local playback
only, since the OTI/codecid used when emulated is not standard...
* \param mp4 source file
* \param item_id item for which the esd is to be emulated
* \return rebuilt ESD. It is the caller responsibility to delete it.
*/
GF_ESD *gf_media_map_item_esd(GF_ISOFile *mp4, u32 item_id);

/*!
 * Get RFC 6381 description for a given track.
 * \param movie source movie
 * \param track track to check
 * \param szCodec a pointer to an already allocated string of size RFC6381_CODEC_NAME_SIZE_MAX bytes.
 * \param force_inband_xps force inband signaling of parameter sets.
 * \param force_sbr forces using explicit signaling for SBR.
 * \return error if any.
 */
GF_Err gf_media_get_rfc_6381_codec_name(GF_ISOFile *movie, u32 track, char *szCodec, Bool force_inband_xps, Bool force_sbr);
#endif

#ifndef GPAC_DISABLE_ISOM_WRITE
/*!
 *Changes pixel aspect ratio for visual tracks if supported. Negative values remove any PAR info
 * \param file target ISOBMF file
 * \param track target track
 * \param ar_num aspect ratio numerator
 * \param ar_den aspect ratio denominator
 * \return error if any
 */
GF_Err gf_media_change_par(GF_ISOFile *file, u32 track, s32 ar_num, s32 ar_den);

/*!
 *Removes all non rap samples (sync and other RAP sample group info) from the track.
 * \param file target movie
 * \param track target track
 * \param do_thin if set, removes only non-reference pictures
 * \return error if any
 */
GF_Err gf_media_remove_non_rap(GF_ISOFile *file, u32 track, Bool non_ref_only);
#endif

/*! @} */


/*!
 *	\addtogroup mimp_grp ISOBMF Importers
 *	\ingroup media_grp
 *	\brief Media importing.
 *
 *This section documents media tools helper functions for importing, exporting and analysing.
 *	@{
 */

/*!
* Default import FPS for video when no VUI/timing information is found
*	\hideinitializer
*/
#define GF_IMPORT_DEFAULT_FPS	25.0

#ifndef GPAC_DISABLE_MEDIA_IMPORT

/*
	All these can import a file into a dedicated track. If esd is NULL the track is blindly added
	otherwise it is added with the requested ESID if non-0, otherwise the new trackID is stored in ESID
	if use_data_ref is set, data is only referenced in the file
	if duration is not 0, only the first duration seconds are imported
	NOTE: if an ESD is specified, its decoderSpecificInfo is also updated

*/

/*!
 * Track importer flags
 *	\hideinitializer
*/
enum
{
	/*! references data rather than copy, whenever possible*/
	GF_IMPORT_USE_DATAREF = 1,
	/*! for AVI video: imports at constant FPS (eg imports N-Vops due to encoder drops)*/
	GF_IMPORT_NO_FRAME_DROP = 1<<1,
	/*! for CMP ASP only: forces treating the input as packed bitsream and discards all n-vops*/
	GF_IMPORT_FORCE_PACKED = 1<<2,
	/*! for AAC audio: forces SBR mode with implicit signaling (backward compatible)*/
	GF_IMPORT_SBR_IMPLICIT = 1<<3,
	/*! for AAC audio: forces SBR mode with explicit signaling (non-backward compatible).
	Will override GF_IMPORT_SBR_IMPLICIT flag when set*/
	GF_IMPORT_SBR_EXPLICIT = 1<<4,
	/*! forces MPEG-4 import - some 3GP2 streams have both native IsoMedia sample description and MPEG-4 one possible*/
	GF_IMPORT_FORCE_MPEG4 = 1<<5,
	/*! special flag for text import at run time (never set on probe), indicates to leave the text box empty
	so that we dynamically adapt to display size*/
	GF_IMPORT_SKIP_TXT_BOX = 1<<6,
	/*! indicates to keep unknown tracks from .MOV/.IsoMedia files*/
	GF_IMPORT_KEEP_ALL_TRACKS = 1<<7,
	/*! uses compact size in .MOV/.IsoMedia files*/
	GF_IMPORT_USE_COMPACT_SIZE = 1<<8,
	/*! don't add a final empty sample when importing text tracks from srt*/
	GF_IMPORT_NO_TEXT_FLUSH = 1<<9,
	/*! for SVC or LHVC video: forces explicit SVC / LHVC signaling */
	GF_IMPORT_SVC_EXPLICIT = 1<<10,
	/*! for SVC / LHVC video: removes all SVC / LHVC extensions*/
	GF_IMPORT_SVC_NONE = 1<<11,
	/*! for AAC audio: forces PS mode with implicit signaling (backward compatible)*/
	GF_IMPORT_PS_IMPLICIT = 1<<12,
	/*! for AAC audio: forces PS mode with explicit signaling (non-backward compatible).
	Will override GF_IMPORT_PS_IMPLICIT flag when set*/
	GF_IMPORT_PS_EXPLICIT = 1<<13,
	/*! oversampled SBR */
	GF_IMPORT_OVSBR = 1<<14,
	/*! set subsample information with SVC*/
	GF_IMPORT_SET_SUBSAMPLES = 1<<15,
	/*! force to mark non-IDR frmaes with sync data (I slices,) to be marked as sync points points
	THE RESULTING FILE IS NOT COMPLIANT*/
	GF_IMPORT_FORCE_SYNC = 1<<16,
	/*! keep trailing 0 bytes in AU payloads when any*/
	GF_IMPORT_KEEP_TRAILING = 1<<17,
	/*! forces inband parameter sets*/
	GF_IMPORT_FORCE_XPS_INBAND = 1<<18,
	/*! do not compute edit list for B-frames video tracks*/
	GF_IMPORT_NO_EDIT_LIST = 1<<19,
	/*! when set, only updates tracks info and return*/
	GF_IMPORT_PROBE_ONLY	= 1<<20,
	/*! only set when probing, signals several frames per sample possible*/
	GF_IMPORT_3GPP_AGGREGATION = 1<<21,
	/*! only set when probing, signals video FPS overridable*/
	GF_IMPORT_OVERRIDE_FPS = 1<<22,
	/*! only set when probing, signals duration not usable*/
	GF_IMPORT_NO_DURATION = 1<<23,
	/*! when set IP packets found in MPE sections will be sent to the local network */
	GF_IMPORT_MPE_DEMUX = 1<<24,
	/*! when set HEVC VPS is rewritten to remove VPS extensions*/
	GF_IMPORT_NO_VPS_EXTENSIONS = 1<<25,
	/*! when set no SEI messages are imported*/
	GF_IMPORT_NO_SEI = 1<<26,
	/*! keeps track references when importing a single track*/
	GF_IMPORT_KEEP_REFS = 1<<27,
	/*! keeps AV1 temporal delimiter OBU in the samples*/
	GF_IMPORT_KEEP_AV1_TEMPORAL_OBU  = 1<<28,
	/*! imports sample dependencies information*/
	GF_IMPORT_SAMPLE_DEPS  = 1<<29,

	/*! print filter session stats at the end of the import*/
	GF_IMPORT_FILTER_STATS = 0x80000000	//(=1<<31)
};



#define GF_IMPORT_AUTO_FPS		10000.0

#define GF_IMPORT_MAX_TRACKS	100
	/*!
	 * Track info for video media
	 *	\hideinitializer
	 */
struct __track_video_info
{
	/*! video width in coded samples*/
	u32 width;
	/*! video height in coded samples*/
	u32 height;
	/*! pixel aspect ratio expressed as 32 bits, high 16 bits being the numerator and low ones being the denominator*/
	u32 par;
	/*! temporal enhancement flag*/
	Bool temporal_enhancement;
	/*! Video frame rate*/
	Double FPS;
};
/*!
* Track info for audio media
*	\hideinitializer
*/
struct __track_audio_info
{
	/*! audio sample rate*/
	u32 sample_rate;
	/*! number of channels*/
	u32 nb_channels;
	/*! samples per frame*/
	u32 samples_per_frame;
};

/*!
* Track info for any media
*/
struct __track_import_info
{
	/*! ID of the track (PID, TrackID, etc ...)*/
	u32 track_num;
	/*! stream type (one of GF_STREAM_XXXX)*/
	u32 stream_type;
	/*! codec ID ( one of GF_CODECID_XXX*)*/
	u32 codecid;
	/*! GF_ISOM_MEDIA_* : vide, auxv, pict*/
	u32 media_subtype;
	Bool is_chapter;
	/*! import flags supported by the importer*/
	u32 flags;
	/*! video format info*/
	struct __track_video_info video_info;
	/*! audio format info*/
	struct __track_audio_info audio_info;
	/*! codec profile according to 6381*/
	char szCodecProfile[20];
	/*! language of the media, 0/'und ' if not known */
	u32 lang;
	/*! MPEG-4 ES-ID, only used for MPEG4 on MPEG-2 TS*/
	u32 mpeg4_es_id;
	/*! Program number for MPEG2 TS*/
	u16 prog_num;
};

/*!
 * Program info for the source file/stream
 */
struct __program_import_info
{
	/*! program number, as used in MPEG-2 TS*/
	u32 number;
	/*! program name*/
	char name[40];
};

/*!
 * Track importer object
 */
typedef struct __track_import
{
	/*! destination ISOBMFF file where the media is to be imported */
	GF_ISOFile *dest;
	/*! media to import:
		MP4/ISO media: trackID
		AVI files:
			0: first video and first audio,
			1: video track
			2->any: audio track(s)
		MPEG-PS files with N video streams:
			0: first video and first audio
			1->N: video track
			N+1->any: audio track
	TrackNums can be obtain with probing
	*/
	u32 trackID;
	/*! media source - selects importer type based on extension*/
	char *in_name;
	/*! import duration if any*/
	u32 duration;
	/*! importer flags*/
	u32 flags;
	/*! importer swf flags*/
	u32 swf_flags;
	/*! importer swf flatten angle when converting curves*/
	Float swf_flatten_angle;
	/*! Forced video FPS (CMP, AVI, OGG, H264) - also used by SUB import. Ignored if 0*/
	Double video_fps;
	/*! optional ESD to be updated by the importer (used for BT/XMT import)*/
	GF_ESD *esd;
	/*! optional format indication for media source (used in IM1 reference software)*/
	char *streamFormat;
	/*! frame per sample cumulation (3GP media only) - MAX 15, ignored when data ref is used*/
	u32 frames_per_sample;
	/*! track ID of imported media in destination file*/
	u32 final_trackID;
	/*! optional format indication for media source (used in IM1)*/
	char *force_ext;
	/*! for MP4 import only, the source MP4 to be used*/
	GF_ISOFile *orig;

	/*! default font size for text import*/
	u32 fontSize;
	/*! default font name for text import*/
	char *fontName;
	/*! width of the imported text track */
	u32 text_track_width;
	/*! height of the imported text track */
	u32 text_track_height;
	/*! width of the imported text display area (as indicated in text sample description) */
	u32 text_width;
	/*! height of the imported text display area (as indicated in text sample description) */
	u32 text_height;
	/*! horizontal offset of the imported text display area (as indicated in text sample description) */
	s32 text_x;
	/*! vertical offset of the imported text display area (as indicated in text sample description) */
	s32 text_y;

	/*! Initial offset of the first AU to import. Only used for still images and AFX streams*/
	Double initial_time_offset;

	/*! number of tracks after probing - may be set to 0, in which case no track
	selection can be performed. It may also be inaccurate if probing doesn't
	detect all available tracks (cf ogg import)*/
	u32 nb_tracks;
	/*! track info after probing (GF_IMPORT_PROBE_ONLY set).*/
	struct __track_import_info tk_info[GF_IMPORT_MAX_TRACKS];
	/*! duration of the probe for MPEG_2 TS cases.*/
	u64 probe_duration;

	/*! for MPEG-TS and similar: number of program info*/
	u32 nb_progs;
	/*! for MPEG-TS and similar: program info*/
	struct __program_import_info pg_info[GF_IMPORT_MAX_TRACKS];
	/*! last error encountered during import, internal to the importer*/
	GF_Err last_error;
	/*! any filter options to pass to source*/
	const char *filter_src_opts;
	/*! any filter options to pass to sink*/
	const char *filter_dst_opts;

	GF_AudioSampleEntryImportMode asemode;

	Bool audio_roll_change;
	s16 audio_roll;
} GF_MediaImporter;

/*!
 * Imports a media file
 \param importer the importer object
 \return error if any
 */
GF_Err gf_media_import(GF_MediaImporter *importer);


/*!
 Adds chapter info contained in file
 \param file target movie
 \param chap_file target chapter file
 \param import_fps specifies the chapter frame rate (optional, ignored if 0 - defaults to 25). Most formats don't use this feature
 \return error if any
 */
GF_Err gf_media_import_chapters(GF_ISOFile *file, char *chap_file, Double import_fps);

/*!
  Make the file ISMA compliant: creates ISMA BIFS / OD tracks if needed, and update audio/video IDs
the file should not contain more than one audio and one video track
 \param file the target movie
 \param keepESIDs if true, ES IDs are not changed.
 \param keepImage if true, keeps image tracks
 \param no_ocr if true, doesn't write clock references in MPEG-4 system info
 \return error if any
*/
GF_Err gf_media_make_isma(GF_ISOFile *file, Bool keepESIDs, Bool keepImage, Bool no_ocr);

/*!
 Make the file 3GP compliant && sets profile
 \param file the target movie
 \return error if any
 */
GF_Err gf_media_make_3gpp(GF_ISOFile *file);

/*!
 make the file playable on a PSP
 \param file the target movie
 \return error if any
*/
GF_Err gf_media_make_psp(GF_ISOFile *file);

/*! @} */

/*!
 *	\addtogroup mnal_grp AVC and HEVC ISOBMFF tools
 *	\ingroup media_grp
 *	\brief Manipulation AVC and HEVC tracks in ISOBMFF.
 *
 *This section documents functions for manipulating AVC and HEVC tracks in ISOBMFF.
 *	@{
 */

/*!
 Changes the profile (if not 0) and level (if not 0) indication of the media - only AVC/H264 supported for now
 \param file the target movie
 \param track the target track
 \param profile the new profile to set
 \param level the new level to set
 \return error if any
 */
GF_Err gf_media_change_pl(GF_ISOFile *file, u32 track, u32 profile, u32 level);

/*!
 Rewrite NAL-based samples (AVC/HEVC/...) samples if nalu size_length has to be changed
 \param file the target movie
 \param track the target track
 \param new_size_in_bits new size in bits of the NALU length field in the track, for all samples description of the track
 \return error if any
 */
GF_Err gf_media_nal_rewrite_samples(GF_ISOFile *file, u32 track, u32 new_size_in_bits);

/*!
 Split SVC layers
 \param file the target movie
 \param track the target track
 \param splitAll if set each layers will be in a single track, otherwise all non-base layers will be in the same track
 \return error if any
 */
GF_Err gf_media_split_svc(GF_ISOFile *file, u32 track, Bool splitAll);

/*!
 Merge SVC layers
 \param file the target movie
 \param track the target track
 \param mergeAll if set all layers will be merged a single track, otherwise all non-base layers will be merged in the same track
 \return error if any
*/
GF_Err gf_media_merge_svc(GF_ISOFile *file, u32 track, Bool mergeAll);


typedef enum
{
	//use extractors
	GF_LHVC_EXTRACTORS_ON,
	//don't use extractors and keep base track inband/outofband param set signaling
	GF_LHVC_EXTRACTORS_OFF,
	//don't use extractors and force inband signaling in enhancement layer (for ATSC3)
	GF_LHVC_EXTRACTORS_OFF_FORCE_INBAND,
} GF_LHVCExtractoreMode;

/* !
 Split L-HEVC layers
 \param file the target movie
 \param track the target track
 \param for_temporal_sublayers if set only temporal sublayers are split, otherwise layers are split
 \param splitAll if set each layers will be in a single track, otherwise all non-base layers will be in the same track
 \param use_extractors if set, extractors are used in the enhancement layers.
 \return error if any
 */
GF_Err gf_media_split_lhvc(GF_ISOFile *file, u32 track, Bool for_temporal_sublayers, Bool splitAll, GF_LHVCExtractoreMode extractor_mode);

/* !
 Split HEVC tiles into different tracks
 \param file the target movie
 \param signal_only if set to 1 or 2, inserts tile description and NAL->tile mapping but does not create separate tracks. If 2, NAL->tile mapping uses RLE
 \return error if any
 */
GF_Err gf_media_split_hevc_tiles(GF_ISOFile *file, u32 signal_only);


/* !
 Filter HEVC/L-HEVC NALUs by temporal IDs and layer IDs, removing all NALUs above the desired levels.
 \param file the target movie
 \param track the target track
 \param max_temporal_id_plus_one max temporal ID plus 1 of all NALUs to be removed.
 \param max_layer_id_plus_one max layer ID plus 1 of all NALUs to be removed.
 \return error if any
 */
GF_Err gf_media_filter_hevc(GF_ISOFile *file, u32 track, u8 max_temporal_id_plus_one, u8 max_layer_id_plus_one);

#endif /*GPAC_DISABLE_MEDIA_IMPORT*/


/*! @} */


/*!
 *	\addtogroup dashseg_grp DASH Segmenter
 *	\ingroup media_grp
 *	\brief MPEG-DASH creation.
 *
 *This section documents media functions for MPEG-DASH creation.
 *	@{
 */

/*!
 * DASH segmenter information per source
 */
typedef struct
{
	/*! source file to be used*/
	char *file_name;
	/*! ID of the representation. If not set, assigned automatically*/
	char *representationID;
	/*! ID of the period. If not set, assigned automatically*/
	char *periodID;
	/*! ID of the adaptation set. If not set, assigned automatically.*/
	u32 asID;
	/*! forced media duration.*/
	Double media_duration;
	/*! number of base URLs in the baseURL structure*/
	u32 nb_baseURL;
	/*! list of baseURL to be used for this representation*/
	char **baseURL;
	/*! xlink of the period if desired, NULL otherwise*/
	char *xlink;
	/*! number of items in roles*/
	u32 nb_roles;
	/*! role of the representation according to MPEG-DASH*/
	char **roles;
	/*! number of items in rep_descs*/
	u32 nb_rep_descs;
	/*! descriptors to be inserted in the representation*/
	char **rep_descs;
	/*! number of items in p_descs*/
	u32 nb_p_descs;
	/*! descriptors to be inserted in the period*/
	char **p_descs;
	/*! number of items in nb_as_descs*/
	u32 nb_as_descs;
	/*! descriptors to be inserted in the adaptation set. Representation with non matching as_descs will be in different adaptation sets*/
	char **as_descs;
	/*! number of items in nb_as_c_descs*/
	u32 nb_as_c_descs;
	/*! descriptors to be inserted in the adaptation set. Ignored when matching Representation to adaptation sets*/
	char **as_c_descs;
	/*! forces bandwidth in bits per seconds of the source media. If 0, computed from file */
	u32 bandwidth;
	/*! forced period duration (used when using empty periods or xlink periods without content)*/
	Double period_duration;
<<<<<<< HEAD
	/*! sets default start number for this representation. if not set, assigned automatically */
	u32 startNumber; 	//TODO: start number, template
	/*! overrides template for this input*/
	char *seg_template;
	/*! sets name of HLS playlist*/
	char *hls_pl;
	/*! non legacy options passed to dasher */
	char *other_opts;

=======
	/*! if true, the dasher inputs will open each time the segmentation function is called */
	Bool no_cache;
	/*! if true and only one media stream in target segment, the moov will use the media stream timescale*/
	Bool sscale;
>>>>>>> 24cb6eb6
} GF_DashSegmenterInput;

/*!
 * DASH profile constants
 *	\hideinitializer
 * Matches profile enum of dasher module: auto|live|onDemand|main|full|hbbtv1.5.live|dashavc264.live|dashavc264.onDemand
 */
typedef enum
{
	/*! auto profile, internal use only*/
	GF_DASH_PROFILE_AUTO = 0,
	/*! Live dash profile for: live for ISOFF, SIMPLE for M2TS */
	GF_DASH_PROFILE_LIVE,
	/*! onDemand profile*/
 	GF_DASH_PROFILE_ONDEMAND,
	/*! main profile*/
	GF_DASH_PROFILE_MAIN,
	/*! Full dash (no profile)*/
	GF_DASH_PROFILE_FULL,

	/*! industry profile HbbTV 1.5 ISOBMFF Live */
	GF_DASH_PROFILE_HBBTV_1_5_ISOBMF_LIVE,
	/*! industry profile DASH-IF ISOBMFF Live */
	GF_DASH_PROFILE_AVC264_LIVE,
	/*! industry profile DASH-IF ISOBMFF onDemand */
	GF_DASH_PROFILE_AVC264_ONDEMAND,
} GF_DashProfile;


/*!
 * DASH bitstream switching selector
 *	\hideinitializer
 */
typedef enum
{
	/*! inband parameter sets for live profile and none for onDemand*/
	GF_DASH_BSMODE_DEFAULT,
	/*! always out of band parameter sets */
	GF_DASH_BSMODE_NONE,
	/*! always inband parameter sets */
	GF_DASH_BSMODE_INBAND,
	/*! attempts to merge parameter sets in a single sample entry */
	GF_DASH_BSMODE_MERGED,
	/*! parameter sets are in different sample entries */
	GF_DASH_BSMODE_MULTIPLE_ENTRIES,
	/*! forces GF_DASH_BSMODE_INBAND even if only one file is used*/
	GF_DASH_BSMODE_SINGLE
} GF_DashSwitchingMode;


/*!
 * DASH media presentation type
 *	\hideinitializer
 */
typedef enum
{
	/*! DASH Presentation is static*/
	GF_DASH_STATIC = 0,
	/*! DASH Presentation is dynamic*/
	GF_DASH_DYNAMIC,
	/*! DASH Presentation is dynamic and this is the last segmenting operation in the period. This can only be used when DASH segmenter context is used, will close the period*/
	GF_DASH_DYNAMIC_LAST,
	/*! same as GF_DASH_DYNAMIC but prevents all segment cleanup */
	GF_DASH_DYNAMIC_DEBUG,
} GF_DashDynamicMode;

/*!
 * DASH selector for content protection descriptor location
 *	\hideinitializer
 */
typedef enum
{
	/*! content protection descriptor is at the adaptation set level*/
	GF_DASH_CPMODE_ADAPTATION_SET=0,
	/*! content protection descriptor is at the representation level*/
	GF_DASH_CPMODE_REPRESENTATION,
	/*! content protection descriptor is at the adaptation set and representation level*/
	GF_DASH_CPMODE_BOTH,
} GF_DASH_ContentLocationMode;

typedef struct __gf_dash_segmenter GF_DASHSegmenter;

/*!
 Create a new DASH segmenter
 *	\param mpdName target MPD file name, cannot be changed
 *	\param profile target DASH profile, cannot be changed
 *	\param tmp_dir temp dir for file generation, OS NULL for default
 *	\param timescale timescale used to specif most of the dash timings. If 0, 1000 is used
 *	\param dasher_context_file config file used to store the context of the DASH segmenter. This allows destroying the segmenter and restarting it later on with the right DASH segquence numbers, MPD and and timing info
 *	\return the DASH segmenter object
*/
GF_DASHSegmenter *gf_dasher_new(const char *mpdName, GF_DashProfile profile, const char *tmp_dir, u32 timescale, const char *dasher_context_file);
/*!
 Deletes a DASH segmenter
 \param dasher the DASH segmenter object
*/
void gf_dasher_del(GF_DASHSegmenter *dasher);

/*!
 Removes the DASH inputs. Re-add new ones with gf_dasher_add_input()
 *	\param dasher the DASH segmenter object
*/
void gf_dasher_clean_inputs(GF_DASHSegmenter *dasher);

/*! Sets MPD info
 *	\param dasher the DASH segmenter object
 *	\param title MPD title
 *	\param copyright MPD copyright
 *	\param moreInfoURL MPD "more info" URL
 *	\param sourceInfo MPD source info
 *	\return error code if any
*/
GF_Err gf_dasher_set_info(GF_DASHSegmenter *dasher, const char *title, const char *copyright, const char *moreInfoURL, const char *sourceInfo, const char *lang);

/*!
 Sets MPD Location. This is useful to distrubute a dynamic MPD by mail or any non-HTTP mean
 *	\param dasher the DASH segmenter object
 *	\param location the URL where this MPD can be found
 *	\return error code if any
*/
GF_Err gf_dasher_set_location(GF_DASHSegmenter *dasher, const char *location);

/*!
 Adds a base URL to the MPD
 *	\param dasher the DASH segmenter object
 *	\param base_url base url to add
 *	\return error code if any
*/
GF_Err gf_dasher_add_base_url(GF_DASHSegmenter *dasher, const char *base_url);

/*!
 Enable URL template -  - may be overriden by the current profile
 *	\param dasher the DASH segmenter object
 *	\param enable enable usage of URL template
 *	\param default_template template for the segment name
 *	\param default_extension extension for the segment name
 *	\param default_extension extension for the initialization segment name
 *	\return error code if any
*/

GF_Err gf_dasher_enable_url_template(GF_DASHSegmenter *dasher, Bool enable, const char *default_template, const char *default_extension, const char *default_init_extension);

/*!
 Enable Segment Timeline template - may be overriden by the current profile
 *	\param dasher the DASH segmenter object
 *	\param enable enable or disable
 *	\return error code if any
*/
GF_Err gf_dasher_enable_segment_timeline(GF_DASHSegmenter *dasher, Bool enable);

/*!
 Enables single segment - may be overriden by the current profile
 *	\param dasher the DASH segmenter object
 *	\param enable enable or disable
 *	\return error code if any
*/

GF_Err gf_dasher_enable_single_segment(GF_DASHSegmenter *dasher, Bool enable);

/*!
 Enable single file (with multiple segments) - may be overriden by the current profile
 *	\param dasher the DASH segmenter object
 *	\param enable enable or disable
 *	\return error code if any
*/
GF_Err gf_dasher_enable_single_file(GF_DASHSegmenter *dasher, Bool enable);

/*!
 Sets bitstream switching mode - may be overriden by the current profile
 *	\param dasher the DASH segmenter object
 *	\param bitstream_switching mode to use for bitstream switching
 *	\return error code if any
*/
GF_Err gf_dasher_set_switch_mode(GF_DASHSegmenter *dasher, GF_DashSwitchingMode bitstream_switching);

/*!
 Sets segment and fragment durations.
 *	\param dasher the DASH segmenter object
 *	\param default_segment_duration the duration of a dash segment
 *	\param default_fragment_duration the duration of a dash fragment - if 0, same as default_segment_duration
 *	\param sub_duration the duration in seconds of media to DASH. If 0, the whole sources will be processed.
 *	\return error code if any
*/
GF_Err gf_dasher_set_durations(GF_DASHSegmenter *dasher, Double default_segment_duration, Double default_fragment_duration, Double sub_duration);

/*!
 Enables spliting at RAP boundaries
 *	\param dasher the DASH segmenter object
 *	\param segments_start_with_rap segments will be split at RAP boundaries
 *	\param fragments_start_with_rap fragments will be split at RAP boundaries
 *	\return error code if any
*/

GF_Err gf_dasher_enable_rap_splitting(GF_DASHSegmenter *dasher, Bool segments_start_with_rap, Bool fragments_start_with_rap);

/*!
 Enables segment marker
 *	\param dasher the DASH segmenter object
 *	\param segment_marker_4cc 4CC code of the segment marker box
 *	\return error code if any
*/
GF_Err gf_dasher_set_segment_marker(GF_DASHSegmenter *dasher, u32 segment_marker_4cc);

/*!
 Enables segment indexes
 *	\param dasher the DASH segmenter object
 *	\param enable_sidx enable or disable
 *	\param subsegs_per_sidx number of subsegments per segment
 *	\param daisy_chain_sidx enable daisy chaining of sidx
 *	\param use_ssix enables ssix generation, level 1 for I-frames, the rest of the segement not  mapped
 *	\return error code if any
*/
GF_Err gf_dasher_enable_sidx(GF_DASHSegmenter *dasher, Bool enable_sidx, u32 subsegs_per_sidx, Bool daisy_chain_sidx, Bool use_ssix);

/*!
 Sets mode for the dash segmenter.
 *	\param dasher the DASH segmenter object
 *	\param dash_mode the mode to use. Currently switching from static mode to dynamic mode is not well supported and may produce non-compliant MPDs
 *	\param mpd_update_time time between MPD refresh, in seconds. Used for dynamic mode, may be 0 if \p mpd_live_duration is set
 *	\param time_shift_depth the depth of the time shift buffer in seconds, -1 for infinite time shift.
 *	\param mpd_live_duration total duration of the DASH session in dynamic mode, in seconds. May be set to 0 if \p mpd_update_time is set
 *	\return error code if any
*/
GF_Err gf_dasher_set_dynamic_mode(GF_DASHSegmenter *dasher, GF_DashDynamicMode dash_mode, Double mpd_update_time, s32 time_shift_depth, Double mpd_live_duration);

/*!
 Sets the minimal buffer desired.
 *	\param dasher the DASH segmenter object
 *	\param min_buffer min buffer time in seconds for the DASH session. Currently the minimal buffer is NOT computed from the source material and must be set to an appropriate value.
 *	\return error code if any
*/
GF_Err gf_dasher_set_min_buffer(GF_DASHSegmenter *dasher, Double min_buffer);

/*!
 Sets the availability start time offset.
 *	\param dasher the DASH segmenter object
 *	\param ast_offset ast offset in milliseconds. If >0, the DASH session availabilityStartTime will be earlier than UTC by the amount of seconds specified. If <0, the media representation will have an availabilityTimeOffset of the amount of seconds specified, instructing the client that segments may be accessed earlier.
 *	\return error code if any
*/
GF_Err gf_dasher_set_ast_offset(GF_DASHSegmenter *dasher, s32 ast_offset);

/*!
 Enables memory fragmenting: fragments will be written to disk only once completed
 *	\param dasher the DASH segmenter object
 *	\param enable Enables or disables. Default is disabled.
 *	\return error code if any
*/
GF_Err gf_dasher_enable_memory_fragmenting(GF_DASHSegmenter *dasher, Bool enable);

/*!
 Sets initial values for ISOBMFF sequence number and TFDT in movie fragments.
 *	\param dasher the DASH segmenter object
 *	\param initial_moof_sn sequence number of the first moof to be generated. Default value is 1.
 *	\param initial_tfdt initial tfdt of the first traf to be generated, in DASH segmenter timescale units. Default value is 0.
 *	\return error code if any
*/
GF_Err gf_dasher_set_initial_isobmf(GF_DASHSegmenter *dasher, u32 initial_moof_sn, u64 initial_tfdt);



typedef enum
{
	//! PSSH box in moov only
	GF_DASH_PSSH_MOOV = 0,
	//! PSSH box in moof only
	GF_DASH_PSSH_MOOF,
	//! PSSH box in moov and MPD
	GF_DASH_PSSH_MOOV_MPD,
	//! PSSH box in moof and MPD
	GF_DASH_PSSH_MOOF_MPD,
	//! PSSH box in MPD only
	GF_DASH_PSSH_MPD
} GF_DASHPSSHMode;

/*!
 Configure how default values for ISOBMFF are stored
 *	\param dasher the DASH segmenter object
 *	\param no_fragments_defaults if set, fragments default values are repeated in each traf and not set in trex. Default value is GF_FALSE
 *	\param pssh_mode sets the storage mode of PSSH in moov/moof/mpd. 
 *	\param samplegroups_in_traf if set, all sample group definitions are stored in each traf and not set in init segment. Default value is GF_FALSE
 *	\param single_traf_per_moof if set, each moof will contain a single traf, even if source media is multiplexed. Default value is GF_FALSE
 *  \param tfdt_per_traf if set, each traf will contain a tfdt. Only applicable when single_traf_per_moof is GF_TRUE. Default value is GF_FALSE
 *  \param mvex_after_traks if set, the mvex box will be written after all track boxes
 *	\return error code if any
*/
GF_Err gf_dasher_configure_isobmf_default(GF_DASHSegmenter *dasher, Bool no_fragments_defaults, GF_DASHPSSHMode pssh_mode, Bool samplegroups_in_traf, Bool single_traf_per_moof, Bool tfdt_per_traf, Bool mvex_after_traks);

/*!
 Enables insertion of UTC reference in the beginning of segments
 *	\param dasher the DASH segmenter object
 *	\param insert_utc if set, UTC will be inserted. Default value is disabled.
 *	\return error code if any
*/

GF_Err gf_dasher_enable_utc_ref(GF_DASHSegmenter *dasher, Bool insert_utc);

/*!
 Enables real-time generation of media segments.
 *	\param dasher the DASH segmenter object
 *	\param real_time if set, segemnts are generated in real time. Only supported for single representation (potentially multiplexed) DASH session. Default is disabled.
 *	\return error code if any
*/
GF_Err gf_dasher_enable_real_time(GF_DASHSegmenter *dasher, Bool real_time);

/*!
 Sets where the  ContentProtection element is inserted in an adaptation set.
*	\param dasher the DASH segmenter object
*	\param mode ContentProtection element location mode.
*	\return error code if any
*/
GF_Err gf_dasher_set_content_protection_location_mode(GF_DASHSegmenter *dasher, GF_DASH_ContentLocationMode mode);

/*!
 Sets profile extension as used by DASH-IF and DVB.
 *	\param dasher the DASH segmenter object
 *	\param dash_profile_extension specifies a string of profile extensions, as used by DASH-IF and DVB.
 *	\return error code if any
*/
GF_Err gf_dasher_set_profile_extension(GF_DASHSegmenter *dasher, const char *dash_profile_extension);

/*!
 Enable/Disable cached inputs .
 *	\param dasher the DASH segmenter object
 *	\param no_cache if true, input file will be reopen each time the dasher process function is called .
 *	\return error code if any
*/
GF_Err gf_dasher_enable_cached_inputs(GF_DASHSegmenter *dasher, Bool no_cache);

/*!
 Enable/Disable loop inputs .
 *	\param dasher the DASH segmenter object
 *	\param do_loop if true, input files will be looped at the end of the file in a live simulation. Otherwise a new period will be created.
 *	\return error code if any
*/
GF_Err gf_dasher_enable_loop_inputs(GF_DASHSegmenter *dasher, Bool do_loop);

/*!
 Enable/Disable split on bound mode.
 *	\param dasher the DASH segmenter object
 *	\param split_on_bound if true, video streams are segmented with the same method as audio streams
 *	\return error code if any
*/
GF_Err gf_dasher_set_split_on_bound(GF_DASHSegmenter *dasher, Bool split_on_bound);

/*!
 Enable/Disable split on closest mode.
 *	\param dasher the DASH segmenter object
 *	\param split_on_closest if true, video streams are segmented as close to the segment boundary as possible
 *	\return error code if any
*/
GF_Err gf_dasher_set_split_on_closest(GF_DASHSegmenter *dasher, Bool split_on_closest);

/*!
 Sets m3u8 file name - if not set, no m3u8 output
 *	\param dasher the DASH segmenter object
 *	\param insert_clock if true UTC clock is inserted in variant playlists in live
 *	\return error code if any
*/
GF_Err gf_dasher_set_hls_clock(GF_DASHSegmenter *dasher, Bool insert_clock);

/*!
 Sets cue file for the session.
 *	\param dasher the DASH segmenter object
 *	\param cues_file name of the cue file. This is an XML document with root <DASHCues>, one or multiple <Stream> with attribute ID (trackID)
 and timescale (trackTimescale), and a set of <cues> per Stream with attributes sampleNumber, dts or cts.
 *	\param strict_cues if true will fail if one cue doesn't match a timestamp in the stream or if the split sample is not RAP
 *	\return error code if any
*/
GF_Err gf_dasher_set_cues(GF_DASHSegmenter *dasher, const char *cues_file, Bool strict_cues);

/*!
 Adds a media input to the DASHer
 *	\param dasher the DASH segmenter object
 *	\param input media source to add
 *	\return error code if any
*/
GF_Err gf_dasher_add_input(GF_DASHSegmenter *dasher, const GF_DashSegmenterInput *input);

/*!
 Process the media source and generate segments
 *	\param dasher the DASH segmenter object
 *	\return error code if any
*/
GF_Err gf_dasher_process(GF_DASHSegmenter *dasher);

/*!
 Returns time to wait until end of currently generated segments
 *	\param dasher the DASH segmenter object
 *  \param ms_ins_session if set, retrives the number of ms since the start of the dash session
 *	\return time to wait in milliseconds
*/
u32 gf_dasher_next_update_time(GF_DASHSegmenter *dasher, u64 *ms_ins_session);


/*!
 Sets dasher start date, rather than use current time. Used for debugging purposes, such as simulating long lasting sessions.
 *	\param dasher the DASH segmenter object
 *  \param dash_utc_start_date start date as as xs:date, eg YYYY-MM-DDTHH:MM:SSZ. If 0, current time is used
*/
void gf_dasher_set_start_date(GF_DASHSegmenter *dasher, const char *dash_utc_start_date);

#ifndef GPAC_DISABLE_ISOM_FRAGMENTS
/*!
 save file as fragmented movie
 \param file the target file to be fragmented
 \param output_file name of the output file
 \param max_duration_sec max fragment duration in seconds
 \param use_mfra insert track fragment movie fragments
 \return error if any
 */
GF_Err gf_media_fragment_file(GF_ISOFile *file, const char *output_file, Double max_duration_sec, Bool use_mfra);
#endif

/*! @} */


/*!
 *	\addtogroup mexp_grp Media Exporter
 *	\ingroup media_grp
 *	\brief Media exporting and extraction.
 *
 *This section documents functions for media exporting and extraction.
 *	@{
 */

#ifndef GPAC_DISABLE_MEDIA_EXPORT

/*!
 * Track dumper formats and flags
 *	\hideinitializer
 */
enum
{
	/*! track dumper types are formatted as flags for conveniency for
	authoring tools, but never used as a OR'ed set*/
	/*native format (JPG, PNG, MP3, etc) if supported*/
	GF_EXPORT_NATIVE = 1,
	/*! raw samples (including hint tracks for rtp)*/
	GF_EXPORT_RAW_SAMPLES = (1<<1),
	/*! NHNT format (any MPEG-4 media)*/
	GF_EXPORT_NHNT = (1<<2),
	/*! AVI (MPEG4 video and AVC tracks only)*/
	GF_EXPORT_AVI = (1<<3),
	/*! MP4 (all except OD)*/
	GF_EXPORT_MP4 = (1<<4),
	/*! AVI->RAW to dump video (trackID=1) or audio (trackID>=2)*/
	GF_EXPORT_AVI_NATIVE = (1<<5),
	/*! NHML format (any media)*/
	GF_EXPORT_NHML = (1<<6),
	/*! SAF format*/
	GF_EXPORT_SAF = (1<<7),
	/*! WebVTT metadata format (any media)*/
	GF_EXPORT_WEBVTT_META = (1<<8),
	/*! WebVTT metadata format: media data will be embedded in webvtt*/
	GF_EXPORT_WEBVTT_META_EMBEDDED = (1<<9),

	/*! following ones are real flags*/
	/*!
	for MP4 extraction, indicates track should be added to dest file if any
	for raw extraction, indicates data shall be appended at the end of output file if present
	*/
	GF_EXPORT_MERGE = (1<<10),
	/*! indicates QCP file format possible as well as native (EVRC and SMV audio only)*/
	GF_EXPORT_USE_QCP = (1<<11),
	/*! indicates full NHML dump*/
	GF_EXPORT_NHML_FULL = (1<<11),
	/*! exports a single svc layer*/
	GF_EXPORT_SVC_LAYER = (1<<12),
	/*! Don't merge identical cues in consecutive samples */
	GF_EXPORT_WEBVTT_NOMERGE = (1<<13),

	/*! Experimental Streaming Instructions */
	GF_EXPORT_SIX = (1<<14),

	/*! ony probes extraction format*/
	GF_EXPORT_PROBE_ONLY = (1<<30),
	/*when set by user during export, will abort*/
	GF_EXPORT_DO_ABORT = 0x80000000 //(1<<31)
};

/*!
  track dumper
 */
typedef struct __track_exporter
{
	/*! source ISOBMF file */
	GF_ISOFile *file;
	/*! ID of track to be dumped*/
	u32 trackID;
	/*! sample number to export for GF_EXPORT_RAW_SAMPLES only*/
	u32 sample_num;
	/*! output name, if no extension set the extension will be added based on track type*/
	char *out_name;
	/*! dump type and flags*/
	u32 flags;
	/*! non-ISOBMF source file (AVI, TS)*/
	char *in_name;
	/*! optionnal FILE for output*/
	FILE *dump_file;
} GF_MediaExporter;

/*!
  Dumps a given media track
 \param dump the track dumper object
 \return  error if any
 */
GF_Err gf_media_export(GF_MediaExporter *dump);

#ifndef GPAC_DISABLE_VTT
GF_Err gf_webvtt_dump_iso_track(GF_MediaExporter *dumper, char *szName, u32 track, Bool merge, Bool box_dump);
#endif

#endif /*GPAC_DISABLE_MEDIA_EXPORT*/

/*! @} */


/*!
 *	\addtogroup mhint_grp Media Hinting
 *	\ingroup media_grp
 *	\brief ISOBMFF file hinting.
 *
 *This section documents functions for ISOBMFF file hinting.
 *	@{
 */


#ifndef GPAC_DISABLE_ISOM_HINTING
/*
	RTP IsoMedia file hinting
*/
typedef struct __tag_isom_hinter GF_RTPHinter;

/*!
 Creates a new track hinter object
 *	\param file the target ISOBMF file
 *	\param track the track to hint
 *	\param Path_MTU max RTP packet size (excluding IP/UDP/IP headers)
 *	\param max_ptime max packet duration in RTP timescale, can be set to 0 for auto compute
 *	\param default_rtp_rate RTP rate for the track, can be set to 0 for auto compute
 *	\param hint_flags RTP flags as defined in <gpac/ietf.h>
 *	\param PayloadID RTP payload ID, can be set to 0 for auto compute
 *	\param copy_media if set, media is copied inside the hint samples, otherwise only referenced from the media track
 *	\param InterleaveGroupID sets the group ID of this track for interleaving - same semantics as in gf_isom_set_track_interleaving_group
 *	\param InterleaveGroupPriority sets the group priority of this track for interleaving - same semantics as in gf_isom_set_track_priority_in_group
 *	\param e output error code if any
 *	\return the hinter object
 */
GF_RTPHinter *gf_hinter_track_new(GF_ISOFile *file, u32 track,
                                  u32 Path_MTU, u32 max_ptime, u32 default_rtp_rate, u32 hint_flags, u8 PayloadID,
                                  Bool copy_media, u32 InterleaveGroupID, u8 InterleaveGroupPriority, GF_Err *e);

/*!
 Delete the track hinter
 \param tkHinter track hinter object
*/
void gf_hinter_track_del(GF_RTPHinter *tkHinter);

/*!
 hints all samples in the media track
 \param tkHinter track hinter object
 \return error if any
 */
GF_Err gf_hinter_track_process(GF_RTPHinter *tkHinter);

/*!
 Gets media bandwidth in kbps
 \param tkHinter track hinter object
 \return media bandwidth in kbps
*/
u32 gf_hinter_track_get_bandwidth(GF_RTPHinter *tkHinter);

/*!
 Gets track hinter flags
 \param tkHinter track hinter object
 \return hint flags for this object
 */
u32 gf_hinter_track_get_flags(GF_RTPHinter *tkHinter);

/*!
 Gets rtp payload name
 \param tkHinter track hinter object
 \param payloadName static buffer for retrieval, minimum 30 bytes
*/
void gf_hinter_track_get_payload_name(GF_RTPHinter *tkHinter, char *payloadName);

/*!
 Finalizes hinting process for the track (setup flags, write SDP for RTP, ...)
 \param tkHinter track hinter object
 \param AddSystemInfo if true, systems info are duplicated in the SDP (decoder cfg, PL IDs ..)
 \return error if any
*/
GF_Err gf_hinter_track_finalize(GF_RTPHinter *tkHinter, Bool AddSystemInfo);

/*!
 * SDP IOD Profile
 *	\hideinitializer
 */
typedef enum
{
	/*! no IOD included*/
	GF_SDP_IOD_NONE = 0,
	/*! base64 encoding of the regular MPEG-4 IOD*/
	GF_SDP_IOD_REGULAR,
	/*! base64 encoding of IOD containing BIFS and OD tracks (one AU only) - this is used for ISMA 1.0 profiles
	note that the "hinted" file will loose all systems info*/
	GF_SDP_IOD_ISMA,
	/*! same as ISMA but removes all clock references from IOD*/
	GF_SDP_IOD_ISMA_STRICT,
} GF_SDP_IODProfile;

/*!
Finalizes hinting process for the file (setup flags, write SDP for RTP, ...)
	\param file target ISOBMF file
	\param IOD_Profile the IOD profile to use for SDP
	\param bandwidth total bandwidth in kbps of all hinted tracks, 0 means no bandwidth info at session level
*/
GF_Err gf_hinter_finalize(GF_ISOFile *file, GF_SDP_IODProfile IOD_Profile, u32 bandwidth);

/*!
 Check if the given data fits in an ESD url
 \param data data to be encoded
 \param data_size size of data to be encoded
 \param streamType systems stream type needed to signal data mime-type (OD, BIFS or any)
 \return GF_TRUE if the encoded data fits in an ESD url
 */
Bool gf_hinter_can_embbed_data(char *data, u32 data_size, u32 streamType);

#endif /*GPAC_DISABLE_ISOM_HINTING*/

/*! @} */


/*!
 *	\addtogroup msaf_grp LASeR SAF creation
 *	\ingroup media_grp
 *	\brief LASeR SAF multiplexing.
 *
 *This section documents functions for LASeR SAF multiplexing.
 *	@{
 */


/*! SAF Multiplexer object. The multiplexer supports concurencial (multi-threaded) access*/
typedef struct __saf_muxer GF_SAFMuxer;
/*!
	Creates a new SAF Multiplexer
 \return the SAF multiplexer object
 */
GF_SAFMuxer *gf_saf_mux_new();

/*!
	SAF Multiplexer destructor
 \param mux the SAF multiplexer object
 */
void gf_saf_mux_del(GF_SAFMuxer *mux);

/*!
 Adds a new stream in the SAF multiplex
 \param mux the SAF multiplexer object
 \param stream_id ID of the SAF stream to create
 \param ts_res timestamp resolution for AUs in this stream
 \param buffersize_db size of decoding buffer in bytes
 \param stream_type MPEG-4 systems stream type of this stream
 \param object_type MPEG-4 systems object type indication of this stream
 \param mime_type MIME type for this stream, NULL if unknown
 \param dsi Decoder specific info for this stream
 \param dsi_len specific info size for this stream
 \param remote_url URL of the SAF stream if not embedded in the multiplex
 \return error if any
 */
GF_Err gf_saf_mux_stream_add(GF_SAFMuxer *mux, u32 stream_id, u32 ts_res, u32 buffersize_db, u8 stream_type, u8 object_type, char *mime_type, char *dsi, u32 dsi_len, char *remote_url);

/*!
 Removes a stream from the SAF multiplex
 \param mux the SAF multiplexer object
 \param stream_id ID of the SAF stream to remove
 \return error if any
 */
GF_Err gf_saf_mux_stream_rem(GF_SAFMuxer *mux, u32 stream_id);

/*!
 adds an AU to the given Warning, AU data will be freed by the multiplexer. AUs are NOT re-sorted by CTS, in order to enable audio interleaving.
 \param mux the SAF multiplexer object
 \param stream_id ID of the SAF stream to remove
 \param CTS composition timestamp of the AU
 \param data payload of the AU
 \param data_len payload size of the AU
 \param is_rap set to GF_TRUE to signal a random access point
 \return error if any
*/
GF_Err gf_saf_mux_add_au(GF_SAFMuxer *mux, u32 stream_id, u32 CTS, char *data, u32 data_len, Bool is_rap);

/*!
  Gets the content of the multiplexer for the given time.
 \param mux the SAF multiplexer object
 \param time_ms target mux time in ms
 \param force_end_of_session if set to GF_TRUE, this flushes the SAF Session - no more operations will be allowed on the muxer
 \param out_data output SAF data
 \param out_size output SAF data size
 \return error if any
 */
GF_Err gf_saf_mux_for_time(GF_SAFMuxer *mux, u32 time_ms, Bool force_end_of_session, char **out_data, u32 *out_size);

/*!
  Gets timescale and TS increment from double FPS value.
 \param fps the target fps
 \param timescale output timescale value
 \param ts_inc output timestamp increment value
*/
void gf_media_get_video_timing(Double fps, u32 *timescale, u32 *ts_inc);

#ifdef __cplusplus
}
#endif

/*! @} */

#endif	/*_GF_MEDIA_H_*/
<|MERGE_RESOLUTION|>--- conflicted
+++ resolved
@@ -573,22 +573,16 @@
 	u32 bandwidth;
 	/*! forced period duration (used when using empty periods or xlink periods without content)*/
 	Double period_duration;
-<<<<<<< HEAD
 	/*! sets default start number for this representation. if not set, assigned automatically */
 	u32 startNumber; 	//TODO: start number, template
 	/*! overrides template for this input*/
 	char *seg_template;
 	/*! sets name of HLS playlist*/
 	char *hls_pl;
+	/*! if true and only one media stream in target segment, the moov will use the media stream timescale*/
+	Bool sscale;
 	/*! non legacy options passed to dasher */
 	char *other_opts;
-
-=======
-	/*! if true, the dasher inputs will open each time the segmentation function is called */
-	Bool no_cache;
-	/*! if true and only one media stream in target segment, the moov will use the media stream timescale*/
-	Bool sscale;
->>>>>>> 24cb6eb6
 } GF_DashSegmenterInput;
 
 /*!
