/*
 *			GPAC - Multimedia Framework C SDK
 *
 *			Authors: Jean Le Feuvre
 *			Copyright (c) Telecom ParisTech 2012
 *					All rights reserved
 *
 *  This file is part of GPAC
 *
 *  GPAC is free software; you can redistribute it and/or modify
 *  it under the terms of the GNU Lesser General Public License as published by
 *  the Free Software Foundation; either version 2, or (at your option)
 *  any later version.
 *
 *  GPAC is distributed in the hope that it will be useful,
 *  but WITHOUT ANY WARRANTY; without even the implied warranty of
 *  MERCHANTABILITY or FITNESS FOR A PARTICULAR PURPOSE.  See the
 *  GNU Lesser General Public License for more details.
 *
 *  You should have received a copy of the GNU Lesser General Public
 *  License along with this library; see the file COPYING.  If not, write to
 *  the Free Software Foundation, 675 Mass Ave, Cambridge, MA 02139, USA.
 *
 */

#ifndef _GF_VERSION_H

/*! \file "gpac/version.h"
 *	\brief GPAC version.
 *  \addtogroup cst_grp
 *
 *	@{
 */

/*!
 *	\brief GPAC Version
 *	\hideinitializer
*/
/* KEEP SPACE SEPARATORS FOR MAKE / GREP (SEE MAIN MAKEFILE & CONFIGURE & CO)
 * NO SPACE in GPAC_VERSION / GPAC_FULL_VERSION for proper install
 * SONAME versions must be digits (not strings)
 */
<<<<<<< HEAD
/*! Macro giving GPAC version name expressed as a printable string*/
#define GPAC_VERSION          "0.9.0-ALPHA"
/*! ABI Major number of libgpac */
#define GPAC_VERSION_MAJOR 8
/*! ABI Minor number of libgpac */
#define GPAC_VERSION_MINOR 0
/*! ABI Micro number of libgpac */
=======
#define GPAC_VERSION          "0.8.0"
#define GPAC_VERSION_MAJOR 8
#define GPAC_VERSION_MINOR 0
>>>>>>> c1990d5c
#define GPAC_VERSION_MICRO 0

/*! gets GPAC full version including GIT revision
\return GPAC full version
*/
const char *gf_gpac_version();

/*! gets GPAC copyright
\return GPAC copyright
*/
const char *gf_gpac_copyright();

/*! @} */

#endif //_GF_VERSION_H<|MERGE_RESOLUTION|>--- conflicted
+++ resolved
@@ -40,19 +40,13 @@
  * NO SPACE in GPAC_VERSION / GPAC_FULL_VERSION for proper install
  * SONAME versions must be digits (not strings)
  */
-<<<<<<< HEAD
 /*! Macro giving GPAC version name expressed as a printable string*/
-#define GPAC_VERSION          "0.9.0-ALPHA"
+#define GPAC_VERSION          "0.9.0-DEV"
 /*! ABI Major number of libgpac */
-#define GPAC_VERSION_MAJOR 8
+#define GPAC_VERSION_MAJOR 9
 /*! ABI Minor number of libgpac */
 #define GPAC_VERSION_MINOR 0
 /*! ABI Micro number of libgpac */
-=======
-#define GPAC_VERSION          "0.8.0"
-#define GPAC_VERSION_MAJOR 8
-#define GPAC_VERSION_MINOR 0
->>>>>>> c1990d5c
 #define GPAC_VERSION_MICRO 0
 
 /*! gets GPAC full version including GIT revision
