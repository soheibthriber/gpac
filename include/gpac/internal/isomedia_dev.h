--- conflicted
+++ resolved
@@ -2432,11 +2432,6 @@
 	u32 def_sample_size;
 	u32 def_sample_flags;
 	u32 EmptyDuration;
-<<<<<<< HEAD
-=======
-	u8 IFrameSwitching;
-	u8 use_sdtp;
->>>>>>> 4a431304
 } GF_TrackFragmentHeaderBox;
 
 
@@ -2481,7 +2476,7 @@
 	u8 use_sample_interleave;
 	u8 force_new_trun;
 	u8 IFrameSwitching;
-
+	u8 use_sdtp;
 } GF_TrackFragmentBox;
 
 /*FLAGS for TRUN : specify what is written in the SampleTable of TRUN*/
