/*
 *			GPAC - Multimedia Framework C SDK
 *
 *			Authors: Jean Le Feuvre
 *			Copyright (c) Telecom ParisTech 2000-2012
 *					All rights reserved
 *
 *  This file is part of GPAC / ISO Media File Format sub-project
 *
 *  GPAC is free software; you can redistribute it and/or modify
 *  it under the terms of the GNU Lesser General Public License as published by
 *  the Free Software Foundation; either version 2, or (at your option)
 *  any later version.
 *
 *  GPAC is distributed in the hope that it will be useful,
 *  but WITHOUT ANY WARRANTY; without even the implied warranty of
 *  MERCHANTABILITY or FITNESS FOR A PARTICULAR PURPOSE.  See the
 *  GNU Lesser General Public License for more details.
 *
 *  You should have received a copy of the GNU Lesser General Public
 *  License along with this library; see the file COPYING.  If not, write to
 *  the Free Software Foundation, 675 Mass Ave, Cambridge, MA 02139, USA.
 *
 */

#ifndef _GF_ISOMEDIA_DEV_H_
#define _GF_ISOMEDIA_DEV_H_

#ifdef __cplusplus
extern "C" {
#endif

#include <gpac/isomedia.h>


enum
{
	GF_ISOM_BOX_TYPE_CO64	= GF_4CC( 'c', 'o', '6', '4' ),
	GF_ISOM_BOX_TYPE_STCO	= GF_4CC( 's', 't', 'c', 'o' ),
	GF_ISOM_BOX_TYPE_CTTS	= GF_4CC( 'c', 't', 't', 's' ),
	GF_ISOM_BOX_TYPE_CPRT	= GF_4CC( 'c', 'p', 'r', 't' ),
	GF_ISOM_BOX_TYPE_KIND	= GF_4CC( 'k', 'i', 'n', 'd' ),
	GF_ISOM_BOX_TYPE_CHPL	= GF_4CC( 'c', 'h', 'p', 'l' ),
	GF_ISOM_BOX_TYPE_URL	= GF_4CC( 'u', 'r', 'l', ' ' ),
	GF_ISOM_BOX_TYPE_URN	= GF_4CC( 'u', 'r', 'n', ' ' ),
	GF_ISOM_BOX_TYPE_DINF	= GF_4CC( 'd', 'i', 'n', 'f' ),
	GF_ISOM_BOX_TYPE_DREF	= GF_4CC( 'd', 'r', 'e', 'f' ),
	GF_ISOM_BOX_TYPE_STDP	= GF_4CC( 's', 't', 'd', 'p' ),
	GF_ISOM_BOX_TYPE_EDTS	= GF_4CC( 'e', 'd', 't', 's' ),
	GF_ISOM_BOX_TYPE_ELST	= GF_4CC( 'e', 'l', 's', 't' ),
	GF_ISOM_BOX_TYPE_UUID	= GF_4CC( 'u', 'u', 'i', 'd' ),
	GF_ISOM_BOX_TYPE_FREE	= GF_4CC( 'f', 'r', 'e', 'e' ),
	GF_ISOM_BOX_TYPE_HDLR	= GF_4CC( 'h', 'd', 'l', 'r' ),
	GF_ISOM_BOX_TYPE_GMHD	= GF_4CC( 'g', 'm', 'h', 'd' ),
	GF_ISOM_BOX_TYPE_HMHD	= GF_4CC( 'h', 'm', 'h', 'd' ),
	GF_ISOM_BOX_TYPE_HINT	= GF_4CC( 'h', 'i', 'n', 't' ),
	GF_ISOM_BOX_TYPE_MDIA	= GF_4CC( 'm', 'd', 'i', 'a' ),
	GF_ISOM_BOX_TYPE_ELNG	= GF_4CC( 'e', 'l', 'n', 'g' ),
	GF_ISOM_BOX_TYPE_MDAT	= GF_4CC( 'm', 'd', 'a', 't' ),
	GF_ISOM_BOX_TYPE_IDAT	= GF_4CC( 'i', 'd', 'a', 't' ),
	GF_ISOM_BOX_TYPE_MDHD	= GF_4CC( 'm', 'd', 'h', 'd' ),
	GF_ISOM_BOX_TYPE_MINF	= GF_4CC( 'm', 'i', 'n', 'f' ),
	GF_ISOM_BOX_TYPE_MOOV	= GF_4CC( 'm', 'o', 'o', 'v' ),
	GF_ISOM_BOX_TYPE_MVHD	= GF_4CC( 'm', 'v', 'h', 'd' ),
	GF_ISOM_BOX_TYPE_STSD	= GF_4CC( 's', 't', 's', 'd' ),
	GF_ISOM_BOX_TYPE_STSZ	= GF_4CC( 's', 't', 's', 'z' ),
	GF_ISOM_BOX_TYPE_STZ2	= GF_4CC( 's', 't', 'z', '2' ),
	GF_ISOM_BOX_TYPE_STBL	= GF_4CC( 's', 't', 'b', 'l' ),
	GF_ISOM_BOX_TYPE_STSC	= GF_4CC( 's', 't', 's', 'c' ),
	GF_ISOM_BOX_TYPE_STSH	= GF_4CC( 's', 't', 's', 'h' ),
	GF_ISOM_BOX_TYPE_SKIP	= GF_4CC( 's', 'k', 'i', 'p' ),
	GF_ISOM_BOX_TYPE_SMHD	= GF_4CC( 's', 'm', 'h', 'd' ),
	GF_ISOM_BOX_TYPE_STSS	= GF_4CC( 's', 't', 's', 's' ),
	GF_ISOM_BOX_TYPE_STTS	= GF_4CC( 's', 't', 't', 's' ),
	GF_ISOM_BOX_TYPE_TRAK	= GF_4CC( 't', 'r', 'a', 'k' ),
	GF_ISOM_BOX_TYPE_TKHD	= GF_4CC( 't', 'k', 'h', 'd' ),
	GF_ISOM_BOX_TYPE_TREF	= GF_4CC( 't', 'r', 'e', 'f' ),
	GF_ISOM_BOX_TYPE_STRK	= GF_4CC( 's', 't', 'r', 'k' ),
	GF_ISOM_BOX_TYPE_STRI	= GF_4CC( 's', 't', 'r', 'i' ),
	GF_ISOM_BOX_TYPE_STRD	= GF_4CC( 's', 't', 'r', 'd' ),
	GF_ISOM_BOX_TYPE_STSG	= GF_4CC( 's', 't', 's', 'g' ),

	GF_ISOM_BOX_TYPE_UDTA	= GF_4CC( 'u', 'd', 't', 'a' ),
	GF_ISOM_BOX_TYPE_VMHD	= GF_4CC( 'v', 'm', 'h', 'd' ),
	GF_ISOM_BOX_TYPE_FTYP	= GF_4CC( 'f', 't', 'y', 'p' ),
	GF_ISOM_BOX_TYPE_PADB	= GF_4CC( 'p', 'a', 'd', 'b' ),
	GF_ISOM_BOX_TYPE_PDIN	= GF_4CC( 'p', 'd', 'i', 'n' ),
	GF_ISOM_BOX_TYPE_SDTP	= GF_4CC( 's', 'd', 't', 'p' ),
	GF_ISOM_BOX_TYPE_CSLG	= GF_4CC( 'c', 's', 'l', 'g' ),

	GF_ISOM_BOX_TYPE_SBGP	= GF_4CC( 's', 'b', 'g', 'p' ),
	GF_ISOM_BOX_TYPE_SGPD	= GF_4CC( 's', 'g', 'p', 'd' ),
	GF_ISOM_BOX_TYPE_SAIZ	= GF_4CC( 's', 'a', 'i', 'z' ),
	GF_ISOM_BOX_TYPE_SAIO	= GF_4CC( 's', 'a', 'i', 'o' ),
	GF_ISOM_BOX_TYPE_MFRA	= GF_4CC( 'm', 'f', 'r', 'a' ),
	GF_ISOM_BOX_TYPE_MFRO	= GF_4CC( 'm', 'f', 'r', 'o' ),
	GF_ISOM_BOX_TYPE_TFRA	= GF_4CC( 't', 'f', 'r', 'a' ),

	GF_ISOM_BOX_TYPE_PSSH	= GF_4CC( 'p', 's', 's', 'h' ),
	GF_ISOM_BOX_TYPE_TENC	= GF_4CC( 't', 'e', 'n', 'c' ),

	//track group
	GF_ISOM_BOX_TYPE_TRGR	= GF_4CC( 't', 'r', 'g', 'r' ),
	//track group types
	GF_ISOM_BOX_TYPE_TRGT	= GF_4CC( 't', 'r', 'g', 't' ),
	GF_ISOM_BOX_TYPE_MSRC	= GF_4CC( 'm', 's', 'r', 'c' ),
	GF_ISOM_BOX_TYPE_CSTG	= GF_4CC( 'c', 's', 't', 'g' ),
	GF_ISOM_BOX_TYPE_STER	= GF_4CC( 's', 't', 'e', 'r' ),

	/*Adobe's protection boxes*/
	GF_ISOM_BOX_TYPE_ADKM	= GF_4CC( 'a', 'd', 'k', 'm' ),
	GF_ISOM_BOX_TYPE_AHDR	= GF_4CC( 'a', 'h', 'd', 'r' ),
	GF_ISOM_BOX_TYPE_ADAF	= GF_4CC( 'a', 'd', 'a', 'f' ),
	GF_ISOM_BOX_TYPE_APRM	= GF_4CC( 'a', 'p', 'r', 'm' ),
	GF_ISOM_BOX_TYPE_AEIB	= GF_4CC( 'a', 'e', 'i', 'b' ),
	GF_ISOM_BOX_TYPE_AKEY	= GF_4CC( 'a', 'k', 'e', 'y' ),
	GF_ISOM_BOX_TYPE_FLXS	= GF_4CC( 'f', 'l', 'x', 's' ),

#ifndef	GPAC_DISABLE_ISOM_FRAGMENTS
	/*Movie Fragments*/
	GF_ISOM_BOX_TYPE_MVEX	= GF_4CC( 'm', 'v', 'e', 'x' ),
	GF_ISOM_BOX_TYPE_MEHD	= GF_4CC( 'm', 'e', 'h', 'd' ),
	GF_ISOM_BOX_TYPE_TREX	= GF_4CC( 't', 'r', 'e', 'x' ),
	GF_ISOM_BOX_TYPE_TREP	= GF_4CC( 't', 'r', 'e', 'p' ),
	GF_ISOM_BOX_TYPE_MOOF	= GF_4CC( 'm', 'o', 'o', 'f' ),
	GF_ISOM_BOX_TYPE_MFHD	= GF_4CC( 'm', 'f', 'h', 'd' ),
	GF_ISOM_BOX_TYPE_TRAF	= GF_4CC( 't', 'r', 'a', 'f' ),
	GF_ISOM_BOX_TYPE_TFHD	= GF_4CC( 't', 'f', 'h', 'd' ),
	GF_ISOM_BOX_TYPE_TRUN	= GF_4CC( 't', 'r', 'u', 'n' ),
#endif


	/*MP4 extensions*/
	GF_ISOM_BOX_TYPE_DPND	= GF_4CC( 'd', 'p', 'n', 'd' ),
	GF_ISOM_BOX_TYPE_IODS	= GF_4CC( 'i', 'o', 'd', 's' ),
	GF_ISOM_BOX_TYPE_ESDS	= GF_4CC( 'e', 's', 'd', 's' ),
	GF_ISOM_BOX_TYPE_MPOD	= GF_4CC( 'm', 'p', 'o', 'd' ),
	GF_ISOM_BOX_TYPE_SYNC	= GF_4CC( 's', 'y', 'n', 'c' ),
	GF_ISOM_BOX_TYPE_IPIR	= GF_4CC( 'i', 'p', 'i', 'r' ),

	GF_ISOM_BOX_TYPE_NMHD	= GF_4CC( 'n', 'm', 'h', 'd' ),
	GF_ISOM_BOX_TYPE_STHD	= GF_4CC( 's', 't', 'h', 'd' ),
	/*reseved
	GF_ISOM_BOX_TYPE_SDHD	= GF_4CC( 's', 'd', 'h', 'd' ),
	GF_ISOM_BOX_TYPE_ODHD	= GF_4CC( 'o', 'd', 'h', 'd' ),
	GF_ISOM_BOX_TYPE_CRHD	= GF_4CC( 'c', 'r', 'h', 'd' ),
	*/
	GF_ISOM_BOX_TYPE_MP4S	= GF_4CC( 'm', 'p', '4', 's' ),
	GF_ISOM_BOX_TYPE_MP4A	= GF_4CC( 'm', 'p', '4', 'a' ),
	GF_ISOM_BOX_TYPE_MP4V	= GF_4CC( 'm', 'p', '4', 'v' ),


	/*AVC / H264 extension*/
	GF_ISOM_BOX_TYPE_AVCC	= GF_4CC( 'a', 'v', 'c', 'C' ),
	GF_ISOM_BOX_TYPE_BTRT	= GF_4CC( 'b', 't', 'r', 't' ),
	GF_ISOM_BOX_TYPE_M4DS	= GF_4CC( 'm', '4', 'd', 's' ),
	GF_ISOM_BOX_TYPE_PASP	= GF_4CC( 'p', 'a', 's', 'p' ),
	GF_ISOM_BOX_TYPE_CLAP	= GF_4CC( 'c', 'l', 'a', 'p' ),
	GF_ISOM_BOX_TYPE_AVC1	= GF_4CC( 'a', 'v', 'c', '1' ),
	GF_ISOM_BOX_TYPE_AVC2	= GF_4CC( 'a', 'v', 'c', '2' ),
	GF_ISOM_BOX_TYPE_AVC3	= GF_4CC( 'a', 'v', 'c', '3' ),
	GF_ISOM_BOX_TYPE_AVC4	= GF_4CC( 'a', 'v', 'c', '4' ),
	GF_ISOM_BOX_TYPE_SVCC	= GF_4CC( 's', 'v', 'c', 'C' ),
	GF_ISOM_BOX_TYPE_SVC1	= GF_4CC( 's', 'v', 'c', '1' ),
	GF_ISOM_BOX_TYPE_SVC2	= GF_4CC( 's', 'v', 'c', '2' ),
	GF_ISOM_BOX_TYPE_MVCC	= GF_4CC( 'm', 'v', 'c', 'C' ),
	GF_ISOM_BOX_TYPE_MVC1	= GF_4CC( 'm', 'v', 'c', '1' ),
	GF_ISOM_BOX_TYPE_MVC2	= GF_4CC( 'm', 'v', 'c', '2' ),
	GF_ISOM_BOX_TYPE_MHC1	= GF_4CC( 'm', 'h', 'c', '1' ),
	GF_ISOM_BOX_TYPE_MHV1	= GF_4CC( 'm', 'h', 'v', '1' ),

	GF_ISOM_BOX_TYPE_HVCC	= GF_4CC( 'h', 'v', 'c', 'C' ),
	GF_ISOM_BOX_TYPE_HVC1	= GF_4CC( 'h', 'v', 'c', '1' ),
	GF_ISOM_BOX_TYPE_HEV1	= GF_4CC( 'h', 'e', 'v', '1' ),
	GF_ISOM_BOX_TYPE_HVT1	= GF_4CC( 'h', 'v', 't', '1' ),

	GF_ISOM_BOX_TYPE_HVC2	= GF_4CC( 'h', 'v', 'c', '2' ),
	GF_ISOM_BOX_TYPE_HEV2	= GF_4CC( 'h', 'e', 'v', '2' ),
	GF_ISOM_BOX_TYPE_LHV1	= GF_4CC( 'l', 'h', 'v', '1' ),
	GF_ISOM_BOX_TYPE_LHE1	= GF_4CC( 'l', 'h', 'e', '1' ),
	GF_ISOM_BOX_TYPE_LHT1	= GF_4CC( 'l', 'h', 't', '1' ),

	GF_ISOM_BOX_TYPE_LHVC	= GF_4CC( 'l', 'h', 'v', 'C' ),

	/*LASeR extension*/
	GF_ISOM_BOX_TYPE_LSRC	= GF_4CC( 'l', 's', 'r', 'C' ),
	GF_ISOM_BOX_TYPE_LSR1	= GF_4CC( 'l', 's', 'r', '1' ),

	/*3GPP extensions*/
	GF_ISOM_BOX_TYPE_DAMR	= GF_4CC( 'd', 'a', 'm', 'r' ),
	GF_ISOM_BOX_TYPE_D263	= GF_4CC( 'd', '2', '6', '3' ),
	GF_ISOM_BOX_TYPE_DEVC	= GF_4CC( 'd', 'e', 'v', 'c' ),
	GF_ISOM_BOX_TYPE_DQCP	= GF_4CC( 'd', 'q', 'c', 'p' ),
	GF_ISOM_BOX_TYPE_DSMV	= GF_4CC( 'd', 's', 'm', 'v' ),
	GF_ISOM_BOX_TYPE_TSEL	= GF_4CC( 't', 's', 'e', 'l' ),

	/* 3GPP Adaptive Streaming extensions */
	GF_ISOM_BOX_TYPE_STYP	= GF_4CC( 's', 't', 'y', 'p' ),
	GF_ISOM_BOX_TYPE_TFDT	= GF_4CC( 't', 'f', 'd', 't' ),
	GF_ISOM_BOX_TYPE_SIDX	= GF_4CC( 's', 'i', 'd', 'x' ),
	GF_ISOM_BOX_TYPE_SSIX	= GF_4CC( 's', 's', 'i', 'x' ),
	GF_ISOM_BOX_TYPE_LEVA   = GF_4CC( 'l', 'e', 'v', 'a' ),
	GF_ISOM_BOX_TYPE_PCRB	= GF_4CC( 'p', 'c', 'r', 'b' ),

	/*3GPP text / MPEG-4 StreamingText*/
	GF_ISOM_BOX_TYPE_FTAB	= GF_4CC( 'f', 't', 'a', 'b' ),
	GF_ISOM_BOX_TYPE_TX3G	= GF_4CC( 't', 'x', '3', 'g' ),
	GF_ISOM_BOX_TYPE_STYL	= GF_4CC( 's', 't', 'y', 'l' ),
	GF_ISOM_BOX_TYPE_HLIT	= GF_4CC( 'h', 'l', 'i', 't' ),
	GF_ISOM_BOX_TYPE_HCLR	= GF_4CC( 'h', 'c', 'l', 'r' ),
	GF_ISOM_BOX_TYPE_KROK	= GF_4CC( 'k', 'r', 'o', 'k' ),
	GF_ISOM_BOX_TYPE_DLAY	= GF_4CC( 'd', 'l', 'a', 'y' ),
	GF_ISOM_BOX_TYPE_HREF	= GF_4CC( 'h', 'r', 'e', 'f' ),
	GF_ISOM_BOX_TYPE_TBOX	= GF_4CC( 't', 'b', 'o', 'x' ),
	GF_ISOM_BOX_TYPE_BLNK	= GF_4CC( 'b', 'l', 'n', 'k' ),
	GF_ISOM_BOX_TYPE_TWRP	= GF_4CC( 't', 'w', 'r', 'p' ),

	/* ISO Base Media File Format Extensions for MPEG-21 */
	GF_ISOM_BOX_TYPE_META	= GF_4CC( 'm', 'e', 't', 'a' ),
	GF_ISOM_BOX_TYPE_XML	= GF_4CC( 'x', 'm', 'l', ' ' ),
	GF_ISOM_BOX_TYPE_BXML	= GF_4CC( 'b', 'x', 'm', 'l' ),
	GF_ISOM_BOX_TYPE_ILOC	= GF_4CC( 'i', 'l', 'o', 'c' ),
	GF_ISOM_BOX_TYPE_PITM	= GF_4CC( 'p', 'i', 't', 'm' ),
	GF_ISOM_BOX_TYPE_IPRO	= GF_4CC( 'i', 'p', 'r', 'o' ),
	GF_ISOM_BOX_TYPE_INFE	= GF_4CC( 'i', 'n', 'f', 'e' ),
	GF_ISOM_BOX_TYPE_IINF	= GF_4CC( 'i', 'i', 'n', 'f' ),
	GF_ISOM_BOX_TYPE_IREF	= GF_4CC( 'i', 'r', 'e', 'f' ),
	GF_ISOM_BOX_TYPE_ENCA	= GF_4CC( 'e', 'n', 'c', 'a' ),
	GF_ISOM_BOX_TYPE_ENCV	= GF_4CC( 'e', 'n', 'c', 'v' ),
	GF_ISOM_BOX_TYPE_RESV	= GF_4CC( 'r', 'e', 's', 'v' ),
	GF_ISOM_BOX_TYPE_ENCT	= GF_4CC( 'e', 'n', 'c', 't' ),
	GF_ISOM_BOX_TYPE_ENCS	= GF_4CC( 'e', 'n', 'c', 's' ),
	GF_ISOM_BOX_TYPE_ENCF	= GF_4CC( 'e', 'n', 'c', 'f' ),
	GF_ISOM_BOX_TYPE_ENCM	= GF_4CC( 'e', 'n', 'c', 'm' ),
	GF_ISOM_BOX_TYPE_SINF	= GF_4CC( 's', 'i', 'n', 'f' ),
	GF_ISOM_BOX_TYPE_RINF	= GF_4CC( 'r', 'i', 'n', 'f' ),
	GF_ISOM_BOX_TYPE_FRMA	= GF_4CC( 'f', 'r', 'm', 'a' ),
	GF_ISOM_BOX_TYPE_SCHM	= GF_4CC( 's', 'c', 'h', 'm' ),
	GF_ISOM_BOX_TYPE_SCHI	= GF_4CC( 's', 'c', 'h', 'i' ),

	GF_ISOM_BOX_TYPE_STVI	= GF_4CC( 's', 't', 'v', 'i' ),


	GF_ISOM_BOX_TYPE_METX	= GF_4CC( 'm', 'e', 't', 'x' ),
	GF_ISOM_BOX_TYPE_METT	= GF_4CC( 'm', 'e', 't', 't' ),

	/* ISMA 1.0 Encryption and Authentication V 1.0 */
	GF_ISOM_BOX_TYPE_IKMS	= GF_4CC( 'i', 'K', 'M', 'S' ),
	GF_ISOM_BOX_TYPE_ISFM	= GF_4CC( 'i', 'S', 'F', 'M' ),
	GF_ISOM_BOX_TYPE_ISLT	= GF_4CC( 'i', 'S', 'L', 'T' ),

	/* Hinting boxes */
	GF_ISOM_BOX_TYPE_RTP_STSD	= GF_4CC( 'r', 't', 'p', ' ' ),
	GF_ISOM_BOX_TYPE_SRTP_STSD	= GF_4CC( 's', 'r', 't', 'p' ),
	GF_ISOM_BOX_TYPE_FDP_STSD	= GF_4CC( 'f', 'd', 'p', ' ' ),
	GF_ISOM_BOX_TYPE_RRTP_STSD	= GF_4CC( 'r', 'r', 't', 'p' ),
	GF_ISOM_BOX_TYPE_RTCP_STSD	= GF_4CC( 'r', 't', 'c', 'p' ),
	GF_ISOM_BOX_TYPE_HNTI	= GF_4CC( 'h', 'n', 't', 'i' ),
	GF_ISOM_BOX_TYPE_RTP	= GF_4CC( 'r', 't', 'p', ' ' ),
	GF_ISOM_BOX_TYPE_SDP	= GF_4CC( 's', 'd', 'p', ' ' ),
	GF_ISOM_BOX_TYPE_HINF	= GF_4CC( 'h', 'i', 'n', 'f' ),
	GF_ISOM_BOX_TYPE_NAME	= GF_4CC( 'n', 'a', 'm', 'e' ),
	GF_ISOM_BOX_TYPE_TRPY	= GF_4CC( 't', 'r', 'p', 'y' ),
	GF_ISOM_BOX_TYPE_NUMP	= GF_4CC( 'n', 'u', 'm', 'p' ),
	GF_ISOM_BOX_TYPE_TOTL	= GF_4CC( 't', 'o', 't', 'l' ),
	GF_ISOM_BOX_TYPE_NPCK	= GF_4CC( 'n', 'p', 'c', 'k' ),
	GF_ISOM_BOX_TYPE_TPYL	= GF_4CC( 't', 'p', 'y', 'l' ),
	GF_ISOM_BOX_TYPE_TPAY	= GF_4CC( 't', 'p', 'a', 'y' ),
	GF_ISOM_BOX_TYPE_MAXR	= GF_4CC( 'm', 'a', 'x', 'r' ),
	GF_ISOM_BOX_TYPE_DMED	= GF_4CC( 'd', 'm', 'e', 'd' ),
	GF_ISOM_BOX_TYPE_DIMM	= GF_4CC( 'd', 'i', 'm', 'm' ),
	GF_ISOM_BOX_TYPE_DREP	= GF_4CC( 'd', 'r', 'e', 'p' ),
	GF_ISOM_BOX_TYPE_TMIN	= GF_4CC( 't', 'm', 'i', 'n' ),
	GF_ISOM_BOX_TYPE_TMAX	= GF_4CC( 't', 'm', 'a', 'x' ),
	GF_ISOM_BOX_TYPE_PMAX	= GF_4CC( 'p', 'm', 'a', 'x' ),
	GF_ISOM_BOX_TYPE_DMAX	= GF_4CC( 'd', 'm', 'a', 'x' ),
	GF_ISOM_BOX_TYPE_PAYT	= GF_4CC( 'p', 'a', 'y', 't' ),
	GF_ISOM_BOX_TYPE_RELY	= GF_4CC( 'r', 'e', 'l', 'y' ),
	GF_ISOM_BOX_TYPE_TIMS	= GF_4CC( 't', 'i', 'm', 's' ),
	GF_ISOM_BOX_TYPE_TSRO	= GF_4CC( 't', 's', 'r', 'o' ),
	GF_ISOM_BOX_TYPE_SNRO	= GF_4CC( 's', 'n', 'r', 'o' ),
	GF_ISOM_BOX_TYPE_RTPO	= GF_4CC( 'r', 't', 'p', 'o' ),
	GF_ISOM_BOX_TYPE_TSSY	= GF_4CC( 't', 's', 's', 'y' ),
	GF_ISOM_BOX_TYPE_RSSR	= GF_4CC( 'r', 's', 's', 'r' ),
	GF_ISOM_BOX_TYPE_SRPP	= GF_4CC( 's', 'r', 'p', 'p' ),

	//FEC boxes
	GF_ISOM_BOX_TYPE_FIIN	= GF_4CC( 'f', 'i', 'i', 'n' ),
	GF_ISOM_BOX_TYPE_PAEN	= GF_4CC( 'p', 'a', 'e', 'n' ),
	GF_ISOM_BOX_TYPE_FPAR	= GF_4CC( 'f', 'p', 'a', 'r' ),
	GF_ISOM_BOX_TYPE_FECR	= GF_4CC( 'f', 'e', 'c', 'r' ),
	GF_ISOM_BOX_TYPE_SEGR	= GF_4CC( 's', 'e', 'g', 'r' ),
	GF_ISOM_BOX_TYPE_GITN	= GF_4CC( 'g', 'i', 't', 'n' ),
	GF_ISOM_BOX_TYPE_FIRE	= GF_4CC( 'f', 'i', 'r', 'e' ),
	GF_ISOM_BOX_TYPE_FDSA	= GF_4CC( 'f', 'd', 's', 'a' ),
	GF_ISOM_BOX_TYPE_FDPA	= GF_4CC( 'f', 'd', 'p', 'a' ),
	GF_ISOM_BOX_TYPE_EXTR	= GF_4CC( 'e', 'x', 't', 'r' ),

	/*internal type for track and item references*/
	GF_ISOM_BOX_TYPE_REFT	= GF_4CC( 'R', 'E', 'F', 'T' ),
	GF_ISOM_BOX_TYPE_REFI	= GF_4CC( 'R', 'E', 'F', 'I'),
	GF_ISOM_BOX_TYPE_GRPT	= GF_4CC( 'G', 'R', 'P', 'T'),

#ifndef GPAC_DISABLE_ISOM_ADOBE
	/* Adobe extensions */
	GF_ISOM_BOX_TYPE_ABST	= GF_4CC( 'a', 'b', 's', 't' ),
	GF_ISOM_BOX_TYPE_AFRA	= GF_4CC( 'a', 'f', 'r', 'a' ),
	GF_ISOM_BOX_TYPE_ASRT	= GF_4CC( 'a', 's', 'r', 't' ),
	GF_ISOM_BOX_TYPE_AFRT	= GF_4CC( 'a', 'f', 'r', 't' ),
#endif

	/* Apple extensions */

	GF_ISOM_BOX_TYPE_ILST	= GF_4CC( 'i', 'l', 's', 't' ),
	GF_ISOM_BOX_TYPE_0xA9NAM	= GF_4CC( 0xA9, 'n', 'a', 'm' ),
	GF_ISOM_BOX_TYPE_0xA9CMT	= GF_4CC( 0xA9, 'c', 'm', 't' ),
	GF_ISOM_BOX_TYPE_0xA9DAY	= GF_4CC( 0xA9, 'd', 'a', 'y' ),
	GF_ISOM_BOX_TYPE_0xA9ART	= GF_4CC( 0xA9, 'A', 'R', 'T' ),
	GF_ISOM_BOX_TYPE_0xA9TRK	= GF_4CC( 0xA9, 't', 'r', 'k' ),
	GF_ISOM_BOX_TYPE_0xA9ALB	= GF_4CC( 0xA9, 'a', 'l', 'b' ),
	GF_ISOM_BOX_TYPE_0xA9COM	= GF_4CC( 0xA9, 'c', 'o', 'm' ),
	GF_ISOM_BOX_TYPE_0xA9WRT	= GF_4CC( 0xA9, 'w', 'r', 't' ),
	GF_ISOM_BOX_TYPE_0xA9TOO	= GF_4CC( 0xA9, 't', 'o', 'o' ),
	GF_ISOM_BOX_TYPE_0xA9CPY	= GF_4CC( 0xA9, 'c', 'p', 'y' ),
	GF_ISOM_BOX_TYPE_0xA9DES	= GF_4CC( 0xA9, 'd', 'e', 's' ),
	GF_ISOM_BOX_TYPE_0xA9GEN	= GF_4CC( 0xA9, 'g', 'e', 'n' ),
	GF_ISOM_BOX_TYPE_0xA9GRP	= GF_4CC( 0xA9, 'g', 'r', 'p' ),
	GF_ISOM_BOX_TYPE_0xA9ENC	= GF_4CC( 0xA9, 'e', 'n', 'c' ),
	GF_ISOM_BOX_TYPE_aART		= GF_4CC( 'a', 'A', 'R', 'T' ),
	GF_ISOM_BOX_TYPE_PGAP = GF_4CC( 'p', 'g', 'a', 'p' ),
	GF_ISOM_BOX_TYPE_GNRE	= GF_4CC( 'g', 'n', 'r', 'e' ),
	GF_ISOM_BOX_TYPE_DISK	= GF_4CC( 'd', 'i', 's', 'k' ),
	GF_ISOM_BOX_TYPE_TRKN	= GF_4CC( 't', 'r', 'k', 'n' ),
	GF_ISOM_BOX_TYPE_TMPO	= GF_4CC( 't', 'm', 'p', 'o' ),
	GF_ISOM_BOX_TYPE_CPIL	= GF_4CC( 'c', 'p', 'i', 'l' ),
	GF_ISOM_BOX_TYPE_COVR	= GF_4CC( 'c', 'o', 'v', 'r' ),
	GF_ISOM_BOX_TYPE_iTunesSpecificInfo	= GF_4CC( '-', '-', '-', '-' ),
	GF_ISOM_BOX_TYPE_DATA	= GF_4CC( 'd', 'a', 't', 'a' ),

	GF_ISOM_HANDLER_TYPE_MDIR	= GF_4CC( 'm', 'd', 'i', 'r' ),
	GF_ISOM_BOX_TYPE_CHAP	= GF_4CC( 'c', 'h', 'a', 'p' ),
	GF_ISOM_BOX_TYPE_TEXT	= GF_4CC( 't', 'e', 'x', 't' ),

	/*OMA (P)DCF boxes*/
	GF_ISOM_BOX_TYPE_OHDR	= GF_4CC( 'o', 'h', 'd', 'r' ),
	GF_ISOM_BOX_TYPE_GRPI	= GF_4CC( 'g', 'r', 'p', 'i' ),
	GF_ISOM_BOX_TYPE_MDRI	= GF_4CC( 'm', 'd', 'r', 'i' ),
	GF_ISOM_BOX_TYPE_ODTT	= GF_4CC( 'o', 'd', 't', 't' ),
	GF_ISOM_BOX_TYPE_ODRB	= GF_4CC( 'o', 'd', 'r', 'b' ),
	GF_ISOM_BOX_TYPE_ODKM	= GF_4CC( 'o', 'd', 'k', 'm' ),
	GF_ISOM_BOX_TYPE_ODAF	= GF_4CC( 'o', 'd', 'a', 'f' ),

	/*3GPP DIMS */
	GF_ISOM_BOX_TYPE_DIMS	= GF_4CC( 'd', 'i', 'm', 's' ),
	GF_ISOM_BOX_TYPE_DIMC	= GF_4CC( 'd', 'i', 'm', 'C' ),
	GF_ISOM_BOX_TYPE_DIST	= GF_4CC( 'd', 'i', 'S', 'T' ),


	GF_ISOM_BOX_TYPE_AC3	= GF_4CC( 'a', 'c', '-', '3' ),
	GF_ISOM_BOX_TYPE_DAC3	= GF_4CC( 'd', 'a', 'c', '3' ),
	GF_ISOM_BOX_TYPE_EC3	= GF_4CC( 'e', 'c', '-', '3' ),
	GF_ISOM_BOX_TYPE_DEC3	= GF_4CC( 'd', 'e', 'c', '3' ),

	GF_ISOM_BOX_TYPE_SUBS	= GF_4CC( 's', 'u', 'b', 's' ),

	GF_ISOM_BOX_TYPE_RVCC	= GF_4CC( 'r', 'v', 'c', 'c' ),

	GF_ISOM_BOX_TYPE_VTTC_CONFIG	= GF_4CC( 'v', 't', 't', 'C' ),
	GF_ISOM_BOX_TYPE_VTCC_CUE	= GF_4CC( 'v', 't', 't', 'c' ),
	GF_ISOM_BOX_TYPE_VTTE	= GF_4CC( 'v', 't', 't', 'e' ),
	GF_ISOM_BOX_TYPE_VTTA	= GF_4CC( 'v', 't', 't', 'a' ),
	GF_ISOM_BOX_TYPE_CTIM	= GF_4CC( 'c', 't', 'i', 'm' ),
	GF_ISOM_BOX_TYPE_IDEN	= GF_4CC( 'i', 'd', 'e', 'n' ),
	GF_ISOM_BOX_TYPE_STTG	= GF_4CC( 's', 't', 't', 'g' ),
	GF_ISOM_BOX_TYPE_PAYL	= GF_4CC( 'p', 'a', 'y', 'l' ),
	GF_ISOM_BOX_TYPE_WVTT	= GF_4CC( 'w', 'v', 't', 't' ),

	GF_ISOM_BOX_TYPE_STPP	= GF_4CC( 's', 't', 'p', 'p' ),
	GF_ISOM_BOX_TYPE_SBTT	= GF_4CC( 's', 'b', 't', 't' ),

	GF_ISOM_BOX_TYPE_STXT	= GF_4CC( 's', 't', 'x', 't' ),
	GF_ISOM_BOX_TYPE_TXTC	= GF_4CC( 't', 'x', 't', 'C' ),

	GF_ISOM_BOX_TYPE_PRFT   = GF_4CC( 'p', 'r', 'f', 't' ),

	/* Image File Format Boxes */
	GF_ISOM_BOX_TYPE_ISPE   = GF_4CC( 'i', 's', 'p', 'e' ),
	GF_ISOM_BOX_TYPE_COLR   = GF_4CC( 'c', 'o', 'l', 'r' ),
	GF_ISOM_BOX_TYPE_PIXI   = GF_4CC( 'p', 'i', 'x', 'i' ),
	GF_ISOM_BOX_TYPE_RLOC   = GF_4CC( 'r', 'l', 'o', 'c' ),
	GF_ISOM_BOX_TYPE_IROT   = GF_4CC( 'i', 'r', 'o', 't' ),
	GF_ISOM_BOX_TYPE_IPCO   = GF_4CC( 'i', 'p', 'c', 'o' ),
	GF_ISOM_BOX_TYPE_IPRP   = GF_4CC( 'i', 'p', 'r', 'p' ),
	GF_ISOM_BOX_TYPE_IPMA   = GF_4CC( 'i', 'p', 'm', 'a' ),
	GF_ISOM_BOX_TYPE_GRPL   = GF_4CC( 'g', 'r', 'p', 'l'),
	GF_ISOM_BOX_TYPE_CCST	= GF_4CC( 'c', 'c', 's', 't' ),
	GF_ISOM_BOX_TYPE_AUXC	= GF_4CC( 'a', 'u', 'x', 'C' ),
	GF_ISOM_BOX_TYPE_OINF	= GF_4CC( 'o', 'i', 'n', 'f' ),
	GF_ISOM_BOX_TYPE_TOLS	= GF_4CC( 't', 'o', 'l', 's' ),

	GF_ISOM_BOX_TYPE_ALTR	= GF_4CC( 'a', 'l', 't', 'r' ),

	/*ALL INTERNAL BOXES - NEVER WRITTEN TO FILE!!*/

	/*generic handlers*/
	GF_ISOM_BOX_TYPE_GNRM	= GF_4CC( 'G', 'N', 'R', 'M' ),
	GF_ISOM_BOX_TYPE_GNRV	= GF_4CC( 'G', 'N', 'R', 'V' ),
	GF_ISOM_BOX_TYPE_GNRA	= GF_4CC( 'G', 'N', 'R', 'A' ),
	/*storage of AU fragments (for MPEG-4 visual resync marker (video packets), located in stbl.*/
	GF_ISOM_BOX_TYPE_STSF	=  GF_4CC( 'S', 'T', 'S', 'F' ),
	/*base constructor of all hint formats (currently only RTP uses it)*/
	GF_ISOM_BOX_TYPE_GHNT	= GF_4CC( 'g', 'h', 'n', 't' ),
	/*for compatibility with old files hinted for DSS - needs special parsing*/
	GF_ISOM_BOX_TYPE_VOID	= GF_4CC( 'V', 'O', 'I', 'D' ),

	/*MS Smooth - these are actually UUID boxes*/
	GF_ISOM_BOX_UUID_PSSH	= GF_4CC( 'P', 'S', 'S', 'H' ),
	GF_ISOM_BOX_UUID_MSSM   = GF_4CC( 'M', 'S', 'S', 'M' ), /*Stream Manifest box*/
	GF_ISOM_BOX_UUID_TENC	= GF_4CC( 'T', 'E', 'N', 'C' ),
	GF_ISOM_BOX_UUID_TFRF	= GF_4CC( 'T', 'F', 'R', 'F' ),
	GF_ISOM_BOX_UUID_TFXD	= GF_4CC( 'T', 'F', 'X', 'D' ),

	GF_ISOM_BOX_TYPE_MP3	= GF_4CC( '.', 'm', 'p', '3' ),

	GF_ISOM_BOX_TYPE_TRIK	= GF_4CC( 't', 'r', 'i', 'k' ),
	GF_ISOM_BOX_TYPE_BLOC	= GF_4CC( 'b', 'l', 'o', 'c' ),
	GF_ISOM_BOX_TYPE_AINF	= GF_4CC( 'a', 'i', 'n', 'f' ),

	GF_ISOM_BOX_TYPE_IHDR	= GF_4CC('i','h','d','r'),
	GF_ISOM_BOX_TYPE_JP  	= GF_4CC('j','P',' ',' '),
	GF_ISOM_BOX_TYPE_JP2H	= GF_4CC('j','p','2','h'),
	GF_ISOM_BOX_TYPE_JP2K	= GF_4CC('j','p','2','k'),
	GF_ISOM_BOX_TYPE_JPEG	= GF_4CC('j','p','e','g'),
	GF_ISOM_BOX_TYPE_PNG 	= GF_4CC('p','n','g',' '),

	GF_ISOM_BOX_TYPE_WAVE 	= GF_4CC('w','a','v','e'),

	/* apple alis box */
	GF_ISOM_BOX_TYPE_ALIS 	= GF_4CC('a','l','i','s'),

	GF_ISOM_BOX_TYPE_WIDE 	= GF_4CC('w','i','d','e'),

	/* from drm_sample.c */
	GF_ISOM_BOX_TYPE_264B 	= GF_4CC('2','6','4','b'),
	GF_ISOM_BOX_TYPE_265B 	= GF_4CC('2','6','5','b'),

	GF_ISOM_BOX_TYPE_AUXV 	= GF_4CC('A','U','X','V'),

	GF_ISOM_BOX_TYPE_UNKNOWN = GF_4CC( 'U', 'N', 'K', 'N' ),
};

enum
{
	GF_ISOM_SAMPLE_ENTRY_UNKN = 0,
	GF_ISOM_SAMPLE_ENTRY_VIDEO = GF_4CC('v','i','d','e'),
	GF_ISOM_SAMPLE_ENTRY_AUDIO = GF_4CC('a','u','d','i')
};


#ifndef GPAC_DISABLE_ISOM


#if defined(GPAC_DISABLE_ISOM_FRAGMENTS) && !defined(GPAC_DISABLE_ISOM_ADOBE)
#define GPAC_DISABLE_ISOM_ADOBE
#endif

	/*the default size is 64, cause we need to handle large boxes...

	the other_boxes container is by default NOT created. When parsing a box and adding
	a sub-box with gf_isom_box_add_default, the list is created.
	This list is destroyed befaore calling the final box destructor
	This list is automatically taken into account during size() and write() functions
	*/
#define GF_ISOM_BOX			\
	u32 type;			\
	u64 size;			\
	const struct box_registry_entry *registry;\
	GF_List *other_boxes;

#define GF_ISOM_FULL_BOX		\
	GF_ISOM_BOX			\
	u8 version;			\
	u32 flags;			\

#define GF_ISOM_UUID_BOX	\
	GF_ISOM_BOX			\
	u8 uuid[16];		\
	u32 internal_4cc;		\

typedef struct
{
	GF_ISOM_BOX
} GF_Box;

typedef struct
{
	GF_ISOM_FULL_BOX
} GF_FullBox;

typedef struct
{
	GF_ISOM_UUID_BOX
} GF_UUIDBox;


#define ISOM_DECL_BOX_ALLOC(__TYPE, __4cc)	__TYPE *tmp; \
	GF_SAFEALLOC(tmp, __TYPE);	\
	if (tmp==NULL) return NULL;	\
	tmp->type = __4cc;

#define ISOM_DECREASE_SIZE(__ptr, bytes)	if (__ptr->size < (bytes) ) {\
			GF_LOG(GF_LOG_ERROR, GF_LOG_CONTAINER, ("[isom] not enough bytes in box %s: %d left, reading %d (file %s, line %d)\n", gf_4cc_to_str(__ptr->type), __ptr->size, (bytes), __FILE__, __LINE__ )); \
			return GF_ISOM_INVALID_FILE; \
		}\
		__ptr->size -= bytes; \

/*constructor*/
GF_Box *gf_isom_box_new(u32 boxType);
//some boxes may have different syntax based on container. Use this constructor for this case
GF_Box *gf_isom_box_new_ex(u32 boxType, u32 parentType);

GF_Err gf_isom_box_write(GF_Box *ptr, GF_BitStream *bs);
GF_Err gf_isom_box_read(GF_Box *ptr, GF_BitStream *bs);
void gf_isom_box_del(GF_Box *ptr);
GF_Err gf_isom_box_size(GF_Box *ptr);

GF_Err gf_isom_clone_box(GF_Box *src, GF_Box **dst);

GF_Err gf_isom_box_parse(GF_Box **outBox, GF_BitStream *bs);
GF_Err gf_isom_box_array_read(GF_Box *s, GF_BitStream *bs, GF_Err (*add_box)(GF_Box *par, GF_Box *b));
GF_Err gf_isom_box_array_read_ex(GF_Box *parent, GF_BitStream *bs, GF_Err (*add_box)(GF_Box *par, GF_Box *b), u32 parent_type);
GF_Err gf_isom_box_add_default(GF_Box *a, GF_Box *subbox);
GF_Err gf_isom_box_parse_ex(GF_Box **outBox, GF_BitStream *bs, u32 parent_type, Bool is_root_box);

//writes box header - shall be called at the begining of each xxxx_Write function
//this function is not factorized in order to let box serializer modify box type before writing
GF_Err gf_isom_box_write_header(GF_Box *ptr, GF_BitStream *bs);

//writes box header then version+flags
GF_Err gf_isom_full_box_write(GF_Box *s, GF_BitStream *bs);

void gf_isom_box_array_del(GF_List *other_boxes);
GF_Err gf_isom_box_array_write(GF_Box *parent, GF_List *list, GF_BitStream *bs);
GF_Err gf_isom_box_array_size(GF_Box *parent, GF_List *list);


typedef struct
{
	GF_ISOM_BOX
	/*note: the data is NEVER loaded to the mdat in this lib*/
	u64 dataSize;
	/* store the file offset when parsing to access the raw data */
	u64 bsOffset;
	char *data;
} GF_MediaDataBox;

typedef struct
{
  u64 time;
  u64 moof_offset;
  u32 traf_number;
  u32 trun_number;
  u32 sample_number;
} GF_RandomAccessEntry;

typedef struct
{
  GF_ISOM_FULL_BOX
  u32 track_id;
  u8 traf_bits;
  u8 trun_bits;
  u8 sample_bits;
  u32 nb_entries;
  GF_RandomAccessEntry *entries;
} GF_TrackFragmentRandomAccessBox;

typedef struct
{
  GF_ISOM_FULL_BOX
	u32 container_size;
} GF_MovieFragmentRandomAccessOffsetBox;

typedef struct
{
  GF_ISOM_BOX
  GF_List* tfra_list;
  GF_MovieFragmentRandomAccessOffsetBox *mfro;
} GF_MovieFragmentRandomAccessBox;

typedef struct
{
	GF_ISOM_BOX
	char *data;
	u32 dataSize;
	u32 original_4cc;
} GF_UnknownBox;

typedef struct
{
	GF_ISOM_UUID_BOX
	char *data;
	u32 dataSize;
} GF_UnknownUUIDBox;

u32 gf_isom_solve_uuid_box(char *UUID);

typedef struct
{
	GF_ISOM_FULL_BOX
	u64 creationTime;
	u64 modificationTime;
	u32 timeScale;
	u64 duration;
	u64 original_duration;
	u32 nextTrackID;
	u32 preferredRate;
	u16 preferredVolume;
	char reserved[10];
	u32 matrixA;
	u32 matrixB;
	u32 matrixU;
	u32 matrixC;
	u32 matrixD;
	u32 matrixV;
	u32 matrixW;
	u32 matrixX;
	u32 matrixY;
	u32 previewTime;
	u32 previewDuration;
	u32 posterTime;
	u32 selectionTime;
	u32 selectionDuration;
	u32 currentTime;
} GF_MovieHeaderBox;

typedef struct
{
	GF_ISOM_FULL_BOX
	GF_Descriptor *descriptor;
} GF_ObjectDescriptorBox;

/*used for entry list*/
typedef struct
{
	u64 segmentDuration;
	s64 mediaTime;
	u32 mediaRate;
} GF_EdtsEntry;

typedef struct
{
	GF_ISOM_FULL_BOX
	GF_List *entryList;
} GF_EditListBox;

typedef struct
{
	GF_ISOM_BOX
	GF_EditListBox *editList;
} GF_EditBox;


/*used to classify boxes in the UserData GF_Box*/
typedef struct
{
	u32 boxType;
	u8 uuid[16];
	GF_List *other_boxes;
} GF_UserDataMap;

typedef struct
{
	GF_ISOM_BOX
	GF_List *recordList;
} GF_UserDataBox;

typedef struct
{
	GF_ISOM_BOX
	GF_MovieHeaderBox *mvhd;
	GF_ObjectDescriptorBox *iods;
	GF_UserDataBox *udta;
#ifndef	GPAC_DISABLE_ISOM_FRAGMENTS
	struct __tag_mvex_box *mvex;
#endif
	/*meta box if any*/
	struct __tag_meta_box *meta;
	/*track boxes*/
	GF_List *trackList;

	GF_ISOFile *mov;

} GF_MovieBox;

typedef struct
{
	GF_ISOM_FULL_BOX
	u64 creationTime;
	u64 modificationTime;
	u32 trackID;
	u32 reserved1;
	u64 duration;
	u32 reserved2[2];
	u16 layer;
	u16 alternate_group;
	u16 volume;
	u16 reserved3;
	u32 matrix[9];
	u32 width, height;
} GF_TrackHeaderBox;

typedef struct
{
	GF_ISOM_BOX
} GF_TrackReferenceBox;


typedef struct {
	GF_ISOM_BOX
	GF_List *groups;
} GF_TrackGroupBox;

typedef struct {
	GF_ISOM_FULL_BOX
	u32 group_type;
	u32 track_group_id;
} GF_TrackGroupTypeBox;

typedef struct
{
	GF_ISOM_BOX
	GF_UserDataBox *udta;
	GF_TrackHeaderBox *Header;
	struct __tag_media_box *Media;
	GF_EditBox *editBox;
	GF_TrackReferenceBox *References;
	/*meta box if any*/
	struct __tag_meta_box *meta;
	GF_TrackGroupBox *groups;

	GF_MovieBox *moov;
	/*private for media padding*/
	u32 padding_bytes;
	/*private for editing*/
	char *name;
	/*private for editing*/
	Bool is_unpacked;
	/*private for checking dependency*/
	u32 originalFile;
	u32 originalID;

	//not sure about piff (not supposed to be stored in moov), but senc is in track according to CENC
	struct __sample_encryption_box *sample_encryption;

	/*private for SVC/MVC extractors resolution*/
	s32 extractor_mode;
	Bool has_base_layer;

#ifndef	GPAC_DISABLE_ISOM_FRAGMENTS
	u64 dts_at_seg_start;
	u32 sample_count_at_seg_start;
	Bool first_traf_merged;
	Bool present_in_scalable_segment;
#endif
} GF_TrackBox;

typedef struct
{
	GF_ISOM_FULL_BOX
	u64 creationTime;
	u64 modificationTime;
	u32 timeScale;
	u64 duration, original_duration;
	char packedLanguage[4];
	u16 reserved;
} GF_MediaHeaderBox;


typedef struct
{
	GF_ISOM_FULL_BOX
	u32 reserved1;
	u32 handlerType;
	u8 reserved2[12];
	char *nameUTF8;
	Bool store_counted_string;
} GF_HandlerBox;

typedef struct __tag_media_box
{
	GF_ISOM_BOX
	GF_TrackBox *mediaTrack;
	GF_MediaHeaderBox *mediaHeader;
	GF_HandlerBox *handler;
	struct __tag_media_info_box *information;
	u64 BytesMissing;

	//all the following are only used for NALU-based tracks
	//NALU reader
	GF_BitStream *nalu_parser;

	GF_BitStream *nalu_out_bs;
	GF_BitStream *nalu_ps_bs;
	char *in_sample_buffer;
	u32 in_sample_buffer_alloc;
	char *tmp_nal_copy_buffer;
	u32 tmp_nal_copy_buffer_alloc;

	GF_ISOSample *extracted_samp;
	GF_BitStream *extracted_bs;

} GF_MediaBox;

typedef struct
{
	GF_ISOM_FULL_BOX
	char *extended_language;
} GF_ExtendedLanguageBox;

typedef struct
{
	GF_ISOM_FULL_BOX
	u64 reserved;
} GF_VideoMediaHeaderBox;

typedef struct
{
	GF_ISOM_FULL_BOX
	u16 balance;
	u16 reserved;
} GF_SoundMediaHeaderBox;

typedef struct
{
	GF_ISOM_FULL_BOX
	/*this is used for us INTERNALLY*/
	u32 subType;
	u32 maxPDUSize;
	u32 avgPDUSize;
	u32 maxBitrate;
	u32 avgBitrate;
	u32 slidingAverageBitrate;
} GF_HintMediaHeaderBox;

typedef struct
{
	GF_ISOM_FULL_BOX
} GF_MPEGMediaHeaderBox;

typedef struct
{
	GF_ISOM_FULL_BOX
} GF_SubtitleMediaHeaderBox;

typedef struct
{
	GF_ISOM_FULL_BOX
} GF_ODMediaHeaderBox;

typedef struct
{
	GF_ISOM_FULL_BOX
} GF_OCRMediaHeaderBox;

typedef struct
{
	GF_ISOM_FULL_BOX
} GF_SceneMediaHeaderBox;

typedef struct
{
	GF_ISOM_FULL_BOX
} GF_DataReferenceBox;

typedef struct
{
	GF_ISOM_BOX
	GF_DataReferenceBox *dref;
} GF_DataInformationBox;

#define GF_ISOM_DATAENTRY_FIELDS	\
	char *location;

typedef struct
{
	GF_ISOM_FULL_BOX
	GF_ISOM_DATAENTRY_FIELDS
} GF_DataEntryBox;

typedef struct
{
	GF_ISOM_FULL_BOX
	GF_ISOM_DATAENTRY_FIELDS
} GF_DataEntryURLBox;

typedef struct
{
	GF_ISOM_FULL_BOX
	GF_ISOM_DATAENTRY_FIELDS
	char *nameURN;
} GF_DataEntryURNBox;

typedef struct
{
	u32 sampleCount;
	u32 sampleDelta;
} GF_SttsEntry;

typedef struct
{
	GF_ISOM_FULL_BOX
	GF_SttsEntry *entries;
	u32 nb_entries, alloc_size;

#ifndef GPAC_DISABLE_ISOM_WRITE
	/*cache for WRITE*/
	u32 w_currentSampleNum;
	u64 w_LastDTS;
#endif
	/*cache for READ*/
	u32 r_FirstSampleInEntry;
	u32 r_currentEntryIndex;
	u64 r_CurrentDTS;
} GF_TimeToSampleBox;


/*TO CHECK - it could be reasonnable to only use 16bits for both count and offset*/
typedef struct
{
	u32 sampleCount;
	s32 decodingOffset;
} GF_DttsEntry;

typedef struct
{
	GF_ISOM_FULL_BOX
	GF_DttsEntry *entries;
	u32 nb_entries, alloc_size;

#ifndef GPAC_DISABLE_ISOM_WRITE
	u32 w_LastSampleNumber;
	/*force one sample per entry*/
	Bool unpack_mode;
#endif
	/*Cache for read*/
	u32 r_currentEntryIndex;
	u32 r_FirstSampleInEntry;
} GF_CompositionOffsetBox;


typedef struct
{
	u32 SampleNumber;
	u32 fragmentCount;
	u16 *fragmentSizes;
} GF_StsfEntry;

typedef struct
{
	GF_ISOM_FULL_BOX
	GF_List *entryList;
#ifndef GPAC_DISABLE_ISOM_WRITE
	/*Cache for write*/
	GF_StsfEntry *w_currentEntry;
	u32 w_currentEntryIndex;
#endif
	/*Cache for read*/
	u32 r_currentEntryIndex;
	GF_StsfEntry *r_currentEntry;
} GF_SampleFragmentBox;


#define GF_ISOM_SAMPLE_ENTRY_FIELDS		\
	GF_ISOM_UUID_BOX					\
	u16 dataReferenceIndex;				\
	char reserved[ 6 ];					\
	u32 internal_type;					\
	GF_List *protections;

/*base sample entry box (never used but for typecasting)*/
typedef struct
{
	GF_ISOM_SAMPLE_ENTRY_FIELDS
} GF_SampleEntryBox;

void gf_isom_sample_entry_init(GF_SampleEntryBox *ptr);
void gf_isom_sample_entry_predestroy(GF_SampleEntryBox *ptr);
GF_Err gf_isom_base_sample_entry_read(GF_SampleEntryBox *ptr, GF_BitStream *bs);

typedef struct
{
	GF_ISOM_SAMPLE_ENTRY_FIELDS
	/*box type as specified in the file (not this box's type!!)*/
	u32 EntryType;

	char *data;
	u32 data_size;
} GF_GenericSampleEntryBox;

typedef struct
{
	GF_ISOM_FULL_BOX
	GF_ESD *desc;
} GF_ESDBox;

typedef struct
{
	GF_ISOM_BOX
	u32 bufferSizeDB;
	u32 maxBitrate;
	u32 avgBitrate;
} GF_BitRateBox;

GF_BitRateBox *gf_isom_sample_entry_get_bitrate(GF_SampleEntryBox *ent, Bool create);

typedef struct
{
	GF_ISOM_BOX
	GF_List *descriptors;
} GF_MPEG4ExtensionDescriptorsBox;

/*for most MPEG4 media */
typedef struct
{
	GF_ISOM_SAMPLE_ENTRY_FIELDS
	GF_ESDBox *esd;
	/*used for hinting when extracting the OD stream...*/
	GF_SLConfig *slc;
} GF_MPEGSampleEntryBox;

typedef struct
{
	GF_ISOM_BOX
	char *hdr;
	u32 hdr_size;
} GF_LASERConfigurationBox;


typedef struct
{
	GF_ISOM_SAMPLE_ENTRY_FIELDS

	GF_LASERConfigurationBox *lsr_config;
	GF_MPEG4ExtensionDescriptorsBox *descr;

	/*used for hinting when extracting the OD stream...*/
	GF_SLConfig *slc;
} GF_LASeRSampleEntryBox;

/*rewrites avcC based on the given esd - this destroys the esd*/
GF_Err LSR_UpdateESD(GF_LASeRSampleEntryBox *lsr, GF_ESD *esd);

typedef struct
{
	GF_ISOM_BOX
	u32 hSpacing;
	u32 vSpacing;
} GF_PixelAspectRatioBox;

typedef struct
{
	GF_ISOM_BOX
	u32 cleanApertureWidthN;
	u32 cleanApertureWidthD;
	u32 cleanApertureHeightN;
	u32 cleanApertureHeightD;
	u32 horizOffN;
	u32 horizOffD;
	u32 vertOffN;
	u32 vertOffD;
} GF_CleanAppertureBox;

typedef struct
{
	GF_ISOM_FULL_BOX
	Bool all_ref_pics_intra;
	Bool intra_pred_used;
	u32 max_ref_per_pic;
	u32 reserved;
} GF_CodingConstraintsBox;

typedef struct
{
	GF_ISOM_BOX
	u16 predefined_rvc_config;
	u32 rvc_meta_idx;
} GF_RVCConfigurationBox;

#define GF_ISOM_VISUAL_SAMPLE_ENTRY		\
	GF_ISOM_SAMPLE_ENTRY_FIELDS			\
	u16 version;						\
	u16 revision;						\
	u32 vendor;							\
	u32 temporal_quality;				\
	u32 spatial_quality;				\
	u16 Width, Height;					\
	u32 horiz_res, vert_res;			\
	u32 entry_data_size;				\
	u16 frames_per_sample;				\
	char compressor_name[33];			\
	u16 bit_depth;						\
	s16 color_table_index;				\
	GF_PixelAspectRatioBox *pasp;		\
	GF_CleanAppertureBox *clap;		\
	struct __tag_protect_box *rinf;				\
	GF_RVCConfigurationBox *rvcc;		\

typedef struct
{
	GF_ISOM_VISUAL_SAMPLE_ENTRY
} GF_VisualSampleEntryBox;

void gf_isom_video_sample_entry_init(GF_VisualSampleEntryBox *ent);
GF_Err gf_isom_video_sample_entry_read(GF_VisualSampleEntryBox *ptr, GF_BitStream *bs);
#ifndef GPAC_DISABLE_ISOM_WRITE
void gf_isom_video_sample_entry_write(GF_VisualSampleEntryBox *ent, GF_BitStream *bs);
void gf_isom_video_sample_entry_size(GF_VisualSampleEntryBox *ent);
#endif

void gf_isom_sample_entry_predestroy(GF_SampleEntryBox *ptr);

typedef struct
{
	GF_ISOM_BOX
	GF_AVCConfig *config;
} GF_AVCConfigurationBox;

typedef struct
{
	GF_ISOM_BOX
	GF_HEVCConfig *config;
} GF_HEVCConfigurationBox;

typedef struct
{
	GF_ISOM_BOX
	GF_3GPConfig cfg;
} GF_3GPPConfigBox;

typedef struct
{
	GF_ISOM_VISUAL_SAMPLE_ENTRY
	GF_ESDBox *esd;
	/*used for Publishing*/
	GF_SLConfig *slc;

	/*avc extensions - we merged with regular 'mp4v' box to handle isma E&A signaling of AVC*/
	GF_AVCConfigurationBox *avc_config;
	GF_AVCConfigurationBox *svc_config;
	GF_AVCConfigurationBox *mvc_config;
	/*hevc extension*/
	GF_HEVCConfigurationBox *hevc_config;
	GF_HEVCConfigurationBox *lhvc_config;

	/*ext descriptors*/
	GF_MPEG4ExtensionDescriptorsBox *descr;
	/*internally emulated esd*/
	GF_ESD *emul_esd;

	//3GPP
	GF_3GPPConfigBox *cfg_3gpp;

	/*iPod's hack*/
	GF_UnknownUUIDBox *ipod_ext;

} GF_MPEGVisualSampleEntryBox;

static const u8 GF_ISOM_IPOD_EXT[][16] = { { 0x6B, 0x68, 0x40, 0xF2, 0x5F, 0x24, 0x4F, 0xC5, 0xBA, 0x39, 0xA5, 0x1B, 0xCF, 0x03, 0x23, 0xF3} };

Bool gf_isom_is_nalu_based_entry(GF_MediaBox *mdia, GF_SampleEntryBox *_entry);
GF_Err gf_isom_nalu_sample_rewrite(GF_MediaBox *mdia, GF_ISOSample *sample, u32 sampleNumber, GF_MPEGVisualSampleEntryBox *entry);

/*this is the default visual sdst (to handle unknown media)*/
typedef struct
{
	GF_ISOM_VISUAL_SAMPLE_ENTRY
	/*box type as specified in the file (not this box's type!!)*/
	u32 EntryType;
	/*opaque description data (ESDS in MP4, SMI in SVQ3, ...)*/
	char *data;
	u32 data_size;
} GF_GenericVisualSampleEntryBox;


#define GF_ISOM_AUDIO_SAMPLE_ENTRY	\
	GF_ISOM_SAMPLE_ENTRY_FIELDS		\
	u16 version;					\
	u16 revision;					\
	u32 vendor;						\
	u16 channel_count;				\
	u16 bitspersample;				\
	u16 compression_id;				\
	u16 packet_size;				\
	u16 samplerate_hi;				\
	u16 samplerate_lo;				\
	u8 extensions[36];				\


typedef struct
{
	GF_ISOM_AUDIO_SAMPLE_ENTRY
} GF_AudioSampleEntryBox;

void gf_isom_audio_sample_entry_init(GF_AudioSampleEntryBox *ptr);
GF_Err gf_isom_audio_sample_entry_read(GF_AudioSampleEntryBox *ptr, GF_BitStream *bs);
#ifndef GPAC_DISABLE_ISOM_WRITE
void gf_isom_audio_sample_entry_write(GF_AudioSampleEntryBox *ptr, GF_BitStream *bs);
void gf_isom_audio_sample_entry_size(GF_AudioSampleEntryBox *ptr);
#endif

typedef struct
{
	GF_ISOM_BOX
	GF_AC3Config cfg;
} GF_AC3ConfigBox;

typedef struct
{
	GF_ISOM_AUDIO_SAMPLE_ENTRY
	//for MPEG4 audio
	GF_ESDBox *esd;
	GF_SLConfig *slc;
	//for 3GPP audio
	GF_3GPPConfigBox *cfg_3gpp;

	//for AC3/EC3 audio
	GF_AC3ConfigBox *cfg_ac3;
} GF_MPEGAudioSampleEntryBox;

/*this is the default visual sdst (to handle unknown media)*/
typedef struct
{
	GF_ISOM_AUDIO_SAMPLE_ENTRY
	/*box type as specified in the file (not this box's type!!)*/
	u32 EntryType;
	/*opaque description data (ESDS in MP4, ...)*/
	char *data;
	u32 data_size;
} GF_GenericAudioSampleEntryBox;


typedef struct
{
	GF_ISOM_FULL_BOX
	u8 profile;
	u8 level;
	u8 pathComponents;
	Bool fullRequestHost;
	Bool streamType;
	u8 containsRedundant;
	char *textEncoding;
	char *contentEncoding;
} GF_DIMSSceneConfigBox;

typedef struct
{
	GF_ISOM_BOX
	char *content_script_types;
} GF_DIMSScriptTypesBox;

typedef struct
{
	GF_ISOM_SAMPLE_ENTRY_FIELDS
	GF_DIMSSceneConfigBox *config;
	GF_DIMSScriptTypesBox *scripts;
} GF_DIMSSampleEntryBox;


typedef struct
{
	GF_ISOM_FULL_BOX
	char *config;
} GF_TextConfigBox;

/*base metadata sample entry box for METT, METX, SBTT, STXT and STPP*/
typedef struct
{
	GF_ISOM_SAMPLE_ENTRY_FIELDS
	char *content_encoding;	//optional
	char *mime_type; //for anything except metx
	char *xml_namespace;	//for metx and sttp only
	char *xml_schema_loc;	// for metx and sttp only
	GF_TextConfigBox *config; //optional for anything except metx and sttp
} GF_MetaDataSampleEntryBox;


typedef struct
{
	GF_ISOM_FULL_BOX
} GF_SampleDescriptionBox;


typedef struct
{
	GF_ISOM_FULL_BOX
	/*if this is the compact version, sample size is actually fieldSize*/
	u32 sampleSize;
	u32 sampleCount;
	u32 alloc_size;
	u32 *sizes;
} GF_SampleSizeBox;

typedef struct
{
	GF_ISOM_FULL_BOX
	u32 nb_entries;
	u32 alloc_size;
	u32 *offsets;
} GF_ChunkOffsetBox;

typedef struct
{
	GF_ISOM_FULL_BOX
	u32 nb_entries;
	u32 alloc_size;
	u64 *offsets;
} GF_ChunkLargeOffsetBox;

typedef struct
{
	u32 firstChunk;
	u32 nextChunk;
	u32 samplesPerChunk;
	u32 sampleDescriptionIndex;
	u8 isEdited;
} GF_StscEntry;

typedef struct
{
	GF_ISOM_FULL_BOX
	GF_StscEntry *entries;
	u32 alloc_size, nb_entries;

	/*0-based cache for READ. In WRITE mode, we always have 1 sample per chunk so no need for a cache*/
	u32 currentIndex;
	/*first sample number in this chunk*/
	u32 firstSampleInCurrentChunk;
	u32 currentChunk;
	u32 ghostNumber;
} GF_SampleToChunkBox;

typedef struct
{
	GF_ISOM_FULL_BOX
	u32 alloc_size, nb_entries;
	u32 *sampleNumbers;
	/*cache for READ mode (in write we realloc no matter what)*/
	u32 r_LastSyncSample;
	/*0-based index in the array*/
	u32 r_LastSampleIndex;
} GF_SyncSampleBox;

typedef struct
{
	u32 shadowedSampleNumber;
	s32 syncSampleNumber;
} GF_StshEntry;

typedef struct
{
	GF_ISOM_FULL_BOX
	GF_List *entries;
	/*Cache for read mode*/
	u32 r_LastEntryIndex;
	u32 r_LastFoundSample;
} GF_ShadowSyncBox;

typedef struct
{
	GF_ISOM_FULL_BOX
	u32 nb_entries;
	u16 *priorities;
} GF_DegradationPriorityBox;

typedef struct
{
	GF_ISOM_FULL_BOX
	u32 SampleCount;
	u8 *padbits;
} GF_PaddingBitsBox;

typedef struct
{
	GF_ISOM_FULL_BOX
	u32 sampleCount;
	/*each dep type is packed on 1 byte*/
	u8 *sample_info;
} GF_SampleDependencyTypeBox;


typedef struct
{
	u32 subsample_size;
	u8 subsample_priority;
	u8 discardable;
	u32 reserved;
} GF_SubSampleEntry;

typedef struct
{
	u32 sample_delta;
	GF_List *SubSamples;
} GF_SubSampleInfoEntry;

typedef struct
{
	GF_ISOM_FULL_BOX
	GF_List *Samples;
} GF_SubSampleInformationBox;

Bool gf_isom_get_subsample_types(GF_ISOFile *movie, u32 track, u32 subs_index, u32 *flags);
u32  gf_isom_sample_get_subsample_entry(GF_ISOFile *movie, u32 track, u32 sampleNumber, u32 entry_index, GF_SubSampleInfoEntry **sub_sample);
#ifndef GPAC_DISABLE_ISOM_WRITE
GF_Err gf_isom_add_subsample_info(GF_SubSampleInformationBox *sub_samples, u32 sampleNumber, u32 subSampleSize, u8 priority, u32 reserved, Bool discardable);
#endif

/* Use to relate the composition and decoding timeline when signed composition is used*/
typedef struct
{
	GF_ISOM_FULL_BOX

	s32 compositionToDTSShift;
	s32 leastDecodeToDisplayDelta;
	s32 greatestDecodeToDisplayDelta;
	s32 compositionStartTime;
	s32 compositionEndTime;
} GF_CompositionToDecodeBox;

typedef struct
{
	GF_ISOM_FULL_BOX

	u32 aux_info_type;
	u32 aux_info_type_parameter;

	u8 default_sample_info_size;
	u32 sample_count;
	u8 *sample_info_size;
} GF_SampleAuxiliaryInfoSizeBox;

typedef struct
{
	GF_ISOM_FULL_BOX

	u32 aux_info_type;
	u32 aux_info_type_parameter;

	u8 default_sample_info_size;
	u32 entry_count;  //1 or stco / trun count
	u32 *offsets;
	u64 *offsets_large;

	u64 offset_first_offset_field;
} GF_SampleAuxiliaryInfoOffsetBox;


typedef struct
{
	GF_ISOM_BOX
	GF_TimeToSampleBox *TimeToSample;
	GF_CompositionOffsetBox *CompositionOffset;
	GF_CompositionToDecodeBox *CompositionToDecode;
	GF_SyncSampleBox *SyncSample;
	GF_SampleDescriptionBox *SampleDescription;
	GF_SampleSizeBox *SampleSize;
	GF_SampleToChunkBox *SampleToChunk;
	/*untyped, to handle 32 bits and 64 bits chunkOffsets*/
	GF_Box *ChunkOffset;
	GF_ShadowSyncBox *ShadowSync;
	GF_DegradationPriorityBox *DegradationPriority;
	GF_PaddingBitsBox *PaddingBits;
	GF_SampleDependencyTypeBox *SampleDep;
	GF_SampleFragmentBox *Fragments;

//	GF_SubSampleInformationBox *SubSamples;
	GF_List *sub_samples;

	GF_List *sampleGroups;
	GF_List *sampleGroupsDescription;
	u32 nb_sgpd_in_stbl;
	u32 nb_other_boxes_in_stbl;

	GF_List *sai_sizes;
	GF_List *sai_offsets;

	u32 MaxSamplePerChunk;
	u16 groupID;
	u16 trackPriority;
	u32 currentEntryIndex;

	Bool no_sync_found;
	Bool skip_sample_groups;
} GF_SampleTableBox;

typedef struct __tag_media_info_box
{
	GF_ISOM_BOX
	GF_DataInformationBox *dataInformation;
	GF_SampleTableBox *sampleTable;
	GF_Box *InfoHeader;
	struct __tag_data_map *scalableDataHandler;
	struct __tag_data_map *dataHandler;
	u32 dataEntryIndex;
} GF_MediaInformationBox;

GF_Err stbl_AppendDependencyType(GF_SampleTableBox *stbl, u32 isLeading, u32 dependsOn, u32 dependedOn, u32 redundant);

typedef struct
{
	GF_ISOM_BOX
	char *data;
	u32 dataSize;
	u32 original_4cc;
} GF_FreeSpaceBox;

typedef struct
{
	GF_ISOM_FULL_BOX
	char packedLanguageCode[4];
	char *notice;
} GF_CopyrightBox;

typedef struct
{
	GF_ISOM_FULL_BOX
	char *schemeURI;
	char *value;
} GF_KindBox;


typedef struct
{
	char *name;
	u64 start_time;
} GF_ChapterEntry;

typedef struct
{
	GF_ISOM_FULL_BOX
	GF_List *list;
} GF_ChapterListBox;

typedef struct
{
	GF_ISOM_BOX
	u32 reference_type;
	u32 trackIDCount;
	u32 *trackIDs;
} GF_TrackReferenceTypeBox;

typedef struct
{
	GF_ISOM_FULL_BOX
	u32 grouping_type;
	u32 group_id;
	u32 entity_id_count;
	u32 *entity_ids;
} GF_EntityToGroupTypeBox;

typedef struct
{
	GF_ISOM_BOX
	u32 majorBrand;
	u32 minorVersion;
	u32 altCount;
	u32 *altBrand;
} GF_FileTypeBox;

typedef struct
{
	GF_ISOM_FULL_BOX
	u32 *rates;
	u32 *times;
	u32 count;
} GF_ProgressiveDownloadBox;

typedef struct
{
	GF_ISOM_FULL_BOX
	u32 switch_group;
	u32 alternate_group;
	u32 sub_track_id;
	u64 attribute_count;
	u32 *attribute_list;
} GF_SubTrackInformationBox;

typedef struct
{
	GF_ISOM_FULL_BOX
	u32 grouping_type;
	u16 nb_groups;
	u32 *group_description_index;
} GF_SubTrackSampleGroupBox;

typedef struct
{
	GF_ISOM_BOX
	GF_SubTrackInformationBox *info;
	GF_Box *strd;
} GF_SubTrackBox;

/*
	3GPP streaming text boxes
*/

typedef struct
{
	GF_ISOM_BOX
	u32 entry_count;
	GF_FontRecord *fonts;
} GF_FontTableBox;

typedef struct
{
	GF_ISOM_SAMPLE_ENTRY_FIELDS				\
	u32 displayFlags;
	s8 horizontal_justification;
	s8 vertical_justification;
	/*ARGB*/
	u32 back_color;
	GF_BoxRecord default_box;
	GF_StyleRecord	default_style;
	GF_FontTableBox *font_table;
} GF_Tx3gSampleEntryBox;

/*Apple specific*/
typedef struct
{
	GF_ISOM_SAMPLE_ENTRY_FIELDS				\
	u32 displayFlags;
	u32 textJustification;
	char background_color[6], foreground_color[6];
	GF_BoxRecord default_box;
	u16 fontNumber;
	u16 fontFace;
	char reserved1[8];
	u8 reserved2;
	u16 reserved3;
	char *textName; /*font name*/
} GF_TextSampleEntryBox;

typedef struct
{
	GF_ISOM_BOX
	u32 entry_count;
	GF_StyleRecord *styles;
} GF_TextStyleBox;

typedef struct
{
	GF_ISOM_BOX
	u16 startcharoffset;
	u16 endcharoffset;
} GF_TextHighlightBox;

typedef struct
{
	GF_ISOM_BOX
	/*ARGB*/
	u32 hil_color;
} GF_TextHighlightColorBox;

typedef struct
{
	u32 highlight_endtime;
	u16 start_charoffset;
	u16 end_charoffset;
} KaraokeRecord;

typedef struct
{
	GF_ISOM_BOX
	u32 highlight_starttime;
	u16 nb_entries;
	KaraokeRecord *records;
} GF_TextKaraokeBox;

typedef struct
{
	GF_ISOM_BOX
	u32 scroll_delay;
} GF_TextScrollDelayBox;

typedef struct
{
	GF_ISOM_BOX
	u16 startcharoffset;
	u16 endcharoffset;
	char *URL;
	char *URL_hint;
} GF_TextHyperTextBox;

typedef struct
{
	GF_ISOM_BOX
	GF_BoxRecord box;
} GF_TextBoxBox;

typedef struct
{
	GF_ISOM_BOX
	u16 startcharoffset;
	u16 endcharoffset;
} GF_TextBlinkBox;

typedef struct
{
	GF_ISOM_BOX
	u8 wrap_flag;
} GF_TextWrapBox;

typedef struct
{
	GF_ISOM_FULL_BOX
	u32 switchGroup;
	u32 *attributeList;
	u32 attributeListCount;
} GF_TrackSelectionBox;

/*
	MPEG-21 extensions
*/
typedef struct
{
	GF_ISOM_FULL_BOX
	char *xml;
} GF_XMLBox;

typedef struct
{
	GF_ISOM_FULL_BOX
	u32 data_length;
	char *data;
} GF_BinaryXMLBox;

typedef struct
{
	u64 extent_offset;
	u64 extent_length;
	u64 extent_index;
#ifndef GPAC_DISABLE_ISOM_WRITE
	/*for storage only*/
	u64 original_extent_offset;
#endif
} GF_ItemExtentEntry;

typedef struct
{
	u16 item_ID;
	u16 construction_method;
	u16 data_reference_index;
	u64 base_offset;
#ifndef GPAC_DISABLE_ISOM_WRITE
	/*for storage only*/
	u64 original_base_offset;
#endif
	GF_List *extent_entries;
} GF_ItemLocationEntry;

void iloc_entry_del(GF_ItemLocationEntry *location);

typedef struct
{
	GF_ISOM_FULL_BOX
	u8 offset_size;
	u8 length_size;
	u8 base_offset_size;
	u8 index_size;
	GF_List *location_entries;
} GF_ItemLocationBox;

typedef	struct
{
	GF_ISOM_FULL_BOX
	u16 item_ID;
} GF_PrimaryItemBox;

typedef struct
{
	GF_ISOM_FULL_BOX
	GF_List *protection_information;
} GF_ItemProtectionBox;

typedef struct
{
	GF_ISOM_FULL_BOX
	u16 item_ID;
	u16 item_protection_index;
	u32 item_type;
	/*zero-terminated strings*/
	char *item_name;
	char *content_type;
	char *content_encoding;
	// needed to actually read the resource file, but not written in the MP21 file.
	char *full_path;
	// if not 0, full_path is actually the data to write.
	u32 data_len;
} GF_ItemInfoEntryBox;

typedef struct
{
	GF_ISOM_FULL_BOX
	GF_List *item_infos;
} GF_ItemInfoBox;

typedef struct
{
	GF_ISOM_BOX
	u32 reference_type;
	u32 from_item_id;
	u32 reference_count;
	u32 *to_item_IDs;
} GF_ItemReferenceTypeBox;

typedef struct
{
	GF_ISOM_FULL_BOX
	GF_List *references;
} GF_ItemReferenceBox;

typedef struct
{
	GF_ISOM_BOX
	u32 data_format;
} GF_OriginalFormatBox;

typedef struct
{
	GF_ISOM_FULL_BOX
	u32 scheme_type;
	u32 scheme_version;
	char *URI;
} GF_SchemeTypeBox;

/*ISMACryp specific*/
typedef struct
{
	GF_ISOM_FULL_BOX
	/*zero-terminated string*/
	char *URI;
} GF_ISMAKMSBox;

/*ISMACryp specific*/
typedef struct
{
	GF_ISOM_BOX
	u64 salt;
} GF_ISMACrypSaltBox;

/*ISMACryp specific*/
typedef struct __isma_format_box
{
	GF_ISOM_FULL_BOX
	u8 selective_encryption;
	u8 key_indicator_length;
	u8 IV_length;
} GF_ISMASampleFormatBox;

typedef struct
{
	GF_ISOM_BOX
	GF_ISMAKMSBox *ikms;
	GF_ISMASampleFormatBox *isfm;
	GF_ISMACrypSaltBox *islt;
	struct __oma_kms_box *odkm;
	struct __cenc_tenc_box *tenc;
	struct __piff_tenc_box *piff_tenc;
	struct __adobe_drm_key_management_system_box *adkm;
} GF_SchemeInformationBox;

typedef struct __tag_protect_box
{
	GF_ISOM_BOX
	GF_OriginalFormatBox *original_format;
	GF_SchemeTypeBox *scheme_type;
	GF_SchemeInformationBox *info;
} GF_ProtectionSchemeInfoBox;
typedef struct __tag_protect_box GF_RestrictedSchemeInfoBox;

typedef struct
{
	GF_ISOM_FULL_BOX
	GF_List *descriptors;
} GF_IPMPInfoBox;

typedef struct
{
	GF_ISOM_FULL_BOX
	GF_IPMP_ToolList *ipmp_tools;
	GF_List *descriptors;
} GF_IPMPControlBox;

typedef struct {
	GF_ISOM_BOX
} GF_ItemPropertyContainerBox;

typedef struct {
	GF_ISOM_BOX
	GF_ItemPropertyContainerBox *property_container;
	struct __item_association_box *property_association;
} GF_ItemPropertiesBox;

typedef struct {
	GF_ISOM_BOX
} GF_GroupListBox;

typedef struct __tag_meta_box
{
	GF_ISOM_FULL_BOX
	GF_HandlerBox *handler;
	GF_PrimaryItemBox *primary_resource;
	GF_DataInformationBox *file_locations;
	GF_ItemLocationBox *item_locations;
	GF_ItemProtectionBox *protections;
	GF_ItemInfoBox *item_infos;
	GF_IPMPControlBox *IPMP_control;
	GF_ItemPropertiesBox *item_props;
	GF_ItemReferenceBox *item_refs;
} GF_MetaBox;

typedef struct
{
	GF_ISOM_FULL_BOX

	u32 single_view_allowed;
	u32 stereo_scheme;
	u32 sit_len;
	char *stereo_indication_type;
} GF_StereoVideoBox;

#ifndef	GPAC_DISABLE_ISOM_FRAGMENTS

/*V2 boxes - Movie Fragments*/

typedef struct
{
	GF_ISOM_FULL_BOX
	u64 fragment_duration;
} GF_MovieExtendsHeaderBox;


typedef struct __tag_mvex_box
{
	GF_ISOM_BOX
	GF_List *TrackExList;
	GF_List *TrackExPropList;
	GF_MovieExtendsHeaderBox *mehd;
	GF_ISOFile *mov;
} GF_MovieExtendsBox;

/*the TrackExtends contains default values for the track fragments*/
typedef struct
{
	GF_ISOM_FULL_BOX
	u32 trackID;
	u32 def_sample_desc_index;
	u32 def_sample_duration;
	u32 def_sample_size;
	u32 def_sample_flags;
	GF_TrackBox *track;

	GF_TrackFragmentRandomAccessBox *tfra;
} GF_TrackExtendsBox;

/*the TrackExtends contains default values for the track fragments*/
typedef struct
{
	GF_ISOM_FULL_BOX
	u32 trackID;
} GF_TrackExtensionPropertiesBox;

/*indicates the seq num of this fragment*/
typedef struct
{
	GF_ISOM_FULL_BOX
	u32 sequence_number;
} GF_MovieFragmentHeaderBox;

/*MovieFragment is a container IN THE FILE, contains 1 fragment*/
typedef struct
{
	GF_ISOM_BOX
	GF_MovieFragmentHeaderBox *mfhd;
	GF_List *TrackList;
	GF_ISOFile *mov;
	/*offset in the file of moof or mdat (whichever comes first) for this fragment*/
	u64 fragment_offset;
	u32 mdat_size;
	char *mdat;

	//temp storage of prft box
	u32 reference_track_ID;
	u64 ntp, timestamp;
} GF_MovieFragmentBox;


/*FLAGS for TRAF*/
enum
{
	GF_ISOM_TRAF_BASE_OFFSET	=	0x01,
	GF_ISOM_TRAF_SAMPLE_DESC	=	0x02,
	GF_ISOM_TRAF_SAMPLE_DUR	=	0x08,
	GF_ISOM_TRAF_SAMPLE_SIZE	=	0x10,
	GF_ISOM_TRAF_SAMPLE_FLAGS	=	0x20,
	GF_ISOM_TRAF_DUR_EMPTY	=	0x10000,
	GF_ISOM_MOOF_BASE_OFFSET	=	0x20000,
};

typedef struct
{
	GF_ISOM_FULL_BOX
	u32 trackID;
	/* all the following are optional fields */
	u64 base_data_offset;
	u32 sample_desc_index;
	u32 def_sample_duration;
	u32 def_sample_size;
	u32 def_sample_flags;
	u32 EmptyDuration;
	u8 IFrameSwitching;
} GF_TrackFragmentHeaderBox;


typedef struct
{
	GF_ISOM_FULL_BOX
	u64 baseMediaDecodeTime;
} GF_TFBaseMediaDecodeTimeBox;

typedef struct
{
	GF_ISOM_BOX
	GF_TrackFragmentHeaderBox *tfhd;
	GF_List *TrackRuns;
	/*keep a pointer to default flags*/
	GF_TrackExtendsBox *trex;
	GF_SampleDependencyTypeBox *sdtp;

//	GF_SubSampleInformationBox *subs;
	GF_List *sub_samples;

	GF_List *sampleGroups;
	GF_List *sampleGroupsDescription;

	GF_List *sai_sizes;
	GF_List *sai_offsets;

	//can be senc or PIFF psec
	struct __sample_encryption_box *sample_encryption;
	struct __traf_mss_timeext_box *tfxd; /*similar to PRFT but for Smooth Streaming*/

	/*when data caching is on*/
	u32 DataCache;
	GF_TFBaseMediaDecodeTimeBox *tfdt;

	u64 moof_start_in_bs;
} GF_TrackFragmentBox;

/*FLAGS for TRUN : specify what is written in the SampleTable of TRUN*/
enum
{
	GF_ISOM_TRUN_DATA_OFFSET	= 0x01,
	GF_ISOM_TRUN_FIRST_FLAG		= 0x04,
	GF_ISOM_TRUN_DURATION		= 0x100,
	GF_ISOM_TRUN_SIZE			= 0x200,
	GF_ISOM_TRUN_FLAGS			= 0x400,
	GF_ISOM_TRUN_CTS_OFFSET		= 0x800
};

typedef struct
{
	GF_ISOM_FULL_BOX
	u32 sample_count;
	/*the following are optional fields */
	s32 data_offset; /* unsigned for version 0 */
	u32 first_sample_flags;
	/*can be empty*/
	GF_List *entries;

	/*in write mode with data caching*/
	GF_BitStream *cache;
} GF_TrackFragmentRunBox;

typedef struct
{
	u32 Duration;
	u32 size;
	u32 flags;
	s32 CTS_Offset;

	/*internal*/
	u32 SAP_type;
} GF_TrunEntry;

typedef struct
{
	GF_ISOM_BOX
	u32 majorBrand;
	u32 minorVersion;
	u32 altCount;
	u32 *altBrand;
} GF_SegmentTypeBox;

#endif /*GPAC_DISABLE_ISOM_FRAGMENTS*/


/*RTP Hint Track Sample Entry*/
typedef struct
{
	GF_ISOM_SAMPLE_ENTRY_FIELDS
	u16 HintTrackVersion;
	u16 LastCompatibleVersion;
	u32 MaxPacketSize;
//	GF_List *HintDataTable;
	/*this is where we store the current RTP sample in read/write mode*/
	struct __tag_hint_sample *hint_sample;
	/*current hint sample in read mode, 1-based (0 is reset)*/
	u32 cur_sample;
	u32 pck_sn, ts_offset, ssrc;
	GF_TrackReferenceTypeBox *hint_ref;

	//for FEC
	u16 partition_entry_ID, FEC_overhead;
} GF_HintSampleEntryBox;


typedef struct
{
	GF_ISOM_BOX
	u32 subType;
	char *sdpText;
} GF_RTPBox;

typedef struct
{
	GF_ISOM_BOX
	char *sdpText;
} GF_SDPBox;

typedef struct
{
	GF_ISOM_BOX
	s32 timeOffset;
} GF_RTPOBox;

typedef struct
{
	GF_ISOM_BOX
	/*contains GF_SDPBox if in track, GF_RTPBox if in movie*/
	GF_Box *SDP;
} GF_HintTrackInfoBox;

typedef struct
{
	GF_ISOM_BOX
	u8 reserved;
	u8 prefered;
	u8 required;
} GF_RelyHintBox;

/***********************************************************
			data entry tables for RTP
***********************************************************/
typedef struct
{
	GF_ISOM_BOX
	u32 timeScale;
} GF_TSHintEntryBox;

typedef struct
{
	GF_ISOM_BOX
	u32 TimeOffset;
} GF_TimeOffHintEntryBox;

typedef struct
{
	GF_ISOM_BOX
	u32 SeqOffset;
} GF_SeqOffHintEntryBox;



/***********************************************************
			hint track information boxes for RTP
***********************************************************/

/*Total number of bytes that will be sent, including 12-byte RTP headers, but not including any network headers*/
typedef struct
{
	GF_ISOM_BOX
	u64 nbBytes;
} GF_TRPYBox;

/*32-bits version of trpy used in Darwin*/
typedef struct
{
	GF_ISOM_BOX
	u32 nbBytes;
} GF_TOTLBox;

/*Total number of network packets that will be sent*/
typedef struct
{
	GF_ISOM_BOX
	u64 nbPackets;
} GF_NUMPBox;

/*32-bits version of nump used in Darwin*/
typedef struct
{
	GF_ISOM_BOX
	u32 nbPackets;
} GF_NPCKBox;


/*Total number of bytes that will be sent, not including 12-byte RTP headers*/
typedef struct
{
	GF_ISOM_BOX
	u64 nbBytes;
} GF_NTYLBox;

/*32-bits version of tpyl used in Darwin*/
typedef struct
{
	GF_ISOM_BOX
	u32 nbBytes;
} GF_TPAYBox;

/*Maximum data rate in bits per second.*/
typedef struct
{
	GF_ISOM_BOX
	u32 granularity;
	u32 maxDataRate;
} GF_MAXRBox;


/*Total number of bytes from the media track to be sent*/
typedef struct
{
	GF_ISOM_BOX
	u64 nbBytes;
} GF_DMEDBox;

/*Number of bytes of immediate data to be sent*/
typedef struct
{
	GF_ISOM_BOX
	u64 nbBytes;
} GF_DIMMBox;


/*Number of bytes of repeated data to be sent*/
typedef struct
{
	GF_ISOM_BOX
	u64 nbBytes;
} GF_DREPBox;

/*Smallest relative transmission time, in milliseconds. signed integer for smoothing*/
typedef struct
{
	GF_ISOM_BOX
	s32 minTime;
} GF_TMINBox;

/*Largest relative transmission time, in milliseconds.*/
typedef struct
{
	GF_ISOM_BOX
	s32 maxTime;
} GF_TMAXBox;

/*Largest packet, in bytes, including 12-byte RTP header*/
typedef struct
{
	GF_ISOM_BOX
	u32 maxSize;
} GF_PMAXBox;

/*Longest packet duration, in milliseconds*/
typedef struct
{
	GF_ISOM_BOX
	u32 maxDur;
} GF_DMAXBox;

/*32-bit payload type number, followed by rtpmap payload string */
typedef struct
{
	GF_ISOM_BOX
	u32 payloadCode;
	char *payloadString;
} GF_PAYTBox;


typedef struct
{
	GF_ISOM_BOX
	char *string;
} GF_NameBox;

typedef struct
{
	GF_ISOM_BOX
} GF_HintInfoBox;

typedef struct
{
	GF_ISOM_BOX
	u8 timestamp_sync;
} GF_TimeStampSynchronyBox;

typedef struct
{
	GF_ISOM_BOX
	u32 ssrc;
} GF_ReceivedSsrcBox;


typedef struct
{
	GF_ISOM_FULL_BOX
	u32 encryption_algorithm_rtp;
	u32 encryption_algorithm_rtcp;
	u32 integrity_algorithm_rtp;
	u32 integrity_algorithm_rtcp;

	GF_SchemeTypeBox *scheme_type;
	GF_SchemeInformationBox *info;
} GF_SRTPProcessBox;

/*Apple extension*/

typedef struct
{
	GF_ISOM_FULL_BOX
	u32 reserved;
	char *data;
	u32 dataSize;
} GF_DataBox;

typedef struct
{
	GF_ISOM_BOX
	GF_DataBox *data;
} GF_ListItemBox;

typedef struct
{
	GF_ISOM_BOX
} GF_ItemListBox;

/*DECE*/
typedef struct
{
	u8 pic_type;
	u8 dependency_level;
} GF_TrickPlayBoxEntry;

typedef struct
{
	GF_ISOM_FULL_BOX
	u32 entry_count;
	GF_TrickPlayBoxEntry *entries;
} GF_TrickPlayBox;

typedef struct
{
	GF_ISOM_FULL_BOX
	u8  baseLocation[256];
	u8 basePurlLocation[256];
} GF_BaseLocationBox;

typedef struct
{
	GF_ISOM_FULL_BOX
	u32 profile_version;
	char *APID;
} GF_AssetInformationBox;

/*OMA (P)DCF extensions*/
typedef struct
{
	GF_ISOM_FULL_BOX
	u8 EncryptionMethod;
	u8 PaddingScheme;
	u64 PlaintextLength;
	char *ContentID;
	char *RightsIssuerURL;
	char *TextualHeaders;
	u32 TextualHeadersLen;
} GF_OMADRMCommonHeaderBox;

typedef struct
{
	GF_ISOM_FULL_BOX
	u8 GKEncryptionMethod;
	char *GroupID;
	u16 GKLength;
	char *GroupKey;
} GF_OMADRMGroupIDBox;

typedef struct
{
	GF_ISOM_BOX
} GF_OMADRMMutableInformationBox;

typedef struct
{
	GF_ISOM_FULL_BOX
	char TransactionID[16];
} GF_OMADRMTransactionTrackingBox;

typedef struct
{
	GF_ISOM_FULL_BOX
	char *oma_ro;
	u32 oma_ro_size;
} GF_OMADRMRightsObjectBox;

/*identical*/
typedef struct __isma_format_box GF_OMADRMAUFormatBox;

typedef struct __oma_kms_box
{
	GF_ISOM_FULL_BOX
	GF_OMADRMCommonHeaderBox *hdr;
	GF_OMADRMAUFormatBox *fmt;
} GF_OMADRMKMSBox;


typedef struct
{
	Bool reference_type;
	u32 reference_size;
	u32 subsegment_duration;
	Bool starts_with_SAP;
	u32 SAP_type;
	u32 SAP_delta_time;
} GF_SIDXReference;

typedef struct __sidx_box
{
	GF_ISOM_FULL_BOX

	u32 reference_ID;
	u32 timescale;
	u64 earliest_presentation_time;
	u64 first_offset;
	u32 nb_refs;
	GF_SIDXReference *refs;
} GF_SegmentIndexBox;

typedef struct
{
	u32 range_count;
	u8 *levels;
	u32 *range_sizes;
} GF_Subsegment;

typedef struct __ssix_box
{
	GF_ISOM_FULL_BOX

	u32 subsegment_count;
	GF_Subsegment *subsegments;
} GF_SubsegmentIndexBox;

typedef struct
{
	u32 track_id;
	Bool padding_flag;
	u8 type;
	u32 grouping_type;
	u32 grouping_type_parameter;
	u32 sub_track_id;
} GF_LevelAssignment;

typedef struct __leva_box
{
	GF_ISOM_FULL_BOX

	u32 level_count;
	GF_LevelAssignment *levels;
} GF_LevelAssignmentBox;

typedef struct __pcrInfo_box
{
	GF_ISOM_BOX
	u32	subsegment_count;
	u64 *pcr_values;
} GF_PcrInfoBox;

#ifndef GPAC_DISABLE_ISOM_ADOBE

/*Adobe specific boxes*/
typedef struct
{
	u64 time;
	u64 offset;
} GF_AfraEntry;

typedef struct
{
	u64 time;
	u32 segment;
	u32 fragment;
	u64 afra_offset;
	u64 offset_from_afra;
} GF_GlobalAfraEntry;

typedef struct __adobe_frag_random_access_box
{
	GF_ISOM_FULL_BOX
	Bool long_ids;
	Bool long_offsets;
	Bool global_entries;
	u8 reserved;
	u32 time_scale;
	u32 entry_count;
	GF_List *local_access_entries;
	u32 global_entry_count;
	GF_List *global_access_entries;
} GF_AdobeFragRandomAccessBox;

typedef struct __adobe_bootstrap_info_box
{
	GF_ISOM_FULL_BOX
	u32 bootstrapinfo_version;
	u8 profile;
	Bool live;
	Bool update;
	u8 reserved;
	u32 time_scale;
	u64 current_media_time;
	u64 smpte_time_code_offset;
	char *movie_identifier;
	u8 server_entry_count;
	GF_List *server_entry_table;
	u8 quality_entry_count;
	GF_List *quality_entry_table;
	char *drm_data;
	char *meta_data;
	u8 segment_run_table_count;
	GF_List *segment_run_table_entries;
	u8 fragment_run_table_count;
	GF_List *fragment_run_table_entries;
} GF_AdobeBootstrapInfoBox;

typedef struct
{
	u32 first_segment;
	u32 fragment_per_segment;
} GF_AdobeSegmentRunEntry;

typedef struct __adobe_segment_run_table_box
{
	GF_ISOM_FULL_BOX
	u8 quality_entry_count;
	GF_List *quality_segment_url_modifiers;
	u32 segment_run_entry_count;
	GF_List *segment_run_entry_table;
} GF_AdobeSegmentRunTableBox;

typedef struct
{
	u32 first_fragment;
	u64 first_fragment_timestamp;
	u32 fragment_duration;
	u8 discontinuity_indicator;
} GF_AdobeFragmentRunEntry;

typedef struct __adobe_fragment_run_table_box
{
	GF_ISOM_FULL_BOX
	u32 timescale;
	u8 quality_entry_count;
	GF_List *quality_segment_url_modifiers;
	u32 fragment_run_entry_count;
	GF_List *fragment_run_entry_table;
} GF_AdobeFragmentRunTableBox;

#endif /*GPAC_DISABLE_ISOM_ADOBE*/


/***********************************************************
			Sample Groups
***********************************************************/
typedef struct
{
	u32 sample_count;
	u32 group_description_index;
} GF_SampleGroupEntry;

typedef struct
{
	GF_ISOM_FULL_BOX
	u32 grouping_type;
	u32 grouping_type_parameter;

	u32 entry_count;
	GF_SampleGroupEntry *sample_entries;

} GF_SampleGroupBox;

typedef struct
{
	GF_ISOM_FULL_BOX
	u32 grouping_type;
	u32 default_length;

	u32 default_description_index;
	GF_List *group_descriptions;
} GF_SampleGroupDescriptionBox;

/*default entry */
typedef struct
{
	u32 length;
	u8 *data;
} GF_DefaultSampleGroupDescriptionEntry;

/*VisualRandomAccessEntry - 'rap ' type*/
typedef struct
{
	u8 num_leading_samples_known;
	u8 num_leading_samples;
} GF_VisualRandomAccessEntry;

/*RollRecoveryEntry - 'roll' and prol type*/
typedef struct
{
	s16 roll_distance;
} GF_RollRecoveryEntry;

/*TemporalLevelEntry - 'tele' type*/
typedef struct
{
	Bool level_independently_decodable;
} GF_TemporalLevelEntry;

/*SAPEntry - 'sap ' type*/
typedef struct
{
	Bool dependent_flag;
	u8 SAP_type;
} GF_SAPEntry;

/*SAPEntry - 'sync' type*/
typedef struct
{
	u8 NALU_type;
} GF_SYNCEntry;

/*Operating Points Information - 'oinf' type*/
typedef struct
{
	u16 scalability_mask;
	GF_List* profile_tier_levels;
	GF_List* operating_points;
	GF_List* dependency_layers;
} GF_OperatingPointsInformation;

GF_OperatingPointsInformation *gf_isom_oinf_new_entry();
void gf_isom_oinf_del_entry(void *entry);
GF_Err gf_isom_oinf_read_entry(void *entry, GF_BitStream *bs);
GF_Err gf_isom_oinf_write_entry(void *entry, GF_BitStream *bs);
u32 gf_isom_oinf_size_entry(void *entry);
Bool gf_isom_get_oinf_info(GF_ISOFile *file, u32 trackNumber, GF_OperatingPointsInformation **ptr);


/*Operating Points Information - 'oinf' type*/
typedef struct
{
	u8 layer_id;
	u8 min_TemporalId;
	u8 max_TemporalId;
	u8 sub_layer_presence_flags;
} LHVCLayerInfoItem;

typedef struct
{
	GF_List* num_layers_in_track;
} GF_LHVCLayerInformation;

GF_LHVCLayerInformation *gf_isom_linf_new_entry();
void gf_isom_linf_del_entry(void *entry);
GF_Err gf_isom_linf_read_entry(void *entry, GF_BitStream *bs);
GF_Err gf_isom_linf_write_entry(void *entry, GF_BitStream *bs);
u32 gf_isom_linf_size_entry(void *entry);
Bool gf_isom_get_linf_info(GF_ISOFile *file, u32 trackNumber, GF_LHVCLayerInformation **ptr);


#define MAX_LHEVC_LAYERS	64

typedef struct
{
	u8 general_profile_space, general_tier_flag, general_profile_idc, general_level_idc;
	u32 general_profile_compatibility_flags;
	u64 general_constraint_indicator_flags;
} LHEVC_ProfileTierLevel;

typedef struct
{
	u8 ptl_idx;
	u8 layer_id;
	Bool is_outputlayer, is_alternate_outputlayer;
} LHEVC_LayerInfo;

typedef struct
{
	u16 output_layer_set_idx;
	u8 max_temporal_id;
	u8 layer_count;
	LHEVC_LayerInfo layers_info[MAX_LHEVC_LAYERS];
	u16 minPicWidth, minPicHeight, maxPicWidth, maxPicHeight;
	u8 maxChromaFormat, maxBitDepth;
	Bool frame_rate_info_flag, bit_rate_info_flag;
	u16 avgFrameRate;
	u8 constantFrameRate;
	u32 maxBitRate, avgBitRate;
} LHEVC_OperatingPoint;


typedef struct
{
	u8 dependent_layerID;
	u8 num_layers_dependent_on;
	u8 dependent_on_layerID[MAX_LHEVC_LAYERS];
	u8 dimension_identifier[16];
} LHEVC_DependentLayer;


/*
		CENC stuff
*/

/*CENCSampleEncryptionGroupEntry - 'seig' type*/
typedef struct
{
	u8 crypt_byte_block, skip_byte_block;
	u8 IsProtected;
	u8 Per_Sample_IV_size;
	bin128 KID;
	u8 constant_IV_size;
	bin128 constant_IV;
} GF_CENCSampleEncryptionGroupEntry;

typedef struct
{
	GF_ISOM_FULL_BOX

	bin128 SystemID;
	u32 KID_count;
	bin128 *KIDs;
	u32 private_data_size;
	u8 *private_data;
} GF_ProtectionSystemHeaderBox;

typedef struct __cenc_tenc_box
{
	GF_ISOM_FULL_BOX

	u8 crypt_byte_block, skip_byte_block;
	u8 isProtected;
	u8 Per_Sample_IV_Size;
	bin128 KID;
	u8 constant_IV_size;
	bin128 constant_IV;
} GF_TrackEncryptionBox;

typedef struct __piff_tenc_box
{
	GF_ISOM_UUID_BOX
	u8 version;
	u32 flags;

	u32 AlgorithmID;
	u8 IV_size;
	bin128 KID;
} GF_PIFFTrackEncryptionBox;

typedef struct
{
	GF_ISOM_UUID_BOX
	u8 version;
	u32 flags;

	bin128 SystemID;
	u32 private_data_size;
	u8 *private_data;
} GF_PIFFProtectionSystemHeaderBox;


typedef struct __sample_encryption_box
{
	GF_ISOM_UUID_BOX
	u8 version;
	u32 flags;

	Bool is_piff;

	GF_List *samp_aux_info; /*GF_CENCSampleAuxInfo*/
	u64 bs_offset;

#ifndef	GPAC_DISABLE_ISOM_FRAGMENTS
	/*pointer to container traf*/
	GF_TrackFragmentBox *traf;
#endif
	/*pointer to associated saio*/
	GF_SampleAuxiliaryInfoSizeBox *cenc_saiz;
	GF_SampleAuxiliaryInfoOffsetBox *cenc_saio;


	u32 AlgorithmID;
	u8 IV_size;
	bin128 KID;

} GF_SampleEncryptionBox;

typedef struct __traf_mss_timeext_box
{
	GF_ISOM_UUID_BOX
	u8 version;
	u32 flags;

	u64 absolute_time_in_track_timescale;
	u64 fragment_duration_in_track_timescale;
} GF_MSSTimeExtBox;

GF_SampleEncryptionBox *gf_isom_create_piff_psec_box(u8 version, u32 flags, u32 AlgorithmID, u8 IV_size, bin128 KID);
GF_SampleEncryptionBox * gf_isom_create_samp_enc_box(u8 version, u32 flags);

void gf_isom_cenc_get_default_info_ex(GF_TrackBox *trak, u32 sampleDescriptionIndex, u32 *default_IsEncrypted, u8 *default_IV_size, bin128 *default_KID, u8 *constant_IV_size, bin128 *constant_IV, u8 *crypt_byte_block, u8 *skip_byte_block);


#ifndef	GPAC_DISABLE_ISOM_FRAGMENTS
GF_Err gf_isom_get_sample_cenc_info_ex(GF_TrackBox *trak, GF_TrackFragmentBox *traf, GF_SampleEncryptionBox *senc, u32 sample_number, u32 *IsEncrypted, u8 *IV_size, bin128 *KID, u8 *crypt_byte_block, u8 *skip_byte_block, u8 *constant_IV_size, bin128 *constant_IV);
GF_Err senc_Parse(GF_BitStream *bs, GF_TrackBox *trak, GF_TrackFragmentBox *traf, GF_SampleEncryptionBox *ptr);
#else
GF_Err gf_isom_get_sample_cenc_info_ex(GF_TrackBox *trak, void *traf, uGF_SampleEncryptionBox *senc, 32 sample_number, u32 *IsEncrypted, u8 *IV_size, bin128 *KID,
										u8 *crypt_byte_block, u8 *skip_byte_block, u8 *constant_IV_size, bin128 *constant_IV);
GF_Err senc_Parse(GF_BitStream *bs, GF_TrackBox *trak, void *traf, GF_SampleEncryptionBox *ptr);
#endif

/*
	Boxes for Adobe's protection scheme
*/
typedef struct __adobe_enc_info_box
{
	GF_ISOM_FULL_BOX
	char *enc_algo; /*spec: The encryption algorithm shall be 'AES-CBC'*/
	u8 key_length;
} GF_AdobeEncryptionInfoBox;

typedef struct __adobe_flash_access_params_box
{
	GF_ISOM_BOX
	char *metadata; /*base-64 encoded metadata used by the DRM client to retrieve decrypted key*/
} GF_AdobeFlashAccessParamsBox;

typedef struct __adobe_key_info_box
{
	GF_ISOM_FULL_BOX
	GF_AdobeFlashAccessParamsBox * params; /*spec: APSParamsBox will no longer be produced by conformaing applications*/
} GF_AdobeKeyInfoBox;

typedef struct __adobe_std_enc_params_box
{
	GF_ISOM_FULL_BOX
	GF_AdobeEncryptionInfoBox *enc_info;
	GF_AdobeKeyInfoBox *key_info;
} GF_AdobeStdEncryptionParamsBox;

typedef struct __adobe_drm_header_box
{
	GF_ISOM_FULL_BOX
	GF_AdobeStdEncryptionParamsBox *std_enc_params;
	//AdobeSignatureBox *signature; /*AdobeSignatureBox is not described*/
} GF_AdobeDRMHeaderBox;


typedef struct __adobe_drm_au_format_box
{
	GF_ISOM_FULL_BOX
	u8 selective_enc;
	u8 IV_length;
} GF_AdobeDRMAUFormatBox;

typedef struct __adobe_drm_key_management_system_box
{
	GF_ISOM_FULL_BOX
	GF_AdobeDRMHeaderBox *header;
	GF_AdobeDRMAUFormatBox *au_format;
} GF_AdobeDRMKeyManagementSystemBox;


typedef struct
{
	GF_ISOM_FULL_BOX
	u32 refTrackID;
	u64 ntp, timestamp;
} GF_ProducerReferenceTimeBox;

/* Image File Format Structures */
typedef struct {
	GF_ISOM_FULL_BOX
	u32 image_width;
	u32 image_height;
} GF_ImageSpatialExtentsPropertyBox;

typedef struct {
	GF_ISOM_BOX
	u32 colour_type;
	u16 colour_primaries;
	u16 transfer_characteristics;
	u16 matrix_coefficients;
	Bool full_range_flag;
	u8 *opaque;
	u32 opaque_size;
} GF_ColourInformationBox;

typedef struct {
	GF_ISOM_FULL_BOX
	u8 num_channels;
	u8 *bits_per_channel;
} GF_PixelInformationPropertyBox;

typedef struct {
	GF_ISOM_FULL_BOX
	u32 horizontal_offset;
	u32 vertical_offset;
} GF_RelativeLocationPropertyBox;

typedef struct {
	GF_ISOM_BOX
	u8 angle;
} GF_ImageRotationBox;

typedef struct {
	u32 item_id;
	GF_List *essential;
	GF_List *property_index;
} GF_ItemPropertyAssociationEntry;

typedef struct __item_association_box {
	GF_ISOM_FULL_BOX
	GF_List *entries;
} GF_ItemPropertyAssociationBox;


typedef struct {
	GF_ISOM_FULL_BOX
	char *aux_urn;
	u32 data_size;
	char *data;
} GF_AuxiliaryTypePropertyBox;

typedef struct {
	GF_ISOM_FULL_BOX

	GF_OperatingPointsInformation *oinf;
} GF_OINFPropertyBox;


typedef struct {
	GF_ISOM_FULL_BOX

	u16 target_ols_index;
} GF_TargetOLSPropertyBox;

/*flute hint track boxes*/
typedef struct
{
	u16 block_count;
	u32 block_size;
} FilePartitionEntry;

typedef struct
{
	GF_ISOM_FULL_BOX
	u32 itemID;
	u16 packet_payload_size;
	u8 FEC_encoding_ID;
	u16 FEC_instance_ID;
	u16 max_source_block_length;
	u16 encoding_symbol_length;
	u16 max_number_of_encoding_symbols;
	char *scheme_specific_info;
	u32 nb_entries;
	FilePartitionEntry *entries;
} FilePartitionBox;

typedef struct
{
	u32 item_id;
	u32 symbol_count;
} FECReservoirEntry;

typedef struct
{
	GF_ISOM_FULL_BOX
	u32 nb_entries;
	FECReservoirEntry *entries;
} FECReservoirBox;

typedef struct
{
	u32 nb_groups;
	u32 *group_ids;
	u32 nb_channels;
	u32 *channels;
} SessionGroupEntry;

typedef struct
{
	GF_ISOM_BOX
	u16 num_session_groups;
	SessionGroupEntry *session_groups;
} FDSessionGroupBox;

typedef struct
{
	u32 group_id;
	char *name;
} GroupIdNameEntry;

typedef struct
{
	GF_ISOM_FULL_BOX
	u16 nb_entries;
	GroupIdNameEntry *entries;
} GroupIdToNameBox;


typedef struct
{
	u32 item_id;
	u32 symbol_count;
} FileReservoirEntry;


typedef struct
{
	GF_ISOM_FULL_BOX
	u32 nb_entries;
	FileReservoirEntry *entries;
} FileReservoirBox;

typedef struct
{
	GF_ISOM_BOX
	FilePartitionBox *blocks_and_symbols;
	FECReservoirBox *FEC_symbol_locations;
	FileReservoirBox *File_symbol_locations;
} FDPartitionEntryBox;

typedef struct
{
	GF_ISOM_FULL_BOX
	GF_List *partition_entries;
	FDSessionGroupBox *session_info;
	GroupIdToNameBox *group_id_to_name;
} FDItemInformationBox;


/*
		Data Map (media storage) stuff
*/

/*regular file IO*/
#define GF_ISOM_DATA_FILE         0x01
/*File Mapping object, read-only mode on complete files (no download)*/
#define GF_ISOM_DATA_FILE_MAPPING 0x02
/*External file object. Needs implementation*/
#define GF_ISOM_DATA_FILE_EXTERN  0x03
/*regular memory IO*/
#define GF_ISOM_DATA_MEM          0x04

/*Data Map modes*/
enum
{
	/*read mode*/
	GF_ISOM_DATA_MAP_READ = 1,
	/*write mode*/
	GF_ISOM_DATA_MAP_WRITE = 2,
	/*the following modes are just ways of signaling extended functionalities
	edit mode, to make sure the file is here, set to GF_ISOM_DATA_MAP_READ afterwards*/
	GF_ISOM_DATA_MAP_EDIT = 3,
	/*read-only access to the movie file: we create a file mapping object
	mode is set to GF_ISOM_DATA_MAP_READ afterwards*/
	GF_ISOM_DATA_MAP_READ_ONLY = 4,
	/*write-only access at the end of the movie - only used for movie fragments concatenation*/
	GF_ISOM_DATA_MAP_CAT = 5,
};

/*this is the DataHandler structure each data handler has its own bitstream*/
#define GF_ISOM_BASE_DATA_HANDLER	\
	u8	type;		\
	u64	curPos;		\
	u8	mode;		\
	GF_BitStream *bs;\
	u64 last_read_offset;\
	char *szName;

typedef struct __tag_data_map
{
	GF_ISOM_BASE_DATA_HANDLER
} GF_DataMap;

typedef struct
{
	GF_ISOM_BASE_DATA_HANDLER
	FILE *stream;
	Bool is_stdout;
	Bool last_acces_was_read;
#ifndef GPAC_DISABLE_ISOM_WRITE
	char *temp_file;
#endif
} GF_FileDataMap;

/*file mapping handler. used if supported, only on read mode for complete files  (not in file download)*/
typedef struct
{
	GF_ISOM_BASE_DATA_HANDLER
	char *name;
	u64 file_size;
	char *byte_map;
	u64 byte_pos;
} GF_FileMappingDataMap;

GF_Err gf_isom_datamap_new(const char *location, const char *parentPath, u8 mode, GF_DataMap **outDataMap);
void gf_isom_datamap_del(GF_DataMap *ptr);
GF_Err gf_isom_datamap_open(GF_MediaBox *minf, u32 dataRefIndex, u8 Edit);
void gf_isom_datamap_close(GF_MediaInformationBox *minf);
u32 gf_isom_datamap_get_data(GF_DataMap *map, char *buffer, u32 bufferLength, u64 Offset);

/*File-based data map*/
GF_DataMap *gf_isom_fdm_new(const char *sPath, u8 mode);
void gf_isom_fdm_del(GF_FileDataMap *ptr);
u32 gf_isom_fdm_get_data(GF_FileDataMap *ptr, char *buffer, u32 bufferLength, u64 fileOffset);

#ifndef GPAC_DISABLE_ISOM_WRITE
GF_DataMap *gf_isom_fdm_new_temp(const char *sTempPath);
#endif

/*file-mapping, read only*/
GF_DataMap *gf_isom_fmo_new(const char *sPath, u8 mode);
void gf_isom_fmo_del(GF_FileMappingDataMap *ptr);
u32 gf_isom_fmo_get_data(GF_FileMappingDataMap *ptr, char *buffer, u32 bufferLength, u64 fileOffset);

#ifndef GPAC_DISABLE_ISOM_WRITE
u64 gf_isom_datamap_get_offset(GF_DataMap *map);
GF_Err gf_isom_datamap_add_data(GF_DataMap *ptr, char *data, u32 dataSize);
#endif

void gf_isom_datamap_flush(GF_DataMap *map);

/*
		Movie stuff
*/


/*time def for MP4/QT/MJ2K files*/
#define GF_ISOM_MAC_TIME_OFFSET 2082844800

#ifndef	GPAC_DISABLE_ISOM_FRAGMENTS
#define GF_ISOM_FORMAT_FRAG_FLAGS(pad, sync, deg) ( ( (pad) << 17) | ( ( !(sync) ) << 16) | (deg) );
#define GF_ISOM_GET_FRAG_PAD(flag) ( (flag) >> 17) & 0x7
#define GF_ISOM_GET_FRAG_SYNC(flag) ( ! ( ( (flag) >> 16) & 0x1))
#define GF_ISOM_GET_FRAG_DEG(flag)	(flag) & 0x7FFF

#define GF_ISOM_GET_FRAG_LEAD(flag) ( (flag) >> 26) & 0x3
#define GF_ISOM_GET_FRAG_DEPENDS(flag) ( (flag) >> 24) & 0x3
#define GF_ISOM_GET_FRAG_DEPENDED(flag) ( (flag) >> 22) & 0x3
#define GF_ISOM_GET_FRAG_REDUNDANT(flag) ( (flag) >> 20) & 0x3

#define GF_ISOM_GET_FRAG_DEPEND_FLAGS(lead, depends, depended, redundant) ( (lead<<26) | (depends<<24) | (depended<<22) | (redundant<<20) )
#define GF_ISOM_RESET_FRAG_DEPEND_FLAGS(flags) flags = flags & 0xFFFFF

GF_TrackExtendsBox *GetTrex(GF_MovieBox *moov, u32 TrackID);
#endif

enum
{
	GF_ISOM_FRAG_WRITE_READY	=	0x01,
	GF_ISOM_FRAG_READ_DEBUG		=	0x02,
};

/*this is our movie object*/
struct __tag_isom {
	/*the last fatal error*/
	GF_Err LastError;
	/*the original filename*/
	char *fileName;
	/*the original file in read/edit, and also used in fragments mode
	once the first moov has been written
	Nota: this API doesn't allow fragments BEFORE the MOOV in order
	to make easily parsable files (note there could be some data (mdat) before
	the moov*/
	GF_DataMap *movieFileMap;

#ifndef GPAC_DISABLE_ISOM_WRITE
	/*the final file name*/
	char *finalName;
	/*the file where we store edited samples (for READ_WRITE and WRITE mode only)*/
	GF_DataMap *editFileMap;
	/*the interleaving time for dummy mode (in movie TimeScale)*/
	u32 interleavingTime;
	u32 last_created_track_id;
#endif

	u8 openMode;
	u8 storageMode;
	/*if true 3GPP text streams are read as MPEG-4 StreamingText*/
	u8 convert_streaming_text;
	u8 is_jp2;
	u8 force_co64;

	Bool keep_utc, drop_date_version_info;
	/*main boxes for fast access*/
	/*moov*/
	GF_MovieBox *moov;
	/*our MDAT box (one and only one when we store the file)*/
	GF_MediaDataBox *mdat;
	/*file brand (since v2, NULL means mp4 v1)*/
	GF_FileTypeBox *brand;
	/*progressive download info*/
	GF_ProgressiveDownloadBox *pdin;
	/*meta box if any*/
	GF_MetaBox *meta;

	Bool dump_mode_alloc;

	u64 read_byte_offset;

#ifndef	GPAC_DISABLE_ISOM_FRAGMENTS
	u32 FragmentsFlags, NextMoofNumber;
	/*active fragment*/
	GF_MovieFragmentBox *moof;
	/*in WRITE mode, this is the current MDAT where data is written*/
	/*in READ mode this is the last valid file position before a gf_isom_box_read failed*/
	u64 current_top_box_start;
	u64 segment_start;

	GF_List *moof_list;
	Bool use_segments, moof_first, append_segment, styp_written, force_moof_base_offset;

	/*used when building single-indexed self initializing media segments*/
	GF_SegmentIndexBox *root_sidx;
	u64 root_sidx_offset;
	u32 root_sidx_index;
	Bool dyn_root_sidx;

	Bool is_index_segment;

	GF_BitStream *segment_bs;
	/* 0: no moof found yet, 1: 1 moof found, 2: next moof found */
	Bool single_moof_mode;
	u32 single_moof_state;

<<<<<<< HEAD
	Bool sample_groups_in_traf;
=======
	/* optional mfra box used in write mode */
	GF_MovieFragmentRandomAccessBox *mfra;
>>>>>>> 48855b5c
#endif
	GF_ProducerReferenceTimeBox *last_producer_ref_time;

	/*this contains ALL the root boxes excepts fragments*/
	GF_List *TopBoxes;

	/*default track for sync of MPEG4 streams - this is the first accessed stream without OCR info - only set in READ mode*/
	s32 es_id_default_sync;

	Bool is_smooth;

	GF_Err (*on_block_out)(void *usr_data, char *block, u32 block_size);
	void *on_block_out_usr_data;
	u32 on_block_out_block_size;
	//in block disptach mode we don't have the full file, keep the position
	u64 fragmented_file_pos;
};

/*time function*/
u64 gf_isom_get_mp4time();
/*set the last error of the file. if file is NULL, set the static error (used for IO errors*/
void gf_isom_set_last_error(GF_ISOFile *the_file, GF_Err error);
GF_Err gf_isom_parse_movie_boxes(GF_ISOFile *mov, u64 *bytesMissing, Bool progressive_mode);
GF_ISOFile *gf_isom_new_movie();
/*Movie and Track access functions*/
GF_TrackBox *gf_isom_get_track_from_file(GF_ISOFile *the_file, u32 trackNumber);
GF_TrackBox *gf_isom_get_track(GF_MovieBox *moov, u32 trackNumber);
GF_TrackBox *gf_isom_get_track_from_id(GF_MovieBox *moov, u32 trackID);
GF_TrackBox *gf_isom_get_track_from_original_id(GF_MovieBox *moov, u32 originalID, u32 originalFile);
u32 gf_isom_get_tracknum_from_id(GF_MovieBox *moov, u32 trackID);
/*open a movie*/
GF_ISOFile *gf_isom_open_file(const char *fileName, u32 OpenMode, const char *tmp_dir);
/*close and delete a movie*/
void gf_isom_delete_movie(GF_ISOFile *mov);

GF_Err gf_isom_set_write_callback(GF_ISOFile *mov, GF_Err (*on_block_out)(void *cbk, char *data, u32 block_size), void *usr_data, u32 block_size);

/*StreamDescription reconstruction Functions*/
GF_Err GetESD(GF_MovieBox *moov, u32 trackID, u32 StreamDescIndex, GF_ESD **outESD);
GF_Err GetESDForTime(GF_MovieBox *moov, u32 trackID, u64 CTS, GF_ESD **outESD);
GF_Err Media_GetSampleDesc(GF_MediaBox *mdia, u32 SampleDescIndex, GF_SampleEntryBox **out_entry, u32 *dataRefIndex);
GF_Err Media_GetSampleDescIndex(GF_MediaBox *mdia, u64 DTS, u32 *sampleDescIndex);
/*get esd for given sample desc -
	@true_desc_only: if true doesn't emulate desc and returns native ESD,
				otherwise emulates if needed/possible (TimedText) and return a hard copy of the desc
*/
GF_Err Media_GetESD(GF_MediaBox *mdia, u32 sampleDescIndex, GF_ESD **esd, Bool true_desc_only);
Bool Track_IsMPEG4Stream(u32 HandlerType);
Bool IsMP4Description(u32 entryType);
/*Find a reference of a given type*/
GF_Err Track_FindRef(GF_TrackBox *trak, u32 ReferenceType, GF_TrackReferenceTypeBox **dpnd);
/*Time and sample*/
GF_Err GetMediaTime(GF_TrackBox *trak, Bool force_non_empty, u64 movieTime, u64 *MediaTime, s64 *SegmentStartTime, s64 *MediaOffset, u8 *useEdit, u64 *next_edit_start_plus_one);
GF_Err Media_GetSample(GF_MediaBox *mdia, u32 sampleNumber, GF_ISOSample **samp, u32 *sampleDescriptionIndex, Bool no_data, u64 *out_offset);
GF_Err Media_CheckDataEntry(GF_MediaBox *mdia, u32 dataEntryIndex);
GF_Err Media_FindSyncSample(GF_SampleTableBox *stbl, u32 searchFromTime, u32 *sampleNumber, u8 mode);
GF_Err Media_RewriteODFrame(GF_MediaBox *mdia, GF_ISOSample *sample);
GF_Err Media_FindDataRef(GF_DataReferenceBox *dref, char *URLname, char *URNname, u32 *dataRefIndex);
Bool Media_IsSelfContained(GF_MediaBox *mdia, u32 StreamDescIndex);


GF_TrackBox *GetTrackbyID(GF_MovieBox *moov, u32 TrackID);

/*check the TimeToSample for the given time and return the Sample number
if the entry is not found, return the closest sampleNumber in prevSampleNumber and 0 in sampleNumber
if the DTS required is after all DTSs in the list, set prevSampleNumber and SampleNumber to 0
useCTS specifies that we're looking for a composition time
*/
GF_Err stbl_findEntryForTime(GF_SampleTableBox *stbl, u64 DTS, u8 useCTS, u32 *sampleNumber, u32 *prevSampleNumber);
/*Reading of the sample tables*/
GF_Err stbl_GetSampleSize(GF_SampleSizeBox *stsz, u32 SampleNumber, u32 *Size);
GF_Err stbl_GetSampleCTS(GF_CompositionOffsetBox *ctts, u32 SampleNumber, s32 *CTSoffset);
GF_Err stbl_GetSampleDTS(GF_TimeToSampleBox *stts, u32 SampleNumber, u64 *DTS);
GF_Err stbl_GetSampleDTS_and_Duration(GF_TimeToSampleBox *stts, u32 SampleNumber, u64 *DTS, u32 *duration);

/*find a RAP or set the prev / next RAPs if vars are passed*/
GF_Err stbl_GetSampleRAP(GF_SyncSampleBox *stss, u32 SampleNumber, SAPType *IsRAP, u32 *prevRAP, u32 *nextRAP);
/*same as above but only look for open-gop RAPs and GDR (roll)*/
GF_Err stbl_SearchSAPs(GF_SampleTableBox *stbl, u32 SampleNumber, SAPType *IsRAP, u32 *prevRAP, u32 *nextRAP);
GF_Err stbl_GetSampleInfos(GF_SampleTableBox *stbl, u32 sampleNumber, u64 *offset, u32 *chunkNumber, u32 *descIndex, u8 *isEdited);
GF_Err stbl_GetSampleShadow(GF_ShadowSyncBox *stsh, u32 *sampleNumber, u32 *syncNum);
GF_Err stbl_GetPaddingBits(GF_PaddingBitsBox *padb, u32 SampleNumber, u8 *PadBits);
u32 stbl_GetSampleFragmentCount(GF_SampleFragmentBox *stsf, u32 sampleNumber);
u32 stbl_GetSampleFragmentSize(GF_SampleFragmentBox *stsf, u32 sampleNumber, u32 FragmentIndex);
GF_Err stbl_GetSampleDepType(GF_SampleDependencyTypeBox *stbl, u32 SampleNumber, u32 *isLeading, u32 *dependsOn, u32 *dependedOn, u32 *redundant);


/*unpack sample2chunk and chunk offset so that we have 1 sample per chunk (edition mode only)*/
GF_Err stbl_UnpackOffsets(GF_SampleTableBox *stbl);
GF_Err stbl_unpackCTS(GF_SampleTableBox *stbl);
GF_Err SetTrackDuration(GF_TrackBox *trak);
GF_Err Media_SetDuration(GF_TrackBox *trak);

/*rewrites 3GP samples desc as MPEG-4 ESD*/
GF_Err gf_isom_get_ttxt_esd(GF_MediaBox *mdia, GF_ESD **out_esd);
/*inserts TTU header - only used when conversion to StreamingText is on*/
GF_Err gf_isom_rewrite_text_sample(GF_ISOSample *samp, u32 sampleDescriptionIndex, u32 sample_dur);

GF_UserDataMap *udta_getEntry(GF_UserDataBox *ptr, u32 box_type, bin128 *uuid);

#ifndef GPAC_DISABLE_ISOM_WRITE

GF_Err FlushCaptureMode(GF_ISOFile *movie);
GF_Err CanAccessMovie(GF_ISOFile *movie, u32 Mode);
GF_ISOFile *gf_isom_create_movie(const char *fileName, u32 OpenMode, const char *tmp_dir);
void gf_isom_insert_moov(GF_ISOFile *file);

GF_Err WriteToFile(GF_ISOFile *movie);
GF_Err Track_SetStreamDescriptor(GF_TrackBox *trak, u32 StreamDescriptionIndex, u32 DataReferenceIndex, GF_ESD *esd, u32 *outStreamIndex);
u8 RequestTrack(GF_MovieBox *moov, u32 TrackID);
/*Track-Media setup*/
GF_Err NewMedia(GF_MediaBox **mdia, u32 MediaType, u32 TimeScale);
GF_Err Media_ParseODFrame(GF_MediaBox *mdia, const GF_ISOSample *sample, GF_ISOSample **od_samp);
GF_Err Media_AddSample(GF_MediaBox *mdia, u64 data_offset, const GF_ISOSample *sample, u32 StreamDescIndex, u32 syncShadowNumber);
GF_Err Media_CreateDataRef(GF_DataReferenceBox *dref, char *URLname, char *URNname, u32 *dataRefIndex);
/*update a media sample. ONLY in edit mode*/
GF_Err Media_UpdateSample(GF_MediaBox *mdia, u32 sampleNumber, GF_ISOSample *sample, Bool data_only);
GF_Err Media_UpdateSampleReference(GF_MediaBox *mdia, u32 sampleNumber, GF_ISOSample *sample, u64 data_offset);
/*addition in the sample tables*/
GF_Err stbl_AddDTS(GF_SampleTableBox *stbl, u64 DTS, u32 *sampleNumber, u32 LastAUDefDuration);
GF_Err stbl_AddCTS(GF_SampleTableBox *stbl, u32 sampleNumber, s32 CTSoffset);
GF_Err stbl_AddSize(GF_SampleSizeBox *stsz, u32 sampleNumber, u32 size);
GF_Err stbl_AddRAP(GF_SyncSampleBox *stss, u32 sampleNumber);
GF_Err stbl_AddShadow(GF_ShadowSyncBox *stsh, u32 sampleNumber, u32 shadowNumber);
GF_Err stbl_AddChunkOffset(GF_MediaBox *mdia, u32 sampleNumber, u32 StreamDescIndex, u64 offset);
/*NB - no add for padding, this is done only through SetPaddingBits*/

GF_Err stbl_AddSampleFragment(GF_SampleTableBox *stbl, u32 sampleNumber, u16 size);

/*update of the sample table
all these functions are called in edit and we always have 1 sample per chunk*/
GF_Err stbl_SetChunkOffset(GF_MediaBox *mdia, u32 sampleNumber, u64 offset);
GF_Err stbl_SetSampleCTS(GF_SampleTableBox *stbl, u32 sampleNumber, s32 offset);
GF_Err stbl_SetSampleSize(GF_SampleSizeBox *stsz, u32 SampleNumber, u32 size);
GF_Err stbl_SetSampleRAP(GF_SyncSampleBox *stss, u32 SampleNumber, u8 isRAP);
GF_Err stbl_SetSyncShadow(GF_ShadowSyncBox *stsh, u32 sampleNumber, u32 syncSample);
GF_Err stbl_SetPaddingBits(GF_SampleTableBox *stbl, u32 SampleNumber, u8 bits);
/*for adding fragmented samples*/
GF_Err stbl_SampleSizeAppend(GF_SampleSizeBox *stsz, u32 data_size);
/*writing of the final chunk info in edit mode*/
GF_Err stbl_SetChunkAndOffset(GF_SampleTableBox *stbl, u32 sampleNumber, u32 StreamDescIndex, GF_SampleToChunkBox *the_stsc, GF_Box **the_stco, u64 data_offset, u8 forceNewChunk);
/*EDIT LIST functions*/
GF_EdtsEntry *CreateEditEntry(u64 EditDuration, u64 MediaTime, u8 EditMode);

GF_Err stbl_SetRedundant(GF_SampleTableBox *stbl, u32 sampleNumber);
GF_Err stbl_AddRedundant(GF_SampleTableBox *stbl, u32 sampleNumber);

/*REMOVE functions*/
GF_Err stbl_RemoveDTS(GF_SampleTableBox *stbl, u32 sampleNumber, u32 LastAUDefDuration);
GF_Err stbl_RemoveCTS(GF_SampleTableBox *stbl, u32 sampleNumber);
GF_Err stbl_RemoveSize(GF_SampleSizeBox *stsz, u32 sampleNumber);
GF_Err stbl_RemoveChunk(GF_SampleTableBox *stbl, u32 sampleNumber);
GF_Err stbl_RemoveRAP(GF_SampleTableBox *stbl, u32 sampleNumber);
GF_Err stbl_RemoveShadow(GF_ShadowSyncBox *stsh, u32 sampleNumber);
GF_Err stbl_RemovePaddingBits(GF_SampleTableBox *stbl, u32 SampleNumber);
GF_Err stbl_RemoveSampleFragments(GF_SampleTableBox *stbl, u32 sampleNumber);
GF_Err stbl_RemoveRedundant(GF_SampleTableBox *stbl, u32 SampleNumber);
GF_Err stbl_RemoveSubSample(GF_SampleTableBox *stbl, u32 SampleNumber);
GF_Err stbl_RemoveSampleGroup(GF_SampleTableBox *stbl, u32 SampleNumber);

#ifndef	GPAC_DISABLE_ISOM_FRAGMENTS
GF_Err gf_isom_close_fragments(GF_ISOFile *movie);
GF_Err gf_isom_copy_sample_group_entry_to_traf(GF_TrackFragmentBox *traf, GF_SampleTableBox *stbl, u32 grouping_type, u32 grouping_type_parameter, u32 sampleGroupDescriptionIndex, Bool sgpd_in_traf);
#endif

Bool gf_isom_is_identical_sgpd(void *ptr1, void *ptr2, u32 grouping_type);

GF_Err gf_isom_flush_sidx(GF_ISOFile *movie, u32 sidx_max_size);

#endif /*GPAC_DISABLE_ISOM_WRITE*/

GF_DefaultSampleGroupDescriptionEntry * gf_isom_get_sample_group_info_entry(GF_ISOFile *the_file, GF_TrackBox *trak, u32 grouping_type, u32 sample_description_index, u32 *default_index, GF_SampleGroupDescriptionBox **out_sgdp);

GF_Err GetNextMediaTime(GF_TrackBox *trak, u64 movieTime, u64 *OutMovieTime);
GF_Err GetPrevMediaTime(GF_TrackBox *trak, u64 movieTime, u64 *OutMovieTime);

Bool IsHintTrack(GF_TrackBox *trak);
Bool CheckHintFormat(GF_TrackBox *trak, u32 HintType);
u32 GetHintFormat(GF_TrackBox *trak);


void gf_isom_box_add_for_dump_mode(GF_Box *parent, GF_Box *a);

/*locate a box by its type or UUID*/
GF_ItemListBox *gf_ismo_locate_box(GF_List *list, u32 boxType, bin128 UUID);

GF_Err moov_AddBox(GF_Box *ptr, GF_Box *a);
GF_Err tref_AddBox(GF_Box *ptr, GF_Box *a);
GF_Err trak_AddBox(GF_Box *ptr, GF_Box *a);
GF_Err mvex_AddBox(GF_Box *ptr, GF_Box *a);
GF_Err stsd_AddBox(GF_Box *ptr, GF_Box *a);
GF_Err hnti_AddBox(GF_Box *hnti, GF_Box *a);
GF_Err udta_AddBox(GF_Box *ptr, GF_Box *a);
GF_Err edts_AddBox(GF_Box *s, GF_Box *a);
GF_Err stdp_Read(GF_Box *s, GF_BitStream *bs);
GF_Err stbl_AddBox(GF_Box *ptr, GF_Box *a);
GF_Err sdtp_Read(GF_Box *s, GF_BitStream *bs);
GF_Err dinf_AddBox(GF_Box *s, GF_Box *a);
GF_Err minf_AddBox(GF_Box *s, GF_Box *a);
GF_Err mdia_AddBox(GF_Box *s, GF_Box *a);
GF_Err traf_AddBox(GF_Box *s, GF_Box *a);

/*rewrites avcC based on the given esd - this destroys the esd*/
GF_Err AVC_HEVC_UpdateESD(GF_MPEGVisualSampleEntryBox *avc, GF_ESD *esd);
void AVC_RewriteESDescriptorEx(GF_MPEGVisualSampleEntryBox *avc, GF_MediaBox *mdia);
void AVC_RewriteESDescriptor(GF_MPEGVisualSampleEntryBox *avc);
void HEVC_RewriteESDescriptorEx(GF_MPEGVisualSampleEntryBox *avc, GF_MediaBox *mdia);
void HEVC_RewriteESDescriptor(GF_MPEGVisualSampleEntryBox *avc);

GF_Err reftype_AddRefTrack(GF_TrackReferenceTypeBox *ref, u32 trackID, u16 *outRefIndex);
GF_XMLBox *gf_isom_get_meta_xml(GF_ISOFile *file, Bool root_meta, u32 track_num, Bool *is_binary);
Bool gf_isom_cenc_has_saiz_saio_track(GF_SampleTableBox *stbl, u32 scheme_type);

#ifndef GPAC_DISABLE_ISOM_FRAGMENTS
Bool gf_isom_cenc_has_saiz_saio_traf(GF_TrackFragmentBox *traf, u32 scheme_type);
void gf_isom_cenc_set_saiz_saio(GF_SampleEncryptionBox *senc, GF_SampleTableBox *stbl, GF_TrackFragmentBox  *traf, u32 len);
#endif
void gf_isom_cenc_merge_saiz_saio(GF_SampleEncryptionBox *senc, GF_SampleTableBox *stbl, u64 offset, u32 len);

void gf_isom_parse_trif_info(const char *data, u32 size, u32 *id, u32 *independent, Bool *full_picture, u32 *x, u32 *y, u32 *w, u32 *h);

#ifndef GPAC_DISABLE_ISOM_HINTING

/*
		Hinting stuff
*/

/*****************************************************
		RTP Data Entries
*****************************************************/

typedef struct
{
	u8 sender_current_time_present;
	u8 expected_residual_time_present;
	u8 session_close_bit;
	u8 object_close_bit;
	u16 transport_object_identifier;
} GF_LCTheaderTemplate;

typedef struct
{
	u8 header_extension_type;
	u8 content[3];
	u32 data_length;
	char *data;
} GF_LCTheaderExtension;

typedef struct
{
	GF_ISOM_BOX

	GF_LCTheaderTemplate info;
	u16 header_ext_count;
	GF_LCTheaderExtension *headers;

	GF_List *constructors;
} GF_FDpacketBox;


typedef struct
{
	GF_ISOM_BOX

	u8 FEC_encoding_ID;
	u16 FEC_instance_ID;
	u16 source_block_number;
	u16 encoding_symbol_ID;
} GF_FECInformationBox;


typedef struct
{
	GF_ISOM_BOX

	GF_FECInformationBox *feci;
	u32 data_length;
	char *data;
} GF_ExtraDataBox;


#define GF_ISMO_BASE_DTE_ENTRY	\
	u8 source;

typedef struct
{
	GF_ISMO_BASE_DTE_ENTRY
} GF_GenericDTE;

typedef struct
{
	GF_ISMO_BASE_DTE_ENTRY
} GF_EmptyDTE;

typedef struct
{
	GF_ISMO_BASE_DTE_ENTRY
	u8 dataLength;
	char data[14];
} GF_ImmediateDTE;

typedef struct
{
	GF_ISMO_BASE_DTE_ENTRY
	s8 trackRefIndex;
	u32 sampleNumber;
	u16 dataLength;
	u32 byteOffset;
	u16 bytesPerComp;
	u16 samplesPerComp;
} GF_SampleDTE;

typedef struct
{
	GF_ISMO_BASE_DTE_ENTRY
	s8 trackRefIndex;
	u32 streamDescIndex;
	u16 dataLength;
	u32 byteOffset;
	u32 reserved;
} GF_StreamDescDTE;

GF_GenericDTE *NewDTE(u8 type);
void DelDTE(GF_GenericDTE *dte);
GF_Err ReadDTE(GF_GenericDTE *dte, GF_BitStream *bs);
GF_Err WriteDTE(GF_GenericDTE *dte, GF_BitStream *bs);
GF_Err OffsetDTE(GF_GenericDTE *dte, u32 offset, u32 HintSampleNumber);

/*****************************************************
		RTP Sample
*****************************************************/

/*data cache when reading*/
typedef struct __tag_hint_data_cache
{
	GF_ISOSample *samp;
	GF_TrackBox *trak;
	u32 sample_num;
} GF_HintDataCache;

typedef struct __tag_hint_sample
{
	//for samples deriving from box
	GF_ISOM_BOX

	/*contains 4cc of hint track sample entry*/
	u32 hint_subtype;
	u16 packetCount;
	u16 reserved;
	GF_List *packetTable;
	char *AdditionalData;
	u32 dataLength;
	/*used internally for hinting*/
	u64 TransmissionTime;
	/*for read only, used to store samples fetched while building packets*/
	GF_List *sample_cache;

	//for dump
	u32 trackID, sampleNumber;

	GF_ExtraDataBox *extra_data;
} GF_HintSample;

GF_HintSample *gf_isom_hint_sample_new(u32 ProtocolType);
void gf_isom_hint_sample_del(GF_HintSample *ptr);
GF_Err gf_isom_hint_sample_read(GF_HintSample *ptr, GF_BitStream *bs, u32 sampleSize);
GF_Err gf_isom_hint_sample_write(GF_HintSample *ptr, GF_BitStream *bs);
u32 gf_isom_hint_sample_size(GF_HintSample *ptr);


/*****************************************************
		Hint Packets (generic packet for future protocol support)
*****************************************************/
#define GF_ISOM_BASE_PACKET			\
	u32 hint_subtype, trackID, sampleNumber;	\
	s32 relativeTransTime;


typedef struct
{
	GF_ISOM_BASE_PACKET
} GF_HintPacket;

GF_HintPacket *gf_isom_hint_pck_new(u32 HintType);
void gf_isom_hint_pck_del(GF_HintPacket *ptr);
GF_Err gf_isom_hint_pck_read(GF_HintPacket *ptr, GF_BitStream *bs);
GF_Err gf_isom_hint_pck_write(GF_HintPacket *ptr, GF_BitStream *bs);
u32 gf_isom_hint_pck_size(GF_HintPacket *ptr);
GF_Err gf_isom_hint_pck_offset(GF_HintPacket *ptr, u32 offset, u32 HintSampleNumber);
GF_Err gf_isom_hint_pck_add_dte(GF_HintPacket *ptr, GF_GenericDTE *dte, u8 AtBegin);
/*get the size of the packet AS RECONSTRUCTED BY THE SERVER (without CSRC)*/
u32 gf_isom_hint_pck_length(GF_HintPacket *ptr);

/*the RTP packet*/
typedef struct
{
	GF_ISOM_BASE_PACKET

	/*RTP Header*/
	u8 P_bit;
	u8 X_bit;
	u8 M_bit;
	/*on 7 bits */
	u8 payloadType;
	u16 SequenceNumber;
	/*Hinting flags*/
	u8 B_bit;
	u8 R_bit;
	/*ExtraInfos TLVs - not really used */
	GF_List *TLV;
	/*DataTable - contains the DTEs...*/
	GF_List *DataTable;
} GF_RTPPacket;

GF_RTPPacket *gf_isom_hint_rtp_new();
void gf_isom_hint_rtp_del(GF_RTPPacket *ptr);
GF_Err gf_isom_hint_rtp_read(GF_RTPPacket *ptr, GF_BitStream *bs);
GF_Err gf_isom_hint_rtp_write(GF_RTPPacket *ptr, GF_BitStream *bs);
u32 gf_isom_hint_rtp_size(GF_RTPPacket *ptr);
GF_Err gf_isom_hint_rtp_offset(GF_RTPPacket *ptr, u32 offset, u32 HintSampleNumber);
u32 gf_isom_hint_rtp_length(GF_RTPPacket *ptr);


/*the RTP packet*/
typedef struct
{
	GF_ISOM_BASE_PACKET

	//RTCP report
	u8 Version, Padding, Count, PayloadType;
	u32 length;
	char *data;
} GF_RTCPPacket;

GF_RTCPPacket *gf_isom_hint_rtcp_new();
void gf_isom_hint_rtcp_del(GF_RTCPPacket *ptr);
GF_Err gf_isom_hint_rtcp_read(GF_RTCPPacket *ptr, GF_BitStream *bs);
GF_Err gf_isom_hint_rtcp_write(GF_RTCPPacket *ptr, GF_BitStream *bs);
u32 gf_isom_hint_rtcp_size(GF_RTCPPacket *ptr);
u32 gf_isom_hint_rtcp_length(GF_RTCPPacket *ptr);


#endif


struct _3gpp_text_sample
{
	char *text;
	u32 len;

	GF_TextStyleBox *styles;
	/*at most one of these*/
	GF_TextHighlightColorBox *highlight_color;
	GF_TextScrollDelayBox *scroll_delay;
	GF_TextBoxBox *box;
	GF_TextWrapBox *wrap;

	GF_List *others;
	GF_TextKaraokeBox *cur_karaoke;
};

GF_TextSample *gf_isom_parse_texte_sample(GF_BitStream *bs);
GF_TextSample *gf_isom_parse_texte_sample_from_data(char *data, u32 dataLength);

struct _generic_subtitle_sample
{
	char *text;
	u32 len;
};
GF_GenericSubtitleSample *gf_isom_parse_generic_subtitle_sample(GF_BitStream *bs);
GF_GenericSubtitleSample *gf_isom_parse_generic_subtitle_sample_from_data(char *data, u32 dataLength);


/*do not throw fatal errors if boxes are duplicated, just warn and remove extra ones*/
#define ERROR_ON_DUPLICATED_BOX(__abox, __parent) {	\
		char __ptype[5];\
		strcpy(__ptype, gf_4cc_to_str(__parent->type) );\
		GF_LOG(GF_LOG_WARNING, GF_LOG_CONTAINER, ("[iso file] extra box %s found in %s, deleting\n", gf_4cc_to_str(__abox->type), __ptype)); \
		gf_isom_box_del(a);\
		return GF_OK;\
	}


#ifndef GPAC_DISABLE_VTT

GF_Err gf_isom_update_webvtt_description(GF_ISOFile *movie, u32 trackNumber, u32 descriptionIndex, const char *config);
GF_ISOSample *gf_isom_webvtt_to_sample(void *samp);

typedef struct
{
	GF_ISOM_BOX
	char *string;
} GF_StringBox;

typedef struct
{
	GF_ISOM_SAMPLE_ENTRY_FIELDS
	GF_StringBox *config;
} GF_WebVTTSampleEntryBox;

GF_WebVTTSampleEntryBox *gf_webvtt_isom_get_description(GF_ISOFile *movie, u32 trackNumber, u32 descriptionIndex);

#endif /* GPAC_DISABLE_VTT */

//exported for sgpd comparison in traf merge
void sgpd_write_entry(u32 grouping_type, void *entry, GF_BitStream *bs);
Bool gf_isom_box_equal(GF_Box *a, GF_Box *b);
GF_Box *gf_isom_clone_config_box(GF_Box *box);

GF_Err gf_isom_box_dump(void *ptr, FILE * trace);
GF_Err gf_isom_box_array_dump(GF_List *list, FILE * trace);

/*Apple extensions*/
GF_MetaBox *gf_isom_apple_get_meta_extensions(GF_ISOFile *mov);

#ifndef GPAC_DISABLE_ISOM_WRITE
GF_MetaBox *gf_isom_apple_create_meta_extensions(GF_ISOFile *mov);
#endif /*GPAC_DISABLE_ISOM_WRITE*/


#ifndef GPAC_DISABLE_ISOM_DUMP
GF_Err gf_isom_box_dump_ex(void *ptr, FILE * trace, u32 box_4cc);
GF_Err gf_isom_box_dump_start(GF_Box *a, const char *name, FILE * trace);
void gf_isom_box_dump_done(const char *name, GF_Box *ptr, FILE *trace);
Bool gf_isom_box_is_file_level(GF_Box *s);
#endif

GF_Box *boxstring_new_with_data(u32 type, const char *string);

GF_Err gf_isom_read_null_terminated_string(GF_Box *s, GF_BitStream *bs, u64 size, char **out_str);

#endif //GPAC_DISABLE_ISOM

#ifdef __cplusplus
}
#endif

#endif //_GF_ISOMEDIA_DEV_H_
<|MERGE_RESOLUTION|>--- conflicted
+++ resolved
@@ -3262,12 +3262,11 @@
 	Bool single_moof_mode;
 	u32 single_moof_state;
 
-<<<<<<< HEAD
 	Bool sample_groups_in_traf;
-=======
+
 	/* optional mfra box used in write mode */
 	GF_MovieFragmentRandomAccessBox *mfra;
->>>>>>> 48855b5c
+
 #endif
 	GF_ProducerReferenceTimeBox *last_producer_ref_time;
 
