/*
 *			GPAC - Multimedia Framework C SDK
 *
 *			Authors: Jean Le Feuvre - Cyril Concolato
 *			Copyright (c) Telecom ParisTech 2010-2012
 *					All rights reserved
 *
 *  This file is part of GPAC / 3GPP/MPEG Media Presentation Description input module
 *
 *  GPAC is free software; you can redistribute it and/or modify
 *  it under the terms of the GNU Lesser General Public License as published by
 *  the Free Software Foundation; either version 2, or (at your option)
 *  any later version.
 *
 *  GPAC is distributed in the hope that it will be useful,
 *  but WITHOUT ANY WARRANTY; without even the implied warranty of
 *  MERCHANTABILITY or FITNESS FOR A PARTICULAR PURPOSE.  See the
 *  GNU Lesser General Public License for more details.
 *
 *  You should have received a copy of the GNU Lesser General Public
 *  License along with this library; see the file COPYING.  If not, write to
 *  the Free Software Foundation, 675 Mass Ave, Cambridge, MA 02139, USA.
 *
 */
#ifndef _MPD_H_
#define _MPD_H_

#include <gpac/constants.h>
#include <gpac/xml.h>
#include <gpac/media_tools.h>

#ifndef GPAC_DISABLE_CORE_TOOLS

/*TODO*/
typedef struct
{
	u32 dummy;
} GF_MPD_Metrics;

/*TODO*/
typedef struct
{
	u32 dummy;
} GF_MPD_ContentComponent;


//some elments are typically overloaded in XML, we keep the attributes / childrne nodes here. The attributes list is NULL if no extensions were found, otherwise it is a list of @GF_XMLAttribute.
//The children list is NULL if no extensions were found, otherwise it is a list of @GF_XMLNode
#define MPD_EXTENSIBLE	\
	GF_List *attributes;	\
	GF_List *children;	\
 
typedef struct
{
	MPD_EXTENSIBLE
} GF_MPD_ExtensibleVirtual;

typedef struct
{
	MPD_EXTENSIBLE

	char *scheme_id_uri; /*MANDATORY*/
	char *value;
	char *id;

} GF_MPD_Descriptor;

/*TODO*/
typedef struct
{
	u32 dummy;
} GF_MPD_Subset;

typedef struct
{
	u64 start_time;
	u32 duration; /*MANDATORY*/
	//may be -1 (FIXME this needs further testing)
	u32 repeat_count;
} GF_MPD_SegmentTimelineEntry;

typedef struct
{
	GF_List *entries;
} GF_MPD_SegmentTimeline;

typedef struct
{
	u64 start_range, end_range;
} GF_MPD_ByteRange;


typedef struct
{
	char *URL;
	char *service_location;
	GF_MPD_ByteRange *byte_range;
} GF_MPD_BaseURL;

typedef struct
{
	char *sourceURL;
	GF_MPD_ByteRange *byte_range;

	//GPAC internal - indicates the URL has already been solved
	Bool is_resolved;
} GF_MPD_URL;

typedef struct
{
	u32 num, den;
} GF_MPD_Fractional;

typedef struct
{
	u32 trackID;
	char *stsd;
	s64 mediaOffset;
} GF_MPD_ISOBMFInfo;

#define GF_MPD_SEGMENT_BASE	\
	u32 timescale;	\
	u64 presentation_time_offset;	\
	u32 time_shift_buffer_depth; /* expressed in milliseconds */	\
	GF_MPD_ByteRange *index_range;	\
	Bool index_range_exact;	\
	Double availability_time_offset;	\
	GF_MPD_URL *initialization_segment;	\
	GF_MPD_URL *representation_index;	\
 

typedef struct
{
	GF_MPD_SEGMENT_BASE
} GF_MPD_SegmentBase;

/*WARNING: duration is expressed in GF_MPD_SEGMENT_BASE@timescale unit*/
#define GF_MPD_MULTIPLE_SEGMENT_BASE	\
	GF_MPD_SEGMENT_BASE	\
	u64 duration;	\
	u32 start_number;	\
	GF_MPD_SegmentTimeline *segment_timeline;	\
	GF_MPD_URL *bitstream_switching_url;	\
 
typedef struct
{
	GF_MPD_MULTIPLE_SEGMENT_BASE
} GF_MPD_MultipleSegmentBase;

typedef struct
{
	char *media;
	GF_MPD_ByteRange *media_range;
	char *index;
	GF_MPD_ByteRange *index_range;
	u64 duration;
	char *key_url;
	bin128 key_iv;
} GF_MPD_SegmentURL;

typedef struct
{
	GF_MPD_MULTIPLE_SEGMENT_BASE
	/*list of segments - can be NULL if no segment*/
	GF_List *segment_URLs;

	char *xlink_href;
	Bool xlink_actuate_on_load;

	u32 consecutive_xlink_count;
} GF_MPD_SegmentList;

typedef struct
{
	GF_MPD_MULTIPLE_SEGMENT_BASE
	char *media;
	char *index;
	char *initialization;
	char *bitstream_switching;
} GF_MPD_SegmentTemplate;

typedef enum
{
	GF_MPD_SCANTYPE_UNKNWON,
	GF_MPD_SCANTYPE_PROGRESSIVE,
	GF_MPD_SCANTYPE_INTERLACED
} GF_MPD_ScanType;

/*MANDATORY:
	mime_type
	codecs
*/
#define GF_MPD_COMMON_ATTRIBUTES_ELEMENTS	\
	char *profiles;	\
	u32 width;	\
	u32 height;	\
	GF_MPD_Fractional *sar;	\
	GF_MPD_Fractional *framerate;	\
	u32 samplerate;	\
	char *mime_type;	\
	char *segmentProfiles;	\
	char *codecs;	\
	u32 maximum_sap_period;	\
	Bool starts_with_sap;	\
	Double max_playout_rate;	\
	Bool coding_dependency;	\
	GF_MPD_ScanType scan_type;	\
	GF_List *frame_packing;	\
	GF_List *audio_channels;	\
	GF_List *content_protection;	\
	GF_List *essential_properties;	\
	GF_List *supplemental_properties;	\
	GF_List *isobmf_tracks;	\
 
typedef struct {
	GF_MPD_COMMON_ATTRIBUTES_ELEMENTS
} GF_MPD_CommonAttributes;

typedef struct {
	GF_MPD_COMMON_ATTRIBUTES_ELEMENTS

	u32 level;
	char *dependecy_level;
	u32 bandwidth; /*MANDATORY if level set*/
	char *content_components;
} GF_MPD_SubRepresentation;

typedef struct
{
	Bool disabled;
	char *cached_init_segment_url;
	Bool owned_gmem;
	u64 init_start_range, init_end_range;
	u32 probe_switch_count;
	char *init_segment_data;
	u32 init_segment_size;
	char *key_url;
	bin128 key_IV;
	/*previous maximum speed that this representation can be played, or 0 if it has never been played*/
	Double prev_max_available_speed;
	/*after switch we may have some buffered segments of the previous representation; so codec stats at this moment is unreliable. we should wait after the codec reset*/
	Bool waiting_codec_reset;
} GF_DASH_RepresentationPlayback;

typedef struct {
	GF_MPD_COMMON_ATTRIBUTES_ELEMENTS

	char *id; /*MANDATORY*/
	u32 bandwidth; /*MANDATORY*/
	u32 quality_ranking;
	char *dependency_id;
	char *media_stream_structure_id;

	GF_List *base_URLs;
	GF_MPD_SegmentBase *segment_base;
	GF_MPD_SegmentList *segment_list;
	GF_MPD_SegmentTemplate *segment_template;

	GF_List *sub_representations;

	/*index of the next enhancement representation plus 1, 0 is reserved in case of the highest representation*/
	u32 enhancement_rep_index_plus_one;

	/*GPAC playback implementation*/
	GF_DASH_RepresentationPlayback playback;
	u32 m3u8_media_seq_min, m3u8_media_seq_max;
} GF_MPD_Representation;


typedef struct
{
	GF_MPD_COMMON_ATTRIBUTES_ELEMENTS

	u32 id;
	/*default value is -1: not set in MPD*/
	s32 group;

	char *lang;
	char *content_type;
	GF_MPD_Fractional *par;
	u32 min_bandwidth;
	u32 max_bandwidth;
	u32 min_width;
	u32 max_width;
	u32 min_height;
	u32 max_height;
	u32 min_framerate;
	u32 max_framerate;
	Bool segment_alignment;
	Bool bitstream_switching;
	Bool subsegment_alignment;
	Bool subsegment_starts_with_sap;

	GF_List *accessibility;
	GF_List *role;
	GF_List *rating;
	GF_List *viewpoint;
	GF_List *content_component;

	GF_List *base_URLs;
	GF_MPD_SegmentBase *segment_base;
	GF_MPD_SegmentList *segment_list;
	GF_MPD_SegmentTemplate *segment_template;

	GF_List *representations;

	char *xlink_href;
	Bool xlink_actuate_on_load;
} GF_MPD_AdaptationSet;


typedef struct
{
	char *ID;
	u64 start; /* expressed in ms, relative to the start of the MPD */
	u64 duration; /* expressed in ms*/
	Bool bitstream_switching;

	GF_List *base_URLs;
	GF_MPD_SegmentBase *segment_base;
	GF_MPD_SegmentList *segment_list;
	GF_MPD_SegmentTemplate *segment_template;

	GF_List *adaptation_sets;
	GF_List *subsets;
	char *xlink_href;
	Bool xlink_actuate_on_load;
} GF_MPD_Period;

typedef struct
{
	char *lang;
	char *title;
	char *source;
	char *copyright;
	char *more_info_url;
} GF_MPD_ProgramInfo;


typedef enum {
	GF_MPD_TYPE_STATIC,
	GF_MPD_TYPE_DYNAMIC,
} GF_MPD_Type;

typedef struct {
	MPD_EXTENSIBLE

	char *ID;
	char *profiles;	/*MANDATORY*/
	GF_MPD_Type type;
	u64 availabilityStartTime; /* expressed in milliseconds */	/*MANDATORY if type=dynamic*/
	u64 availabilityEndTime;/* expressed in milliseconds */
	u64 publishTime;/* expressed in milliseconds */
	u64 media_presentation_duration; /* expressed in milliseconds */	/*MANDATORY if type=static*/
	u32 minimum_update_period; /* expressed in milliseconds */
	u32 min_buffer_time; /* expressed in milliseconds */	/*MANDATORY*/

	u32 time_shift_buffer_depth; /* expressed in milliseconds */
	u32 suggested_presentation_delay; /* expressed in milliseconds */

	u32 max_segment_duration; /* expressed in milliseconds */
	u32 max_subsegment_duration; /* expressed in milliseconds */

	/*list of GF_MPD_ProgramInfo */
	GF_List *program_infos;
	/*list of GF_MPD_BaseURL */
	GF_List *base_URLs;
	/*list of strings */
	GF_List *locations;
	/*list of Metrics */
	GF_List *metrics;
	/*list of GF_MPD_Period */
	GF_List *periods;

	/*set during parsing*/
	const char *xml_namespace;
} GF_MPD;

GF_Err gf_mpd_init_from_dom(GF_XMLNode *root, GF_MPD *mpd, const char *base_url);
GF_Err gf_mpd_complete_from_dom(GF_XMLNode *root, GF_MPD *mpd, const char *base_url);

GF_MPD *gf_mpd_new();
void gf_mpd_del(GF_MPD *mpd);
/*frees a GF_MPD_SegmentURL structure (type-casted to void *)*/
void gf_mpd_segment_url_free(void *ptr);
void gf_mpd_segment_base_free(void *ptr);

void gf_mpd_period_free(void *_item);

<<<<<<< HEAD
GF_Err gf_mpd_write_file(GF_MPD *mpd, const char *file_name);
=======
GF_Err gf_mpd_write_file(GF_MPD const * const mpd, const char *file_name);
>>>>>>> 92c4edbd


typedef struct _gf_file_get GF_FileDownload;
struct _gf_file_get
{
	GF_Err (*new_session)(GF_FileDownload *getter, char *url);
	void (*del_session)(GF_FileDownload *getter);
	const char *(*get_cache_name)(GF_FileDownload *getter);

	void *udta;
	/*created by udta after new_session*/
	void *session;
};

/*converts M3U8 to MPD - getter is optional (download will still be processed if NULL)*/
GF_Err gf_m3u8_to_mpd(const char *m3u8_file, const char *base_url, const char *mpd_file, u32 reload_count, char *mimeTypeForM3U8Segments, Bool do_import, Bool use_mpd_templates,
                      GF_FileDownload *getter, GF_MPD *mpd, Bool parse_sub_playlist);

<<<<<<< HEAD
GF_Err gf_m3u8_solve_representation_xlink(GF_MPD_Representation *rep, GF_FileDownload *getter, Bool *is_static, u32 *duration);
=======
GF_Err gf_m3u8_solve_representation_xlink(GF_MPD_Representation *rep, GF_FileDownload *getter, Bool *is_static, u64 *duration);

>>>>>>> 92c4edbd
GF_MPD_SegmentList *gf_mpd_solve_segment_list_xlink(GF_MPD *mpd, GF_XMLNode *root);

GF_Err gf_mpd_init_smooth_from_dom(GF_XMLNode *root, GF_MPD *mpd, const char *default_base_url);

void gf_mpd_delete_segment_list(GF_MPD_SegmentList *segment_list);

void gf_mpd_getter_del_session(GF_FileDownload *getter);

typedef enum
{
	GF_MPD_RESOLVE_URL_MEDIA,
	GF_MPD_RESOLVE_URL_INIT,
	GF_MPD_RESOLVE_URL_INDEX,
	//same as GF_MPD_RESOLVE_URL_MEDIA but does not replace $Time$ and $Number$
	GF_MPD_RESOLVE_URL_MEDIA_TEMPLATE,
} GF_MPD_URLResolveType;

/*resolves a URL based for a given segment, based on the MPD url, the type of resolution
	item_index: current downloading index of the segment
	nb_segments_removed: number of segments removed when purging the MPD after updates (can be 0). The start number will be offset by this value
*/
GF_Err gf_mpd_resolve_url(GF_MPD *mpd, GF_MPD_Representation *rep, GF_MPD_AdaptationSet *set, GF_MPD_Period *period, const char *mpd_url, GF_MPD_URLResolveType resolve_type, u32 item_index, u32 nb_segments_removed,
                          char **out_url, u64 *out_range_start, u64 *out_range_end, u64 *segment_duration, Bool *is_in_base_url, char **out_key_url, bin128 *key_iv);

/*get duration of the presentation*/
Double gf_mpd_get_duration(GF_MPD *mpd);

/*get the duration of media segments*/
void gf_mpd_resolve_segment_duration(GF_MPD_Representation *rep, GF_MPD_AdaptationSet *set, GF_MPD_Period *period, u64 *out_duration, u32 *out_timescale, u64 *out_pts_offset, GF_MPD_SegmentTimeline **out_segment_timeline);

/*get the start_time from the segment index of a period/set/rep*/
GF_Err gf_mpd_get_segment_start_time_with_timescale(s32 in_segment_index,
	GF_MPD_Period const * const in_period, GF_MPD_AdaptationSet const * const in_set, GF_MPD_Representation const * const in_rep,
	u64 *out_segment_start_time, u64 *out_opt_segment_duration, u32 *out_opt_scale);

typedef enum {
	MPD_SEEK_PREV,    /*will return the segment containing the requested time*/
	MPD_SEEK_NEAREST, /*the nearest segment start time, may be the previous or the next one*/
} MPDSeekMode;


/*returns the segment index in the given period for the given time*/
GF_Err gf_mpd_seek_in_period(Double seek_time, MPDSeekMode seek_mode,
	GF_MPD_Period const * const in_period, GF_MPD_AdaptationSet const * const in_set, GF_MPD_Representation const * const in_rep,
	u32 *out_segment_index, Double *out_opt_seek_time);

/*get the index and the period for a given time in the MPD*/
GF_EXPORT
GF_Err gf_mpd_seek_to_time(Double seek_time, MPDSeekMode seek_mode,
	GF_MPD const * const in_mpd, GF_MPD_AdaptationSet const * const in_set, GF_MPD_Representation const * const in_rep,
	GF_MPD_Period **out_period, u32 *out_segment_index, Double *out_opt_seek_time);

/*get duration of the presentation*/
Double gf_mpd_get_duration(GF_MPD *mpd);

/*get the duration of media segments in seconds*/
void gf_mpd_resolve_segment_duration(GF_MPD_Representation *rep, GF_MPD_AdaptationSet *set, GF_MPD_Period *period, u64 *out_duration, u32 *out_timescale, u64 *out_pts_offset, GF_MPD_SegmentTimeline **out_segment_timeline);

#endif /*GPAC_DISABLE_CORE_TOOLS*/

#endif // _MPD_H_<|MERGE_RESOLUTION|>--- conflicted
+++ resolved
@@ -387,11 +387,7 @@
 
 void gf_mpd_period_free(void *_item);
 
-<<<<<<< HEAD
-GF_Err gf_mpd_write_file(GF_MPD *mpd, const char *file_name);
-=======
 GF_Err gf_mpd_write_file(GF_MPD const * const mpd, const char *file_name);
->>>>>>> 92c4edbd
 
 
 typedef struct _gf_file_get GF_FileDownload;
@@ -410,12 +406,8 @@
 GF_Err gf_m3u8_to_mpd(const char *m3u8_file, const char *base_url, const char *mpd_file, u32 reload_count, char *mimeTypeForM3U8Segments, Bool do_import, Bool use_mpd_templates,
                       GF_FileDownload *getter, GF_MPD *mpd, Bool parse_sub_playlist);
 
-<<<<<<< HEAD
-GF_Err gf_m3u8_solve_representation_xlink(GF_MPD_Representation *rep, GF_FileDownload *getter, Bool *is_static, u32 *duration);
-=======
 GF_Err gf_m3u8_solve_representation_xlink(GF_MPD_Representation *rep, GF_FileDownload *getter, Bool *is_static, u64 *duration);
 
->>>>>>> 92c4edbd
 GF_MPD_SegmentList *gf_mpd_solve_segment_list_xlink(GF_MPD *mpd, GF_XMLNode *root);
 
 GF_Err gf_mpd_init_smooth_from_dom(GF_XMLNode *root, GF_MPD *mpd, const char *default_base_url);
