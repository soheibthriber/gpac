/*
 *			GPAC - Multimedia Framework C SDK
 *
 *			Authors: Jean Le Feuvre
 *			Copyright (c) Telecom ParisTech 2000-2012
 *					All rights reserved
 *
 *  This file is part of GPAC / Media Tools sub-project
 *
 *  GPAC is free software; you can redistribute it and/or modify
 *  it under the terms of the GNU Lesser General Public License as published by
 *  the Free Software Foundation; either version 2, or (at your option)
 *  any later version.
 *
 *  GPAC is distributed in the hope that it will be useful,
 *  but WITHOUT ANY WARRANTY; without even the implied warranty of
 *  MERCHANTABILITY or FITNESS FOR A PARTICULAR PURPOSE.  See the
 *  GNU Lesser General Public License for more details.
 *
 *  You should have received a copy of the GNU Lesser General Public
 *  License along with this library; see the file COPYING.  If not, write to
 *  the Free Software Foundation, 675 Mass Ave, Cambridge, MA 02139, USA.
 *
 */


#ifndef _GF_MEDIA_DEV_H_
#define _GF_MEDIA_DEV_H_

#include <gpac/media_tools.h>
#include <gpac/mpeg4_odf.h>

#ifndef GPAC_DISABLE_STREAMING
#include <gpac/ietf.h>
#endif

#ifndef GPAC_DISABLE_ISOM
void gf_media_get_sample_average_infos(GF_ISOFile *file, u32 Track, u32 *avgSize, u32 *MaxSize, u32 *TimeDelta, u32 *maxCTSDelta, u32 *const_duration, u32 *bandwidth);
#endif


#ifndef GPAC_DISABLE_MEDIA_IMPORT
GF_Err gf_import_message(GF_MediaImporter *import, GF_Err e, char *format, ...);
#endif /*GPAC_DISABLE_MEDIA_IMPORT*/

#ifndef GPAC_DISABLE_AV_PARSERS

u32 gf_latm_get_value(GF_BitStream *bs);

#define GF_SVC_SSPS_ID_SHIFT	16

/*returns 0 if not a start code, or size of start code (3 or 4 bytes). If start code, bitstream
is positionned AFTER start code*/
u32 gf_media_nalu_is_start_code(GF_BitStream *bs);

/*returns size of chunk between current and next startcode (excluding startcode sizes), 0 if no more startcodes (eos)*/
u32 gf_media_nalu_next_start_code_bs(GF_BitStream *bs);

/*returns size of chunk between current startcode and end of payload (0x000000) - if no trailing bytes are found, returns the same as gf_media_nalu_next_start_code_bs*/
u32 gf_media_nalu_payload_end_bs(GF_BitStream *bs);

/*return nb bytes from current data until the next start code and set the size of the next start code (3 or 4 bytes)
returns data_len if no startcode found and sets sc_size to 0 (last nal in payload)*/
u32 gf_media_nalu_next_start_code(const u8 *data, u32 data_len, u32 *sc_size);

u32 gf_media_nalu_emulation_bytes_remove_count(const char *buffer, u32 nal_size);
u32 gf_media_nalu_remove_emulation_bytes(const char *buffer_src, char *buffer_dst, u32 nal_size);

enum
{
	/*SPS has been parsed*/
	AVC_SPS_PARSED = 1,
	/*SPS has been declared to the upper layer*/
	AVC_SPS_DECLARED = 1<<1,
	/*SUB-SPS has been parsed*/
	AVC_SUBSPS_PARSED = 1<<2,
	/*SUB-SPS has been declared to the upper layer*/
	AVC_SUBSPS_DECLARED = 1<<3,
	/*SPS extension has been parsed*/
	AVC_SPS_EXT_DECLARED = 1<<4,
};

typedef struct
{
	u8 cpb_removal_delay_length_minus1;
	u8 dpb_output_delay_length_minus1;
	u8 time_offset_length;
	/*to be eventually completed by other hrd members*/
} AVC_HRD;

typedef struct
{
	s32 timing_info_present_flag;
	u32 num_units_in_tick;
	u32 time_scale;
	s32 fixed_frame_rate_flag;

	Bool aspect_ratio_info_present_flag;
	u32 par_num, par_den;

	Bool overscan_info_present_flag;
	Bool video_signal_type_present_flag;
	u8 video_format;
	Bool video_full_range_flag;

	Bool colour_description_present_flag;
	u8 colour_primaries;
	u8 transfer_characteristics;
	u8 matrix_coefficients;

	Bool nal_hrd_parameters_present_flag;
	Bool vcl_hrd_parameters_present_flag;
	Bool low_delay_hrd_flag;
	AVC_HRD hrd;

	Bool pic_struct_present_flag;

	/*to be eventually completed by other vui members*/
} AVC_VUI;

typedef struct
{
	u32 left;
	u32 right;
	u32 top;
	u32 bottom;

} AVC_CROP;


typedef struct
{
	s32 profile_idc;
	s32 level_idc;
	s32 prof_compat;
	s32 log2_max_frame_num;
	u32 poc_type, poc_cycle_length;
	s32 log2_max_poc_lsb;
	s32 delta_pic_order_always_zero_flag;
	s32 offset_for_non_ref_pic, offset_for_top_to_bottom_field;
	Bool frame_mbs_only_flag;
	Bool mb_adaptive_frame_field_flag;
	u32 max_num_ref_frames;
	Bool gaps_in_frame_num_value_allowed_flag;
	u8 chroma_format;
	u8 luma_bit_depth_m8;
	u8 chroma_bit_depth_m8;
	u32 ChromaArrayType;

	s16 offset_for_ref_frame[256];

	u32 width, height;

	Bool vui_parameters_present_flag;
	AVC_VUI vui;
	AVC_CROP crop;

	/*used to discard repeated SPSs - 0: not parsed, 1 parsed, 2 sent*/
	u32 state;

	/*for SVC stats during import*/
	u32 nb_ei, nb_ep, nb_eb;
} AVC_SPS;

typedef struct
{
	s32 id; /* used to compare pps when storing SVC PSS */
	s32 sps_id;
	Bool entropy_coding_mode_flag;
	s32 pic_order_present;			/* pic_order_present_flag*/
	s32 redundant_pic_cnt_present;	/* redundant_pic_cnt_present_flag */
	u32 slice_group_count;			/* num_slice_groups_minus1 + 1*/
	u32 mb_slice_group_map_type;
	u32 pic_size_in_map_units_minus1;
	u32 slice_group_change_rate_minus1;
	/*used to discard repeated SPSs - 0: not parsed, 1 parsed, 2 sent*/
	u32 status;
	Bool weighted_pred_flag;
	u8 weighted_bipred_idc;
	Bool deblocking_filter_control_present_flag;
	u32 num_ref_idx_l0_default_active_minus1, num_ref_idx_l1_default_active_minus1;
} AVC_PPS;

typedef struct
{
	s32 idr_pic_flag;
	u8 temporal_id, priority_id, dependency_id, quality_id;
} SVC_NALUHeader;

typedef struct
{
	u8 nal_ref_idc, nal_unit_type, field_pic_flag, bottom_field_flag;
	u32 frame_num, idr_pic_id, poc_lsb, slice_type;
	s32 delta_poc_bottom;
	s32 delta_poc[2];
	s32 redundant_pic_cnt;

	s32 poc;
	u32 poc_msb, poc_msb_prev, poc_lsb_prev, frame_num_prev;
	s32 frame_num_offset, frame_num_offset_prev;

	AVC_SPS *sps;
	AVC_PPS *pps;
	SVC_NALUHeader NalHeader;
} AVCSliceInfo;


typedef struct
{
	u32 frame_cnt;
	u8 exact_match_flag;
	u8 broken_link_flag;
	u8 changing_slice_group_idc;
	u8 valid;
} AVCSeiRecoveryPoint;

typedef struct
{
	u8 pic_struct;
	/*to be eventually completed by other pic_timing members*/
} AVCSeiPicTiming;

typedef struct
{
	AVCSeiRecoveryPoint recovery_point;
	AVCSeiPicTiming pic_timing;
	/*to be eventually completed by other sei*/
} AVCSei;

typedef struct
{
	AVC_SPS sps[32]; /* range allowed in the spec is 0..31 */
	s8 sps_active_idx, pps_active_idx;	/*currently active sps; must be initalized to -1 in order to discard not yet decodable SEIs*/

	AVC_PPS pps[255];

	AVCSliceInfo s_info;
	AVCSei sei;

	Bool is_svc;
	u8 last_nal_type_parsed;
	s8 last_ps_idx;
} AVCState;

typedef struct
{
	u32 NALUnitHeader;
	u8 track_ref_index;
	s8 sample_offset;
	u32 data_offset;
	u32 data_length;
} SVC_Extractor;


/*return sps ID or -1 if error*/
s32 gf_media_avc_read_sps(const char *sps_data, u32 sps_size, AVCState *avc, u32 subseq_sps, u32 *vui_flag_pos);
s32 gf_media_avc_read_sps_bs(GF_BitStream *bs, AVCState *avc, u32 subseq_sps, u32 *vui_flag_pos);
/*return pps ID or -1 if error*/
s32 gf_media_avc_read_pps(const char *pps_data, u32 pps_size, AVCState *avc);
s32 gf_media_avc_read_pps_bs(GF_BitStream *bs, AVCState *avc);

/*return sps ID or -1 if error*/
s32 gf_media_avc_read_sps_ext(const char *spse_data, u32 spse_size);
s32 gf_media_avc_read_sps_ext_bs(GF_BitStream *bs);
/*is slice an IDR*/
Bool gf_media_avc_slice_is_IDR(AVCState *avc);
/*is slice containing intra MB only*/
Bool gf_media_avc_slice_is_intra(AVCState *avc);
/*parses NALU, updates avc state and returns:
	1 if NALU part of new frame
	0 if NALU part of prev frame
	-1 if bitstream error
*/
s32 gf_media_avc_parse_nalu(GF_BitStream *bs, AVCState *avc);
/*remove SEI messages not allowed in MP4*/
/*nota: 'buffer' remains unmodified but cannot be set const*/
u32 gf_media_avc_reformat_sei(char *buffer, u32 nal_size, AVCState *avc);

#ifndef GPAC_DISABLE_ISOM
GF_Err gf_media_avc_change_par(GF_AVCConfig *avcc, s32 ar_n, s32 ar_d);
GF_Err gf_media_hevc_change_par(GF_HEVCConfig *hvcc, s32 ar_n, s32 ar_d);
#endif



typedef struct
{
	Bool profile_present_flag, level_present_flag, tier_flag;
	u8 profile_space;
	u8 profile_idc;
	u32 profile_compatibility_flag;
	u8 level_idc;
} HEVC_SublayerPTL;

typedef struct
{
	u8 profile_space, tier_flag, profile_idc, level_idc;
	u32 profile_compatibility_flag;
	Bool general_progressive_source_flag;
	Bool general_interlaced_source_flag;
	Bool general_non_packed_constraint_flag;
	Bool general_frame_only_constraint_flag;
	u64 general_reserved_44bits;

	HEVC_SublayerPTL sub_ptl[8];
} HEVC_ProfileTierLevel;

typedef struct
{
	u32 num_negative_pics;
	u32 num_positive_pics;
	s32 delta_poc[16];
} HEVC_ReferencePictureSets;

typedef struct
{
	s32 id, vps_id;
	/*used to discard repeated SPSs - 0: not parsed, 1 parsed, 2 stored*/
	u32 state;
	u32 crc;
	u32 width, height;

	HEVC_ProfileTierLevel ptl;

	u8 chroma_format_idc;
	Bool cw_flag ;
	u32 cw_left, cw_right, cw_top, cw_bottom;
	u8 bit_depth_luma;
	u8 bit_depth_chroma;
	u8 log2_max_pic_order_cnt_lsb;
	Bool separate_colour_plane_flag;

	u32 max_CU_width, max_CU_height, max_CU_depth;
	u32 bitsSliceSegmentAddress;

	u32 num_short_term_ref_pic_sets, num_long_term_ref_pic_sps;
	HEVC_ReferencePictureSets rps[64];


	Bool aspect_ratio_info_present_flag, long_term_ref_pics_present_flag, temporal_mvp_enable_flag, sample_adaptive_offset_enabled_flag;
	u8 sar_idc;
	u16 sar_width, sar_height;
	Bool has_timing_info;
	u32 num_units_in_tick, time_scale;
	Bool poc_proportional_to_timing_flag;
	u32 num_ticks_poc_diff_one_minus1;

	u32 rep_format_idx;
} HEVC_SPS;

typedef struct
{
	s32 id;
	u32 sps_id;
	/*used to discard repeated SPSs - 0: not parsed, 1 parsed, 2 stored*/
	u32 state;
	u32 crc;

	Bool dependent_slice_segments_enabled_flag, tiles_enabled_flag, uniform_spacing_flag;
	u32 num_extra_slice_header_bits, num_ref_idx_l0_default_active, num_ref_idx_l1_default_active;
	Bool slice_segment_header_extension_present_flag, output_flag_present_flag, lists_modification_present_flag, cabac_init_present_flag;
	Bool weighted_pred_flag, weighted_bipred_flag, slice_chroma_qp_offsets_present_flag, deblocking_filter_override_enabled_flag, loop_filter_across_slices_enabled_flag, entropy_coding_sync_enabled_flag;
	Bool loop_filter_across_tiles_enabled_flag;

	u32 num_tile_columns, num_tile_rows;
	u32 column_width[22], row_height[20];
} HEVC_PPS;

typedef struct RepFormat
{
	u32 chroma_format_idc;
	u32 pic_width_luma_samples;
	u32 pic_height_luma_samples;
	u32 bit_depth_luma;
	u32 bit_depth_chroma;
	u8 separate_colour_plane_flag;
} HEVC_RepFormat;

typedef struct
{
	u16 avg_bit_rate, max_bit_rate, avg_pic_rate;
	u8 constand_pic_rate_idc;
} HEVC_RateInfo;


#define MAX_LHVC_LAYERS	4
#define MAX_NUM_LAYER_SETS 1024
typedef struct
{
	s32 id;
	/*used to discard repeated SPSs - 0: not parsed, 1 parsed, 2 stored*/
	u32 state;
	s32 bit_pos_vps_extensions;
	u32 crc;
	Bool vps_extension_found;
	u32 max_layers, max_sub_layers, max_layer_id, num_layer_sets;
	Bool temporal_id_nesting;
	HEVC_ProfileTierLevel ptl;

	HEVC_SublayerPTL sub_ptl[8];
	HEVC_RateInfo rates[8];


	u32 scalability_mask[16];
	u32 dimension_id[MAX_LHVC_LAYERS][16];
	u32 layer_id_in_nuh[MAX_LHVC_LAYERS];
	u32 layer_id_in_vps[MAX_LHVC_LAYERS];

	u8 num_profile_tier_level, num_output_layer_sets;
	u32 profile_level_tier_idx[MAX_LHVC_LAYERS];
	HEVC_ProfileTierLevel ext_ptl[MAX_LHVC_LAYERS];

	u32 num_rep_formats;
	HEVC_RepFormat rep_formats[16];
	u32 rep_format_idx[16];
	Bool base_layer_internal_flag, base_layer_available_flag;
	u8 num_layers_in_id_list[MAX_NUM_LAYER_SETS];
	u8 direct_dependency_flag[MAX_LHVC_LAYERS][MAX_LHVC_LAYERS];
	Bool output_layer_flag[MAX_LHVC_LAYERS][MAX_LHVC_LAYERS];
	u8 profile_tier_level_idx[MAX_LHVC_LAYERS][MAX_LHVC_LAYERS];
	Bool alt_output_layer_flag[MAX_LHVC_LAYERS];
	u8 num_necessary_layers[MAX_LHVC_LAYERS];
	Bool necessary_layers_flag[MAX_LHVC_LAYERS][MAX_LHVC_LAYERS];
	u8 LayerSetLayerIdList[MAX_LHVC_LAYERS][MAX_LHVC_LAYERS];
	u8 LayerSetLayerIdListMax[MAX_LHVC_LAYERS]; //the highest value in LayerSetLayerIdList[i]
} HEVC_VPS;

typedef struct
{
	AVCSeiRecoveryPoint recovery_point;
	AVCSeiPicTiming pic_timing;

} HEVC_SEI;

typedef struct
{
	u8 nal_unit_type;
	u32 frame_num, poc_lsb, slice_type;

	s32 redundant_pic_cnt;

	s32 poc;
	u32 poc_msb, poc_msb_prev, poc_lsb_prev, frame_num_prev;
	s32 frame_num_offset, frame_num_offset_prev;

	Bool dependent_slice_segment_flag;
	Bool first_slice_segment_in_pic_flag;
	u32 slice_segment_address;
	u8 prev_layer_id_plus1;

	//bit offset of the num_entry_point (if present) field
	s32 entry_point_start_bits;
	//byte offset of the payload start (after byte alignment)
	s32 payload_start_offset;

	HEVC_SPS *sps;
	HEVC_PPS *pps;
} HEVCSliceInfo;

typedef struct _hevc_state
{
	//set by user
	Bool full_slice_header_parse;

	//all other vars set by parser

	HEVC_SPS sps[16]; /* range allowed in the spec is 0..15 */
	s8 sps_active_idx;	/*currently active sps; must be initalized to -1 in order to discard not yet decodable SEIs*/

	HEVC_PPS pps[64];

	HEVC_VPS vps[16];

	HEVCSliceInfo s_info;
	HEVC_SEI sei;

	//-1 or the value of the vps/sps/pps ID of the nal just parsed
	s32 last_parsed_vps_id;
	s32 last_parsed_sps_id;
	s32 last_parsed_pps_id;
} HEVCState;

enum
{
	GF_HEVC_SLICE_TYPE_B = 0,
	GF_HEVC_SLICE_TYPE_P = 1,
	GF_HEVC_SLICE_TYPE_I = 2,
};
s32 gf_media_hevc_read_vps(char *data, u32 size, HEVCState *hevc);
s32 gf_media_hevc_read_vps_bs(GF_BitStream *bs, HEVCState *hevc);
s32 gf_media_hevc_read_sps(char *data, u32 size, HEVCState *hevc);
s32 gf_media_hevc_read_sps_bs(GF_BitStream *bs, HEVCState *hevc);
s32 gf_media_hevc_read_pps(char *data, u32 size, HEVCState *hevc);
s32 gf_media_hevc_read_pps_bs(GF_BitStream *bs, HEVCState *hevc);
s32 gf_media_hevc_parse_nalu(char *data, u32 size, HEVCState *hevc, u8 *nal_unit_type, u8 *temporal_id, u8 *layer_id);
Bool gf_media_hevc_slice_is_intra(HEVCState *hevc);
Bool gf_media_hevc_slice_is_IDR(HEVCState *hevc);
//parses VPS and rewrites data buffer after removing VPS extension
s32 gf_media_hevc_read_vps_ex(char *data, u32 *size, HEVCState *hevc, Bool remove_extensions);

s32 gf_media_hevc_parse_nalu_bs(GF_BitStream *bs, HEVCState *hevc, u8 *nal_unit_type, u8 *temporal_id, u8 *layer_id);

GF_Err gf_hevc_get_sps_info_with_state(HEVCState *hevc_state, char *sps_data, u32 sps_size, u32 *sps_id, u32 *width, u32 *height, s32 *par_n, s32 *par_d);


typedef struct
{
	Bool seen_frame_header, seen_seq_header;
	Bool key_frame;
	GF_List *header_obus, *frame_obus; /*GF_AV1_OBUArrayEntry*/
} AV1StateFrame;

typedef struct
{
	Bool frame_id_numbers_present_flag;
	Bool reduced_still_picture_header;
	u16 OperatingPointIdc;
	u32 width, height;
<<<<<<< HEAD
	u32 tb_num, tb_den;
=======
	double FPS;
>>>>>>> e148a8dd
	AV1StateFrame frame_state;
	GF_AV1Config *config;

	/*Needed for RFC6381*/
	u8 seq_profile;
	Bool still_picture;
	u8 seq_level_idx;
	u8 bit_depth;
	Bool mono_chrome;
	Bool chroma_subsampling_x, chroma_subsampling_y;
	u8 chroma_sample_position;
	Bool color_description_present_flag;
	u8 color_primaries, transfer_characteristics, matrix_coefficients;
	Bool color_range;

	//config
	//if set only header frames are stored
	Bool skip_frames;
	//if set, frame OBUs are not pushed to the frame_obus OBU list but are written in the below bitstream
	Bool mem_mode;
	GF_BitStream *bs;
	char *frame_obus;
	u32 frame_obus_alloc, frame_obus_size;
} AV1State;

GF_Err aom_av1_parse_temporal_unit_from_section5(GF_BitStream *bs, AV1State *state);
GF_Err aom_av1_parse_temporal_unit_from_annexb(GF_BitStream *bs, AV1State *state);
GF_Err aom_av1_parse_temporal_unit_from_ivf(GF_BitStream *bs, AV1State *state);

GF_Err gf_media_aom_parse_ivf_file_header(GF_BitStream *bs, AV1State *state);
GF_Err gf_media_aom_parse_ivf_frame_header(GF_BitStream *bs, u64 *frame_size);

/*parses one OBU*/
GF_Err gf_media_aom_av1_parse_obu(GF_BitStream *bs, ObuType *obu_type, u64 *obu_size, u32 *obu_hdr_size, AV1State *state);

Bool av1_is_obu_header(ObuType obu_type);
void av1_reset_frame_state(AV1StateFrame *frame_state, Bool is_destroy);

u64 gf_av1_leb128_read(GF_BitStream *bs, u8 *opt_Leb128Bytes);
u32 gf_av1_leb128_size(u64 value);
u64 gf_av1_leb128_write(GF_BitStream *bs, u64 value);
GF_Err gf_av1_parse_obu_header(GF_BitStream *bs, ObuType *obu_type, Bool *obu_extension_flag, Bool *obu_has_size_field, u8 *temporal_id, u8 *spatial_id);

#endif /*GPAC_DISABLE_AV_PARSERS*/

typedef struct
{
	u8 rate_idx;
	u8 pck_size;
} QCPRateTable;


#if !defined(GPAC_DISABLE_ISOM) && !defined(GPAC_DISABLE_STREAMING)

GP_RTPPacketizer *gf_rtp_packetizer_create_and_init_from_file(GF_ISOFile *file,
        u32 TrackNum,
        void *cbk_obj,
        void (*OnNewPacket)(void *cbk, GF_RTPHeader *header),
        void (*OnPacketDone)(void *cbk, GF_RTPHeader *header),
        void (*OnDataReference)(void *cbk, u32 payload_size, u32 offset_from_orig),
        void (*OnData)(void *cbk, char *data, u32 data_size, Bool is_head),
        u32 Path_MTU,
        u32 max_ptime,
        u32 default_rtp_rate,
        u32 flags,
        u8 PayloadID,
        Bool copy_media,
        u32 InterleaveGroupID,
        u8 InterleaveGroupPriority);

void gf_media_format_ttxt_sdp(GP_RTPPacketizer *builder, char *payload_name, char *sdpLine, GF_ISOFile *file, u32 track);

#endif


#ifndef GPAC_DISABLE_VTT

typedef struct _webvtt_parser GF_WebVTTParser;
typedef struct _webvtt_sample GF_WebVTTSample;

GF_WebVTTParser *gf_webvtt_parser_new();
GF_Err gf_webvtt_parser_init(GF_WebVTTParser *parser, FILE *vtt_file, s32 unicode_type, Bool is_srt,
                             void *user, GF_Err (*report_message)(void *, GF_Err, char *, const char *),
                             void (*on_sample_parsed)(void *, GF_WebVTTSample *),
                             void (*on_header_parsed)(void *, const char *));
GF_Err gf_webvtt_parser_parse(GF_WebVTTParser *parser);
u64 gf_webvtt_parser_last_duration(GF_WebVTTParser *parser);
void gf_webvtt_parser_del(GF_WebVTTParser *parser);
void gf_webvtt_parser_suspend(GF_WebVTTParser *vttparser);
void gf_webvtt_parser_restart(GF_WebVTTParser *parser);

#include <gpac/webvtt.h>
void gf_webvtt_parser_cue_callback(GF_WebVTTParser *parser, void (*on_cue_read)(void *, GF_WebVTTCue *), void *udta);
GF_Err gf_webvtt_merge_cues(GF_WebVTTParser *parser, u64 start, GF_List *cues);
GF_Err gf_webvtt_parser_finalize(GF_WebVTTParser *parser, u64 duration);

void gf_webvtt_sample_del(GF_WebVTTSample * samp);
u64 gf_webvtt_sample_get_start(GF_WebVTTSample * samp);
u64 gf_webvtt_sample_get_end(GF_WebVTTSample * samp);



#ifndef GPAC_DISABLE_ISOM
GF_Err gf_webvtt_dump_header(FILE *dump, GF_ISOFile *file, u32 track, Bool box_mode, u32 index);
GF_Err gf_webvtt_dump_sample(FILE *dump, GF_WebVTTSample *samp);
GF_Err gf_webvtt_parser_dump_done(GF_WebVTTParser *parser, u32 duration);
#endif /* GPAC_DISABLE_ISOM */

#endif /* GPAC_DISABLE_VTT */


#define M4V_VO_START_CODE					0x00
#define M4V_VOL_START_CODE					0x20
#define M4V_VOP_START_CODE					0xB6
#define M4V_VISOBJ_START_CODE				0xB5
#define M4V_VOS_START_CODE					0xB0
#define M4V_GOV_START_CODE					0xB3
#define M4V_UDTA_START_CODE					0xB2


#define M2V_PIC_START_CODE					0x00
#define M2V_SEQ_START_CODE					0xB3
#define M2V_EXT_START_CODE					0xB5
#define M2V_GOP_START_CODE					0xB8


#endif		/*_GF_MEDIA_DEV_H_*/
<|MERGE_RESOLUTION|>--- conflicted
+++ resolved
@@ -516,11 +516,7 @@
 	Bool reduced_still_picture_header;
 	u16 OperatingPointIdc;
 	u32 width, height;
-<<<<<<< HEAD
 	u32 tb_num, tb_den;
-=======
-	double FPS;
->>>>>>> e148a8dd
 	AV1StateFrame frame_state;
 	GF_AV1Config *config;
 
