--- conflicted
+++ resolved
@@ -514,12 +514,8 @@
 	Bool frame_id_numbers_present_flag;
 	Bool reduced_still_picture_header;
 	u16 OperatingPointIdc;
-<<<<<<< HEAD
-	u16 width, height;
+	u32 width, height;
 	u32 tb_num, tb_den;
-=======
-	u32 width, height;
->>>>>>> e46aa7fd
 	AV1StateFrame frame_state;
 	GF_AV1Config *config;
 
