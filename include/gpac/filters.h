--- conflicted
+++ resolved
@@ -1121,9 +1121,8 @@
 	GF_PROP_PID_RAWGRAB = GF_4CC('P','G','R','B'),
 	GF_PROP_PID_KEEP_AFTER_EOS = GF_4CC('P','K','A','E'),
 	GF_PROP_PID_COVER_ART = GF_4CC('P','C','O','V'),
-<<<<<<< HEAD
 	GF_PROP_PID_ORIG_FRAG_URL = GF_4CC('O','F','R','A'),
-=======
+
 	GF_PROP_PID_ROUTE_IP = GF_4CC('R','S','I','P'),
 	GF_PROP_PID_ROUTE_PORT = GF_4CC('R','S','P','N'),
 	GF_PROP_PID_ROUTE_NAME = GF_4CC('R','S','F','N'),
@@ -1133,7 +1132,6 @@
 	//internal for HLS playlist reference, gives a unique ID identifying media mux, and indicated in packets carrying child playlists
 	GF_PROP_PCK_HLS_REF = GF_4CC('H','P','L','R'),
 
->>>>>>> 94619312
 	//internal property indicating pointer to associated GF_DownloadSession
 	GF_PROP_PID_DOWNLOAD_SESSION = GF_4CC('G','H','T','T')
 };
@@ -3381,7 +3379,6 @@
 */
 void *gf_filter_pid_get_alias_udta(GF_FilterPid *PID);
 
-<<<<<<< HEAD
 /*! Gets the filter owning the  input PID
 \param PID the target filter PID
 \return the filter owning the PID or NULL if error
@@ -3394,7 +3391,6 @@
 \return the destination filter for the given index, or NULL if error
 */
 GF_Filter *gf_filter_pid_enum_destinations(GF_FilterPid *PID, u32 idx);
-=======
 
 /*! Ignore this PID in blocking mode estimations.
 
@@ -3405,7 +3401,6 @@
 \return error if any
 */
 GF_Err gf_filter_pid_ignore_blocking(GF_FilterPid *PID, Bool do_ignore);
->>>>>>> 94619312
 
 /*! @} */
 
