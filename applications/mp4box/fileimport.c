/*
 *			GPAC - Multimedia Framework C SDK
 *
 *			Authors: Jean Le Feuvre
 *			Copyright (c) Telecom ParisTech 2000-2019
 *					All rights reserved
 *
 *  This file is part of GPAC / mp4box application
 *
 *  GPAC is free software; you can redistribute it and/or modify
 *  it under the terms of the GNU Lesser General Public License as published by
 *  the Free Software Foundation; either version 2, or (at your option)
 *  any later version.
 *
 *  GPAC is distributed in the hope that it will be useful,
 *  but WITHOUT ANY WARRANTY; without even the implied warranty of
 *  MERCHANTABILITY or FITNESS FOR A PARTICULAR PURPOSE.  See the
 *  GNU Lesser General Public License for more details.
 *
 *  You should have received a copy of the GNU Lesser General Public
 *  License along with this library; see the file COPYING.  If not, write to
 *  the Free Software Foundation, 675 Mass Ave, Cambridge, MA 02139, USA.
 *
 */


#include "mp4box.h"

#include <gpac/media_tools.h>
#include <gpac/constants.h>
#include <gpac/scene_manager.h>
#include <gpac/network.h>
#include <gpac/base_coding.h>

#if !defined(GPAC_DISABLE_VRML) && !defined(GPAC_DISABLE_X3D) && !defined(GPAC_DISABLE_SVG)
#include <gpac/scenegraph.h>
#endif


#ifndef GPAC_DISABLE_BIFS
#include <gpac/bifs.h>
#endif
#ifndef GPAC_DISABLE_VRML
#include <gpac/nodes_mpeg4.h>
#endif

#ifndef GPAC_DISABLE_ISOM_WRITE

#include <gpac/xml.h>
#include <gpac/internal/isomedia_dev.h>

typedef struct
{
	const char *root_file;
	const char *dir;
	GF_List *imports;
} WGTEnum;

GF_Err set_file_udta(GF_ISOFile *dest, u32 tracknum, u32 udta_type, char *src, Bool is_box_array)
{
	u8 *data = NULL;
	GF_Err res = GF_OK;
	u32 size;
	bin128 uuid;
	memset(uuid, 0 , 16);

	if (!udta_type && !is_box_array) return GF_BAD_PARAM;

	if (!src || !strlen(src)) {
		return gf_isom_remove_user_data(dest, tracknum, udta_type, uuid);
	}

#ifndef GPAC_DISABLE_CORE_TOOLS
	if (!strnicmp(src, "base64", 6)) {
		src += 7;
		size = (u32) strlen(src);
		data = gf_malloc(sizeof(char) * size);
		size = gf_base64_decode((u8 *)src, size, data, size);
	} else
#endif
	{
		GF_Err e = gf_file_load_data(src, (u8 **) &data, &size);
		if (e) return e;
	}

	if (size && data) {
		if (is_box_array) {
			res = gf_isom_add_user_data_boxes(dest, tracknum, data, size);
		} else {
			res = gf_isom_add_user_data(dest, tracknum, udta_type, uuid, data, size);
		}
		gf_free(data);
	}
	return res;
}

#ifndef GPAC_DISABLE_MEDIA_IMPORT

extern u32 swf_flags;
extern Float swf_flatten_angle;
extern Bool keep_sys_tracks;
extern u32 fs_dump_flags;

void scene_coding_log(void *cbk, GF_LOG_Level log_level, GF_LOG_Tool log_tool, const char *fmt, va_list vlist);

void convert_file_info(char *inName, GF_ISOTrackID trackID)
{
	GF_Err e;
	u32 i;
	Bool found;
	GF_MediaImporter import;
	memset(&import, 0, sizeof(GF_MediaImporter));
	import.trackID = trackID;
	import.in_name = inName;
	import.flags = GF_IMPORT_PROBE_ONLY;
	import.print_stats_graph = fs_dump_flags;

	e = gf_media_import(&import);
	if (e) {
		fprintf(stderr, "Error probing file %s: %s\n", inName, gf_error_to_string(e));
		return;
	}
	if (trackID) {
		fprintf(stderr, "Import probing results for track %s#%d:\n", inName, trackID);
	} else {
		fprintf(stderr, "Import probing results for %s:\n", inName);
		if (!import.nb_tracks) {
			fprintf(stderr, "File has no selectable tracks\n");
			return;
		}
		fprintf(stderr, "File has %d tracks\n", import.nb_tracks);
	}
	if (import.probe_duration) {
		fprintf(stderr, "Duration: %g s\n", (Double) (import.probe_duration/1000.0));
	}
	found = 0;
	for (i=0; i<import.nb_tracks; i++) {
		if (trackID && (trackID != import.tk_info[i].track_num)) continue;
		if (!trackID) fprintf(stderr, "\tTrack %d type: ", import.tk_info[i].track_num);
		else fprintf(stderr, "Track type: ");

		switch (import.tk_info[i].stream_type) {
		case GF_STREAM_VISUAL:
			if (import.tk_info[i].media_subtype == GF_ISOM_MEDIA_AUXV)  fprintf(stderr, "Auxiliary Video");
			else if (import.tk_info[i].media_subtype == GF_ISOM_MEDIA_PICT)  fprintf(stderr, "Picture Sequence");
			else fprintf(stderr, "Video");
			if (import.tk_info[i].video_info.temporal_enhancement) fprintf(stderr, " Temporal Enhancement");
			break;
		case GF_STREAM_AUDIO:
			fprintf(stderr, "Audio");
			break;
		case GF_STREAM_TEXT:
			fprintf(stderr, "Text");
			break;
		case GF_STREAM_SCENE:
			fprintf(stderr, "Scene");
			break;
		case GF_STREAM_OD:
			fprintf(stderr, "OD");
			break;
		case GF_STREAM_METADATA:
			fprintf(stderr, "Metadata");
			break;
		default:
			fprintf(stderr, "Other (%s)", gf_4cc_to_str(import.tk_info[i].stream_type));
			break;
		}
		if (import.tk_info[i].codecid) fprintf(stderr, " Codec %s (ID %d)", gf_codecid_name(import.tk_info[i].codecid), import.tk_info[i].codecid);

		if (import.tk_info[i].lang) fprintf(stderr, " lang %s", gf_4cc_to_str(import.tk_info[i].lang));

		if (import.tk_info[i].mpeg4_es_id) fprintf(stderr, " MPEG-4 ESID %d", import.tk_info[i].mpeg4_es_id);

		if (import.tk_info[i].prog_num) {
			if (!import.nb_progs) {
				fprintf(stderr, " Program %d", import.tk_info[i].prog_num);
			} else {
				u32 j;
				for (j=0; j<import.nb_progs; j++) {
					if (import.tk_info[i].prog_num != import.pg_info[j].number) continue;
					fprintf(stderr, " Program %s", import.pg_info[j].name);
					break;
				}
			}
		}
		fprintf(stderr, "\n");

		if (import.tk_info[i].video_info.width && import.tk_info[i].video_info.height
		   ) {
			fprintf(stderr, "\tSize %dx%d", import.tk_info[i].video_info.width, import.tk_info[i].video_info.height);
			if (import.tk_info[i].video_info.FPS) fprintf(stderr, " @ %g FPS", import.tk_info[i].video_info.FPS);
			if (import.tk_info[i].stream_type==GF_STREAM_VISUAL) {
				if (import.tk_info[i].video_info.par) fprintf(stderr, " PAR: %d:%d", import.tk_info[i].video_info.par >> 16, import.tk_info[i].video_info.par & 0xFFFF);
			}

			fprintf(stderr, "\n");
		}
		else if ((import.tk_info[i].stream_type==GF_STREAM_AUDIO) && import.tk_info[i].audio_info.sample_rate) {
			fprintf(stderr, "\tSampleRate %d - %d channels\n", import.tk_info[i].audio_info.sample_rate, import.tk_info[i].audio_info.nb_channels);
		}

		if (trackID) {
			found = 1;
			break;
		}
	}
	fprintf(stderr, "\n");
	fprintf(stderr, "For more details, use `gpac -i %s inspect[:deep][:analyze]`\n", gf_file_basename(inName));
	if (!found && trackID) fprintf(stderr, "Cannot find track %d in file\n", trackID);
}

static void set_chapter_track(GF_ISOFile *file, u32 track, u32 chapter_ref_trak)
{
	u64 ref_duration, chap_duration;
	Double scale;

	gf_isom_set_track_reference(file, chapter_ref_trak, GF_ISOM_REF_CHAP, gf_isom_get_track_id(file, track) );
	gf_isom_set_track_enabled(file, track, 0);

	ref_duration = gf_isom_get_media_duration(file, chapter_ref_trak);
	chap_duration = gf_isom_get_media_duration(file, track);
	scale = (Double) (s64) gf_isom_get_media_timescale(file, track);
	scale /= gf_isom_get_media_timescale(file, chapter_ref_trak);
	ref_duration = (u64) (ref_duration * scale);

	if (chap_duration < ref_duration) {
		chap_duration -= gf_isom_get_sample_duration(file, track, gf_isom_get_sample_count(file, track));
		chap_duration = ref_duration - chap_duration;
		gf_isom_set_last_sample_duration(file, track, (u32) chap_duration);
	}
}

GF_Err import_file(GF_ISOFile *dest, char *inName, u32 import_flags, GF_Fraction force_fps, u32 frames_per_sample)
{
	u32 track_id, i, j, timescale, track, stype, profile, level, new_timescale, rescale_num, rescale_den, svc_mode, txt_flags, split_tile_mode, temporal_mode;
	s32 par_d, par_n, prog_id, delay, force_rate, moov_timescale;
	s32 tw, th, tx, ty, txtw, txth, txtx, txty;
	Bool do_audio, do_video, do_auxv,do_pict, do_all, disable, track_layout, text_layout, chap_ref, is_chap, is_chap_file, keep_handler, negative_cts_offset, rap_only, refs_only, force_par;
	u32 group, handler, rvc_predefined, check_track_for_svc, check_track_for_lhvc, check_track_for_hevc;
	const char *szLan;
	GF_Err e;
	u32 tmcd_track = 0;
	Bool keep_audelim = GF_FALSE;
	u32 print_stats_graph=fs_dump_flags;
	GF_MediaImporter import;
	char *ext, szName[1000], *handler_name, *rvc_config, *chapter_name;
	GF_List *kinds;
	GF_TextFlagsMode txt_mode = GF_ISOM_TEXT_FLAGS_OVERWRITE;
	u8 max_layer_id_plus_one, max_temporal_id_plus_one;
	u32 clap_wn, clap_wd, clap_hn, clap_hd, clap_hon, clap_hod, clap_von, clap_vod;
	Bool has_clap=GF_FALSE;
	Bool use_stz2=GF_FALSE;
	Bool has_mx=GF_FALSE;
	s32 mx[9];
	u32 bitdepth=0;
	u32 clr_type=0;
	u32 clr_prim;
	u32 clr_tranf;
	u32 clr_mx;
	u32 clr_full_range=GF_FALSE;
	Bool fmt_ok = GF_TRUE;
	u32 icc_size=0;
	u8 *icc_data = NULL;
	u32 tc_fps_num=0, tc_fps_den=0, tc_h=0, tc_m=0, tc_s=0, tc_f=0;
	s32 tc_counter=0;
	Bool tc_force_counter=GF_FALSE;
	char *ext_start;
	u32 xps_inband=0;
	char *opt_src = NULL;
	char *opt_dst = NULL;
	char *fchain = NULL;

	clap_wn = clap_wd = clap_hn = clap_hd = clap_hon = clap_hod = clap_von = clap_vod = 0;

	rvc_predefined = 0;
	chapter_name = NULL;
	new_timescale = 1;
	moov_timescale = 0;
	rescale_num = rescale_den = 0;
	text_layout = 0;
	/*0: merge all
	  1: split base and all SVC in two tracks
	  2: split all base and SVC layers in dedicated tracks
	 */
	svc_mode = 0;

	memset(&import, 0, sizeof(GF_MediaImporter));

	strcpy(szName, inName);
#ifdef WIN32
	/*dirty hack for msys&mingw: when we use import options, the ':' separator used prevents msys from translating the path
	we do this for regular cases where the path starts with the drive letter. If the path start with anything else (/home , /opt, ...) we're screwed :( */
	if ( (szName[0]=='/') && (szName[2]=='/')) {
		szName[0] = szName[1];
		szName[1] = ':';
	}
#endif

	is_chap_file = 0;
	handler = 0;
	disable = 0;
	chap_ref = 0;
	is_chap = 0;
	kinds = gf_list_new();
	track_layout = 0;
	szLan = NULL;
	delay = 0;
	group = 0;
	stype = 0;
	profile = level = 0;
	negative_cts_offset = 0;
	split_tile_mode = 0;
	temporal_mode = 0;
	rap_only = 0;
	refs_only = 0;
	txt_flags = 0;
	max_layer_id_plus_one = max_temporal_id_plus_one = 0;
	force_rate = -1;

	tw = th = tx = ty = txtw = txth = txtx = txty = 0;
	par_d = par_n = -2;
	force_par = GF_FALSE;

	ext = gf_url_colon_suffix(szName);

	handler_name = NULL;
	rvc_config = NULL;
	while (ext) {
		char *ext2 = gf_url_colon_suffix(ext+1);

		if (ext2) ext2[0] = 0;

		/*all extensions for track-based importing*/
		if (!strnicmp(ext+1, "dur=", 4)) import.duration = (u32)( (atof(ext+5) * 1000) + 0.5 );
		else if (!strnicmp(ext+1, "lang=", 5)) {
			/* prevent leak if param is set twice */
			if (szLan)
				gf_free((char*) szLan);

			szLan = gf_strdup(ext+6);
		}
		else if (!strnicmp(ext+1, "delay=", 6)) delay = atoi(ext+7);
		else if (!strnicmp(ext+1, "par=", 4)) {
			if (!stricmp(ext + 5, "none")) {
				par_n = par_d = -1;
			} else if (!stricmp(ext + 5, "force")) {
				force_par = GF_TRUE;
			} else {
				if (ext2) {
					ext2[0] = ':';
					ext2 = strchr(ext2+1, ':');
					if (ext2) ext2[0] = 0;
				}
				sscanf(ext+5, "%d:%d", &par_n, &par_d);
			}
		}
		else if (!strnicmp(ext+1, "clap=", 5)) {
			if (!stricmp(ext+6, "none")) {
				has_clap=GF_TRUE;
			} else {
				if (sscanf(ext+6, "%d,%d,%d,%d,%d,%d,%d,%d", &clap_wn, &clap_wd, &clap_hn, &clap_hd, &clap_hon, &clap_hod, &clap_von, &clap_vod)==8) {
					has_clap=GF_TRUE;
				}
			}
		}
		else if (!strnicmp(ext+1, "mx=", 3)) {
			if (strstr(ext+4, "0x")) {
				if (sscanf(ext+4, "0x%d:0x%d:0x%d:0x%d:0x%d:0x%d:0x%d:0x%d:0x%d", &mx[0], &mx[1], &mx[2], &mx[3], &mx[4], &mx[5], &mx[6], &mx[7], &mx[8])==9) {
					has_mx=GF_TRUE;
				}
			} else if (sscanf(ext+4, "%d:%d:%d:%d:%d:%d:%d:%d:%d", &mx[0], &mx[1], &mx[2], &mx[3], &mx[4], &mx[5], &mx[6], &mx[7], &mx[8])==9) {
				has_mx=GF_TRUE;
			}
		}
		else if (!strnicmp(ext+1, "name=", 5)) {
			handler_name = gf_strdup(ext+6);
		}
		else if (!strnicmp(ext+1, "ext=", 4)) {
			/*extensions begin with '.'*/
			if (*(ext+5) == '.')
				import.force_ext = gf_strdup(ext+5);
			else {
				import.force_ext = gf_calloc(1+strlen(ext+5)+1, 1);
				import.force_ext[0] = '.';
				strcat(import.force_ext+1, ext+5);
			}
		}
		else if (!strnicmp(ext+1, "hdlr=", 5)) handler = GF_4CC(ext[6], ext[7], ext[8], ext[9]);
		else if (!strnicmp(ext+1, "disable", 7)) disable = 1;
		else if (!strnicmp(ext+1, "group=", 6)) {
			group = atoi(ext+7);
			if (!group) group = gf_isom_get_next_alternate_group_id(dest);
		}
		else if (!strnicmp(ext+1, "fps=", 4)) {
			u32 ticks, dts_inc;
			if (!strcmp(ext+5, "auto")) {
				fprintf(stderr, "Warning, fps=auto option is deprecated\n");
			} else if ((sscanf(ext+5, "%u-%u", &ticks, &dts_inc) == 2) || (sscanf(ext+5, "%u/%u", &ticks, &dts_inc) == 2)) {
				if (!dts_inc) dts_inc=1;
				force_fps.num = ticks;
				force_fps.den = dts_inc;
			} else {
				force_fps.num = (u32) (atof(ext+5));
				force_fps.den = 1000;
			}
		}
		else if (!stricmp(ext+1, "rap")) rap_only = 1;
		else if (!stricmp(ext+1, "refs")) refs_only = 1;
		else if (!stricmp(ext+1, "trailing")) import_flags |= GF_IMPORT_KEEP_TRAILING;
		else if (!strnicmp(ext+1, "agg=", 4)) frames_per_sample = atoi(ext+5);
		else if (!stricmp(ext+1, "dref")) import_flags |= GF_IMPORT_USE_DATAREF;
		else if (!stricmp(ext+1, "keep_refs")) import_flags |= GF_IMPORT_KEEP_REFS;
		else if (!stricmp(ext+1, "nodrop")) import_flags |= GF_IMPORT_NO_FRAME_DROP;
		else if (!stricmp(ext+1, "packed")) import_flags |= GF_IMPORT_FORCE_PACKED;
		else if (!stricmp(ext+1, "sbr")) import_flags |= GF_IMPORT_SBR_IMPLICIT;
		else if (!stricmp(ext+1, "sbrx")) import_flags |= GF_IMPORT_SBR_EXPLICIT;
		else if (!stricmp(ext+1, "ovsbr")) import_flags |= GF_IMPORT_OVSBR;
		else if (!stricmp(ext+1, "ps")) import_flags |= GF_IMPORT_PS_IMPLICIT;
		else if (!stricmp(ext+1, "psx")) import_flags |= GF_IMPORT_PS_EXPLICIT;
		else if (!stricmp(ext+1, "mpeg4")) import_flags |= GF_IMPORT_FORCE_MPEG4;
		else if (!stricmp(ext+1, "nosei")) import_flags |= GF_IMPORT_NO_SEI;
		else if (!stricmp(ext+1, "svc") || !stricmp(ext+1, "lhvc") ) import_flags |= GF_IMPORT_SVC_EXPLICIT;
		else if (!stricmp(ext+1, "nosvc") || !stricmp(ext+1, "nolhvc")) import_flags |= GF_IMPORT_SVC_NONE;

		/*split SVC layers*/
		else if (!strnicmp(ext+1, "svcmode=", 8) || !strnicmp(ext+1, "lhvcmode=", 9)) {
			char *mode = ext+9;
			if (mode[0]=='=') mode = ext+10;

			if (!stricmp(mode, "splitnox"))
				svc_mode = 3;
			else if (!stricmp(mode, "splitnoxib"))
				svc_mode = 4;
			else if (!stricmp(mode, "splitall") || !stricmp(mode, "split"))
				svc_mode = 2;
			else if (!stricmp(mode, "splitbase"))
				svc_mode = 1;
			else if (!stricmp(mode, "merged"))
				svc_mode = 0;
		}
		/*split SHVC temporal sublayers*/
		else if (!strnicmp(ext+1, "temporal=", 9)) {
			char *mode = ext+10;
			if (!stricmp(mode, "split"))
				temporal_mode = 2;
			else if (!stricmp(mode, "splitnox"))
				temporal_mode = 3;
			else if (!stricmp(mode, "splitbase"))
				temporal_mode = 1;
			else {
				fprintf(stderr, "Unrecognized temporal mode %s, ignoring\n", mode);
				temporal_mode = 0;
			}
		}
		else if (!stricmp(ext+1, "subsamples")) import_flags |= GF_IMPORT_SET_SUBSAMPLES;
		else if (!stricmp(ext+1, "deps")) import_flags |= GF_IMPORT_SAMPLE_DEPS;
		else if (!stricmp(ext+1, "ccst")) import_flags |= GF_IMPORT_USE_CCST;
		else if (!stricmp(ext+1, "alpha")) import.is_alpha = GF_TRUE;
		else if (!stricmp(ext+1, "forcesync")) import_flags |= GF_IMPORT_FORCE_SYNC;
		else if (!stricmp(ext+1, "xps_inband")) xps_inband = 1;
		else if (!stricmp(ext+1, "xps_inbandx")) xps_inband = 2;
		else if (!stricmp(ext+1, "au_delim")) keep_audelim = GF_TRUE;
		else if (!strnicmp(ext+1, "max_lid=", 8) || !strnicmp(ext+1, "max_tid=", 8)) {
			s32 val = atoi(ext+9);
			if (val < 0) {
				fprintf(stderr, "Warning: request max layer/temporal id is negative - ignoring\n");
			} else {
				if (!strnicmp(ext+1, "max_lid=", 8))
					max_layer_id_plus_one = 1 + (u8) val;
				else
					max_temporal_id_plus_one = 1 + (u8) val;
			}
		}
		else if (!stricmp(ext+1, "tiles")) split_tile_mode = 2;
		else if (!stricmp(ext+1, "tiles_rle")) split_tile_mode = 3;
		else if (!stricmp(ext+1, "split_tiles")) split_tile_mode = 1;

		/*force all composition offsets to be positive*/
		else if (!strnicmp(ext+1, "negctts", 7)) negative_cts_offset = 1;
		else if (!strnicmp(ext+1, "stype=", 6)) {
			stype = GF_4CC(ext[7], ext[8], ext[9], ext[10]);
		}
		else if (!stricmp(ext+1, "chap")) is_chap = 1;
		else if (!strnicmp(ext+1, "chapter=", 8)) {
			chapter_name = gf_strdup(ext+9);
		}
		else if (!strnicmp(ext+1, "chapfile=", 9)) {
			chapter_name = gf_strdup(ext+10);
			is_chap_file=1;
		}
		else if (!strnicmp(ext+1, "layout=", 7)) {
			if ( sscanf(ext+8, "%dx%dx%dx%d", &tw, &th, &tx, &ty)==4) {
				track_layout = 1;
			} else if ( sscanf(ext+8, "%dx%d", &tw, &th)==2) {
				track_layout = 1;
				tx = ty = 0;
			}
		}
		else if (!strnicmp(ext+1, "rescale=", 8)) {
			if (sscanf(ext+9, "%d/%d", &rescale_num, &rescale_den) != 2) {
				rescale_num = atoi(ext+9);
				rescale_den = 0;
			}
		}
		else if (!strnicmp(ext+1, "timescale=", 10)) {
			new_timescale = atoi(ext+11);
		}
		else if (!strnicmp(ext+1, "moovts=", 7)) {
			moov_timescale = atoi(ext+8);
		}

		else if (!stricmp(ext+1, "noedit")) import_flags |= GF_IMPORT_NO_EDIT_LIST;


		else if (!strnicmp(ext+1, "rvc=", 4)) {
			if (sscanf(ext+5, "%d", &rvc_predefined) != 1) {
				rvc_config = gf_strdup(ext+5);
			}
		}
		else if (!strnicmp(ext+1, "fmt=", 4)) import.streamFormat = gf_strdup(ext+5);
		else if (!strnicmp(ext+1, "profile=", 8)) profile = atoi(ext+9);
		else if (!strnicmp(ext+1, "level=", 6)) level = atoi(ext+7);
		else if (!strnicmp(ext+1, "novpsext", 8)) import_flags |= GF_IMPORT_NO_VPS_EXTENSIONS;
		else if (!strnicmp(ext+1, "keepav1t", 8)) import_flags |= GF_IMPORT_KEEP_AV1_TEMPORAL_OBU;

		else if (!strnicmp(ext+1, "font=", 5)) import.fontName = gf_strdup(ext+6);
		else if (!strnicmp(ext+1, "size=", 5)) import.fontSize = atoi(ext+6);
		else if (!strnicmp(ext+1, "text_layout=", 12)) {
			if ( sscanf(ext+13, "%dx%dx%dx%d", &txtw, &txth, &txtx, &txty)==4) {
				text_layout = 1;
			} else if ( sscanf(ext+8, "%dx%d", &txtw, &txth)==2) {
				track_layout = 1;
				txtx = txty = 0;
			}
		}

#ifndef GPAC_DISABLE_SWF_IMPORT
		else if (!stricmp(ext+1, "swf-global")) import.swf_flags |= GF_SM_SWF_STATIC_DICT;
		else if (!stricmp(ext+1, "swf-no-ctrl")) import.swf_flags &= ~GF_SM_SWF_SPLIT_TIMELINE;
		else if (!stricmp(ext+1, "swf-no-text")) import.swf_flags |= GF_SM_SWF_NO_TEXT;
		else if (!stricmp(ext+1, "swf-no-font")) import.swf_flags |= GF_SM_SWF_NO_FONT;
		else if (!stricmp(ext+1, "swf-no-line")) import.swf_flags |= GF_SM_SWF_NO_LINE;
		else if (!stricmp(ext+1, "swf-no-grad")) import.swf_flags |= GF_SM_SWF_NO_GRADIENT;
		else if (!stricmp(ext+1, "swf-quad")) import.swf_flags |= GF_SM_SWF_QUAD_CURVE;
		else if (!stricmp(ext+1, "swf-xlp")) import.swf_flags |= GF_SM_SWF_SCALABLE_LINE;
		else if (!stricmp(ext+1, "swf-ic2d")) import.swf_flags |= GF_SM_SWF_USE_IC2D;
		else if (!stricmp(ext+1, "swf-same-app")) import.swf_flags |= GF_SM_SWF_REUSE_APPEARANCE;
		else if (!strnicmp(ext+1, "swf-flatten=", 12)) import.swf_flatten_angle = (Float) atof(ext+13);
#endif

		else if (!strnicmp(ext+1, "kind=", 5)) {
			char *kind_scheme, *kind_value;
			char *kind_data = ext+6;
			char *sep = strchr(kind_data, '=');
			if (sep) {
				*sep = 0;
			}
			kind_scheme = gf_strdup(kind_data);
			if (sep) {
				*sep = '=';
				kind_value = gf_strdup(sep+1);
			} else {
				kind_value = NULL;
			}
			gf_list_add(kinds, kind_scheme);
			gf_list_add(kinds, kind_value);
		}
		else if (!strnicmp(ext+1, "txtflags", 8)) {
			if (!strnicmp(ext+1, "txtflags=", 9)) {
				sscanf(ext+10, "%x", &txt_flags);
			}
			else if (!strnicmp(ext+1, "txtflags+=", 10)) {
				sscanf(ext+11, "%x", &txt_flags);
				txt_mode = GF_ISOM_TEXT_FLAGS_TOGGLE;
			}
			else if (!strnicmp(ext+1, "txtflags-=", 10)) {
				sscanf(ext+11, "%x", &txt_flags);
				txt_mode = GF_ISOM_TEXT_FLAGS_UNTOGGLE;
			}
		}
		else if (!strnicmp(ext+1, "rate=", 5)) {
			force_rate = atoi(ext+6);
		}
		else if (!stricmp(ext+1, "fstat"))
			print_stats_graph |= 1;
		else if (!stricmp(ext+1, "fgraph"))
			print_stats_graph |= 2;
		else if (!strncmp(ext+1, "sopt", 4) || !strncmp(ext+1, "dopt", 4) || !strncmp(ext+1, "@@", 2)) {
			if (ext2) ext2[0] = ':';
			opt_src = strstr(ext, ":sopt:");
			opt_dst = strstr(ext, ":dopt:");
			fchain = strstr(ext, ":@@");
			if (opt_src) opt_src[0] = 0;
			if (opt_dst) opt_dst[0] = 0;
			if (fchain) fchain[0] = 0;

			if (opt_src) import.filter_src_opts = opt_src+6;
			if (opt_dst) import.filter_dst_opts = opt_dst+6;
			if (fchain) import.filter_chain = fchain+3;

			ext = NULL;
			break;
		}

		else if (!strnicmp(ext+1, "asemode=", 8)){
			char *mode = ext+9;
			if (!stricmp(mode, "v0-bs"))
				import.asemode = GF_IMPORT_AUDIO_SAMPLE_ENTRY_v0_BS;
			else if (!stricmp(mode, "v0-2"))
				import.asemode = GF_IMPORT_AUDIO_SAMPLE_ENTRY_v0_2;
			else if (!stricmp(mode, "v1"))
				import.asemode = GF_IMPORT_AUDIO_SAMPLE_ENTRY_v1_MPEG;
			else if (!stricmp(mode, "v1-qt"))
				import.asemode = GF_IMPORT_AUDIO_SAMPLE_ENTRY_v1_QTFF;
			else
				fprintf(stderr, "Unrecognized audio sample entry mode %s, ignoring\n", mode);
		}

		else if (!strnicmp(ext+1, "audio_roll=", 11)) {
			import.audio_roll_change = GF_TRUE;
			import.audio_roll = atoi(ext+12);
		}
		else if (!strcmp(ext+1, "stz2")) {
			use_stz2 = GF_TRUE;
		} else if (!strnicmp(ext+1, "bitdepth=", 9)) {
			bitdepth=atoi(ext+10);
		}
		else if (!strnicmp(ext+1, "colr=", 5)) {
			char *cval = ext+6;
			if (strlen(cval)<6) {
				fmt_ok = GF_FALSE;
			} else {
				clr_type = GF_4CC(cval[0],cval[1],cval[2],cval[3]);
				cval+=4;
				if (cval[0] != ',') {
					fmt_ok = GF_FALSE;
				}
				else if (clr_type==GF_ISOM_SUBTYPE_NCLX) {
					if (sscanf(cval+1, "%d,%d,%d,%d", &clr_prim, &clr_tranf, &clr_mx, &clr_full_range) != 4)
						fmt_ok=GF_FALSE;
				}
				else if (clr_type==GF_ISOM_SUBTYPE_NCLC) {
					if (sscanf(cval+1, "%d,%d,%d", &clr_prim, &clr_tranf, &clr_mx) != 3)
						fmt_ok=GF_FALSE;
				}
				else if ((clr_type==GF_ISOM_SUBTYPE_RICC) || (clr_type==GF_ISOM_SUBTYPE_PROF)) {
					FILE *f = gf_fopen(cval+1, "rb");
					if (!f) {
						fprintf(stderr, "Failed to open file %s\n", cval+1);
						fmt_ok = GF_FALSE;
					} else {
						gf_fseek(f, 0, SEEK_END);
						icc_size = (u32) gf_ftell(f);
						icc_data = gf_malloc(sizeof(char)*icc_size);
						gf_fseek(f, 0, SEEK_SET);
						icc_size = (u32) gf_fread(icc_data, 1, icc_size, f);
						gf_fclose(f);
					}
				} else {
					fprintf(stderr, "unrecognized profile %s\n", gf_4cc_to_str(clr_type) );
					fmt_ok = GF_FALSE;
				}
			}
			if (!fmt_ok) {
				fprintf(stderr, "Bad format for clr option, check help\n");
				e = GF_BAD_PARAM;
				goto exit;
			}
		}
		else if (!strnicmp(ext+1, "tc=", 3)) {
			char *tc_str = ext+4;
			if (tc_str[0] == 'f') {
				tc_force_counter=GF_TRUE;
				tc_str+=1;
			}
			if (sscanf(tc_str, "%d/%d,%d,%d,%d,%d", &tc_fps_num, &tc_fps_den, &tc_h, &tc_m, &tc_s, &tc_f) == 6) {

			} else if (sscanf(tc_str, "%d,%d,%d,%d,%d", &tc_fps_num, &tc_h, &tc_m, &tc_s, &tc_f) == 5) {
				tc_fps_den = 1;
			} else if (sscanf(tc_str, "%d/%d,%d", &tc_fps_num, &tc_fps_den, &tc_counter) == 3) {
				tc_counter++;
			} else if (sscanf(tc_str, "%d,%d", &tc_fps_num, &tc_counter) == 2) {
				tc_fps_den = 1;
				tc_counter++;
			} else {
				fprintf(stderr, "Bad format %s for timecode, ignoring\n", ext+1);
			}
		}

		/*unrecognized, assume name has colon in it*/
		else {
			fprintf(stderr, "Unrecognized import option %s, ignoring\n", ext+1);
			ext = ext2;
			continue;
		}

		if (ext2) ext2[0] = ':';

		ext[0] = 0;

		/* restart from where we stopped
		 * if we didn't stop (ext2 null) then the end has been reached
		 * so we can stop the whole thing */
		ext = ext2;
	}

	/*check duration import (old syntax)*/
	ext = strrchr(szName, '%');
	if (ext) {
		import.duration = (u32) (atof(ext+1) * 1000);
		ext[0] = 0;
	}

	/*select switches for av containers import*/
	do_audio = do_video = do_auxv = do_pict = 0;
	track_id = prog_id = 0;
	do_all = 1;

	ext_start = gf_file_ext_start(szName);
	ext = strrchr(ext_start ? ext_start : szName, '#');
	if (ext) ext[0] = 0;

	keep_handler = gf_isom_probe_file(szName);

	import.in_name = szName;
	import.flags = GF_IMPORT_PROBE_ONLY;
	e = gf_media_import(&import);
	if (e) goto exit;
	
	if (ext) {
		ext++;
		char *sep = gf_url_colon_suffix(ext);
		if (sep) sep[0] = 0;

		if (!strnicmp(ext, "audio", 5)) do_audio = 1;
		else if (!strnicmp(ext, "video", 5)) do_video = 1;
        else if (!strnicmp(ext, "auxv", 4)) do_auxv = 1;
        else if (!strnicmp(ext, "pict", 4)) do_pict = 1;
		else if (!strnicmp(ext, "trackID=", 8)) track_id = atoi(&ext[8]);
		else if (!strnicmp(ext, "PID=", 4)) track_id = atoi(&ext[4]);
		else if (!strnicmp(ext, "program=", 8)) {
			for (i=0; i<import.nb_progs; i++) {
				if (!stricmp(import.pg_info[i].name, ext+8)) {
					prog_id = import.pg_info[i].number;
					do_all = 0;
					break;
				}
			}
		}
		else if (!strnicmp(ext, "prog_id=", 8)) {
			prog_id = atoi(ext+8);
			do_all = 0;
		}
		else track_id = atoi(ext);

		if (sep) sep[0] = ':';
	}
	if (do_audio || do_video || do_auxv || do_pict || track_id) do_all = 0;

	if (track_layout || is_chap) {
		u32 w, h, sw, sh, fw, fh;
		w = h = sw = sh = fw = fh = 0;
		chap_ref = 0;
		for (i=0; i<gf_isom_get_track_count(dest); i++) {
			switch (gf_isom_get_media_type(dest, i+1)) {
			case GF_ISOM_MEDIA_SCENE:
			case GF_ISOM_MEDIA_VISUAL:
            case GF_ISOM_MEDIA_AUXV:
            case GF_ISOM_MEDIA_PICT:
				if (!chap_ref && gf_isom_is_track_enabled(dest, i+1) ) chap_ref = i+1;

				gf_isom_get_visual_info(dest, i+1, 1, &sw, &sh);
				gf_isom_get_track_layout_info(dest, i+1, &fw, &fh, NULL, NULL, NULL);
				if (w<sw) w = sw;
				if (w<fw) w = fw;
				if (h<sh) h = sh;
				if (h<fh) h = fh;
				break;
			case GF_ISOM_MEDIA_AUDIO:
				if (!chap_ref && gf_isom_is_track_enabled(dest, i+1) ) chap_ref = i+1;
				break;
			}
		}
		if (track_layout) {
			if (!tw) tw = w;
			if (!th) th = h;
			if (ty==-1) ty = (h>(u32)th) ? h-th : 0;
			import.text_width = tw;
			import.text_height = th;
		}
		if (is_chap && chap_ref) import_flags |= GF_IMPORT_NO_TEXT_FLUSH;
	}
	if (text_layout && txtw && txth) {
		import.text_track_width = import.text_width ? import.text_width : txtw;
		import.text_track_height = import.text_height ? import.text_height : txth;
		import.text_width = txtw;
		import.text_height = txth;
		import.text_x = txtx;
		import.text_y = txty;
	}

	check_track_for_svc = check_track_for_lhvc = check_track_for_hevc = 0;

	import.dest = dest;
	import.video_fps = force_fps;
	import.frames_per_sample = frames_per_sample;
	import.flags = import_flags;
	import.keep_audelim = keep_audelim;
	import.print_stats_graph = print_stats_graph;
	import.xps_inband = xps_inband;

	if (!import.nb_tracks) {
		u32 count, o_count;
		o_count = gf_isom_get_track_count(import.dest);
		e = gf_media_import(&import);
		if (e) return e;
		count = gf_isom_get_track_count(import.dest);

		if (moov_timescale) {
			if (moov_timescale<0) moov_timescale = gf_isom_get_media_timescale(import.dest, o_count+1);
			gf_isom_set_timescale(import.dest, moov_timescale);
			moov_timescale = 0;
		}

		timescale = gf_isom_get_timescale(dest);
		for (i=o_count; i<count; i++) {
			u32 mtype = gf_isom_get_media_type(import.dest, i+1);

			if (szLan) gf_isom_set_media_language(import.dest, i+1, (char *) szLan);
			if (delay) {
				u64 tk_dur;
				gf_isom_remove_edit_segments(import.dest, i+1);
				tk_dur = gf_isom_get_track_duration(import.dest, i+1);
				if (delay>0) {
					gf_isom_append_edit_segment(import.dest, i+1, (timescale*delay)/1000, 0, GF_ISOM_EDIT_EMPTY);
					gf_isom_append_edit_segment(import.dest, i+1, tk_dur, 0, GF_ISOM_EDIT_NORMAL);
				} else if (delay<0) {
					u64 to_skip = (timescale*(-delay))/1000;
					if (to_skip<tk_dur) {
						//u64 seg_dur = (-delay)*gf_isom_get_media_timescale(import.dest, i+1) / 1000;
						gf_isom_append_edit_segment(import.dest, i+1, tk_dur-to_skip, to_skip, GF_ISOM_EDIT_NORMAL);
					} else {
						fprintf(stderr, "Warning: request negative delay longer than track duration - ignoring\n");
					}
				}
			}

			if (gf_isom_is_video_subtype(mtype)) {
				if (((par_n>=0) && (par_d>=0)) || force_par) {
					e = gf_media_change_par(import.dest, i+1, par_n, par_d, force_par);
				}
				if (has_clap) {
					e = gf_isom_set_clean_aperture(import.dest, i+1, 1, clap_wn, clap_wd, clap_hn, clap_hd, clap_hon, clap_hod, clap_von, clap_vod);
				}
				if (bitdepth) {
					gf_isom_set_visual_bit_depth(import.dest, i+1, 1, bitdepth);
				}
				if (clr_type) {
					gf_isom_set_visual_color_info(import.dest, i+1, 1, clr_type, clr_prim, clr_tranf, clr_mx, clr_full_range, icc_data, icc_size);
				}
			}
<<<<<<< HEAD
			if (use_stz2) {
				e = gf_isom_use_compact_size(import.dest, i+1, 1);
			}
			if (has_mx) {
				e = gf_isom_set_track_matrix(import.dest, i+1, mx);
			}
=======

>>>>>>> 26e1c0d3

			if (rap_only || refs_only) {
				e = gf_media_remove_non_rap(import.dest, i+1, refs_only);
			}

			if (handler_name) gf_isom_set_handler_name(import.dest, i+1, handler_name);
			else if (!keep_handler) {
				char szHName[1024];
				const char *fName = gf_url_get_resource_name((const  char *)inName);
				fName = strchr(fName, '.');
				if (fName) fName += 1;
				else fName = "?";

				sprintf(szHName, "*%s@GPAC%s", fName, gf_gpac_version() );
				gf_isom_set_handler_name(import.dest, i+1, szHName);
			}
			if (handler) gf_isom_set_media_type(import.dest, i+1, handler);
			if (disable) gf_isom_set_track_enabled(import.dest, i+1, 0);

			if (group) {
				gf_isom_set_alternate_group_id(import.dest, i+1, group);
			}
			if (track_layout) {
				gf_isom_set_track_layout_info(import.dest, i+1, tw<<16, th<<16, tx<<16, ty<<16, 0);
			}
			if (stype)
				gf_isom_set_media_subtype(import.dest, i+1, 1, stype);

			if (is_chap && chap_ref) {
				set_chapter_track(import.dest, i+1, chap_ref);
			}
			if (new_timescale>1) {
				gf_isom_set_media_timescale(import.dest, i+1, new_timescale, 0, 0);
			}
			if (rescale_num > 1) {
				switch (gf_isom_get_media_type(import.dest, i+1)) {
				case GF_ISOM_MEDIA_AUDIO:
					fprintf(stderr, "Cannot force media timescale for audio media types - ignoring\n");
					break;
				default:
					gf_isom_set_media_timescale(import.dest, i+1, rescale_num, rescale_den, 1);
					break;
				}
			}

			for (j = 0; j < gf_list_count(kinds); j+=2) {
				char *kind_scheme = (char *)gf_list_get(kinds, j);
				char *kind_value = (char *)gf_list_get(kinds, j+1);
				gf_isom_add_track_kind(import.dest, i+1, kind_scheme, kind_value);
			}

			if (profile || level)
				gf_media_change_pl(import.dest, i+1, profile, level);

			switch (gf_isom_get_media_subtype(import.dest, i+1, 1)) {
			case GF_ISOM_BOX_TYPE_MP4S:
				keep_sys_tracks = 1;
				break;
			case GF_QT_BOX_TYPE_TMCD:
				tmcd_track = i+1;
				break;
			}

			gf_isom_set_composition_offset_mode(import.dest, i+1, negative_cts_offset);

			if (gf_isom_get_avc_svc_type(import.dest, i+1, 1)>=GF_ISOM_AVCTYPE_AVC_SVC)
				check_track_for_svc = i+1;

			switch (gf_isom_get_hevc_lhvc_type(import.dest, i+1, 1)) {
			case GF_ISOM_HEVCTYPE_HEVC_LHVC:
			case GF_ISOM_HEVCTYPE_LHVC_ONLY:
				check_track_for_lhvc = i+1;
				break;
			case GF_ISOM_HEVCTYPE_HEVC_ONLY:
				check_track_for_hevc=1;
				break;
			}

			if (txt_flags) {
				gf_isom_text_set_display_flags(import.dest, i+1, 0, txt_flags, txt_mode);
			}

			if (force_rate>=0) {
				gf_isom_update_bitrate(import.dest, i+1, 1, force_rate, force_rate, 0);
			}

			if (split_tile_mode) {
				switch (gf_isom_get_media_subtype(import.dest, i+1, 1)) {
				case GF_ISOM_SUBTYPE_HVC1:
				case GF_ISOM_SUBTYPE_HEV1:
				case GF_ISOM_SUBTYPE_HVC2:
				case GF_ISOM_SUBTYPE_HEV2:
					break;
				default:
					split_tile_mode = 0;
					break;
				}
			}
		}
	} else {
		if (do_all)
			import.flags |= GF_IMPORT_KEEP_REFS;

		for (i=0; i<import.nb_tracks; i++) {
			import.trackID = import.tk_info[i].track_num;
			if (prog_id) {
				if (import.tk_info[i].prog_num!=prog_id) continue;
				e = gf_media_import(&import);
			}
			else if (do_all) e = gf_media_import(&import);
			else if (track_id && (track_id==import.trackID)) {
				track_id = 0;
				e = gf_media_import(&import);
			}
			else if (do_audio && (import.tk_info[i].stream_type==GF_STREAM_AUDIO)) {
				do_audio = 0;
				e = gf_media_import(&import);
			}
			else if (do_video && (import.tk_info[i].stream_type==GF_STREAM_VISUAL)) {
				do_video = 0;
				e = gf_media_import(&import);
			}
            else if (do_auxv && (import.tk_info[i].media_subtype==GF_ISOM_MEDIA_AUXV)) {
                do_auxv = 0;
                e = gf_media_import(&import);
            }
            else if (do_pict && (import.tk_info[i].media_subtype==GF_ISOM_MEDIA_PICT)) {
                do_pict = 0;
                e = gf_media_import(&import);
            }
			else continue;
			if (e) goto exit;

			track = gf_isom_get_track_by_id(import.dest, import.final_trackID);

			if (moov_timescale) {
				if (moov_timescale<0) moov_timescale = gf_isom_get_media_timescale(import.dest, track);
				gf_isom_set_timescale(import.dest, moov_timescale);
				moov_timescale = 0;
			}

			timescale = gf_isom_get_timescale(dest);
			if (szLan) gf_isom_set_media_language(import.dest, track, (char *) szLan);
			if (disable) gf_isom_set_track_enabled(import.dest, track, 0);

			if (delay) {
				u64 tk_dur;
				gf_isom_remove_edit_segments(import.dest, track);
				tk_dur = gf_isom_get_track_duration(import.dest, track);
				if (delay>0) {
					gf_isom_append_edit_segment(import.dest, track, (timescale*delay)/1000, 0, GF_ISOM_EDIT_EMPTY);
					gf_isom_append_edit_segment(import.dest, track, tk_dur, 0, GF_ISOM_EDIT_NORMAL);
				} else {
					u64 to_skip = (timescale*(-delay))/1000;
					if (to_skip<tk_dur) {
						u64 media_time = (-delay)*gf_isom_get_media_timescale(import.dest, track) / 1000;
						gf_isom_append_edit_segment(import.dest, track, tk_dur-to_skip, media_time, GF_ISOM_EDIT_NORMAL);
					} else {
						fprintf(stderr, "Warning: request negative delay longer than track duration - ignoring\n");
					}
				}
			}
			if (gf_isom_is_video_subtype(import.tk_info[i].stream_type)) {
				if ((par_n>=-1) && (par_d>=-1)) {
					e = gf_media_change_par(import.dest, track, par_n, par_d, force_par);
				}
				if (has_clap) {
					e = gf_isom_set_clean_aperture(import.dest, track, 1, clap_wn, clap_wd, clap_hn, clap_hd, clap_hon, clap_hod, clap_von, clap_vod);
				}
				if (bitdepth) {
					gf_isom_set_visual_bit_depth(import.dest, track, 1, bitdepth);
				}
				if (clr_type) {
					gf_isom_set_visual_color_info(import.dest, track, 1, clr_type, clr_prim, clr_tranf, clr_mx, clr_full_range, icc_data, icc_size);
				}
			}
			if (has_mx) {
				e = gf_isom_set_track_matrix(import.dest, track, mx);
			}
			if (use_stz2) {
				e = gf_isom_use_compact_size(import.dest, track, 1);
			}

			if (gf_isom_get_media_subtype(import.dest, track, 1) == GF_QT_BOX_TYPE_TMCD) {
				tmcd_track = track;
			}
			if (rap_only || refs_only) {
				e = gf_media_remove_non_rap(import.dest, track, refs_only);
			}
			if (handler_name) gf_isom_set_handler_name(import.dest, track, handler_name);
			else if (!keep_handler) {
				char szHName[1024];
				const char *fName = gf_url_get_resource_name((const  char *)inName);
				fName = strchr(fName, '.');
				if (fName) fName += 1;
				else fName = "?";

				sprintf(szHName, "%s@GPAC%s", fName, gf_gpac_version());
				gf_isom_set_handler_name(import.dest, track, szHName);
			}
			if (handler) gf_isom_set_media_type(import.dest, track, handler);

			if (group) {
				gf_isom_set_alternate_group_id(import.dest, track, group);
			}

			if (track_layout) {
				gf_isom_set_track_layout_info(import.dest, track, tw<<16, th<<16, tx<<16, ty<<16, 0);
			}
			if (stype)
				gf_isom_set_media_subtype(import.dest, track, 1, stype);

			if (is_chap && chap_ref) {
				set_chapter_track(import.dest, track, chap_ref);
			}


			for (j = 0; j < gf_list_count(kinds); j+=2) {
				char *kind_scheme = (char *)gf_list_get(kinds, j);
				char *kind_value = (char *)gf_list_get(kinds, j+1);
				gf_isom_add_track_kind(import.dest, i+1, kind_scheme, kind_value);
			}

			if (profile || level)
				gf_media_change_pl(import.dest, track, profile, level);

			if (gf_isom_get_mpeg4_subtype(import.dest, track, 1))
				keep_sys_tracks = 1;

			if (new_timescale>1) {
				gf_isom_set_media_timescale(import.dest, track, new_timescale, 0, 0);
			}

			if (rescale_num > 1) {
				switch (gf_isom_get_media_type(import.dest, track)) {
				case GF_ISOM_MEDIA_AUDIO:
					fprintf(stderr, "Cannot force media timescale for audio media types - ignoring\n");
					break;
				default:
					gf_isom_set_media_timescale(import.dest, track, rescale_num, rescale_den, 1);
					break;
				}
			}

			if (rvc_config) {
				u8 *data;
				u32 size;
				e = gf_file_load_data(rvc_config, (u8 **) &data, &size);
				if (e) {
					fprintf(stderr, "Error: failed to load rvc config from file: %s\n", gf_error_to_string(e) );
				} else {
#ifdef GPAC_DISABLE_ZLIB
					fprintf(stderr, "Error: no zlib support - RVC not available\n");
					e = GF_NOT_SUPPORTED;
					gf_free(data);
					goto exit;
#else
					gf_gz_compress_payload(&data, size, &size);
#endif
					gf_isom_set_rvc_config(import.dest, track, 1, 0, "application/rvc-config+xml+gz", data, size);
					gf_free(data);
				}
			} else if (rvc_predefined>0) {
				gf_isom_set_rvc_config(import.dest, track, 1, rvc_predefined, NULL, NULL, 0);
			}

			gf_isom_set_composition_offset_mode(import.dest, track, negative_cts_offset);

			if (gf_isom_get_avc_svc_type(import.dest, track, 1)>=GF_ISOM_AVCTYPE_AVC_SVC)
				check_track_for_svc = track;

			switch (gf_isom_get_hevc_lhvc_type(import.dest, track, 1)) {
			case GF_ISOM_HEVCTYPE_HEVC_LHVC:
			case GF_ISOM_HEVCTYPE_LHVC_ONLY:
				check_track_for_lhvc = i+1;
				break;
			case GF_ISOM_HEVCTYPE_HEVC_ONLY:
				check_track_for_hevc=1;
				break;
			}

			if (txt_flags) {
				gf_isom_text_set_display_flags(import.dest, track, 0, txt_flags, txt_mode);
			}
			if (force_rate>=0) {
				gf_isom_update_bitrate(import.dest, i+1, 1, force_rate, force_rate, 0);
			}

			if (split_tile_mode) {
				switch (gf_isom_get_media_subtype(import.dest, track, 1)) {
				case GF_ISOM_SUBTYPE_HVC1:
				case GF_ISOM_SUBTYPE_HEV1:
				case GF_ISOM_SUBTYPE_HVC2:
				case GF_ISOM_SUBTYPE_HEV2:
					break;
				default:
					split_tile_mode = 0;
					break;
				}
			}
		}
		if (track_id) fprintf(stderr, "WARNING: Track ID %d not found in file\n", track_id);
		else if (do_video) fprintf(stderr, "WARNING: Video track not found\n");
        else if (do_auxv) fprintf(stderr, "WARNING: Auxiliary Video track not found\n");
        else if (do_pict) fprintf(stderr, "WARNING: Picture sequence track not found\n");
		else if (do_audio) fprintf(stderr, "WARNING: Audio track not found\n");
	}

	if (chapter_name) {
		if (is_chap_file) {
			GF_Fraction a_fps = {0,0};
			e = gf_media_import_chapters(import.dest, chapter_name, a_fps);
		} else {
			e = gf_isom_add_chapter(import.dest, 0, 0, chapter_name);
		}
	}

	if (tmcd_track) {
		u32 tmcd_id = gf_isom_get_track_id(import.dest, tmcd_track);
		for (i=0; i < gf_isom_get_track_count(import.dest); i++) {
			switch (gf_isom_get_media_type(import.dest, i+1)) {
			case GF_ISOM_MEDIA_VISUAL:
			case GF_ISOM_MEDIA_AUXV:
			case GF_ISOM_MEDIA_PICT:
				break;
			default:
				continue;
			}
			gf_isom_set_track_reference(import.dest, i+1, GF_ISOM_REF_TMCD, tmcd_id);
		}
	}

	/*force to rewrite all dependencies*/
	for (i = 1; i <= gf_isom_get_track_count(import.dest); i++)
	{
		e = gf_isom_rewrite_track_dependencies(import.dest, i);
		if (e) {
			GF_LOG(GF_LOG_WARNING, GF_LOG_CONTAINER, ("Warning: track ID %d has references to a track not imported\n", gf_isom_get_track_id(import.dest, i) ));
			e = GF_OK;
		}
	}

#ifndef GPAC_DISABLE_AV_PARSERS
	if (max_layer_id_plus_one || max_temporal_id_plus_one) {
		for (i = 1; i <= gf_isom_get_track_count(import.dest); i++)
		{
			e = gf_media_filter_hevc(import.dest, i, max_temporal_id_plus_one, max_layer_id_plus_one);
			if (e) {
				fprintf(stderr, "Warning: track ID %d: error while filtering LHVC layers\n", gf_isom_get_track_id(import.dest, i));
				e = GF_OK;
			}
		}
	}
#endif

	if (check_track_for_svc) {
		if (svc_mode) {
			e = gf_media_split_svc(import.dest, check_track_for_svc, (svc_mode==2) ? 1 : 0);
			if (e) goto exit;
		} else {
			e = gf_media_merge_svc(import.dest, check_track_for_svc, 1);
			if (e) goto exit;
		}
	}
#ifndef GPAC_DISABLE_AV_PARSERS
	if (check_track_for_lhvc) {
		if (svc_mode) {
			GF_LHVCExtractoreMode xmode = GF_LHVC_EXTRACTORS_ON;
			if (svc_mode==3) xmode = GF_LHVC_EXTRACTORS_OFF;
			else if (svc_mode==4) xmode = GF_LHVC_EXTRACTORS_OFF_FORCE_INBAND;
			e = gf_media_split_lhvc(import.dest, check_track_for_lhvc, GF_FALSE, (svc_mode==1) ? 0 : 1, xmode );
			if (e) goto exit;
		} else {
			//TODO - merge, temporal sublayers
		}
	}
	if (check_track_for_hevc) {
		if (split_tile_mode) {
			e = gf_media_split_hevc_tiles(import.dest, split_tile_mode - 1);
			if (e) goto exit;
		}
		if (temporal_mode) {
			GF_LHVCExtractoreMode xmode = (temporal_mode==3) ? GF_LHVC_EXTRACTORS_OFF : GF_LHVC_EXTRACTORS_ON;
			e = gf_media_split_lhvc(import.dest, check_track_for_hevc, GF_TRUE, (temporal_mode==1) ? GF_FALSE : GF_TRUE, xmode );
			if (e) goto exit;
		}
	}

	if (tc_fps_num) {
		u32 desc_index=0;
		u32 tmcd_tk, tmcd_id;
		u32 video_ref = 0;
		s32 frames_per_tick=0;
		Bool is_drop=GF_FALSE;
		GF_BitStream *bs;
		GF_ISOSample *samp;
		for (i=0; i<gf_isom_get_track_count(import.dest); i++) {
			if (gf_isom_is_video_subtype(gf_isom_get_media_type(import.dest, i+1))) {
				video_ref = i+1;
				break;
			}
		}
		if (tc_fps_den) {
			u32 res = tc_fps_num / tc_fps_den;
			if (res * tc_fps_den != tc_fps_num)
				is_drop = GF_TRUE;
		}
		tmcd_tk = gf_isom_new_track(import.dest, 0, GF_QT_BOX_TYPE_TMCD, tc_fps_num);
		if (!tmcd_tk) {
			e = gf_isom_last_error(import.dest);
			goto exit;
		}

		if (tc_force_counter) {
			u64 nb_secs = tc_h * 3600 + tc_m*60 + tc_s;
			nb_secs *= tc_fps_num;
			nb_secs /= tc_fps_den;
			tc_counter = (s32) (nb_secs + tc_f + 1);

			//this is correct but generates timecodes non compatible with ffmpeg ...
			//frames_per_tick=1;

			frames_per_tick = tc_fps_num;
			frames_per_tick /= tc_fps_den;
			if (frames_per_tick * tc_fps_den < tc_fps_num)
				frames_per_tick++;

			frames_per_tick = -frames_per_tick;
		} else if (tc_counter) {
			frames_per_tick = 1;
		}

		tmcd_id = gf_isom_get_track_id(import.dest, tmcd_tk);
		e = gf_isom_tmcd_config_new(import.dest, tmcd_tk, tc_fps_den, frames_per_tick, is_drop, &desc_index);
		if (e) goto exit;

		if (video_ref) {
			gf_isom_set_track_reference(import.dest, video_ref, GF_ISOM_REF_TMCD, tmcd_id);
		}
		bs = gf_bs_new(NULL, 0, GF_BITSTREAM_WRITE);
		if (tc_counter) {
			gf_bs_write_u32(bs, (u32) (tc_counter-1) );
		} else {
			gf_bs_write_u8(bs, tc_h);
			gf_bs_write_int(bs, 0, 1);
			gf_bs_write_int(bs, tc_m, 7);
			gf_bs_write_u8(bs, tc_s);
			gf_bs_write_u8(bs, tc_f);
		}
		samp = gf_isom_sample_new();
		samp->IsRAP = SAP_TYPE_1;
		gf_bs_get_content(bs, &samp->data, &samp->dataLength);
		gf_bs_del(bs);
		e = gf_isom_add_sample(import.dest, tmcd_tk, desc_index, samp);
		gf_isom_sample_del(&samp);

		if (video_ref) {
			u64 video_ref_dur = gf_isom_get_media_duration(import.dest, video_ref);
			video_ref_dur *= tc_fps_num;
			video_ref_dur /= gf_isom_get_media_timescale(import.dest, video_ref);
			gf_isom_set_last_sample_duration(import.dest, tmcd_tk, (u32) video_ref_dur);
		} else {
			gf_isom_set_last_sample_duration(import.dest, tmcd_tk, tc_fps_den ? tc_fps_den : 1);
		}
	}

#endif /*GPAC_DISABLE_AV_PARSERS*/

exit:
	while (gf_list_count(kinds)) {
		char *kind = (char *)gf_list_get(kinds, 0);
		gf_list_rem(kinds, 0);
		if (kind) gf_free(kind);
	}
	if (opt_src) opt_src[0] = ':';
	if (opt_dst) opt_dst[0] = ':';
	if (fchain) fchain[0] = ':';

	gf_list_del(kinds);
	if (handler_name) gf_free(handler_name);
	if (chapter_name ) gf_free(chapter_name);
	if (import.fontName) gf_free(import.fontName);
	if (import.streamFormat) gf_free(import.streamFormat);
	if (import.force_ext) gf_free(import.force_ext);
	if (rvc_config) gf_free(rvc_config);
	if (szLan) gf_free((char *)szLan);
	if (icc_data) gf_free(icc_data);
	return e;
}

typedef struct
{
	u32 tk;
	Bool has_non_raps;
	u32 last_sample;
	u32 sample_count;
	u32 time_scale;
	u64 firstDTS, lastDTS;
	u32 dst_tk;
	/*set if media can be duplicated at split boundaries - only used for text tracks and provate tracks, this assumes all
	samples are RAP*/
	Bool can_duplicate;
	/*controls import by time rather than by sample (otherwise we would have to remove much more samples video vs audio for example*/
	Bool first_sample_done;
	Bool next_sample_is_rap;
	u32 stop_state;
} TKInfo;

GF_Err split_isomedia_file(GF_ISOFile *mp4, Double split_dur, u64 split_size_kb, char *inName, Double InterleavingTime, Double chunk_start_time, Bool adjust_split_end, char *outName, const char *tmpdir, Bool force_rap_split)
{
	u32 i, count, nb_tk, needs_rap_sync, cur_file, conv_type, nb_tk_done, nb_samp, nb_done, di;
	Double max_dur, cur_file_time;
	Bool do_add, all_duplicatable, size_exceeded, chunk_extraction, rap_split, split_until_end;
	GF_ISOFile *dest;
	GF_ISOSample *samp;
	GF_Err e;
	TKInfo *tks, *tki;
	char *ext, szName[1000], szFile[1000];
	Double chunk_start = (Double) chunk_start_time;

	chunk_extraction = (chunk_start>=0) ? 1 : 0;
	split_until_end = 0;
	rap_split = 0;
	if (split_size_kb == (u64)-1) rap_split = 1;
	if (split_dur == -1) rap_split = 1;
	else if (split_dur <= -2) {
		split_size_kb = 0;
		split_until_end = 1;
	}
	else if (force_rap_split)
		rap_split = 1;

	if (rap_split) {
		split_size_kb = 0;
		split_dur = (double) GF_MAX_FLOAT;
	}

	//split in same dir as source
	strcpy(szName, inName);
	ext = strrchr(szName, '.');
	if (ext) ext[0] = 0;
	ext = strrchr(inName, '.');

	dest = NULL;

	conv_type = 0;
	switch (gf_isom_guess_specification(mp4)) {
	case GF_ISOM_BRAND_ISMA:
		conv_type = 1;
		break;
	case GF_ISOM_BRAND_3GP4:
	case GF_ISOM_BRAND_3GP5:
	case GF_ISOM_BRAND_3GP6:
	case GF_ISOM_BRAND_3GG6:
	case GF_ISOM_BRAND_3G2A:
		conv_type = 2;
		break;
	}
	if (!stricmp(ext, ".3gp") || !stricmp(ext, ".3g2")) conv_type = 2;

	count = gf_isom_get_track_count(mp4);
	tks = (TKInfo *)gf_malloc(sizeof(TKInfo)*count);
	memset(tks, 0, sizeof(TKInfo)*count);

	e = GF_OK;
	max_dur = 0;
	nb_tk = 0;
	all_duplicatable = 1;
	needs_rap_sync = 0;
	nb_samp = 0;
	for (i=0; i<count; i++) {
		u32 mtype;
		Double dur;
		tks[nb_tk].tk = i+1;
		tks[nb_tk].can_duplicate = 0;

		mtype = gf_isom_get_media_type(mp4, i+1);
		switch (mtype) {
		/*we duplicate text samples at boundaries*/
		case GF_ISOM_MEDIA_TEXT:
		case GF_ISOM_MEDIA_SUBT:
		case GF_ISOM_MEDIA_MPEG_SUBT:
			tks[nb_tk].can_duplicate = 1;
		case GF_ISOM_MEDIA_AUDIO:
			break;
		case GF_ISOM_MEDIA_VISUAL:
        case GF_ISOM_MEDIA_AUXV:
        case GF_ISOM_MEDIA_PICT:
			if (gf_isom_get_sample_count(mp4, i+1)>1) {
				break;
			}
			continue;
		case GF_ISOM_MEDIA_HINT:
		case GF_ISOM_MEDIA_SCENE:
		case GF_ISOM_MEDIA_OCR:
		case GF_ISOM_MEDIA_OD:
		case GF_ISOM_MEDIA_OCI:
		case GF_ISOM_MEDIA_IPMP:
		case GF_ISOM_MEDIA_MPEGJ:
		case GF_ISOM_MEDIA_MPEG7:
		case GF_ISOM_MEDIA_FLASH:
			fprintf(stderr, "WARNING: Track ID %d (type %s) not handled by splitter - skipping\n", gf_isom_get_track_id(mp4, i+1), gf_4cc_to_str(mtype));
			continue;
		default:
			/*for all other track types, only split if more than one sample*/
			if (gf_isom_get_sample_count(mp4, i+1)==1) {
				fprintf(stderr, "WARNING: Track ID %d (type %s) not handled by splitter - skipping\n", gf_isom_get_track_id(mp4, i+1), gf_4cc_to_str(mtype));
				continue;
			}
			tks[nb_tk].can_duplicate = 1;
		}

		tks[nb_tk].sample_count = gf_isom_get_sample_count(mp4, i+1);
		nb_samp += tks[nb_tk].sample_count;
		tks[nb_tk].last_sample = 0;
		tks[nb_tk].firstDTS = 0;
		tks[nb_tk].time_scale = gf_isom_get_media_timescale(mp4, i+1);
		tks[nb_tk].has_non_raps = gf_isom_has_sync_points(mp4, i+1);
		/*seen that on some 3gp files from nokia ...*/
		if (mtype==GF_ISOM_MEDIA_AUDIO) tks[nb_tk].has_non_raps = 0;

		dur = (Double) (s64) gf_isom_get_media_duration(mp4, i+1);
		dur /= tks[nb_tk].time_scale;
		if (max_dur<dur) max_dur=dur;

		if (tks[nb_tk].has_non_raps) {
			/*we don't support that*/
			if (needs_rap_sync) {
				fprintf(stderr, "More than one track has non-sync points - cannot split file\n");
				gf_free(tks);
				return GF_NOT_SUPPORTED;
			}
			needs_rap_sync = nb_tk+1;
		}
		if (!tks[nb_tk].can_duplicate) all_duplicatable = 0;
		nb_tk++;
	}
	if (!nb_tk) {
		fprintf(stderr, "No suitable tracks found for splitting file\n");
		gf_free(tks);
		return GF_NOT_SUPPORTED;
	}
	if (chunk_start>=max_dur) {
		fprintf(stderr, "Input file (%f) shorter than requested split start offset (%f)\n", max_dur, chunk_start);
		gf_free(tks);
		return GF_NOT_SUPPORTED;
	}
	if (split_until_end) {
		if (split_dur < -2) {
			split_dur = - (split_dur + 2 - chunk_start);
			if (max_dur < split_dur) {
				fprintf(stderr, "Split duration till end %lf longer than track duration %lf\n", split_dur, max_dur);
				gf_free(tks);
				return GF_NOT_SUPPORTED;
			} else {
				split_dur = max_dur - split_dur;
			}
		} else {
			split_dur = max_dur;
		}
	} else if (!rap_split && (max_dur<=split_dur)) {
		fprintf(stderr, "Input file (%f) shorter than requested split duration (%f)\n", max_dur, split_dur);
		gf_free(tks);
		return GF_NOT_SUPPORTED;
	}
	if (needs_rap_sync) {
		Bool has_enough_sync = GF_FALSE;
		tki = &tks[needs_rap_sync-1];

		if (chunk_start == 0.0f)
			has_enough_sync = GF_TRUE;
		else if (gf_isom_get_sync_point_count(mp4, tki->tk) > 1)
			has_enough_sync = GF_TRUE;
		else if (gf_isom_get_sample_group_info(mp4, tki->tk, 1, GF_ISOM_SAMPLE_GROUP_RAP, NULL, NULL, NULL))
			has_enough_sync = GF_TRUE;
		else if (gf_isom_get_sample_group_info(mp4, tki->tk, 1, GF_ISOM_SAMPLE_GROUP_SYNC, NULL, NULL, NULL))
			has_enough_sync = GF_TRUE;

		if (!has_enough_sync) {
			fprintf(stderr, "Not enough Random Access points in input file - cannot split\n");
			gf_free(tks);
			return GF_NOT_SUPPORTED;
		}
	}
	split_size_kb *= 1024;
	cur_file_time = 0;

	if (chunk_start>0) {
		if (needs_rap_sync) {
			u32 sample_num;
			Double start;
			tki = &tks[needs_rap_sync-1];

			start = (Double) (s64) gf_isom_get_sample_dts(mp4, tki->tk, tki->sample_count);
			start /= tki->time_scale;
			if (start<chunk_start) {
				tki->stop_state = 2;
			} else  {
				samp = NULL;
				e = gf_isom_get_sample_for_media_time(mp4, tki->tk, (u64) (chunk_start*tki->time_scale), &di, GF_ISOM_SEARCH_SYNC_BACKWARD, &samp, &sample_num, NULL);
				if (e!=GF_OK) {
					fprintf(stderr, "Cannot locate RAP in track ID %d for chunk extraction from %02.2f sec\n", gf_isom_get_track_id(mp4, tki->tk), chunk_start);
					gf_free(tks);
					return GF_NOT_SUPPORTED;
				}
				start = (Double) (s64) samp->DTS;
				start /= tki->time_scale;
				gf_isom_sample_del(&samp);
				fprintf(stderr, "Adjusting chunk start time to previous random access at %02.2f sec\n", start);
				split_dur += (chunk_start - start);
				chunk_start = start;
			}
		}
		/*sync all tracks*/
		for (i=0; i<nb_tk; i++) {
			tki = &tks[i];
			while (tki->last_sample<tki->sample_count) {
				Double time;
				u64 dts;
				dts = gf_isom_get_sample_dts(mp4, tki->tk, tki->last_sample+1);
				time = (Double) (s64) dts;
				time /= tki->time_scale;
				if (time>=chunk_start) {
					/*rewind one sample (text tracks & co)*/
					if (tki->can_duplicate && tki->last_sample) {
						tki->last_sample--;
						tki->firstDTS = (u64) (chunk_start*tki->time_scale);
					} else {
						tki->firstDTS = dts;
					}
					break;
				}
				tki->last_sample++;
			}
		}
		cur_file_time = chunk_start;
	} else {
		chunk_start = 0;
	}

	dest = NULL;
	nb_done = 0;
	nb_tk_done = 0;
	cur_file = 0;
	while (nb_tk_done<nb_tk) {
		Double last_rap_sample_time, max_dts, file_split_dur;
		Bool is_last_rap;
		Bool all_av_done = GF_FALSE;

		if (chunk_extraction) {
			sprintf(szFile, "%s_%d_%d%s", szName, (u32) chunk_start, (u32) (chunk_start+split_dur), ext);
			if (outName) strcpy(szFile, outName);
		} else {
			sprintf(szFile, "%s_%03d%s", szName, cur_file+1, ext);
			if (outName) {
				char *the_file = gf_url_concatenate(outName, szFile);
				if (the_file) {
					strcpy(szFile, the_file);
					gf_free(the_file);
				}
			}
		}
		dest = gf_isom_open(szFile, GF_ISOM_WRITE_EDIT, tmpdir);
		/*clone all tracks*/
		for (i=0; i<nb_tk; i++) {
			tki = &tks[i];
			/*track done - we remove the track from destination, an empty video track could cause pbs to some players*/
			if (tki->stop_state==2) continue;

			e = gf_isom_clone_track(mp4, tki->tk, dest, 0, &tki->dst_tk);
			if (e) {
				fprintf(stderr, "Error cloning track %d\n", tki->tk);
				goto err_exit;
			}
			/*use non-packet CTS offsets (faster add/remove)*/
			if (gf_isom_has_time_offset(mp4, tki->tk)) {
				gf_isom_set_cts_packing(dest, tki->dst_tk, GF_TRUE);
			}
			gf_isom_remove_edit_segments(dest, tki->dst_tk);

			gf_isom_enable_raw_pack(mp4, tki->tk, 1024);

		}
		do_add = 1;
		is_last_rap = 0;
		last_rap_sample_time = 0;
		file_split_dur = split_dur;

		size_exceeded = 0;
		max_dts = 0;
		while (do_add) {
			Bool is_rap;
			Double time;
			u32 nb_over, nb_av = 0;
			/*perfom basic de-interleaving to make sure we're not importing too much of a given track*/
			u32 nb_add = 0;
			/*add one sample of each track*/
			for (i=0; i<nb_tk; i++) {
				Double t;
				u64 dts;
				tki = &tks[i];

				if (!tki->can_duplicate) nb_av++;

				if (tki->stop_state)
					continue;
				if (tki->last_sample==tki->sample_count)
					continue;

				/*get sample info, see if we need to check it (basic de-interleaver)*/
				dts = gf_isom_get_sample_dts(mp4, tki->tk, tki->last_sample+1);

				/*reinsertion (timed text)*/
				if (dts < tki->firstDTS) {
					samp = gf_isom_get_sample(mp4, tki->tk, tki->last_sample+1, &di);
					samp->DTS = 0;
					e = gf_isom_add_sample(dest, tki->dst_tk, di, samp);
					if (!e) {
						e = gf_isom_copy_sample_info(dest, tki->dst_tk, mp4, tki->tk, tki->last_sample+1);
					}

					gf_isom_sample_del(&samp);
					tki->last_sample += 1;
					dts = gf_isom_get_sample_dts(mp4, tki->tk, tki->last_sample+1);
				}
				dts -= tki->firstDTS;


				t = (Double) (s64) dts;
				t /= tki->time_scale;
				if (tki->first_sample_done) {
					if (!all_av_done && (t>max_dts)) continue;
				} else {
					/*here's the trick: only take care of a/v media for splitting, and add other media
					only if their dts is less than the max AV dts found. Otherwise with some text streams we will end up importing
					too much video and corrupting the last sync point indication*/
					if (!tki->can_duplicate && (t>max_dts)) max_dts = t;
					tki->first_sample_done = 1;
				}
				samp = gf_isom_get_sample(mp4, tki->tk, tki->last_sample+1, &di);
				samp->DTS -= tki->firstDTS;

				if (samp->nb_pack) {
					nb_add += samp->nb_pack;
				} else {
					nb_add += 1;
				}

				is_rap = GF_FALSE;
				if (samp->IsRAP) {
					is_rap = GF_TRUE;
				} else {
					Bool has_roll;
					gf_isom_get_sample_rap_roll_info(mp4, tki->tk, tki->last_sample+1, &is_rap, &has_roll, NULL);
				}


				if (tki->has_non_raps && is_rap) {
					GF_ISOSample *next_rap=NULL;
					u32 next_rap_num, sdi;
					last_rap_sample_time = (Double) (s64) samp->DTS;
					last_rap_sample_time /= tki->time_scale;
					e = gf_isom_get_sample_for_media_time(mp4, tki->tk, samp->DTS+tki->firstDTS+2, &sdi, GF_ISOM_SEARCH_SYNC_FORWARD, &next_rap, &next_rap_num, NULL);
					if (e==GF_EOS)
						is_last_rap = 1;
					if (next_rap) {
						if (!next_rap->IsRAP)
							is_last_rap = 1;
						gf_isom_sample_del(&next_rap);
					}
				}
				tki->lastDTS = samp->DTS;
				e = gf_isom_add_sample(dest, tki->dst_tk, di, samp);

				if (!e) {
					e = gf_isom_copy_sample_info(dest, tki->dst_tk, mp4, tki->tk, tki->last_sample+1);
				}
				if (samp->nb_pack) {
					tki->last_sample += samp->nb_pack;
				} else {
					tki->last_sample += 1;
				}

				gf_isom_sample_del(&samp);
				gf_set_progress("Splitting", nb_done, nb_samp);
				nb_done++;
				if (e) {
					fprintf(stderr, "Error cloning track %d sample %d\n", tki->tk, tki->last_sample);
					goto err_exit;
				}

				tki->next_sample_is_rap = 0;
				if (rap_split && tki->has_non_raps) {
					if ( gf_isom_get_sample_sync(mp4, tki->tk, tki->last_sample+1))
						tki->next_sample_is_rap = 1;
				}
			}

			/*test by size/duration*/
			nb_over = 0;

			/*test by file size: same as duration test, only dynamically increment import duration*/
			if (split_size_kb) {
				u64 est_size = gf_isom_estimate_size(dest);
				/*while below desired size keep importing*/
				if (est_size<split_size_kb)
					file_split_dur = (Double) GF_MAX_FLOAT;
				else {
					size_exceeded = 1;
				}
			}

			for (i=0; i<nb_tk; i++) {
				tki = &tks[i];
				if (tki->stop_state) {
					nb_over++;
					if (!tki->can_duplicate && (tki->last_sample==tki->sample_count) )
						nb_av--;
					continue;
				}
				time = (Double) (s64) tki->lastDTS;
				time /= tki->time_scale;
				if (size_exceeded
				        || (tki->last_sample==tki->sample_count)
				        || (!tki->can_duplicate && (time>file_split_dur))
				        || (rap_split && tki->has_non_raps && tki->next_sample_is_rap)
				   ) {
					nb_over++;
					tki->stop_state = 1;
					if (tki->last_sample<tki->sample_count)
						is_last_rap = 0;
					else if (tki->first_sample_done)
						is_last_rap = 0;

					if (rap_split && tki->next_sample_is_rap) {
						file_split_dur = (Double) ( gf_isom_get_sample_dts(mp4, tki->tk, tki->last_sample+1) - tki->firstDTS);
						file_split_dur /= tki->time_scale;
					}
				}
				/*special tracks (not audio, not video)*/
				else if (tki->can_duplicate) {
					u64 dts = gf_isom_get_sample_dts(mp4, tki->tk, tki->last_sample+1);
					time = (Double) (s64) (dts - tki->firstDTS);
					time /= tki->time_scale;
					if (time>file_split_dur) {
						nb_over++;
						tki->stop_state = 1;
					}
				}
				if (!nb_add && (!max_dts || (tki->lastDTS <= 1 + (u64) (tki->time_scale*max_dts) )))
					tki->first_sample_done = 0;
			}
			if (nb_over==nb_tk) do_add = 0;

			if (!nb_av)
				all_av_done = GF_TRUE;
		}

		/*remove samples - first figure out smallest duration*/
		file_split_dur = (Double) GF_MAX_FLOAT;
		for (i=0; i<nb_tk; i++) {
			Double time;
			tki = &tks[i];
			/*track done*/
			if ((tki->stop_state==2) || (!is_last_rap && (tki->sample_count == tki->last_sample)) ) {
				if (tki->has_non_raps) last_rap_sample_time = 0;
				time = (Double) (s64) ( gf_isom_get_sample_dts(mp4, tki->tk, tki->last_sample+1) - tki->firstDTS);
				time /= tki->time_scale;
				if (file_split_dur==(Double)GF_MAX_FLOAT || file_split_dur<time) file_split_dur = time;
				continue;
			}

			//if (tki->lastDTS)
			{
				//time = (Double) (s64) tki->lastDTS;
				time = (Double) (s64) ( gf_isom_get_sample_dts(mp4, tki->tk, tki->last_sample+1) - tki->firstDTS);
				time /= tki->time_scale;
				if ((!tki->can_duplicate || all_duplicatable) && time<file_split_dur) file_split_dur = time;
				else if (rap_split && tki->next_sample_is_rap) file_split_dur = time;
			}
		}
		if (file_split_dur == (Double) GF_MAX_FLOAT) {
			fprintf(stderr, "Cannot split file (duration too small or size too small)\n");
			goto err_exit;
		}
		if (chunk_extraction) {
			if (adjust_split_end) {
				fprintf(stderr, "Adjusting chunk end time to previous random access at %02.2f sec\n", chunk_start + last_rap_sample_time);
				file_split_dur = last_rap_sample_time;
				if (outName) strcpy(szFile, outName);
				else sprintf(szFile, "%s_%d_%d%s", szName, (u32) chunk_start, (u32) (chunk_start+file_split_dur), ext);
				gf_isom_set_final_name(dest, szFile);
			}
			else file_split_dur = split_dur;
		}

		/*don't split if eq to copy...*/
		if (is_last_rap && !cur_file && !chunk_start) {
			fprintf(stderr, "Cannot split file (Not enough sync samples, duration too large or size too big)\n");
			goto err_exit;
		}


		/*if not last chunk and longer duration adjust to previous RAP point*/
		if ( (size_exceeded || !split_size_kb) && (file_split_dur>split_dur) && !chunk_start) {
			/*if larger than last RAP, rewind till it*/
			if (last_rap_sample_time && (last_rap_sample_time<file_split_dur) ) {
				file_split_dur = last_rap_sample_time;
				is_last_rap = 0;
			}
		}

		nb_tk_done = 0;
		if (!is_last_rap || chunk_extraction) {
			for (i=0; i<nb_tk; i++) {
				Double time = 0;
				u32 last_samp;
				tki = &tks[i];
				while (1) {
					last_samp = gf_isom_get_sample_count(dest, tki->dst_tk);

					time = (Double) (s64) gf_isom_get_media_duration(dest, tki->dst_tk);
					//time could get slightly higher than requests dur due to rounding precision. We use 1/4 of the last sample dur as safety marge
					time -= (Double) (s64) gf_isom_get_sample_duration(dest, tki->dst_tk, tki->last_sample) / 4;
					time /= tki->time_scale;

					if (last_samp<=1) break;

					/*done*/
					if (tki->last_sample==tki->sample_count) {
						if (!chunk_extraction && !tki->can_duplicate) {
							tki->stop_state=2;
							break;
						}
					}

					if (time <= file_split_dur) break;

					gf_isom_remove_sample(dest, tki->dst_tk, last_samp);
					tki->last_sample--;
					assert(tki->last_sample);
					nb_done--;
					gf_set_progress("Splitting", nb_done, nb_samp);
				}
				if (tki->last_sample<tki->sample_count) {
					u64 dts;
					tki->stop_state = 0;
					dts = gf_isom_get_sample_dts(mp4, tki->tk, tki->last_sample+1);
					time = (Double) (s64) (dts - tki->firstDTS);
					time /= tki->time_scale;
					/*re-insert prev sample*/
					if (tki->can_duplicate && (time>file_split_dur) ) {
						Bool was_insert = GF_FALSE;
						tki->last_sample--;
						dts = gf_isom_get_sample_dts(mp4, tki->tk, tki->last_sample+1);
						if (dts < tki->firstDTS) was_insert = GF_TRUE;
						tki->firstDTS += (u64) (file_split_dur*tki->time_scale);
						//the original, last sample added starts before the first sample in the file: we have re-inserted
						//a single sample, use split duration as target duration
						if (was_insert) {
							gf_isom_set_last_sample_duration(dest, tki->dst_tk, (u32) (file_split_dur*tki->time_scale));
						} else {
							gf_isom_set_last_sample_duration(dest, tki->dst_tk, (u32) (tki->firstDTS - dts) );
						}
					} else {
						tki->firstDTS = dts;
					}
					tki->first_sample_done = 0;
				} else {
					nb_tk_done++;
				}

			}
		}

		if (chunk_extraction) {
			fprintf(stderr, "Extracting chunk %s - duration %02.2fs (%02.2fs->%02.2fs)\n", szFile, file_split_dur, chunk_start, (chunk_start+split_dur));
		} else {
			fprintf(stderr, "Storing split-file %s - duration %02.2f seconds\n", szFile, file_split_dur);
		}

		/*repack CTSs*/
		for (i=0; i<nb_tk; i++) {
			u32 j;
			u64 new_track_dur;
			tki = &tks[i];
			if (tki->stop_state == 2) continue;
			if (!gf_isom_get_sample_count(dest, tki->dst_tk)) {
				gf_isom_remove_track(dest, tki->dst_tk);
				continue;
			}
			if (gf_isom_has_time_offset(mp4, tki->tk)) {
				gf_isom_set_cts_packing(dest, tki->dst_tk, GF_FALSE);
			}
			if (is_last_rap && tki->can_duplicate) {
				gf_isom_set_last_sample_duration(dest, tki->dst_tk, gf_isom_get_sample_duration(mp4, tki->tk, tki->sample_count));
			}

			/*rewrite edit list*/
			new_track_dur = gf_isom_get_track_duration(dest, tki->dst_tk);
			count = gf_isom_get_edit_segment_count(mp4, tki->tk);
			if (count>2) {
				fprintf(stderr, "Warning: %d edit segments - not supported while splitting (max 2) - ignoring extra\n", count);
				count=2;
			}
			for (j=0; j<count; j++) {
				u64 editTime, segDur, MediaTime;
				u8 mode;

				gf_isom_get_edit_segment(mp4, tki->tk, j+1, &editTime, &segDur, &MediaTime, &mode);
				if (!j && (mode!=GF_ISOM_EDIT_EMPTY) ) {
					fprintf(stderr, "Warning: Edit list doesn't look like a track delay scheme - ignoring\n");
					break;
				}
				if (mode==GF_ISOM_EDIT_NORMAL) {
					segDur = new_track_dur;
				}
				gf_isom_set_edit_segment(dest, tki->dst_tk, editTime, segDur, MediaTime, mode);
			}
		}
		/*check chapters*/
		do_add = 1;
		for (i=0; i<gf_isom_get_chapter_count(mp4, 0); i++) {
			char *name;
			u64 chap_time;
			gf_isom_get_chapter(mp4, 0, i+1, &chap_time, (const char **) &name);
			max_dts = (Double) (s64) chap_time;
			max_dts /= 1000;
			if (max_dts<cur_file_time) continue;
			if (max_dts>cur_file_time+file_split_dur) break;
			max_dts-=cur_file_time;
			chap_time = (u64) (max_dts*1000);
			gf_isom_add_chapter(dest, 0, chap_time, name);
			/*add prev*/
			if (do_add && i) {
				gf_isom_get_chapter(mp4, 0, i, &chap_time, (const char **) &name);
				gf_isom_add_chapter(dest, 0, 0, name);
				do_add = 0;
			}
		}
		cur_file_time += file_split_dur;

		if (conv_type==1) gf_media_make_isma(dest, 1, 0, 0);
		else if (conv_type==2) gf_media_make_3gpp(dest);
		if (InterleavingTime) {
			gf_isom_make_interleave(dest, InterleavingTime);
		} else {
			gf_isom_set_storage_mode(dest, GF_ISOM_STORE_STREAMABLE);
		}

		gf_isom_clone_pl_indications(mp4, dest);
		e = gf_isom_close(dest);
		dest = NULL;
		if (e) fprintf(stderr, "Error storing file %s\n", gf_error_to_string(e));
		if (is_last_rap || chunk_extraction) break;
		cur_file++;
	}
	gf_set_progress("Splitting", nb_samp, nb_samp);
err_exit:
	if (dest) gf_isom_delete(dest);
	gf_free(tks);
	return e;
}

GF_Err cat_multiple_files(GF_ISOFile *dest, char *fileName, u32 import_flags, GF_Fraction force_fps, u32 frames_per_sample, char *tmp_dir, Bool force_cat, Bool align_timelines, Bool allow_add_in_command);

static Bool merge_parameter_set(GF_List *src, GF_List *dst, const char *name)
{
	u32 j, k;
	for (j=0; j<gf_list_count(src); j++) {
		Bool found = 0;
		GF_AVCConfigSlot *slc = gf_list_get(src, j);
		for (k=0; k<gf_list_count(dst); k++) {
			GF_AVCConfigSlot *slc_dst = gf_list_get(dst, k);
			if ( (slc->size==slc_dst->size) && !memcmp(slc->data, slc_dst->data, slc->size) ) {
				found = 1;
				break;
			}
		}
		if (!found) {
			return GF_FALSE;
		}
	}
	return GF_TRUE;
}

static u32 merge_avc_config(GF_ISOFile *dest, u32 tk_id, GF_ISOFile *orig, u32 src_track, Bool force_cat)
{
	GF_AVCConfig *avc_src, *avc_dst;
	u32 dst_tk = gf_isom_get_track_by_id(dest, tk_id);

	avc_src = gf_isom_avc_config_get(orig, src_track, 1);
	avc_dst = gf_isom_avc_config_get(dest, dst_tk, 1);

	if (avc_src->AVCLevelIndication!=avc_dst->AVCLevelIndication) {
		dst_tk = 0;
	} else if (avc_src->AVCProfileIndication!=avc_dst->AVCProfileIndication) {
		dst_tk = 0;
	}
	else {
		/*rewrite all samples if using different NALU size*/
		if (avc_src->nal_unit_size > avc_dst->nal_unit_size) {
			gf_media_nal_rewrite_samples(dest, dst_tk, 8*avc_src->nal_unit_size);
			avc_dst->nal_unit_size = avc_src->nal_unit_size;
		} else if (avc_src->nal_unit_size < avc_dst->nal_unit_size) {
			gf_media_nal_rewrite_samples(orig, src_track, 8*avc_dst->nal_unit_size);
		}

		/*merge PS*/
		if (!merge_parameter_set(avc_src->sequenceParameterSets, avc_dst->sequenceParameterSets, "SPS"))
			dst_tk = 0;
		if (!merge_parameter_set(avc_src->pictureParameterSets, avc_dst->pictureParameterSets, "PPS"))
			dst_tk = 0;

		gf_isom_avc_config_update(dest, dst_tk, 1, avc_dst);
	}

	gf_odf_avc_cfg_del(avc_src);
	gf_odf_avc_cfg_del(avc_dst);

	if (!dst_tk) {
		dst_tk = gf_isom_get_track_by_id(dest, tk_id);
		gf_isom_set_nalu_extract_mode(orig, src_track, GF_ISOM_NALU_EXTRACT_INBAND_PS_FLAG);
		if (!force_cat) {
			gf_isom_avc_set_inband_config(dest, dst_tk, 1, GF_FALSE);
		} else {
			fprintf(stderr, "WARNING: Concatenating track ID %d even though sample descriptions do not match\n", tk_id);
		}
	}
	return dst_tk;
}

#ifndef GPAC_DISABLE_HEVC
static u32 merge_hevc_config(GF_ISOFile *dest, u32 tk_id, GF_ISOFile *orig, u32 src_track, Bool force_cat)
{
	u32 i;
	GF_HEVCConfig *hevc_src, *hevc_dst;
	u32 dst_tk = gf_isom_get_track_by_id(dest, tk_id);

	hevc_src = gf_isom_hevc_config_get(orig, src_track, 1);
	hevc_dst = gf_isom_hevc_config_get(dest, dst_tk, 1);

	if (hevc_src->profile_idc != hevc_dst->profile_idc) dst_tk = 0;
	else if (hevc_src->level_idc != hevc_dst->level_idc) dst_tk = 0;
	else if (hevc_src->general_profile_compatibility_flags != hevc_dst->general_profile_compatibility_flags ) dst_tk = 0;
	else {
		/*rewrite all samples if using different NALU size*/
		if (hevc_src->nal_unit_size > hevc_dst->nal_unit_size) {
			gf_media_nal_rewrite_samples(dest, dst_tk, 8*hevc_src->nal_unit_size);
			hevc_dst->nal_unit_size = hevc_src->nal_unit_size;
		} else if (hevc_src->nal_unit_size < hevc_dst->nal_unit_size) {
			gf_media_nal_rewrite_samples(orig, src_track, 8*hevc_dst->nal_unit_size);
		}

		/*merge PS*/
		for (i=0; i<gf_list_count(hevc_src->param_array); i++) {
			u32 k;
			GF_HEVCParamArray *src_ar = gf_list_get(hevc_src->param_array, i);
			for (k=0; k<gf_list_count(hevc_dst->param_array); k++) {
				GF_HEVCParamArray *dst_ar = gf_list_get(hevc_dst->param_array, k);
				if (dst_ar->type==src_ar->type) {
					if (!merge_parameter_set(src_ar->nalus, dst_ar->nalus, "SPS"))
						dst_tk = 0;
					break;
				}
			}
		}

		gf_isom_hevc_config_update(dest, dst_tk, 1, hevc_dst);
	}

	gf_odf_hevc_cfg_del(hevc_src);
	gf_odf_hevc_cfg_del(hevc_dst);

	if (!dst_tk) {
		dst_tk = gf_isom_get_track_by_id(dest, tk_id);
		gf_isom_set_nalu_extract_mode(orig, src_track, GF_ISOM_NALU_EXTRACT_INBAND_PS_FLAG);
		if (!force_cat) {
			gf_isom_hevc_set_inband_config(dest, dst_tk, 1, GF_FALSE);
		} else {
			fprintf(stderr, "WARNING: Concatenating track ID %d even though sample descriptions do not match\n", tk_id);
		}
	}
	return dst_tk;
}
#endif /*GPAC_DISABLE_HEVC */

GF_Err cat_playlist(GF_ISOFile *dest, char *playlistName, u32 import_flags, GF_Fraction force_fps, u32 frames_per_sample, char *tmp_dir, Bool force_cat, Bool align_timelines, Bool allow_add_in_command);

GF_Err cat_isomedia_file(GF_ISOFile *dest, char *fileName, u32 import_flags, GF_Fraction force_fps, u32 frames_per_sample, char *tmp_dir, Bool force_cat, Bool align_timelines, Bool allow_add_in_command, Bool is_pl)
{
	u32 i, j, count, nb_tracks, nb_samp, nb_done;
	GF_ISOFile *orig;
	GF_Err e;
	char *opts, *multi_cat;
	Double ts_scale;
	Double dest_orig_dur;
	u32 dst_tk, tk_id, mtype;
	u64 insert_dts;
	Bool is_isom;
	GF_ISOSample *samp;
	GF_Fraction64 aligned_to_DTS_frac;

	if (is_pl) return cat_playlist(dest, fileName, import_flags, force_fps, frames_per_sample, tmp_dir, force_cat, align_timelines, allow_add_in_command);

	if (strchr(fileName, '*') || (strchr(fileName, '@')) )
		return cat_multiple_files(dest, fileName, import_flags, force_fps, frames_per_sample, tmp_dir, force_cat, align_timelines, allow_add_in_command);

	multi_cat = allow_add_in_command ? strchr(fileName, '+') : NULL;
	if (multi_cat) {
		multi_cat[0] = 0;
		multi_cat = &multi_cat[1];
	}
	opts = gf_url_colon_suffix(fileName);

	e = GF_OK;

	/*if options are specified, reimport the file*/
	is_isom = opts ? 0 : gf_isom_probe_file(fileName);

	if (!is_isom || opts) {
		orig = gf_isom_open("temp", GF_ISOM_WRITE_EDIT, tmp_dir);
		e = import_file(orig, fileName, import_flags, force_fps, frames_per_sample);
		if (e) return e;
	} else {
		/*we open the original file in edit mode since we may have to rewrite AVC samples*/
		orig = gf_isom_open(fileName, GF_ISOM_OPEN_EDIT, tmp_dir);
	}

	while (multi_cat) {
		char *sep = strchr(multi_cat, '+');
		if (sep) sep[0] = 0;

		e = import_file(orig, multi_cat, import_flags, force_fps, frames_per_sample);
		if (e) {
			gf_isom_delete(orig);
			return e;
		}
		if (!sep) break;
		sep[0]=':';
		multi_cat = sep+1;
	}

	nb_samp = 0;
	nb_tracks = gf_isom_get_track_count(orig);
	for (i=0; i<nb_tracks; i++) {
		mtype = gf_isom_get_media_type(orig, i+1);
		switch (mtype) {
		case GF_ISOM_MEDIA_HINT:
		case GF_ISOM_MEDIA_OD:
		case GF_ISOM_MEDIA_FLASH:
			fprintf(stderr, "WARNING: Track ID %d (type %s) not handled by concatenation - removing from destination\n", gf_isom_get_track_id(orig, i+1), gf_4cc_to_str(mtype));
			continue;
		case GF_ISOM_MEDIA_AUDIO:
		case GF_ISOM_MEDIA_TEXT:
		case GF_ISOM_MEDIA_SUBT:
		case GF_ISOM_MEDIA_MPEG_SUBT:
		case GF_ISOM_MEDIA_VISUAL:
        case GF_ISOM_MEDIA_AUXV:
        case GF_ISOM_MEDIA_PICT:
		case GF_ISOM_MEDIA_SCENE:
		case GF_ISOM_MEDIA_OCR:
		case GF_ISOM_MEDIA_OCI:
		case GF_ISOM_MEDIA_IPMP:
		case GF_ISOM_MEDIA_MPEGJ:
		case GF_ISOM_MEDIA_MPEG7:
		default:
			/*only cat self-contained files*/
			if (gf_isom_is_self_contained(orig, i+1, 1)) {
				nb_samp+= gf_isom_get_sample_count(orig, i+1);
				break;
			}
			break;
		}
	}
	if (!nb_samp) {
		fprintf(stderr, "No suitable media tracks to cat in %s - skipping\n", fileName);
		goto err_exit;
	}

	dest_orig_dur = (Double) (s64) gf_isom_get_duration(dest);
	if (!gf_isom_get_timescale(dest)) {
		gf_isom_set_timescale(dest, gf_isom_get_timescale(orig));
	}
	dest_orig_dur /= gf_isom_get_timescale(dest);

	aligned_to_DTS_frac.num = 0;
	aligned_to_DTS_frac.den = 1;
	for (i=0; i<gf_isom_get_track_count(dest); i++) {
		u64 track_dur = gf_isom_get_media_duration(dest, i+1);
		u32 track_ts = gf_isom_get_media_timescale(dest, i+1);
		if ((u64)aligned_to_DTS_frac.num * track_ts < track_dur * aligned_to_DTS_frac.den) {
			aligned_to_DTS_frac.num = track_dur;
			aligned_to_DTS_frac.den = track_ts;
		}
	}

	fprintf(stderr, "Appending file %s\n", fileName);
	nb_done = 0;
	for (i=0; i<nb_tracks; i++) {
		u64 last_DTS, dest_track_dur_before_cat;
		u32 nb_edits = 0;
		Bool skip_lang_test = 1;
		Bool use_ts_dur = 1;
		Bool merge_edits = 0;
		Bool new_track = 0;
		mtype = gf_isom_get_media_type(orig, i+1);
		switch (mtype) {
		case GF_ISOM_MEDIA_HINT:
		case GF_ISOM_MEDIA_OD:
		case GF_ISOM_MEDIA_FLASH:
			continue;
		case GF_ISOM_MEDIA_TEXT:
		case GF_ISOM_MEDIA_SUBT:
		case GF_ISOM_MEDIA_MPEG_SUBT:
		case GF_ISOM_MEDIA_SCENE:
			use_ts_dur = 0;
		case GF_ISOM_MEDIA_AUDIO:
		case GF_ISOM_MEDIA_VISUAL:
        case GF_ISOM_MEDIA_PICT:
		case GF_ISOM_MEDIA_OCR:
		case GF_ISOM_MEDIA_OCI:
		case GF_ISOM_MEDIA_IPMP:
		case GF_ISOM_MEDIA_MPEGJ:
		case GF_ISOM_MEDIA_MPEG7:
		default:
			if (!gf_isom_is_self_contained(orig, i+1, 1)) continue;
			break;
		}

		dst_tk = 0;
		/*if we had a temporary import of the file, check if the original track ID matches the dst one. If so, skip all language detection code*/
		tk_id = gf_isom_get_track_original_id(orig, i+1);
		if (!tk_id) {
			tk_id = gf_isom_get_track_id(orig, i+1);
			skip_lang_test = 0;
		}
		dst_tk = gf_isom_get_track_by_id(dest, tk_id);


		if (dst_tk) {
			if (mtype != gf_isom_get_media_type(dest, dst_tk))
				dst_tk = 0;
			else {
				u32 subtype_dst = gf_isom_get_media_subtype(dest, dst_tk, 1);
				u32 subtype_src = gf_isom_get_media_subtype(orig, i+1, 1);
				if (subtype_dst==GF_ISOM_SUBTYPE_AVC3_H264)
					subtype_dst=GF_ISOM_SUBTYPE_AVC_H264 ;
				if (subtype_src==GF_ISOM_SUBTYPE_AVC3_H264)
					subtype_src=GF_ISOM_SUBTYPE_AVC_H264;

				if (subtype_dst==GF_ISOM_SUBTYPE_HEV1)
					subtype_dst=GF_ISOM_SUBTYPE_HVC1;
				if (subtype_src==GF_ISOM_SUBTYPE_HEV1)
					subtype_src=GF_ISOM_SUBTYPE_HVC1;

				if (subtype_dst != subtype_src) {
					dst_tk = 0;
				}
			}
		}

		if (!dst_tk) {
			for (j=0; j<gf_isom_get_track_count(dest); j++) {
				if (mtype != gf_isom_get_media_type(dest, j+1)) continue;
				if (gf_isom_is_same_sample_description(orig, i+1, 0, dest, j+1, 0)) {
					if (gf_isom_is_video_subtype(mtype) ) {
						u32 w, h, ow, oh;
						gf_isom_get_visual_info(orig, i+1, 1, &ow, &oh);
						gf_isom_get_visual_info(dest, j+1, 1, &w, &h);
						if ((ow==w) && (oh==h)) {
							dst_tk = j+1;
							break;
						}
					}
					/*check language code*/
					else if (!skip_lang_test && (mtype==GF_ISOM_MEDIA_AUDIO)) {
						u32 lang_src, lang_dst;
						char *lang = NULL;
						gf_isom_get_media_language(orig, i+1, &lang);
						if (lang) {
							lang_src = GF_4CC(lang[0], lang[1], lang[2], lang[3]);
							gf_free(lang);
						} else {
							lang_src = 0;
						}
						gf_isom_get_media_language(dest, j+1, &lang);
						if (lang) {
							lang_dst = GF_4CC(lang[0], lang[1], lang[2], lang[3]);
							gf_free(lang);
						} else {
							lang_dst = 0;
						}
						if (lang_dst==lang_src) {
							dst_tk = j+1;
							break;
						}
					} else {
						dst_tk = j+1;
						break;
					}
				}
			}
		}

		if (dst_tk) {
			u32 found_dst_tk = dst_tk;
			u32 stype = gf_isom_get_media_subtype(dest, dst_tk, 1);
			/*we MUST have the same codec*/
			if (gf_isom_get_media_subtype(orig, i+1, 1) != stype) dst_tk = 0;
			/*we only support cat with the same number of sample descriptions*/
			if (gf_isom_get_sample_description_count(orig, i+1) != gf_isom_get_sample_description_count(dest, dst_tk)) dst_tk = 0;
			/*if not forcing cat, check the media codec config is the same*/
			if (!gf_isom_is_same_sample_description(orig, i+1, 0, dest, dst_tk, 0)) {
				dst_tk = 0;
			}
			/*we force the same visual resolution*/
			else if (gf_isom_is_video_subtype(mtype) ) {
				u32 w, h, ow, oh;
				gf_isom_get_visual_info(orig, i+1, 1, &ow, &oh);
				gf_isom_get_visual_info(dest, dst_tk, 1, &w, &h);
				if ((ow!=w) || (oh!=h)) {
					dst_tk = 0;
				}
			}

			if (!dst_tk) {
				/*merge AVC config if possible*/
				if ((stype == GF_ISOM_SUBTYPE_AVC_H264)
				        || (stype == GF_ISOM_SUBTYPE_AVC2_H264)
				        || (stype == GF_ISOM_SUBTYPE_AVC3_H264)
				        || (stype == GF_ISOM_SUBTYPE_AVC4_H264) ) {
					dst_tk = merge_avc_config(dest, tk_id, orig, i+1, force_cat);
				}
#ifndef GPAC_DISABLE_HEVC
				/*merge HEVC config if possible*/
				else if ((stype == GF_ISOM_SUBTYPE_HVC1)
				         || (stype == GF_ISOM_SUBTYPE_HEV1)
				         || (stype == GF_ISOM_SUBTYPE_HVC2)
				         || (stype == GF_ISOM_SUBTYPE_HEV2)) {
					dst_tk = merge_hevc_config(dest, tk_id, orig, i+1, force_cat);
				}
#endif /*GPAC_DISABLE_HEVC*/
				else if (force_cat) {
					dst_tk = found_dst_tk;
				}
			}
		}

		/*looks like a new track*/
		if (!dst_tk) {
			fprintf(stderr, "No suitable destination track found - creating new one (type %s)\n", gf_4cc_to_str(mtype));
			e = gf_isom_clone_track(orig, i+1, dest, 0, &dst_tk);
			if (e) goto err_exit;
			gf_isom_clone_pl_indications(orig, dest);
			new_track = 1;

			if (align_timelines) {
				u32 max_timescale = 0;
//				u32 dst_timescale = 0;
				u32 idx;
				for (idx=0; idx<nb_tracks; idx++) {
					if (max_timescale < gf_isom_get_media_timescale(orig, idx+1))
						max_timescale = gf_isom_get_media_timescale(orig, idx+1);
				}
#if 0
				if (dst_timescale < max_timescale) {
					dst_timescale = gf_isom_get_media_timescale(dest, dst_tk);
					idx = max_timescale / dst_timescale;
					if (dst_timescale * idx < max_timescale) idx ++;
					dst_timescale *= idx;

					gf_isom_set_media_timescale(dest, dst_tk, max_timescale, 0, 0);
				}
#else
				gf_isom_set_media_timescale(dest, dst_tk, max_timescale, 0, 0);
#endif
			}

			/*remove cloned edit list, as it will be rewritten after import*/
			gf_isom_remove_edit_segments(dest, dst_tk);
		} else {
			nb_edits = gf_isom_get_edit_segment_count(orig, i+1);
		}

		dest_track_dur_before_cat = gf_isom_get_media_duration(dest, dst_tk);
		count = gf_isom_get_sample_count(dest, dst_tk);

		if (align_timelines) {
			insert_dts = (u64) (aligned_to_DTS_frac.num * gf_isom_get_media_timescale(dest, dst_tk));
			insert_dts /= aligned_to_DTS_frac.den;
		} else if (use_ts_dur && (count>1)) {
			insert_dts = 2*gf_isom_get_sample_dts(dest, dst_tk, count) - gf_isom_get_sample_dts(dest, dst_tk, count-1);
		} else {
			insert_dts = dest_track_dur_before_cat;
			if (!count) insert_dts = 0;
		}

		ts_scale = gf_isom_get_media_timescale(dest, dst_tk);
		ts_scale /= gf_isom_get_media_timescale(orig, i+1);

		/*if not a new track, see if we can merge the edit list - this is a crude test that only checks
		we have the same edit types*/
		if (nb_edits && (nb_edits == gf_isom_get_edit_segment_count(dest, dst_tk)) ) {
			u64 editTime, segmentDuration, mediaTime, dst_editTime, dst_segmentDuration, dst_mediaTime;
			u8 dst_editMode, editMode;
			merge_edits = 1;
			for (j=0; j<nb_edits; j++) {
				gf_isom_get_edit_segment(orig, i+1, j+1, &editTime, &segmentDuration, &mediaTime, &editMode);
				gf_isom_get_edit_segment(dest, dst_tk, j+1, &dst_editTime, &dst_segmentDuration, &dst_mediaTime, &dst_editMode);

				if (dst_editMode!=editMode) {
					merge_edits=0;
					break;
				}
			}
		}

		gf_isom_enable_raw_pack(orig, i+1, 2048);

		last_DTS = 0;
		count = gf_isom_get_sample_count(orig, i+1);
		for (j=0; j<count; j++) {
			u32 di;
			samp = gf_isom_get_sample(orig, i+1, j+1, &di);
			last_DTS = samp->DTS;
			samp->DTS =  (u64) (ts_scale * samp->DTS + (new_track ? 0 : insert_dts));
			samp->CTS_Offset =  (u32) (samp->CTS_Offset * ts_scale);

			if (gf_isom_is_self_contained(orig, i+1, di)) {
				e = gf_isom_add_sample(dest, dst_tk, di, samp);
			} else {
				u64 offset;
				GF_ISOSample *s = gf_isom_get_sample_info(orig, i+1, j+1, &di, &offset);
				e = gf_isom_add_sample_reference(dest, dst_tk, di, samp, offset);
				gf_isom_sample_del(&s);
			}
			if (samp->nb_pack)
				j+= samp->nb_pack-1;

			gf_isom_sample_del(&samp);
			if (e) goto err_exit;

			e = gf_isom_copy_sample_info(dest, dst_tk, orig, i+1, j+1);
			if (e) goto err_exit;

			gf_set_progress("Appending", nb_done, nb_samp);
			nb_done++;
		}
		/*scene description and text: compute last sample duration based on original media duration*/
		if (!use_ts_dur) {
			u64 extend_dur = gf_isom_get_media_duration(orig, i+1) - last_DTS;
			//extend the duration of the last sample, but don't insert any edit list entry
			gf_isom_set_last_sample_duration(dest, dst_tk, (u32) (ts_scale*extend_dur) );
		}

		if (new_track && insert_dts) {
			u64 media_dur = gf_isom_get_media_duration(orig, i+1);
			/*convert from media time to track time*/
			Double rescale = (Float) gf_isom_get_timescale(dest);
			rescale /= (Float) gf_isom_get_media_timescale(dest, dst_tk);
			/*convert from orig to dst time scale*/
			rescale *= ts_scale;

			gf_isom_set_edit_segment(dest, dst_tk, 0, (u64) (s64) (insert_dts*rescale), 0, GF_ISOM_EDIT_EMPTY);
			gf_isom_set_edit_segment(dest, dst_tk, (u64) (s64) (insert_dts*rescale), (u64) (s64) (media_dur*rescale), 0, GF_ISOM_EDIT_NORMAL);
		} else if (merge_edits) {
			/*convert from media time to track time*/
			u32 movts_dst = gf_isom_get_timescale(dest);
			u32 trackts_dst = gf_isom_get_media_timescale(dest, dst_tk);
			/*convert from orig to dst time scale*/
			movts_dst = (u32) (movts_dst * ts_scale);

			/*get the first edit normal mode and add the new track dur*/
			for (j=nb_edits; j>0; j--) {
				u64 editTime, segmentDuration, mediaTime;
				u8 editMode;
				gf_isom_get_edit_segment(dest, dst_tk, j, &editTime, &segmentDuration, &mediaTime, &editMode);

				if (editMode==GF_ISOM_EDIT_NORMAL) {
					Double prev_dur = (Double) (s64) dest_track_dur_before_cat;
					Double dur = (Double) (s64) gf_isom_get_media_duration(orig, i+1);

					dur *= movts_dst;
					dur /= trackts_dst;
					prev_dur *= movts_dst;
					prev_dur /= trackts_dst;

					/*safety test: some files have broken edit lists. If no more than 2 entries, check that the segment duration
					is less or equal to the movie duration*/
					if (prev_dur < segmentDuration) {
						fprintf(stderr, "Warning: suspicious edit list entry found: duration %g sec but longest track duration before cat is %g - fixing it\n", (Double) (s64) segmentDuration/1000.0, prev_dur/1000);
						segmentDuration = (dest_track_dur_before_cat - mediaTime) * movts_dst;
						segmentDuration /= trackts_dst;
					}

					segmentDuration += (u64) (s64) dur;
					gf_isom_modify_edit_segment(dest, dst_tk, j, segmentDuration, mediaTime, editMode);
					break;
				}
			}
		} else {
			u64 editTime, segmentDuration, mediaTime, edit_offset;
			Double t;
			u8 editMode;

			count = gf_isom_get_edit_segment_count(dest, dst_tk);
			if (count) {
				e = gf_isom_get_edit_segment(dest, dst_tk, count, &editTime, &segmentDuration, &mediaTime, &editMode);
				if (e) {
					fprintf(stderr, "Error: edit segment error on destination track %u could not be retrieved.\n", dst_tk);
					goto err_exit;
				}
			} else if (gf_isom_get_edit_segment_count(orig, i+1)) {
				/*fake empty edit segment*/
				/*convert from media time to track time*/
				Double rescale = (Float) gf_isom_get_timescale(dest);
				rescale /= (Float) gf_isom_get_media_timescale(dest, dst_tk);
				segmentDuration = (u64) (dest_track_dur_before_cat * rescale);
				editTime = 0;
				mediaTime = 0;
				gf_isom_set_edit_segment(dest, dst_tk, editTime, segmentDuration, mediaTime, GF_ISOM_EDIT_NORMAL);
			} else {
				editTime = 0;
				segmentDuration = 0;
			}

			/*convert to dst time scale*/
			ts_scale = (Float) gf_isom_get_timescale(dest);
			ts_scale /= (Float) gf_isom_get_timescale(orig);

			edit_offset = editTime + segmentDuration;
			count = gf_isom_get_edit_segment_count(orig, i+1);
			for (j=0; j<count; j++) {
				gf_isom_get_edit_segment(orig, i+1, j+1, &editTime, &segmentDuration, &mediaTime, &editMode);
				t = (Double) (s64) editTime;
				t *= ts_scale;
				t += (s64) edit_offset;
				editTime = (s64) t;
				t = (Double) (s64) segmentDuration;
				t *= ts_scale;
				segmentDuration = (s64) t;
				t = (Double) (s64) mediaTime;
				t *= ts_scale;
				t+= (s64) dest_track_dur_before_cat;
				mediaTime = (s64) t;
				if ((editMode == GF_ISOM_EDIT_EMPTY) && (mediaTime > 0)) {
					editMode = GF_ISOM_EDIT_NORMAL;
				}
				gf_isom_set_edit_segment(dest, dst_tk, editTime, segmentDuration, mediaTime, editMode);
			}
		}
		gf_media_update_bitrate(dest, dst_tk);

	}
	gf_set_progress("Appending", nb_samp, nb_samp);

	/*check brands*/
	gf_isom_get_brand_info(orig, NULL, NULL, &j);
	for (i=0; i<j; i++) {
		u32 brand;
		gf_isom_get_alternate_brand(orig, i+1, &brand);
		gf_isom_modify_alternate_brand(dest, brand, 1);
	}
	/*check chapters*/
	for (i=0; i<gf_isom_get_chapter_count(orig, 0); i++) {
		char *name;
		Double c_time;
		u64 chap_time;
		gf_isom_get_chapter(orig, 0, i+1, &chap_time, (const char **) &name);
		c_time = (Double) (s64) chap_time;
		c_time /= 1000;
		c_time += dest_orig_dur;

		/*check last file chapter*/
		if (!i && gf_isom_get_chapter_count(dest, 0)) {
			const char *last_name;
			u64 last_chap_time;
			gf_isom_get_chapter(dest, 0, gf_isom_get_chapter_count(dest, 0), &last_chap_time, &last_name);
			/*last and first chapters are the same, don't duplicate*/
			if (last_name && name && !stricmp(last_name, name)) continue;
		}

		chap_time = (u64) (c_time*1000);
		gf_isom_add_chapter(dest, 0, chap_time, name);
	}


err_exit:
	gf_isom_delete(orig);
	return e;
}

typedef struct
{
	char szPath[GF_MAX_PATH];
	char szRad1[1024], szRad2[1024], szOpt[200];
	GF_ISOFile *dest;
	u32 import_flags;
	GF_Fraction force_fps;
	u32 frames_per_sample;
	char *tmp_dir;
	Bool force_cat, align_timelines, allow_add_in_command;
} CATEnum;

Bool cat_enumerate(void *cbk, char *szName, char *szPath, GF_FileEnumInfo *file_info)
{
	GF_Err e;
	u32 len_rad1;
	char szFileName[GF_MAX_PATH];
	CATEnum *cat_enum = (CATEnum *)cbk;
	len_rad1 = (u32) strlen(cat_enum->szRad1);
	if (strnicmp(szName, cat_enum->szRad1, len_rad1)) return 0;
	if (strlen(cat_enum->szRad2) && !strstr(szName + len_rad1, cat_enum->szRad2) ) return 0;

	strcpy(szFileName, szPath);
	strcat(szFileName, cat_enum->szOpt);

	e = cat_isomedia_file(cat_enum->dest, szFileName, cat_enum->import_flags, cat_enum->force_fps, cat_enum->frames_per_sample, cat_enum->tmp_dir, cat_enum->force_cat, cat_enum->align_timelines, cat_enum->allow_add_in_command, GF_FALSE);
	if (e) return 1;
	return 0;
}

GF_Err cat_multiple_files(GF_ISOFile *dest, char *fileName, u32 import_flags, GF_Fraction force_fps, u32 frames_per_sample, char *tmp_dir, Bool force_cat, Bool align_timelines, Bool allow_add_in_command)
{
	CATEnum cat_enum;
	char *sep;

	cat_enum.dest = dest;
	cat_enum.import_flags = import_flags;
	cat_enum.force_fps = force_fps;
	cat_enum.frames_per_sample = frames_per_sample;
	cat_enum.tmp_dir = tmp_dir;
	cat_enum.force_cat = force_cat;
	cat_enum.align_timelines = align_timelines;
	cat_enum.allow_add_in_command = allow_add_in_command;

	if (strlen(fileName) >= sizeof(cat_enum.szPath)) {
		GF_LOG(GF_LOG_ERROR, GF_LOG_CONTAINER, ("File name %s is too long.\n", fileName));
		return GF_NOT_SUPPORTED;
	}
	strcpy(cat_enum.szPath, fileName);
	sep = strrchr(cat_enum.szPath, GF_PATH_SEPARATOR);
	if (!sep) sep = strrchr(cat_enum.szPath, '/');
	if (!sep) {
		strcpy(cat_enum.szPath, ".");
		if (strlen(fileName) >= sizeof(cat_enum.szRad1)) {
			GF_LOG(GF_LOG_ERROR, GF_LOG_CONTAINER, ("File name %s is too long.\n", fileName));
			return GF_NOT_SUPPORTED;
		}
		strcpy(cat_enum.szRad1, fileName);
	} else {
		if (strlen(sep + 1) >= sizeof(cat_enum.szRad1)) {
			GF_LOG(GF_LOG_ERROR, GF_LOG_CONTAINER, ("File name %s is too long.\n", (sep + 1)));
			return GF_NOT_SUPPORTED;
		}
		strcpy(cat_enum.szRad1, sep+1);
		sep[0] = 0;
	}
	sep = strchr(cat_enum.szRad1, '*');
	if (!sep) sep = strchr(cat_enum.szRad1, '@');
	if (strlen(sep + 1) >= sizeof(cat_enum.szRad2)) {
		GF_LOG(GF_LOG_ERROR, GF_LOG_CONTAINER, ("File name %s is too long.\n", (sep + 1)));
		return GF_NOT_SUPPORTED;
	}
	strcpy(cat_enum.szRad2, sep+1);
	sep[0] = 0;
	sep = strchr(cat_enum.szRad2, '%');
	if (!sep) sep = strchr(cat_enum.szRad2, '#');
	if (!sep) sep = gf_url_colon_suffix(cat_enum.szRad2);
	strcpy(cat_enum.szOpt, "");
	if (sep) {
		if (strlen(sep) >= sizeof(cat_enum.szOpt)) {
			GF_LOG(GF_LOG_ERROR, GF_LOG_CONTAINER, ("Invalid option: %s.\n", sep));
			return GF_NOT_SUPPORTED;
		}
		strcpy(cat_enum.szOpt, sep);
		sep[0] = 0;
	}
	return gf_enum_directory(cat_enum.szPath, 0, cat_enumerate, &cat_enum, NULL);
}

GF_Err cat_playlist(GF_ISOFile *dest, char *playlistName, u32 import_flags, GF_Fraction force_fps, u32 frames_per_sample, char *tmp_dir, Bool force_cat, Bool align_timelines, Bool allow_add_in_command)
{
	GF_Err e;
	FILE *pl = gf_fopen(playlistName, "r");
	if (!pl) {
		GF_LOG(GF_LOG_ERROR, GF_LOG_CONTAINER, ("Failed to open playlist file %s\n", playlistName));
		return GF_URL_ERROR;
	}

	e = GF_OK;
	while (!feof(pl)) {
		char szLine[10000];
		char *url;
		u32 len;
		szLine[0] = 0;
		if (fgets(szLine, 10000, pl) == NULL) break;
		if (szLine[0]=='#') continue;
		len = (u32) strlen(szLine);
		while (len && strchr("\r\n \t", szLine[len-1])) {
			szLine[len-1] = 0;
			len--;
		}
		if (!len) continue;

		url = gf_url_concatenate(playlistName, szLine);
		if (!url) url = gf_strdup(szLine);

		e = cat_isomedia_file(dest, url, import_flags, force_fps, frames_per_sample, tmp_dir, force_cat, align_timelines, allow_add_in_command, GF_FALSE);


		if (e) {
			GF_LOG(GF_LOG_ERROR, GF_LOG_CONTAINER, ("Failed to concatenate file %s\n", url));
			gf_free(url);
			break;
		}
		gf_free(url);
	}
	gf_fclose(pl);
	return e;
}

#ifndef GPAC_DISABLE_SCENE_ENCODER
/*
		MPEG-4 encoding
*/

GF_Err EncodeFile(char *in, GF_ISOFile *mp4, GF_SMEncodeOptions *opts, FILE *logs)
{
#ifdef GPAC_DISABLE_SMGR
	return GF_NOT_SUPPORTED;
#else
	GF_Err e;
	GF_SceneLoader load;
	GF_SceneManager *ctx;
	GF_SceneGraph *sg;
#ifndef GPAC_DISABLE_SCENE_STATS
	GF_StatManager *statsman = NULL;
#endif

	sg = gf_sg_new();
	ctx = gf_sm_new(sg);
	memset(&load, 0, sizeof(GF_SceneLoader));
	load.fileName = in;
	load.ctx = ctx;
	load.swf_import_flags = swf_flags;
	load.swf_flatten_limit = swf_flatten_angle;
	/*since we're encoding we must get MPEG4 nodes only*/
	load.flags = GF_SM_LOAD_MPEG4_STRICT;
	e = gf_sm_load_init(&load);
	if (e<0) {
		gf_sm_load_done(&load);
		fprintf(stderr, "Cannot load context %s - %s\n", in, gf_error_to_string(e));
		goto err_exit;
	}
	e = gf_sm_load_run(&load);
	gf_sm_load_done(&load);

#ifndef GPAC_DISABLE_SCENE_STATS
	if (opts->auto_quant) {
		fprintf(stderr, "Analysing Scene for Automatic Quantization\n");
		statsman = gf_sm_stats_new();
		e = gf_sm_stats_for_scene(statsman, ctx);
		if (!e) {
			GF_SceneStatistics *stats = gf_sm_stats_get(statsman);
			/*LASeR*/
			if (opts->auto_quant==1) {
				if (opts->resolution > (s32)stats->frac_res_2d) {
					fprintf(stderr, " Given resolution %d is (unnecessarily) too high, using %d instead.\n", opts->resolution, stats->frac_res_2d);
					opts->resolution = stats->frac_res_2d;
				} else if (stats->int_res_2d + opts->resolution <= 0) {
					fprintf(stderr, " Given resolution %d is too low, using %d instead.\n", opts->resolution, stats->int_res_2d - 1);
					opts->resolution = 1 - stats->int_res_2d;
				}
				opts->coord_bits = stats->int_res_2d + opts->resolution;
				fprintf(stderr, " Coordinates & Lengths encoded using ");
				if (opts->resolution < 0) fprintf(stderr, "only the %d most significant bits (of %d).\n", opts->coord_bits, stats->int_res_2d);
				else fprintf(stderr, "a %d.%d representation\n", stats->int_res_2d, opts->resolution);

				fprintf(stderr, " Matrix Scale & Skew Coefficients ");
				if (opts->coord_bits - 8 < stats->scale_int_res_2d) {
					opts->scale_bits = stats->scale_int_res_2d - opts->coord_bits + 8;
					fprintf(stderr, "encoded using a %d.8 representation\n", stats->scale_int_res_2d);
				} else  {
					opts->scale_bits = 0;
					fprintf(stderr, "encoded using a %d.8 representation\n", opts->coord_bits - 8);
				}
			}
#ifndef GPAC_DISABLE_VRML
			/*BIFS*/
			else if (stats->base_layer) {
				GF_AUContext *au;
				GF_CommandField *inf;
				M_QuantizationParameter *qp;
				GF_Command *com = gf_sg_command_new(ctx->scene_graph, GF_SG_GLOBAL_QUANTIZER);
				qp = (M_QuantizationParameter *) gf_node_new(ctx->scene_graph, TAG_MPEG4_QuantizationParameter);

				inf = gf_sg_command_field_new(com);
				inf->new_node = (GF_Node *)qp;
				inf->field_ptr = &inf->new_node;
				inf->fieldType = GF_SG_VRML_SFNODE;
				gf_node_register(inf->new_node, NULL);
				au = gf_list_get(stats->base_layer->AUs, 0);
				gf_list_insert(au->commands, com, 0);
				qp->useEfficientCoding = 1;
				qp->textureCoordinateQuant = 0;
				if ((stats->count_2f+stats->count_2d) && opts->resolution) {
					qp->position2DMin = stats->min_2d;
					qp->position2DMax = stats->max_2d;
					qp->position2DNbBits = opts->resolution;
					qp->position2DQuant = 1;
				}
				if ((stats->count_3f+stats->count_3d) &&  opts->resolution) {
					qp->position3DMin = stats->min_3d;
					qp->position3DMax = stats->max_3d;
					qp->position3DQuant = opts->resolution;
					qp->position3DQuant = 1;
					qp->textureCoordinateQuant = 1;
				}
				//float quantif is disabled since 2008, check if we want to re-enable it
#if 0
				if (stats->count_float && opts->resolution) {
					qp->scaleMin = stats->min_fixed;
					qp->scaleMax = stats->max_fixed;
					qp->scaleNbBits = 2*opts->resolution;
					qp->scaleQuant = 1;
				}
#endif
			}
#endif
		}
	}
#endif /*GPAC_DISABLE_SCENE_STATS*/

	if (e<0) {
		fprintf(stderr, "Error loading file %s\n", gf_error_to_string(e));
		goto err_exit;
	} else {
		gf_log_cbk prev_logs = NULL;
		if (logs) {
			gf_log_set_tool_level(GF_LOG_CODING, GF_LOG_DEBUG);
			prev_logs = gf_log_set_callback(logs, scene_coding_log);
		}
		opts->src_url = in;
		e = gf_sm_encode_to_file(ctx, mp4, opts);
		if (logs) {
			gf_log_set_tool_level(GF_LOG_CODING, GF_LOG_ERROR);
			gf_log_set_callback(NULL, prev_logs);
		}
	}

	gf_isom_set_brand_info(mp4, GF_ISOM_BRAND_MP42, 1);
	gf_isom_modify_alternate_brand(mp4, GF_ISOM_BRAND_ISOM, 1);

err_exit:
#ifndef GPAC_DISABLE_SCENE_STATS
	if (statsman) gf_sm_stats_del(statsman);
#endif
	gf_sm_del(ctx);
	gf_sg_del(sg);
	return e;

#endif /*GPAC_DISABLE_SMGR*/
}
#endif /*GPAC_DISABLE_SCENE_ENCODER*/


#ifndef GPAC_DISABLE_BIFS_ENC
/*
		MPEG-4 chunk encoding
*/

static u32 GetNbBits(u32 MaxVal)
{
	u32 k=0;
	while ((s32) MaxVal > ((1<<k)-1) ) k+=1;
	return k;
}

#ifndef GPAC_DISABLE_SMGR
GF_Err EncodeBIFSChunk(GF_SceneManager *ctx, char *bifsOutputFile, GF_Err (*AUCallback)(GF_ISOSample *))
{
	GF_Err			e;
	u8 *data;
	u32 data_len;
	GF_BifsEncoder *bifsenc;
	GF_InitialObjectDescriptor *iod;
	u32 i, j, count;
	Bool encode_names, delete_bcfg;
	GF_BIFSConfig *bcfg;
	GF_AUContext		*au;
	char szRad[GF_MAX_PATH], *ext;
	char szName[1024];
	FILE *f;

	strcpy(szRad, bifsOutputFile);
	ext = strrchr(szRad, '.');
	if (ext) ext[0] = 0;


	/* step3: encoding all AUs in ctx->streams starting at AU index 1 (0 is SceneReplace from previous context) */
	bifsenc = gf_bifs_encoder_new(ctx->scene_graph);
	e = GF_OK;

	iod = (GF_InitialObjectDescriptor *) ctx->root_od;
	/*if no iod check we only have one bifs*/
	if (!iod) {
		count = 0;
		for (i=0; i<gf_list_count(ctx->streams); i++) {
			GF_StreamContext *sc = gf_list_get(ctx->streams, i);
			if (sc->streamType == GF_STREAM_OD) count++;
		}
		if (count>1) return GF_NOT_SUPPORTED;
	}

	count = gf_list_count(ctx->streams);
	for (i=0; i<count; i++) {
		u32 nbb;
		Bool delete_esd = GF_FALSE;
		GF_ESD *esd = NULL;
		GF_StreamContext *sc = gf_list_get(ctx->streams, i);

		if (sc->streamType != GF_STREAM_SCENE) continue;

		if (iod) {
			for (j=0; j<gf_list_count(iod->ESDescriptors); j++) {
				esd = gf_list_get(iod->ESDescriptors, j);
				if (esd->decoderConfig && esd->decoderConfig->streamType == GF_STREAM_SCENE) {
					if (!sc->ESID) sc->ESID = esd->ESID;
					if (sc->ESID == esd->ESID) {
						break;
					}
				}
				/*special BIFS direct import from NHNT*/
				else if (gf_list_count(iod->ESDescriptors)==1) {
					sc->ESID = esd->ESID;
					break;
				}
				esd = NULL;
			}
		}

		if (!esd) {
			esd = gf_odf_desc_esd_new(2);
			if (!esd) return GF_OUT_OF_MEM;
			gf_odf_desc_del((GF_Descriptor *) esd->decoderConfig->decoderSpecificInfo);
			esd->decoderConfig->decoderSpecificInfo = NULL;
			esd->ESID = sc->ESID;
			esd->decoderConfig->streamType = GF_STREAM_SCENE;
			delete_esd = GF_TRUE;
		}
		if (!esd->decoderConfig) return GF_OUT_OF_MEM;

		/*should NOT happen (means inputctx is not properly setup)*/
		if (!esd->decoderConfig->decoderSpecificInfo) {
			bcfg = (GF_BIFSConfig*)gf_odf_desc_new(GF_ODF_BIFS_CFG_TAG);
			delete_bcfg = 1;
		}
		/*regular retrieve from ctx*/
		else if (esd->decoderConfig->decoderSpecificInfo->tag == GF_ODF_BIFS_CFG_TAG) {
			bcfg = (GF_BIFSConfig *)esd->decoderConfig->decoderSpecificInfo;
			delete_bcfg = 0;
		}
		/*should not happen either (unless loading from MP4 in which case BIFSc is not decoded)*/
		else {
			bcfg = gf_odf_get_bifs_config(esd->decoderConfig->decoderSpecificInfo, esd->decoderConfig->objectTypeIndication);
			delete_bcfg = 1;
		}
		/*NO CHANGE TO BIFSC otherwise the generated update will not match the input context*/
		nbb = GetNbBits(ctx->max_node_id);
		if (!bcfg->nodeIDbits) bcfg->nodeIDbits=nbb;
		if (bcfg->nodeIDbits<nbb) fprintf(stderr, "Warning: BIFSConfig.NodeIDBits TOO SMALL\n");

		nbb = GetNbBits(ctx->max_route_id);
		if (!bcfg->routeIDbits) bcfg->routeIDbits = nbb;
		if (bcfg->routeIDbits<nbb) fprintf(stderr, "Warning: BIFSConfig.RouteIDBits TOO SMALL\n");

		nbb = GetNbBits(ctx->max_proto_id);
		if (!bcfg->protoIDbits) bcfg->protoIDbits=nbb;
		if (bcfg->protoIDbits<nbb) fprintf(stderr, "Warning: BIFSConfig.ProtoIDBits TOO SMALL\n");

		/*this is the real pb, not stored in cfg or file level, set at EACH replaceScene*/
		encode_names = 0;

		/* The BIFS Config that is passed here should be the BIFSConfig from the IOD */
		gf_bifs_encoder_new_stream(bifsenc, sc->ESID, bcfg, encode_names, 0);
		if (delete_bcfg) gf_odf_desc_del((GF_Descriptor *)bcfg);

		if (!esd->slConfig) esd->slConfig = (GF_SLConfig *) gf_odf_desc_new(GF_ODF_SLC_TAG);
		if (sc->timeScale) esd->slConfig->timestampResolution = sc->timeScale;
		if (!esd->slConfig->timestampResolution) esd->slConfig->timestampResolution = 1000;
		esd->ESID = sc->ESID;
		gf_bifs_encoder_get_config(bifsenc, sc->ESID, &data, &data_len);

		if (esd->decoderConfig->decoderSpecificInfo) gf_odf_desc_del((GF_Descriptor *) esd->decoderConfig->decoderSpecificInfo);
		esd->decoderConfig->decoderSpecificInfo = (GF_DefaultDescriptor *) gf_odf_desc_new(GF_ODF_DSI_TAG);
		esd->decoderConfig->decoderSpecificInfo->data = data;
		esd->decoderConfig->decoderSpecificInfo->dataLength = data_len;
		esd->decoderConfig->objectTypeIndication = gf_bifs_encoder_get_version(bifsenc, sc->ESID);

		for (j=1; j<gf_list_count(sc->AUs); j++) {
			au = gf_list_get(sc->AUs, j);
			e = gf_bifs_encode_au(bifsenc, sc->ESID, au->commands, &data, &data_len);
			if (data) {
				sprintf(szName, "%s-%02d-%02d.bifs", szRad, sc->ESID, j);
				f = gf_fopen(szName, "wb");
				gf_fwrite(data, data_len, 1, f);
				gf_fclose(f);
				gf_free(data);
			}
		}
		if (delete_esd) gf_odf_desc_del((GF_Descriptor*)esd);
	}
	gf_bifs_encoder_del(bifsenc);
	return e;
}
#endif /*GPAC_DISABLE_SMGR*/


#endif /*GPAC_DISABLE_BIFS_ENC*/

/**
 * \param chunkFile BT chunk to be encoded
 * \param bifs output file name for the BIFS data
 * \param inputContext initial BT upon which the chunk is based (shall not be NULL)
 * \param outputContext: file name to dump the context after applying the new chunk to the input context
                   can be NULL, without .bt
 * \param tmpdir can be NULL
 */
GF_Err EncodeFileChunk(char *chunkFile, char *bifs, char *inputContext, char *outputContext, const char *tmpdir)
{
#if defined(GPAC_DISABLE_SMGR) || defined(GPAC_DISABLE_BIFS_ENC) || defined(GPAC_DISABLE_SCENE_ENCODER) || defined (GPAC_DISABLE_SCENE_DUMP)
	fprintf(stderr, "BIFS encoding is not supported in this build of GPAC\n");
	return GF_NOT_SUPPORTED;
#else
	GF_Err e;
	GF_SceneGraph *sg;
	GF_SceneManager	*ctx;
	GF_SceneLoader load;

	/*Step 1: create context and load input*/
	sg = gf_sg_new();
	ctx = gf_sm_new(sg);
	memset(&load, 0, sizeof(GF_SceneLoader));
	load.fileName = inputContext;
	load.ctx = ctx;
	/*since we're encoding we must get MPEG4 nodes only*/
	load.flags = GF_SM_LOAD_MPEG4_STRICT;
	e = gf_sm_load_init(&load);
	if (!e) e = gf_sm_load_run(&load);
	gf_sm_load_done(&load);
	if (e) {
		fprintf(stderr, "Cannot load context %s: %s\n", inputContext, gf_error_to_string(e));
		goto exit;
	}

	/* Step 2: make sure we have only ONE RAP for each stream*/
	e = gf_sm_aggregate(ctx, 0);
	if (e) goto exit;

	/*Step 3: loading the chunk into the context*/
	memset(&load, 0, sizeof(GF_SceneLoader));
	load.fileName = chunkFile;
	load.ctx = ctx;
	load.flags = GF_SM_LOAD_MPEG4_STRICT | GF_SM_LOAD_CONTEXT_READY;
	e = gf_sm_load_init(&load);
	if (!e) e = gf_sm_load_run(&load);
	gf_sm_load_done(&load);
	if (e) {
		fprintf(stderr, "Cannot load scene commands chunk %s: %s\n", chunkFile, gf_error_to_string(e));
		goto exit;
	}
	fprintf(stderr, "Context and chunks loaded\n");

	/* Assumes that the first AU contains only one command a SceneReplace and
	   that is not part of the current chunk */
	/* Last argument is a callback to pass the encoded AUs: not needed here
	   Saving is not handled correctly */
	e = EncodeBIFSChunk(ctx, bifs, NULL);
	if (e) goto exit;


	if (outputContext) {
		u32 d_mode, do_enc;
		char szF[GF_MAX_PATH], *ext;

		/*make random access for storage*/
		e = gf_sm_aggregate(ctx, 0);
		if (e) goto exit;

		/*check if we dump to BT, XMT or encode to MP4*/
		strcpy(szF, outputContext);
		ext = strrchr(szF, '.');
		d_mode = GF_SM_DUMP_BT;
		do_enc = 0;
		if (ext) {
			if (!stricmp(ext, ".xmt") || !stricmp(ext, ".xmta")) d_mode = GF_SM_DUMP_XMTA;
			else if (!stricmp(ext, ".mp4")) do_enc = 1;
			ext[0] = 0;
		}

		if (do_enc) {
			GF_ISOFile *mp4;
			strcat(szF, ".mp4");
			mp4 = gf_isom_open(szF, GF_ISOM_WRITE_EDIT, tmpdir);
			e = gf_sm_encode_to_file(ctx, mp4, NULL);
			if (e) gf_isom_delete(mp4);
			else gf_isom_close(mp4);
		}
		else e = gf_sm_dump(ctx, szF, GF_FALSE, d_mode);
	}

exit:
	if (ctx) {
		sg = ctx->scene_graph;
		gf_sm_del(ctx);
		gf_sg_del(sg);
	}

	return e;

#endif /*defined(GPAC_DISABLE_BIFS_ENC) || defined(GPAC_DISABLE_SCENE_ENCODER) || defined (GPAC_DISABLE_SCENE_DUMP)*/

}

#endif /*GPAC_DISABLE_MEDIA_IMPORT*/


#ifndef GPAC_DISABLE_CORE_TOOLS
void sax_node_start(void *sax_cbck, const char *node_name, const char *name_space, const GF_XMLAttribute *attributes, u32 nb_attributes)
{
	char szCheck[100];
	GF_List *imports = sax_cbck;
	u32 i=0;

	/*do not process hyperlinks*/
	if (!strcmp(node_name, "a") || !strcmp(node_name, "Anchor")) return;

	for (i=0; i<nb_attributes; i++) {
		GF_XMLAttribute *att = (GF_XMLAttribute *) &attributes[i];
		if (stricmp(att->name, "xlink:href") && stricmp(att->name, "url")) continue;
		if (att->value[0]=='#') continue;
		if (!strnicmp(att->value, "od:", 3)) continue;
		sprintf(szCheck, "%d", atoi(att->value));
		if (!strcmp(szCheck, att->value)) continue;
		gf_list_add(imports, gf_strdup(att->value) );
	}
}

static Bool wgt_enum_files(void *cbck, char *file_name, char *file_path, GF_FileEnumInfo *file_info)
{
	WGTEnum *wgt = (WGTEnum *)cbck;

	if (!strcmp(wgt->root_file, file_path)) return 0;
	//remove hidden files
	if (file_path[0] == '.') return 0;
	gf_list_add(wgt->imports, gf_strdup(file_path) );
	return 0;
}
static Bool wgt_enum_dir(void *cbck, char *file_name, char *file_path, GF_FileEnumInfo *file_info)
{
	if (!stricmp(file_name, "cvs") || !stricmp(file_name, ".svn") || !stricmp(file_name, ".git")) return 0;
	gf_enum_directory(file_path, 0, wgt_enum_files, cbck, NULL);
	return gf_enum_directory(file_path, 1, wgt_enum_dir, cbck, NULL);
}

GF_ISOFile *package_file(char *file_name, char *fcc, const char *tmpdir, Bool make_wgt)
{
	GF_ISOFile *file = NULL;
	GF_Err e;
	GF_SAXParser *sax;
	GF_List *imports;
	Bool ascii;
	char root_dir[GF_MAX_PATH];
	char *isom_src = NULL;
	u32 i, count, mtype, skip_chars;
	char *type;

	type = gf_xml_get_root_type(file_name, &e);
	if (!type) {
		fprintf(stderr, "Cannot process XML file %s: %s\n", file_name, gf_error_to_string(e) );
		return NULL;
	}
	if (make_wgt) {
		if (strcmp(type, "widget")) {
			fprintf(stderr, "XML Root type %s differs from \"widget\" \n", type);
			gf_free(type);
			return NULL;
		}
		gf_free(type);
		type = gf_strdup("application/mw-manifest+xml");
		fcc = "mwgt";
	}
	imports = gf_list_new();


	root_dir[0] = 0;
	if (make_wgt) {
		WGTEnum wgt;
		char *sep = strrchr(file_name, '\\');
		if (!sep) sep = strrchr(file_name, '/');
		if (sep) {
			char c = sep[1];
			sep[1]=0;
			strcpy(root_dir, file_name);
			sep[1] = c;
		} else {
			strcpy(root_dir, "./");
		}
		wgt.dir = root_dir;
		wgt.root_file = file_name;
		wgt.imports = imports;
		gf_enum_directory(wgt.dir, 0, wgt_enum_files, &wgt, NULL);
		gf_enum_directory(wgt.dir, 1, wgt_enum_dir, &wgt, NULL);
		ascii = 1;
	} else {
		sax = gf_xml_sax_new(sax_node_start, NULL, NULL, imports);
		e = gf_xml_sax_parse_file(sax, file_name, NULL);
		ascii = !gf_xml_sax_binary_file(sax);
		gf_xml_sax_del(sax);
		if (e<0) goto exit;
		e = GF_OK;
	}

	if (fcc) {
		mtype = GF_4CC(fcc[0],fcc[1],fcc[2],fcc[3]);
	} else {
		mtype = 0;
		if (!stricmp(type, "svg")) mtype = ascii ? GF_META_TYPE_SVG : GF_META_TYPE_SVGZ;
		else if (!stricmp(type, "smil")) mtype = ascii ? GF_META_TYPE_SMIL : GF_META_TYPE_SMLZ;
		else if (!stricmp(type, "x3d")) mtype = ascii ? GF_META_TYPE_X3D  : GF_META_TYPE_X3DZ  ;
		else if (!stricmp(type, "xmt-a")) mtype = ascii ? GF_META_TYPE_XMTA : GF_META_TYPE_XMTZ;
	}
	if (!mtype) {
		fprintf(stderr, "Missing 4CC code for meta name - please use ABCD:fileName\n");
		e = GF_BAD_PARAM;
		goto exit;
	}


	if (!make_wgt) {
		count = gf_list_count(imports);
		for (i=0; i<count; i++) {
			char *item = gf_list_get(imports, i);

			FILE *test = gf_fopen(item, "rb");
			if (!test) {
				char *resurl = gf_url_concatenate(file_name, item);
				test = gf_fopen(resurl, "rb");
				gf_free(resurl);
			}

			if (!test) {
				gf_list_rem(imports, i);
				i--;
				count--;
				gf_free(item);
				continue;
			}
			gf_fclose(test);
			if (gf_isom_probe_file(item)) {
				if (isom_src) {
					fprintf(stderr, "Cannot package several IsoMedia files together\n");
					e = GF_NOT_SUPPORTED;
					goto exit;
				}
				gf_list_rem(imports, i);
				i--;
				count--;
				isom_src = item;
				continue;
			}
		}
	}

	if (isom_src) {
		file = gf_isom_open(isom_src, GF_ISOM_OPEN_EDIT, tmpdir);
	} else {
		file = gf_isom_open("package", GF_ISOM_WRITE_EDIT, tmpdir);
	}

	e = gf_isom_set_meta_type(file, 1, 0, mtype);
	if (e) goto exit;
	/*add self ref*/
	if (isom_src) {
		e = gf_isom_add_meta_item(file, 1, 0, 1, NULL, isom_src, 0, 0, NULL, NULL, NULL,  NULL, NULL);
		if (e) goto exit;
	}
	e = gf_isom_set_meta_xml(file, 1, 0, file_name, !ascii);
	if (e) goto exit;

	skip_chars = (u32) strlen(root_dir);
	count = gf_list_count(imports);
	for (i=0; i<count; i++) {
		char *ext, *mime, *encoding, *name = NULL, *itemurl;
		char *item = gf_list_get(imports, i);

		name = gf_strdup(item + skip_chars);

		if (make_wgt) {
			while (1) {
				char *sep = strchr(name, '\\');
				if (!sep) break;
				sep[0] = '/';
			}
		}


		mime = encoding = NULL;
		ext = strrchr(item, '.');
		if (!stricmp(ext, ".gz")) ext = strrchr(ext-1, '.');

		if (!stricmp(ext, ".jpg") || !stricmp(ext, ".jpeg")) mime = "image/jpeg";
		else if (!stricmp(ext, ".png")) mime = "image/png";
		else if (!stricmp(ext, ".svg")) mime = "image/svg+xml";
		else if (!stricmp(ext, ".x3d")) mime = "model/x3d+xml";
		else if (!stricmp(ext, ".xmt")) mime = "application/x-xmt";
		else if (!stricmp(ext, ".js")) {
			mime = "application/javascript";
		}
		else if (!stricmp(ext, ".svgz") || !stricmp(ext, ".svg.gz")) {
			mime = "image/svg+xml";
			encoding = "binary-gzip";
		}
		else if (!stricmp(ext, ".x3dz") || !stricmp(ext, ".x3d.gz")) {
			mime = "model/x3d+xml";
			encoding = "binary-gzip";
		}
		else if (!stricmp(ext, ".xmtz") || !stricmp(ext, ".xmt.gz")) {
			mime = "application/x-xmt";
			encoding = "binary-gzip";
		}

		itemurl = gf_url_concatenate(file_name, item);

		e = gf_isom_add_meta_item(file, 1, 0, 0, itemurl ? itemurl : item, name, 0, GF_META_ITEM_TYPE_MIME, mime, encoding, NULL,  NULL, NULL);
		gf_free(name);
		gf_free(itemurl);
		if (e) goto exit;
	}

exit:
	while (gf_list_count(imports)) {
		char *item = gf_list_last(imports);
		gf_list_rem_last(imports);
		gf_free(item);
	}
	gf_list_del(imports);
	if (isom_src) gf_free(isom_src);
	if (type) gf_free(type);
	if (e) {
		if (file) gf_isom_delete(file);
		return NULL;
	}
	return file;
}

GF_Err parse_high_dynamc_range_xml_desc(GF_ISOFile *movie, char *file_name)
{
	GF_DOMParser *parser;
	GF_XMLNode *root, *stream;
	GF_Err e;
	u32 i;
	GF_MasteringDisplayColourVolumeBox mdcv;
	GF_ContentLightLevelBox clli;

	memset(&mdcv, 0, sizeof(GF_MasteringDisplayColourVolumeBox));
	memset(&clli, 0, sizeof(GF_ContentLightLevelBox));

	parser = gf_xml_dom_new();
	e = gf_xml_dom_parse(parser, file_name, NULL, NULL);
	if (e) {
		fprintf(stderr, "Error parsing HDR XML file: Line %d - %s. Abort.\n", gf_xml_dom_get_line(parser), gf_xml_dom_get_error(parser));
		gf_xml_dom_del(parser);
		return e;
	}
	root = gf_xml_dom_get_root(parser);
	if (!root) {
		fprintf(stderr, "Error parsing HDR XML file: no \"root\" found. Abort.\n");
		gf_xml_dom_del(parser);
		return e;
	}
	if (strcmp(root->name, "HDR")) {
		fprintf(stderr, "Error parsing HDR XML file: root name is \"%s\", expecting \"HDR\"\n", root->name);
		gf_xml_dom_del(parser);
		return GF_NON_COMPLIANT_BITSTREAM;
	}

	i = 0;
	while ((stream = gf_list_enum(root->content, &i))) {
		u32 id = 0, j;
		GF_XMLAttribute* att = NULL;
		GF_XMLNode *box = NULL;

		if (stream->type != GF_XML_NODE_TYPE) continue;
		if (strcmp(stream->name, "Track")) continue;

		j = 0;
		while ((att = gf_list_enum(stream->attributes, &j))) {
			if (!strcmp(att->name, "id")) id = atoi(att->value);
			else fprintf(stderr, "HDR XML: ignoring track attribute \"%s\"\n", att->name);
		}

		j = 0;
		while ((box = gf_list_enum(stream->content, &j))) {
			u32 k;

			if (box->type != GF_XML_NODE_TYPE) continue;

			if (!strcmp(box->name, "mdcv")) {
				k = 0;
				while ((att = gf_list_enum(box->attributes, &k))) {
					if (!strcmp(att->name, "display_primaries_0_x")) mdcv.display_primaries[0].x = atoi(att->value);
					else if (!strcmp(att->name, "display_primaries_0_y")) mdcv.display_primaries[0].y = atoi(att->value);
					else if (!strcmp(att->name, "display_primaries_1_x")) mdcv.display_primaries[1].x = atoi(att->value);
					else if (!strcmp(att->name, "display_primaries_1_y")) mdcv.display_primaries[1].y = atoi(att->value);
					else if (!strcmp(att->name, "display_primaries_2_x")) mdcv.display_primaries[2].x = atoi(att->value);
					else if (!strcmp(att->name, "display_primaries_2_y")) mdcv.display_primaries[2].y = atoi(att->value);
					else if (!strcmp(att->name, "white_point_x")) mdcv.white_point_x = atoi(att->value);
					else if (!strcmp(att->name, "white_point_y")) mdcv.white_point_y = atoi(att->value);
					else if (!strcmp(att->name, "max_display_mastering_luminance")) mdcv.max_display_mastering_luminance = atoi(att->value);
					else if (!strcmp(att->name, "min_display_mastering_luminance")) mdcv.min_display_mastering_luminance = atoi(att->value);
					else fprintf(stderr, "HDR XML: ignoring box \"%s\" attribute \"%s\"\n", box->name, att->name);
				}
			} else if (!strcmp(box->name, "clli")) {
				k = 0;
				while ((att = gf_list_enum(box->attributes, &k))) {
					if (!strcmp(att->name, "max_content_light_level")) clli.max_content_light_level = atoi(att->value);
					else if (!strcmp(att->name, "max_pic_average_light_level")) clli.max_pic_average_light_level = atoi(att->value);
					else fprintf(stderr, "HDR XML: ignoring box \"%s\" attribute \"%s\"\n", box->name, att->name);
				}
			} else {
				fprintf(stderr, "HDR XML: ignoring box element \"%s\"\n", box->name);
				continue;
			}
		}

		e = gf_isom_set_high_dynamic_range_info(movie, id, 1, &mdcv, &clli);
		if (e) {
			fprintf(stderr, "HDR XML: error in gf_isom_set_high_dynamic_range_info()\n");
			break;
		}
	}

	gf_xml_dom_del(parser);
	return e;
}

#else
GF_ISOFile *package_file(char *file_name, char *fcc, const char *tmpdir, Bool make_wgt)
{
	fprintf(stderr, "XML Not supported in this build of GPAC - cannot package file\n");
	return NULL;
}

GF_Err parse_high_dynamc_range_xml_desc(GF_ISOFile* movie, char* file_name)
{
	fprintf(stderr, "XML Not supported in this build of GPAC - cannot process HDR parameter file\n");
	return GF_OK;
}
#endif //#ifndef GPAC_DISABLE_CORE_TOOLS


#endif /*GPAC_DISABLE_ISOM_WRITE*/
<|MERGE_RESOLUTION|>--- conflicted
+++ resolved
@@ -859,16 +859,12 @@
 					gf_isom_set_visual_color_info(import.dest, i+1, 1, clr_type, clr_prim, clr_tranf, clr_mx, clr_full_range, icc_data, icc_size);
 				}
 			}
-<<<<<<< HEAD
 			if (use_stz2) {
 				e = gf_isom_use_compact_size(import.dest, i+1, 1);
 			}
 			if (has_mx) {
 				e = gf_isom_set_track_matrix(import.dest, i+1, mx);
 			}
-=======
-
->>>>>>> 26e1c0d3
 
 			if (rap_only || refs_only) {
 				e = gf_media_remove_non_rap(import.dest, i+1, refs_only);
