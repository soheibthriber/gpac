/*
 *			GPAC - Multimedia Framework C SDK
 *
 *			Authors: Jean Le Feuvre
 *			Copyright (c) Telecom ParisTech 2000-2019
 *					All rights reserved
 *
 *  This file is part of GPAC / mp4box application
 *
 *  GPAC is free software; you can redistribute it and/or modify
 *  it under the terms of the GNU Lesser General Public License as published by
 *  the Free Software Foundation; either version 2, or (at your option)
 *  any later version.
 *
 *  GPAC is distributed in the hope that it will be useful,
 *  but WITHOUT ANY WARRANTY; without even the implied warranty of
 *  MERCHANTABILITY or FITNESS FOR A PARTICULAR PURPOSE.  See the
 *  GNU Lesser General Public License for more details.
 *
 *  You should have received a copy of the GNU Lesser General Public
 *  License along with this library; see the file COPYING.  If not, write to
 *  the Free Software Foundation, 675 Mass Ave, Cambridge, MA 02139, USA.
 *
 */


#include "mp4box.h"

#include <gpac/media_tools.h>
#include <gpac/constants.h>
#include <gpac/scene_manager.h>
#include <gpac/network.h>
#include <gpac/base_coding.h>

#if !defined(GPAC_DISABLE_VRML) && !defined(GPAC_DISABLE_X3D) && !defined(GPAC_DISABLE_SVG)
#include <gpac/scenegraph.h>
#endif


#ifndef GPAC_DISABLE_BIFS
#include <gpac/bifs.h>
#endif
#ifndef GPAC_DISABLE_VRML
#include <gpac/nodes_mpeg4.h>
#endif

#ifndef GPAC_DISABLE_ISOM_WRITE

#include <gpac/xml.h>
#include <gpac/internal/isomedia_dev.h>

typedef struct
{
	const char *root_file;
	const char *dir;
	GF_List *imports;
} WGTEnum;

GF_Err set_file_udta(GF_ISOFile *dest, u32 tracknum, u32 udta_type, char *src, Bool is_box_array)
{
	u8 *data = NULL;
	GF_Err res = GF_OK;
	u32 size;
	bin128 uuid;
	memset(uuid, 0 , 16);

	if (!udta_type && !is_box_array) return GF_BAD_PARAM;

	if (!src || !strlen(src)) {
		return gf_isom_remove_user_data(dest, tracknum, udta_type, uuid);
	}

#ifndef GPAC_DISABLE_CORE_TOOLS
	if (!strnicmp(src, "base64", 6)) {
		src += 7;
		size = (u32) strlen(src);
		data = gf_malloc(sizeof(char) * size);
		size = gf_base64_decode((u8 *)src, size, data, size);
	} else
#endif
	{
		GF_Err e = gf_file_load_data(src, (u8 **) &data, &size);
		if (e) return e;
	}

	if (size && data) {
		if (is_box_array) {
			res = gf_isom_add_user_data_boxes(dest, tracknum, data, size);
		} else {
			res = gf_isom_add_user_data(dest, tracknum, udta_type, uuid, data, size);
		}
		gf_free(data);
	}
	return res;
}

#ifndef GPAC_DISABLE_MEDIA_IMPORT

extern u32 swf_flags;
extern Float swf_flatten_angle;
extern Bool keep_sys_tracks;
extern u32 fs_dump_flags;

void scene_coding_log(void *cbk, GF_LOG_Level log_level, GF_LOG_Tool log_tool, const char *fmt, va_list vlist);

void convert_file_info(char *inName, GF_ISOTrackID trackID)
{
	GF_Err e;
	u32 i;
	Bool found;
	GF_MediaImporter import;
	memset(&import, 0, sizeof(GF_MediaImporter));
	import.trackID = trackID;
	import.in_name = inName;
	import.flags = GF_IMPORT_PROBE_ONLY;
	import.print_stats_graph = fs_dump_flags;

	e = gf_media_import(&import);
	if (e) {
		fprintf(stderr, "Error probing file %s: %s\n", inName, gf_error_to_string(e));
		return;
	}
	if (trackID) {
		fprintf(stderr, "Import probing results for track %s#%d:\n", inName, trackID);
	} else {
		fprintf(stderr, "Import probing results for %s:\n", inName);
		if (!import.nb_tracks) {
			fprintf(stderr, "File has no selectable tracks\n");
			return;
		}
		fprintf(stderr, "File has %d tracks\n", import.nb_tracks);
	}
	if (import.probe_duration) {
		fprintf(stderr, "Duration: %g s\n", (Double) (import.probe_duration/1000.0));
	}
	found = 0;
	for (i=0; i<import.nb_tracks; i++) {
		if (trackID && (trackID != import.tk_info[i].track_num)) continue;
		if (!trackID) fprintf(stderr, "\tTrack %d type: ", import.tk_info[i].track_num);
		else fprintf(stderr, "Track type: ");

		switch (import.tk_info[i].stream_type) {
		case GF_STREAM_VISUAL:
			if (import.tk_info[i].media_subtype == GF_ISOM_MEDIA_AUXV)  fprintf(stderr, "Auxiliary Video");
			else if (import.tk_info[i].media_subtype == GF_ISOM_MEDIA_PICT)  fprintf(stderr, "Picture Sequence");
			else fprintf(stderr, "Video");
			if (import.tk_info[i].video_info.temporal_enhancement) fprintf(stderr, " Temporal Enhancement");
			break;
		case GF_STREAM_AUDIO:
			fprintf(stderr, "Audio");
			break;
		case GF_STREAM_TEXT:
			fprintf(stderr, "Text");
			break;
		case GF_STREAM_SCENE:
			fprintf(stderr, "Scene");
			break;
		case GF_STREAM_OD:
			fprintf(stderr, "OD");
			break;
		case GF_STREAM_METADATA:
			fprintf(stderr, "Metadata");
			break;
		default:
			fprintf(stderr, "Other (%s)", gf_4cc_to_str(import.tk_info[i].stream_type));
			break;
		}
		if (import.tk_info[i].codecid) fprintf(stderr, " Codec %s (ID %d)", gf_codecid_name(import.tk_info[i].codecid), import.tk_info[i].codecid);

		if (import.tk_info[i].lang) fprintf(stderr, " lang %s", gf_4cc_to_str(import.tk_info[i].lang));

		if (import.tk_info[i].mpeg4_es_id) fprintf(stderr, " MPEG-4 ESID %d", import.tk_info[i].mpeg4_es_id);

		if (import.tk_info[i].prog_num) {
			if (!import.nb_progs) {
				fprintf(stderr, " Program %d", import.tk_info[i].prog_num);
			} else {
				u32 j;
				for (j=0; j<import.nb_progs; j++) {
					if (import.tk_info[i].prog_num != import.pg_info[j].number) continue;
					fprintf(stderr, " Program %s", import.pg_info[j].name);
					break;
				}
			}
		}
		fprintf(stderr, "\n");

		if (import.tk_info[i].video_info.width && import.tk_info[i].video_info.height
		   ) {
			fprintf(stderr, "\tSize %dx%d", import.tk_info[i].video_info.width, import.tk_info[i].video_info.height);
			if (import.tk_info[i].video_info.FPS) fprintf(stderr, " @ %g FPS", import.tk_info[i].video_info.FPS);
			if (import.tk_info[i].stream_type==GF_STREAM_VISUAL) {
				if (import.tk_info[i].video_info.par) fprintf(stderr, " PAR: %d:%d", import.tk_info[i].video_info.par >> 16, import.tk_info[i].video_info.par & 0xFFFF);
			}

			fprintf(stderr, "\n");
		}
		else if ((import.tk_info[i].stream_type==GF_STREAM_AUDIO) && import.tk_info[i].audio_info.sample_rate) {
			fprintf(stderr, "\tSampleRate %d - %d channels\n", import.tk_info[i].audio_info.sample_rate, import.tk_info[i].audio_info.nb_channels);
		}

		if (trackID) {
			found = 1;
			break;
		}
	}
	fprintf(stderr, "\n");
	fprintf(stderr, "For more details, use `gpac -i %s inspect[:deep][:analyze]`\n", gf_file_basename(inName));
	if (!found && trackID) fprintf(stderr, "Cannot find track %d in file\n", trackID);
}

static void set_chapter_track(GF_ISOFile *file, u32 track, u32 chapter_ref_trak)
{
	u64 ref_duration, chap_duration;
	Double scale;

	gf_isom_set_track_reference(file, chapter_ref_trak, GF_ISOM_REF_CHAP, gf_isom_get_track_id(file, track) );
	gf_isom_set_track_enabled(file, track, 0);

	ref_duration = gf_isom_get_media_duration(file, chapter_ref_trak);
	chap_duration = gf_isom_get_media_duration(file, track);
	scale = (Double) (s64) gf_isom_get_media_timescale(file, track);
	scale /= gf_isom_get_media_timescale(file, chapter_ref_trak);
	ref_duration = (u64) (ref_duration * scale);

	if (chap_duration < ref_duration) {
		chap_duration -= gf_isom_get_sample_duration(file, track, gf_isom_get_sample_count(file, track));
		chap_duration = ref_duration - chap_duration;
		gf_isom_set_last_sample_duration(file, track, (u32) chap_duration);
	}
}

GF_Err import_file(GF_ISOFile *dest, char *inName, u32 import_flags, GF_Fraction force_fps, u32 frames_per_sample)
{
	u32 track_id, i, j, timescale, track, stype, profile, level, new_timescale, rescale_num, rescale_den, svc_mode, txt_flags, split_tile_mode, temporal_mode;
	s32 par_d, par_n, prog_id, delay, force_rate, moov_timescale;
	s32 tw, th, tx, ty, txtw, txth, txtx, txty;
	Bool do_audio, do_video, do_auxv,do_pict, do_all, disable, track_layout, text_layout, chap_ref, is_chap, is_chap_file, keep_handler, negative_cts_offset, rap_only, refs_only, force_par;
	u32 group, handler, rvc_predefined, check_track_for_svc, check_track_for_lhvc, check_track_for_hevc;
	const char *szLan;
	GF_Err e;
	u32 tmcd_track = 0;
	Bool keep_audelim = GF_FALSE;
	u32 print_stats_graph=fs_dump_flags;
	GF_MediaImporter import;
	char *ext, szName[1000], *handler_name, *rvc_config, *chapter_name;
	GF_List *kinds;
	GF_TextFlagsMode txt_mode = GF_ISOM_TEXT_FLAGS_OVERWRITE;
	u8 max_layer_id_plus_one, max_temporal_id_plus_one;
	u32 clap_wn, clap_wd, clap_hn, clap_hd, clap_hon, clap_hod, clap_von, clap_vod;
	Bool has_clap=GF_FALSE;
	Bool use_stz2=GF_FALSE;
	Bool has_mx=GF_FALSE;
	s32 mx[9];
	u32 bitdepth=0;
	u32 clr_type=0;
	u32 clr_prim;
	u32 clr_tranf;
	u32 clr_mx;
	u32 clr_full_range=GF_FALSE;
	Bool fmt_ok = GF_TRUE;
	u32 icc_size=0;
	u8 *icc_data = NULL;
	s32 tc_fps_num=0, tc_fps_den=0, tc_h=0, tc_m=0, tc_s=0, tc_f=0, tc_counter=0;
	char *ext_start;
	u32 xps_inband=0;
	char *opt_src = NULL;
	char *opt_dst = NULL;
	char *fchain = NULL;

	clap_wn = clap_wd = clap_hn = clap_hd = clap_hon = clap_hod = clap_von = clap_vod = 0;

	rvc_predefined = 0;
	chapter_name = NULL;
	new_timescale = 1;
	moov_timescale = 0;
	rescale_num = rescale_den = 0;
	text_layout = 0;
	/*0: merge all
	  1: split base and all SVC in two tracks
	  2: split all base and SVC layers in dedicated tracks
	 */
	svc_mode = 0;

	memset(&import, 0, sizeof(GF_MediaImporter));

	strcpy(szName, inName);
#ifdef WIN32
	/*dirty hack for msys&mingw: when we use import options, the ':' separator used prevents msys from translating the path
	we do this for regular cases where the path starts with the drive letter. If the path start with anything else (/home , /opt, ...) we're screwed :( */
	if ( (szName[0]=='/') && (szName[2]=='/')) {
		szName[0] = szName[1];
		szName[1] = ':';
	}
#endif

	is_chap_file = 0;
	handler = 0;
	disable = 0;
	chap_ref = 0;
	is_chap = 0;
	kinds = gf_list_new();
	track_layout = 0;
	szLan = NULL;
	delay = 0;
	group = 0;
	stype = 0;
	profile = level = 0;
	negative_cts_offset = 0;
	split_tile_mode = 0;
	temporal_mode = 0;
	rap_only = 0;
	refs_only = 0;
	txt_flags = 0;
	max_layer_id_plus_one = max_temporal_id_plus_one = 0;
	force_rate = -1;

	tw = th = tx = ty = txtw = txth = txtx = txty = 0;
	par_d = par_n = -2;
	force_par = GF_FALSE;

	ext = gf_url_colon_suffix(szName);

	handler_name = NULL;
	rvc_config = NULL;
	while (ext) {
		char *ext2 = gf_url_colon_suffix(ext+1);

		if (ext2) ext2[0] = 0;

		/*all extensions for track-based importing*/
		if (!strnicmp(ext+1, "dur=", 4)) import.duration = (u32)( (atof(ext+5) * 1000) + 0.5 );
		else if (!strnicmp(ext+1, "lang=", 5)) {
			/* prevent leak if param is set twice */
			if (szLan)
				gf_free((char*) szLan);

			szLan = gf_strdup(ext+6);
		}
		else if (!strnicmp(ext+1, "delay=", 6)) delay = atoi(ext+7);
		else if (!strnicmp(ext+1, "par=", 4)) {
			if (!stricmp(ext + 5, "none")) {
				par_n = par_d = -1;
			} else if (!stricmp(ext + 5, "force")) {
				force_par = GF_TRUE;
			} else {
				if (ext2) {
					ext2[0] = ':';
					ext2 = strchr(ext2+1, ':');
					if (ext2) ext2[0] = 0;
				}
				sscanf(ext+5, "%d:%d", &par_n, &par_d);
			}
		}
		else if (!strnicmp(ext+1, "clap=", 5)) {
			if (!stricmp(ext+6, "none")) {
				has_clap=GF_TRUE;
			} else {
				if (sscanf(ext+6, "%d,%d,%d,%d,%d,%d,%d,%d", &clap_wn, &clap_wd, &clap_hn, &clap_hd, &clap_hon, &clap_hod, &clap_von, &clap_vod)==8) {
					has_clap=GF_TRUE;
				}
			}
		}
		else if (!strnicmp(ext+1, "mx=", 3)) {
			if (strstr(ext+4, "0x")) {
				if (sscanf(ext+4, "0x%d:0x%d:0x%d:0x%d:0x%d:0x%d:0x%d:0x%d:0x%d", &mx[0], &mx[1], &mx[2], &mx[3], &mx[4], &mx[5], &mx[6], &mx[7], &mx[8])==9) {
					has_mx=GF_TRUE;
				}
			} else if (sscanf(ext+4, "%d:%d:%d:%d:%d:%d:%d:%d:%d", &mx[0], &mx[1], &mx[2], &mx[3], &mx[4], &mx[5], &mx[6], &mx[7], &mx[8])==9) {
				has_mx=GF_TRUE;
			}
		}
		else if (!strnicmp(ext+1, "name=", 5)) {
			handler_name = gf_strdup(ext+6);
		}
		else if (!strnicmp(ext+1, "ext=", 4)) {
			/*extensions begin with '.'*/
			if (*(ext+5) == '.')
				import.force_ext = gf_strdup(ext+5);
			else {
				import.force_ext = gf_calloc(1+strlen(ext+5)+1, 1);
				import.force_ext[0] = '.';
				strcat(import.force_ext+1, ext+5);
			}
		}
		else if (!strnicmp(ext+1, "hdlr=", 5)) handler = GF_4CC(ext[6], ext[7], ext[8], ext[9]);
		else if (!strnicmp(ext+1, "disable", 7)) disable = 1;
		else if (!strnicmp(ext+1, "group=", 6)) {
			group = atoi(ext+7);
			if (!group) group = gf_isom_get_next_alternate_group_id(dest);
		}
		else if (!strnicmp(ext+1, "fps=", 4)) {
			u32 ticks, dts_inc;
			if (!strcmp(ext+5, "auto")) {
				fprintf(stderr, "Warning, fps=auto option is deprecated\n");
			} else if ((sscanf(ext+5, "%u-%u", &ticks, &dts_inc) == 2) || (sscanf(ext+5, "%u/%u", &ticks, &dts_inc) == 2)) {
				if (!dts_inc) dts_inc=1;
				force_fps.num = ticks;
				force_fps.den = dts_inc;
			} else {
				force_fps.num = (u32) (atof(ext+5));
				force_fps.den = 1000;
			}
		}
		else if (!stricmp(ext+1, "rap")) rap_only = 1;
		else if (!stricmp(ext+1, "refs")) refs_only = 1;
		else if (!stricmp(ext+1, "trailing")) import_flags |= GF_IMPORT_KEEP_TRAILING;
		else if (!strnicmp(ext+1, "agg=", 4)) frames_per_sample = atoi(ext+5);
		else if (!stricmp(ext+1, "dref")) import_flags |= GF_IMPORT_USE_DATAREF;
		else if (!stricmp(ext+1, "keep_refs")) import_flags |= GF_IMPORT_KEEP_REFS;
		else if (!stricmp(ext+1, "nodrop")) import_flags |= GF_IMPORT_NO_FRAME_DROP;
		else if (!stricmp(ext+1, "packed")) import_flags |= GF_IMPORT_FORCE_PACKED;
		else if (!stricmp(ext+1, "sbr")) import_flags |= GF_IMPORT_SBR_IMPLICIT;
		else if (!stricmp(ext+1, "sbrx")) import_flags |= GF_IMPORT_SBR_EXPLICIT;
		else if (!stricmp(ext+1, "ovsbr")) import_flags |= GF_IMPORT_OVSBR;
		else if (!stricmp(ext+1, "ps")) import_flags |= GF_IMPORT_PS_IMPLICIT;
		else if (!stricmp(ext+1, "psx")) import_flags |= GF_IMPORT_PS_EXPLICIT;
		else if (!stricmp(ext+1, "mpeg4")) import_flags |= GF_IMPORT_FORCE_MPEG4;
		else if (!stricmp(ext+1, "nosei")) import_flags |= GF_IMPORT_NO_SEI;
		else if (!stricmp(ext+1, "svc") || !stricmp(ext+1, "lhvc") ) import_flags |= GF_IMPORT_SVC_EXPLICIT;
		else if (!stricmp(ext+1, "nosvc") || !stricmp(ext+1, "nolhvc")) import_flags |= GF_IMPORT_SVC_NONE;

		/*split SVC layers*/
		else if (!strnicmp(ext+1, "svcmode=", 8) || !strnicmp(ext+1, "lhvcmode=", 9)) {
			char *mode = ext+9;
			if (mode[0]=='=') mode = ext+10;

			if (!stricmp(mode, "splitnox"))
				svc_mode = 3;
			else if (!stricmp(mode, "splitnoxib"))
				svc_mode = 4;
			else if (!stricmp(mode, "splitall") || !stricmp(mode, "split"))
				svc_mode = 2;
			else if (!stricmp(mode, "splitbase"))
				svc_mode = 1;
			else if (!stricmp(mode, "merged"))
				svc_mode = 0;
		}
		/*split SHVC temporal sublayers*/
		else if (!strnicmp(ext+1, "temporal=", 9)) {
			char *mode = ext+10;
			if (!stricmp(mode, "split"))
				temporal_mode = 2;
			else if (!stricmp(mode, "splitnox"))
				temporal_mode = 3;
			else if (!stricmp(mode, "splitbase"))
				temporal_mode = 1;
			else {
				fprintf(stderr, "Unrecognized temporal mode %s, ignoring\n", mode);
				temporal_mode = 0;
			}
		}
		else if (!stricmp(ext+1, "subsamples")) import_flags |= GF_IMPORT_SET_SUBSAMPLES;
		else if (!stricmp(ext+1, "deps")) import_flags |= GF_IMPORT_SAMPLE_DEPS;
		else if (!stricmp(ext+1, "ccst")) import_flags |= GF_IMPORT_USE_CCST;
		else if (!stricmp(ext+1, "alpha")) import.is_alpha = GF_TRUE;
		else if (!stricmp(ext+1, "forcesync")) import_flags |= GF_IMPORT_FORCE_SYNC;
		else if (!stricmp(ext+1, "xps_inband")) xps_inband = 1;
		else if (!stricmp(ext+1, "xps_inbandx")) xps_inband = 2;
		else if (!stricmp(ext+1, "au_delim")) keep_audelim = GF_TRUE;
		else if (!strnicmp(ext+1, "max_lid=", 8) || !strnicmp(ext+1, "max_tid=", 8)) {
			s32 val = atoi(ext+9);
			if (val < 0) {
				fprintf(stderr, "Warning: request max layer/temporal id is negative - ignoring\n");
			} else {
				if (!strnicmp(ext+1, "max_lid=", 8))
					max_layer_id_plus_one = 1 + (u8) val;
				else
					max_temporal_id_plus_one = 1 + (u8) val;
			}
		}
		else if (!stricmp(ext+1, "tiles")) split_tile_mode = 2;
		else if (!stricmp(ext+1, "tiles_rle")) split_tile_mode = 3;
		else if (!stricmp(ext+1, "split_tiles")) split_tile_mode = 1;

		/*force all composition offsets to be positive*/
		else if (!strnicmp(ext+1, "negctts", 7)) negative_cts_offset = 1;
		else if (!strnicmp(ext+1, "stype=", 6)) {
			stype = GF_4CC(ext[7], ext[8], ext[9], ext[10]);
		}
		else if (!stricmp(ext+1, "chap")) is_chap = 1;
		else if (!strnicmp(ext+1, "chapter=", 8)) {
			chapter_name = gf_strdup(ext+9);
		}
		else if (!strnicmp(ext+1, "chapfile=", 9)) {
			chapter_name = gf_strdup(ext+10);
			is_chap_file=1;
		}
		else if (!strnicmp(ext+1, "layout=", 7)) {
			if ( sscanf(ext+8, "%dx%dx%dx%d", &tw, &th, &tx, &ty)==4) {
				track_layout = 1;
			} else if ( sscanf(ext+8, "%dx%d", &tw, &th)==2) {
				track_layout = 1;
				tx = ty = 0;
			}
		}
		else if (!strnicmp(ext+1, "rescale=", 8)) {
			if (sscanf(ext+9, "%d/%d", &rescale_num, &rescale_den) != 2) {
				rescale_num = atoi(ext+9);
				rescale_den = 0;
			}
		}
		else if (!strnicmp(ext+1, "timescale=", 10)) {
			new_timescale = atoi(ext+11);
		}
		else if (!strnicmp(ext+1, "moovts=", 7)) {
			moov_timescale = atoi(ext+8);
		}

		else if (!stricmp(ext+1, "noedit")) import_flags |= GF_IMPORT_NO_EDIT_LIST;


		else if (!strnicmp(ext+1, "rvc=", 4)) {
			if (sscanf(ext+5, "%d", &rvc_predefined) != 1) {
				rvc_config = gf_strdup(ext+5);
			}
		}
		else if (!strnicmp(ext+1, "fmt=", 4)) import.streamFormat = gf_strdup(ext+5);
		else if (!strnicmp(ext+1, "profile=", 8)) profile = atoi(ext+9);
		else if (!strnicmp(ext+1, "level=", 6)) level = atoi(ext+7);
		else if (!strnicmp(ext+1, "novpsext", 8)) import_flags |= GF_IMPORT_NO_VPS_EXTENSIONS;
		else if (!strnicmp(ext+1, "keepav1t", 8)) import_flags |= GF_IMPORT_KEEP_AV1_TEMPORAL_OBU;

		else if (!strnicmp(ext+1, "font=", 5)) import.fontName = gf_strdup(ext+6);
		else if (!strnicmp(ext+1, "size=", 5)) import.fontSize = atoi(ext+6);
		else if (!strnicmp(ext+1, "text_layout=", 12)) {
			if ( sscanf(ext+13, "%dx%dx%dx%d", &txtw, &txth, &txtx, &txty)==4) {
				text_layout = 1;
			} else if ( sscanf(ext+8, "%dx%d", &txtw, &txth)==2) {
				track_layout = 1;
				txtx = txty = 0;
			}
		}

#ifndef GPAC_DISABLE_SWF_IMPORT
		else if (!stricmp(ext+1, "swf-global")) import.swf_flags |= GF_SM_SWF_STATIC_DICT;
		else if (!stricmp(ext+1, "swf-no-ctrl")) import.swf_flags &= ~GF_SM_SWF_SPLIT_TIMELINE;
		else if (!stricmp(ext+1, "swf-no-text")) import.swf_flags |= GF_SM_SWF_NO_TEXT;
		else if (!stricmp(ext+1, "swf-no-font")) import.swf_flags |= GF_SM_SWF_NO_FONT;
		else if (!stricmp(ext+1, "swf-no-line")) import.swf_flags |= GF_SM_SWF_NO_LINE;
		else if (!stricmp(ext+1, "swf-no-grad")) import.swf_flags |= GF_SM_SWF_NO_GRADIENT;
		else if (!stricmp(ext+1, "swf-quad")) import.swf_flags |= GF_SM_SWF_QUAD_CURVE;
		else if (!stricmp(ext+1, "swf-xlp")) import.swf_flags |= GF_SM_SWF_SCALABLE_LINE;
		else if (!stricmp(ext+1, "swf-ic2d")) import.swf_flags |= GF_SM_SWF_USE_IC2D;
		else if (!stricmp(ext+1, "swf-same-app")) import.swf_flags |= GF_SM_SWF_REUSE_APPEARANCE;
		else if (!strnicmp(ext+1, "swf-flatten=", 12)) import.swf_flatten_angle = (Float) atof(ext+13);
#endif

		else if (!strnicmp(ext+1, "kind=", 5)) {
			char *kind_scheme, *kind_value;
			char *kind_data = ext+6;
			char *sep = strchr(kind_data, '=');
			if (sep) {
				*sep = 0;
			}
			kind_scheme = gf_strdup(kind_data);
			if (sep) {
				*sep = '=';
				kind_value = gf_strdup(sep+1);
			} else {
				kind_value = NULL;
			}
			gf_list_add(kinds, kind_scheme);
			gf_list_add(kinds, kind_value);
		}
		else if (!strnicmp(ext+1, "txtflags", 8)) {
			if (!strnicmp(ext+1, "txtflags=", 9)) {
				sscanf(ext+10, "%x", &txt_flags);
			}
			else if (!strnicmp(ext+1, "txtflags+=", 10)) {
				sscanf(ext+11, "%x", &txt_flags);
				txt_mode = GF_ISOM_TEXT_FLAGS_TOGGLE;
			}
			else if (!strnicmp(ext+1, "txtflags-=", 10)) {
				sscanf(ext+11, "%x", &txt_flags);
				txt_mode = GF_ISOM_TEXT_FLAGS_UNTOGGLE;
			}
		}
		else if (!strnicmp(ext+1, "rate=", 5)) {
			force_rate = atoi(ext+6);
		}
		else if (!stricmp(ext+1, "fstat"))
			print_stats_graph |= 1;
		else if (!stricmp(ext+1, "fgraph"))
			print_stats_graph |= 2;
		else if (!strncmp(ext+1, "sopt", 4) || !strncmp(ext+1, "dopt", 4) || !strncmp(ext+1, "@@", 2)) {
			if (ext2) ext2[0] = ':';
			opt_src = strstr(ext, ":sopt:");
			opt_dst = strstr(ext, ":dopt:");
			fchain = strstr(ext, ":@@");
			if (opt_src) opt_src[0] = 0;
			if (opt_dst) opt_dst[0] = 0;
			if (fchain) fchain[0] = 0;

			if (opt_src) import.filter_src_opts = opt_src+6;
			if (opt_dst) import.filter_dst_opts = opt_dst+6;
			if (fchain) import.filter_chain = fchain+3;

			ext = NULL;
			break;
		}

		else if (!strnicmp(ext+1, "asemode=", 8)){
			char *mode = ext+9;
			if (!stricmp(mode, "v0-bs"))
				import.asemode = GF_IMPORT_AUDIO_SAMPLE_ENTRY_v0_BS;
			else if (!stricmp(mode, "v0-2"))
				import.asemode = GF_IMPORT_AUDIO_SAMPLE_ENTRY_v0_2;
			else if (!stricmp(mode, "v1"))
				import.asemode = GF_IMPORT_AUDIO_SAMPLE_ENTRY_v1_MPEG;
			else if (!stricmp(mode, "v1-qt"))
				import.asemode = GF_IMPORT_AUDIO_SAMPLE_ENTRY_v1_QTFF;
			else
				fprintf(stderr, "Unrecognized audio sample entry mode %s, ignoring\n", mode);
		}

		else if (!strnicmp(ext+1, "audio_roll=", 11)) {
			import.audio_roll_change = GF_TRUE;
			import.audio_roll = atoi(ext+12);
		}
		else if (!strcmp(ext+1, "stz2")) {
			use_stz2 = GF_TRUE;
		} else if (!strnicmp(ext+1, "bitdepth=", 9)) {
			bitdepth=atoi(ext+10);
		}
		else if (!strnicmp(ext+1, "colr=", 5)) {
			char *cval = ext+6;
			if (strlen(cval)<6) {
				fmt_ok = GF_FALSE;
			} else {
				clr_type = GF_4CC(cval[0],cval[1],cval[2],cval[3]);
				cval+=4;
				if (cval[0] != ',') {
					fmt_ok = GF_FALSE;
				}
				else if (clr_type==GF_ISOM_SUBTYPE_NCLX) {
					if (sscanf(cval+1, "%d,%d,%d,%d", &clr_prim, &clr_tranf, &clr_mx, &clr_full_range) != 4)
						fmt_ok=GF_FALSE;
				}
				else if (clr_type==GF_ISOM_SUBTYPE_NCLC) {
					if (sscanf(cval+1, "%d,%d,%d", &clr_prim, &clr_tranf, &clr_mx) != 3)
						fmt_ok=GF_FALSE;
				}
				else if ((clr_type==GF_ISOM_SUBTYPE_RICC) || (clr_type==GF_ISOM_SUBTYPE_PROF)) {
					FILE *f = gf_fopen(cval+1, "rb");
					if (!f) {
						fprintf(stderr, "Failed to open file %s\n", cval+1);
						fmt_ok = GF_FALSE;
					} else {
						gf_fseek(f, 0, SEEK_END);
						icc_size = (u32) gf_ftell(f);
						icc_data = gf_malloc(sizeof(char)*icc_size);
						gf_fseek(f, 0, SEEK_SET);
						icc_size = (u32) gf_fread(icc_data, 1, icc_size, f);
						gf_fclose(f);
					}
				} else {
					fprintf(stderr, "unrecognized profile %s\n", gf_4cc_to_str(clr_type) );
					fmt_ok = GF_FALSE;
				}
			}
			if (!fmt_ok) {
				fprintf(stderr, "Bad format for clr option, check help\n");
				e = GF_BAD_PARAM;
				goto exit;
			}
		}
		else if (!strnicmp(ext+1, "tc=", 3)) {
			if (sscanf(ext+4, "%d/%d,%d,%d,%d,%d", &tc_fps_num, &tc_fps_den, &tc_h, &tc_m, &tc_s, &tc_f) == 6) {

			} else if (sscanf(ext+4, "%d,%d,%d,%d,%d", &tc_fps_num, &tc_h, &tc_m, &tc_s, &tc_f) == 5) {
				tc_fps_den = 1;
			} else if (sscanf(ext+4, "%d/%d,%d", &tc_fps_num, &tc_fps_den, &tc_counter) == 3) {
			} else if (sscanf(ext+4, "%d,%d", &tc_fps_num, &tc_counter) == 2) {
				tc_fps_den = 1;
			} else {
				fprintf(stderr, "Bad format %s for timecode, ignoring\n", ext+1);
			}
		}

		/*unrecognized, assume name has colon in it*/
		else {
			fprintf(stderr, "Unrecognized import option %s, ignoring\n", ext+1);
			ext = ext2;
			continue;
		}

		if (ext2) ext2[0] = ':';

		ext[0] = 0;

		/* restart from where we stopped
		 * if we didn't stop (ext2 null) then the end has been reached
		 * so we can stop the whole thing */
		ext = ext2;
	}

	/*check duration import (old syntax)*/
	ext = strrchr(szName, '%');
	if (ext) {
		import.duration = (u32) (atof(ext+1) * 1000);
		ext[0] = 0;
	}

	/*select switches for av containers import*/
	do_audio = do_video = do_auxv = do_pict = 0;
	track_id = prog_id = 0;
	do_all = 1;

	ext_start = gf_file_ext_start(szName);
	ext = strrchr(ext_start ? ext_start : szName, '#');
	if (ext) ext[0] = 0;

	keep_handler = gf_isom_probe_file(szName);

	import.in_name = szName;
	import.flags = GF_IMPORT_PROBE_ONLY;
	e = gf_media_import(&import);
	if (e) goto exit;
	
	if (ext) {
		ext++;
		char *sep = gf_url_colon_suffix(ext);
		if (sep) sep[0] = 0;

		if (!strnicmp(ext, "audio", 5)) do_audio = 1;
		else if (!strnicmp(ext, "video", 5)) do_video = 1;
        else if (!strnicmp(ext, "auxv", 4)) do_auxv = 1;
        else if (!strnicmp(ext, "pict", 4)) do_pict = 1;
		else if (!strnicmp(ext, "trackID=", 8)) track_id = atoi(&ext[8]);
		else if (!strnicmp(ext, "PID=", 4)) track_id = atoi(&ext[4]);
		else if (!strnicmp(ext, "program=", 8)) {
			for (i=0; i<import.nb_progs; i++) {
				if (!stricmp(import.pg_info[i].name, ext+8)) {
					prog_id = import.pg_info[i].number;
					do_all = 0;
					break;
				}
			}
		}
		else if (!strnicmp(ext, "prog_id=", 8)) {
			prog_id = atoi(ext+8);
			do_all = 0;
		}
		else track_id = atoi(ext);

		if (sep) sep[0] = ':';
	}
	if (do_audio || do_video || do_auxv || do_pict || track_id) do_all = 0;

	if (track_layout || is_chap) {
		u32 w, h, sw, sh, fw, fh;
		w = h = sw = sh = fw = fh = 0;
		chap_ref = 0;
		for (i=0; i<gf_isom_get_track_count(dest); i++) {
			switch (gf_isom_get_media_type(dest, i+1)) {
			case GF_ISOM_MEDIA_SCENE:
			case GF_ISOM_MEDIA_VISUAL:
            case GF_ISOM_MEDIA_AUXV:
            case GF_ISOM_MEDIA_PICT:
				if (!chap_ref && gf_isom_is_track_enabled(dest, i+1) ) chap_ref = i+1;

				gf_isom_get_visual_info(dest, i+1, 1, &sw, &sh);
				gf_isom_get_track_layout_info(dest, i+1, &fw, &fh, NULL, NULL, NULL);
				if (w<sw) w = sw;
				if (w<fw) w = fw;
				if (h<sh) h = sh;
				if (h<fh) h = fh;
				break;
			case GF_ISOM_MEDIA_AUDIO:
				if (!chap_ref && gf_isom_is_track_enabled(dest, i+1) ) chap_ref = i+1;
				break;
			}
		}
		if (track_layout) {
			if (!tw) tw = w;
			if (!th) th = h;
			if (ty==-1) ty = (h>(u32)th) ? h-th : 0;
			import.text_width = tw;
			import.text_height = th;
		}
		if (is_chap && chap_ref) import_flags |= GF_IMPORT_NO_TEXT_FLUSH;
	}
	if (text_layout && txtw && txth) {
		import.text_track_width = import.text_width ? import.text_width : txtw;
		import.text_track_height = import.text_height ? import.text_height : txth;
		import.text_width = txtw;
		import.text_height = txth;
		import.text_x = txtx;
		import.text_y = txty;
	}

	check_track_for_svc = check_track_for_lhvc = check_track_for_hevc = 0;

	import.dest = dest;
	import.video_fps = force_fps;
	import.frames_per_sample = frames_per_sample;
	import.flags = import_flags;
	import.keep_audelim = keep_audelim;
	import.print_stats_graph = print_stats_graph;
	import.xps_inband = xps_inband;

	if (!import.nb_tracks) {
		u32 count, o_count;
		o_count = gf_isom_get_track_count(import.dest);
		e = gf_media_import(&import);
		if (e) return e;
		count = gf_isom_get_track_count(import.dest);

		if (moov_timescale) {
			if (moov_timescale<0) moov_timescale = gf_isom_get_media_timescale(import.dest, o_count+1);
			gf_isom_set_timescale(import.dest, moov_timescale);
			moov_timescale = 0;
		}

		timescale = gf_isom_get_timescale(dest);
		for (i=o_count; i<count; i++) {
			if (szLan) gf_isom_set_media_language(import.dest, i+1, (char *) szLan);
			if (delay) {
				u64 tk_dur;
				gf_isom_remove_edit_segments(import.dest, i+1);
				tk_dur = gf_isom_get_track_duration(import.dest, i+1);
				if (delay>0) {
					gf_isom_append_edit_segment(import.dest, i+1, (timescale*delay)/1000, 0, GF_ISOM_EDIT_EMPTY);
					gf_isom_append_edit_segment(import.dest, i+1, tk_dur, 0, GF_ISOM_EDIT_NORMAL);
				} else if (delay<0) {
					u64 to_skip = (timescale*(-delay))/1000;
					if (to_skip<tk_dur) {
						//u64 seg_dur = (-delay)*gf_isom_get_media_timescale(import.dest, i+1) / 1000;
						gf_isom_append_edit_segment(import.dest, i+1, tk_dur-to_skip, to_skip, GF_ISOM_EDIT_NORMAL);
					} else {
						fprintf(stderr, "Warning: request negative delay longer than track duration - ignoring\n");
					}
				}
			}
			if (((par_n>=0) && (par_d>=0)) || force_par) {
				e = gf_media_change_par(import.dest, i+1, par_n, par_d, force_par);
			}
			if (has_clap) {
				e = gf_isom_set_clean_aperture(import.dest, i+1, 1, clap_wn, clap_wd, clap_hn, clap_hd, clap_hon, clap_hod, clap_von, clap_vod);
			}
			if (use_stz2) {
				e = gf_isom_use_compact_size(import.dest, i+1, 1);
			}
			if (has_mx) {
				e = gf_isom_set_track_matrix(import.dest, i+1, mx);
			}

			if (rap_only || refs_only) {
				e = gf_media_remove_non_rap(import.dest, i+1, refs_only);
			}

			if (handler_name) gf_isom_set_handler_name(import.dest, i+1, handler_name);
			else if (!keep_handler) {
				char szHName[1024];
				const char *fName = gf_url_get_resource_name((const  char *)inName);
				fName = strchr(fName, '.');
				if (fName) fName += 1;
				else fName = "?";

				sprintf(szHName, "*%s@GPAC%s", fName, gf_gpac_version() );
				gf_isom_set_handler_name(import.dest, i+1, szHName);
			}
			if (handler) gf_isom_set_media_type(import.dest, i+1, handler);
			if (disable) gf_isom_set_track_enabled(import.dest, i+1, 0);

			if (group) {
				gf_isom_set_alternate_group_id(import.dest, i+1, group);
			}
			if (track_layout) {
				gf_isom_set_track_layout_info(import.dest, i+1, tw<<16, th<<16, tx<<16, ty<<16, 0);
			}
			if (stype)
				gf_isom_set_media_subtype(import.dest, i+1, 1, stype);

			if (is_chap && chap_ref) {
				set_chapter_track(import.dest, i+1, chap_ref);
			}
			if (bitdepth) {
				gf_isom_set_visual_bit_depth(import.dest, i+1, 1, bitdepth);
			}
			if (clr_type) {
				gf_isom_set_visual_color_info(import.dest, i+1, 1, clr_type, clr_prim, clr_tranf, clr_mx, clr_full_range, icc_data, icc_size);
			}

			if (new_timescale>1) {
				gf_isom_set_media_timescale(import.dest, i+1, new_timescale, 0, 0);
			}
			if (rescale_num > 1) {
				switch (gf_isom_get_media_type(import.dest, i+1)) {
				case GF_ISOM_MEDIA_AUDIO:
					fprintf(stderr, "Cannot force media timescale for audio media types - ignoring\n");
					break;
				default:
					gf_isom_set_media_timescale(import.dest, i+1, rescale_num, rescale_den, 1);
					break;
				}
			}

			for (j = 0; j < gf_list_count(kinds); j+=2) {
				char *kind_scheme = (char *)gf_list_get(kinds, j);
				char *kind_value = (char *)gf_list_get(kinds, j+1);
				gf_isom_add_track_kind(import.dest, i+1, kind_scheme, kind_value);
			}

			if (profile || level)
				gf_media_change_pl(import.dest, i+1, profile, level);

			switch (gf_isom_get_media_subtype(import.dest, i+1, 1)) {
			case GF_ISOM_BOX_TYPE_MP4S:
				keep_sys_tracks = 1;
				break;
			case GF_QT_BOX_TYPE_TMCD:
				tmcd_track = i+1;
				break;
			}

			gf_isom_set_composition_offset_mode(import.dest, i+1, negative_cts_offset);

			if (gf_isom_get_avc_svc_type(import.dest, i+1, 1)>=GF_ISOM_AVCTYPE_AVC_SVC)
				check_track_for_svc = i+1;

			switch (gf_isom_get_hevc_lhvc_type(import.dest, i+1, 1)) {
			case GF_ISOM_HEVCTYPE_HEVC_LHVC:
			case GF_ISOM_HEVCTYPE_LHVC_ONLY:
				check_track_for_lhvc = i+1;
				break;
			case GF_ISOM_HEVCTYPE_HEVC_ONLY:
				check_track_for_hevc=1;
				break;
			}

			if (txt_flags) {
				gf_isom_text_set_display_flags(import.dest, i+1, 0, txt_flags, txt_mode);
			}

			if (force_rate>=0) {
				gf_isom_update_bitrate(import.dest, i+1, 1, force_rate, force_rate, 0);
			}

			if (split_tile_mode) {
				switch (gf_isom_get_media_subtype(import.dest, i+1, 1)) {
				case GF_ISOM_SUBTYPE_HVC1:
				case GF_ISOM_SUBTYPE_HEV1:
				case GF_ISOM_SUBTYPE_HVC2:
				case GF_ISOM_SUBTYPE_HEV2:
					break;
				default:
					split_tile_mode = 0;
					break;
				}
			}
		}
	} else {
		if (do_all)
			import.flags |= GF_IMPORT_KEEP_REFS;

		for (i=0; i<import.nb_tracks; i++) {
			import.trackID = import.tk_info[i].track_num;
			if (prog_id) {
				if (import.tk_info[i].prog_num!=prog_id) continue;
				e = gf_media_import(&import);
			}
			else if (do_all) e = gf_media_import(&import);
			else if (track_id && (track_id==import.trackID)) {
				track_id = 0;
				e = gf_media_import(&import);
			}
			else if (do_audio && (import.tk_info[i].stream_type==GF_STREAM_AUDIO)) {
				do_audio = 0;
				e = gf_media_import(&import);
			}
			else if (do_video && (import.tk_info[i].stream_type==GF_STREAM_VISUAL)) {
				do_video = 0;
				e = gf_media_import(&import);
			}
            else if (do_auxv && (import.tk_info[i].media_subtype==GF_ISOM_MEDIA_AUXV)) {
                do_auxv = 0;
                e = gf_media_import(&import);
            }
            else if (do_pict && (import.tk_info[i].media_subtype==GF_ISOM_MEDIA_PICT)) {
                do_pict = 0;
                e = gf_media_import(&import);
            }
			else continue;
			if (e) goto exit;

			track = gf_isom_get_track_by_id(import.dest, import.final_trackID);

			if (moov_timescale) {
				if (moov_timescale<0) moov_timescale = gf_isom_get_media_timescale(import.dest, track);
				gf_isom_set_timescale(import.dest, moov_timescale);
				moov_timescale = 0;
			}

			timescale = gf_isom_get_timescale(dest);
			if (szLan) gf_isom_set_media_language(import.dest, track, (char *) szLan);
			if (disable) gf_isom_set_track_enabled(import.dest, track, 0);

			if (delay) {
				u64 tk_dur;
				gf_isom_remove_edit_segments(import.dest, track);
				tk_dur = gf_isom_get_track_duration(import.dest, track);
				if (delay>0) {
					gf_isom_append_edit_segment(import.dest, track, (timescale*delay)/1000, 0, GF_ISOM_EDIT_EMPTY);
					gf_isom_append_edit_segment(import.dest, track, tk_dur, 0, GF_ISOM_EDIT_NORMAL);
				} else {
					u64 to_skip = (timescale*(-delay))/1000;
					if (to_skip<tk_dur) {
						u64 media_time = (-delay)*gf_isom_get_media_timescale(import.dest, track) / 1000;
						gf_isom_append_edit_segment(import.dest, track, tk_dur-to_skip, media_time, GF_ISOM_EDIT_NORMAL);
					} else {
						fprintf(stderr, "Warning: request negative delay longer than track duration - ignoring\n");
					}
				}
			}
<<<<<<< HEAD
			if (gf_isom_is_video_subtype(import.tk_info[i].stream_type)) {
				if ((par_n>=-1) && (par_d>=-1)) {
=======
			if (gf_isom_is_video_subtype(import.tk_info[i].type)) {
				if (((par_n>=-1) && (par_d>=-1)) || force_par) {
>>>>>>> 5681db5a
					e = gf_media_change_par(import.dest, track, par_n, par_d, force_par);
				}
				if (has_clap) {
					e = gf_isom_set_clean_aperture(import.dest, track, 1, clap_wn, clap_wd, clap_hn, clap_hd, clap_hon, clap_hod, clap_von, clap_vod);
				}
			}
			if (has_mx) {
				e = gf_isom_set_track_matrix(import.dest, track, mx);
			}
			if (use_stz2) {
				e = gf_isom_use_compact_size(import.dest, track, 1);
			}

			if (gf_isom_get_media_subtype(import.dest, track, 1) == GF_QT_BOX_TYPE_TMCD) {
				tmcd_track = track;
			}
			if (rap_only || refs_only) {
				e = gf_media_remove_non_rap(import.dest, track, refs_only);
			}
			if (handler_name) gf_isom_set_handler_name(import.dest, track, handler_name);
			else if (!keep_handler) {
				char szHName[1024];
				const char *fName = gf_url_get_resource_name((const  char *)inName);
				fName = strchr(fName, '.');
				if (fName) fName += 1;
				else fName = "?";

				sprintf(szHName, "%s@GPAC%s", fName, gf_gpac_version());
				gf_isom_set_handler_name(import.dest, track, szHName);
			}
			if (handler) gf_isom_set_media_type(import.dest, track, handler);

			if (group) {
				gf_isom_set_alternate_group_id(import.dest, track, group);
			}

			if (track_layout) {
				gf_isom_set_track_layout_info(import.dest, track, tw<<16, th<<16, tx<<16, ty<<16, 0);
			}
			if (stype)
				gf_isom_set_media_subtype(import.dest, track, 1, stype);

			if (is_chap && chap_ref) {
				set_chapter_track(import.dest, track, chap_ref);
			}

			if (bitdepth) {
				gf_isom_set_visual_bit_depth(import.dest, track, 1, bitdepth);
			}
			if (clr_type) {
				gf_isom_set_visual_color_info(import.dest, track, 1, clr_type, clr_prim, clr_tranf, clr_mx, clr_full_range, icc_data, icc_size);
			}

			for (j = 0; j < gf_list_count(kinds); j+=2) {
				char *kind_scheme = (char *)gf_list_get(kinds, j);
				char *kind_value = (char *)gf_list_get(kinds, j+1);
				gf_isom_add_track_kind(import.dest, i+1, kind_scheme, kind_value);
			}

			if (profile || level)
				gf_media_change_pl(import.dest, track, profile, level);

			if (gf_isom_get_mpeg4_subtype(import.dest, track, 1))
				keep_sys_tracks = 1;

			if (new_timescale>1) {
				gf_isom_set_media_timescale(import.dest, track, new_timescale, 0, 0);
			}

			if (rescale_num > 1) {
				switch (gf_isom_get_media_type(import.dest, track)) {
				case GF_ISOM_MEDIA_AUDIO:
					fprintf(stderr, "Cannot force media timescale for audio media types - ignoring\n");
					break;
				default:
					gf_isom_set_media_timescale(import.dest, track, rescale_num, rescale_den, 1);
					break;
				}
			}

			if (rvc_config) {
				u8 *data;
				u32 size;
				e = gf_file_load_data(rvc_config, (u8 **) &data, &size);
				if (e) {
					fprintf(stderr, "Error: failed to load rvc config from file: %s\n", gf_error_to_string(e) );
				} else {
#ifdef GPAC_DISABLE_ZLIB
					fprintf(stderr, "Error: no zlib support - RVC not available\n");
					e = GF_NOT_SUPPORTED;
					gf_free(data);
					goto exit;
#else
					gf_gz_compress_payload(&data, size, &size);
#endif
					gf_isom_set_rvc_config(import.dest, track, 1, 0, "application/rvc-config+xml+gz", data, size);
					gf_free(data);
				}
			} else if (rvc_predefined>0) {
				gf_isom_set_rvc_config(import.dest, track, 1, rvc_predefined, NULL, NULL, 0);
			}

			gf_isom_set_composition_offset_mode(import.dest, track, negative_cts_offset);

			if (gf_isom_get_avc_svc_type(import.dest, track, 1)>=GF_ISOM_AVCTYPE_AVC_SVC)
				check_track_for_svc = track;

			switch (gf_isom_get_hevc_lhvc_type(import.dest, track, 1)) {
			case GF_ISOM_HEVCTYPE_HEVC_LHVC:
			case GF_ISOM_HEVCTYPE_LHVC_ONLY:
				check_track_for_lhvc = i+1;
				break;
			case GF_ISOM_HEVCTYPE_HEVC_ONLY:
				check_track_for_hevc=1;
				break;
			}

			if (txt_flags) {
				gf_isom_text_set_display_flags(import.dest, track, 0, txt_flags, txt_mode);
			}
			if (force_rate>=0) {
				gf_isom_update_bitrate(import.dest, i+1, 1, force_rate, force_rate, 0);
			}

			if (split_tile_mode) {
				switch (gf_isom_get_media_subtype(import.dest, track, 1)) {
				case GF_ISOM_SUBTYPE_HVC1:
				case GF_ISOM_SUBTYPE_HEV1:
				case GF_ISOM_SUBTYPE_HVC2:
				case GF_ISOM_SUBTYPE_HEV2:
					break;
				default:
					split_tile_mode = 0;
					break;
				}
			}
		}
		if (track_id) fprintf(stderr, "WARNING: Track ID %d not found in file\n", track_id);
		else if (do_video) fprintf(stderr, "WARNING: Video track not found\n");
        else if (do_auxv) fprintf(stderr, "WARNING: Auxiliary Video track not found\n");
        else if (do_pict) fprintf(stderr, "WARNING: Picture sequence track not found\n");
		else if (do_audio) fprintf(stderr, "WARNING: Audio track not found\n");
	}

	if (chapter_name) {
		if (is_chap_file) {
			GF_Fraction a_fps = {0,0};
			e = gf_media_import_chapters(import.dest, chapter_name, a_fps);
		} else {
			e = gf_isom_add_chapter(import.dest, 0, 0, chapter_name);
		}
	}

	if (tmcd_track) {
		u32 tmcd_id = gf_isom_get_track_id(import.dest, tmcd_track);
		for (i=0; i < gf_isom_get_track_count(import.dest); i++) {
			switch (gf_isom_get_media_type(import.dest, i+1)) {
			case GF_ISOM_MEDIA_VISUAL:
			case GF_ISOM_MEDIA_AUXV:
			case GF_ISOM_MEDIA_PICT:
				break;
			default:
				continue;
			}
			gf_isom_set_track_reference(import.dest, i+1, GF_ISOM_REF_TMCD, tmcd_id);
		}
	}

	/*force to rewrite all dependencies*/
	for (i = 1; i <= gf_isom_get_track_count(import.dest); i++)
	{
		e = gf_isom_rewrite_track_dependencies(import.dest, i);
		if (e) {
			GF_LOG(GF_LOG_WARNING, GF_LOG_CONTAINER, ("Warning: track ID %d has references to a track not imported\n", gf_isom_get_track_id(import.dest, i) ));
			e = GF_OK;
		}
	}

#ifndef GPAC_DISABLE_AV_PARSERS
	if (max_layer_id_plus_one || max_temporal_id_plus_one) {
		for (i = 1; i <= gf_isom_get_track_count(import.dest); i++)
		{
			e = gf_media_filter_hevc(import.dest, i, max_temporal_id_plus_one, max_layer_id_plus_one);
			if (e) {
				fprintf(stderr, "Warning: track ID %d: error while filtering LHVC layers\n", gf_isom_get_track_id(import.dest, i));
				e = GF_OK;
			}
		}
	}
#endif

	if (check_track_for_svc) {
		if (svc_mode) {
			e = gf_media_split_svc(import.dest, check_track_for_svc, (svc_mode==2) ? 1 : 0);
			if (e) goto exit;
		} else {
			e = gf_media_merge_svc(import.dest, check_track_for_svc, 1);
			if (e) goto exit;
		}
	}
#ifndef GPAC_DISABLE_AV_PARSERS
	if (check_track_for_lhvc) {
		if (svc_mode) {
			GF_LHVCExtractoreMode xmode = GF_LHVC_EXTRACTORS_ON;
			if (svc_mode==3) xmode = GF_LHVC_EXTRACTORS_OFF;
			else if (svc_mode==4) xmode = GF_LHVC_EXTRACTORS_OFF_FORCE_INBAND;
			e = gf_media_split_lhvc(import.dest, check_track_for_lhvc, GF_FALSE, (svc_mode==1) ? 0 : 1, xmode );
			if (e) goto exit;
		} else {
			//TODO - merge, temporal sublayers
		}
	}
	if (check_track_for_hevc) {
		if (split_tile_mode) {
			e = gf_media_split_hevc_tiles(import.dest, split_tile_mode - 1);
			if (e) goto exit;
		}
		if (temporal_mode) {
			GF_LHVCExtractoreMode xmode = (temporal_mode==3) ? GF_LHVC_EXTRACTORS_OFF : GF_LHVC_EXTRACTORS_ON;
			e = gf_media_split_lhvc(import.dest, check_track_for_hevc, GF_TRUE, (temporal_mode==1) ? GF_FALSE : GF_TRUE, xmode );
			if (e) goto exit;
		}
	}

	if (tc_fps_num) {
		u32 desc_index=0;
		u32 tmcd_tk, tmcd_id;
		u32 video_ref = 0;
		Bool is_drop=GF_FALSE;
		GF_BitStream *bs;
		GF_ISOSample *samp;
		for (i=0; i<gf_isom_get_track_count(import.dest); i++) {
			if (gf_isom_is_video_subtype(gf_isom_get_media_type(import.dest, i+1))) {
				video_ref = i+1;
				break;
			}
		}
		if (tc_fps_den) {
			u32 res = tc_fps_num / tc_fps_den;
			if (res * tc_fps_den != tc_fps_num)
				is_drop = GF_TRUE;
		}
		tmcd_tk = gf_isom_new_track(import.dest, 0, GF_QT_BOX_TYPE_TMCD, tc_fps_num);
		if (!tmcd_tk) {
			e = gf_isom_last_error(import.dest);
			goto exit;
		}
		tmcd_id = gf_isom_get_track_id(import.dest, tmcd_tk);
		e = gf_isom_tmcd_config_new(import.dest, tmcd_tk, tc_fps_den, tc_counter, is_drop, &desc_index);
		if (e) goto exit;

		if (video_ref) {
			gf_isom_set_track_reference(import.dest, video_ref, GF_ISOM_REF_TMCD, tmcd_id);
		}
		bs = gf_bs_new(NULL, 0, GF_BITSTREAM_WRITE);
		if (tc_counter) {
			gf_bs_write_u32(bs, tc_counter);
		} else {
			gf_bs_write_u8(bs, tc_h);
			gf_bs_write_int(bs, 0, 1);
			gf_bs_write_int(bs, tc_m, 7);
			gf_bs_write_u8(bs, tc_s);
			gf_bs_write_u8(bs, tc_f);
		}
		samp = gf_isom_sample_new();
		samp->IsRAP = SAP_TYPE_1;
		gf_bs_get_content(bs, &samp->data, &samp->dataLength);
		gf_bs_del(bs);
		e = gf_isom_add_sample(import.dest, tmcd_tk, desc_index, samp);
		gf_isom_sample_del(&samp);
		gf_isom_set_last_sample_duration(import.dest, tmcd_tk, tc_fps_den ? tc_fps_den : 1);
	}

#endif /*GPAC_DISABLE_AV_PARSERS*/

exit:
	while (gf_list_count(kinds)) {
		char *kind = (char *)gf_list_get(kinds, 0);
		gf_list_rem(kinds, 0);
		if (kind) gf_free(kind);
	}
	if (opt_src) opt_src[0] = ':';
	if (opt_dst) opt_dst[0] = ':';
	if (fchain) fchain[0] = ':';

	gf_list_del(kinds);
	if (handler_name) gf_free(handler_name);
	if (chapter_name ) gf_free(chapter_name);
	if (import.fontName) gf_free(import.fontName);
	if (import.streamFormat) gf_free(import.streamFormat);
	if (import.force_ext) gf_free(import.force_ext);
	if (rvc_config) gf_free(rvc_config);
	if (szLan) gf_free((char *)szLan);
	if (icc_data) gf_free(icc_data);
	return e;
}

typedef struct
{
	u32 tk;
	Bool has_non_raps;
	u32 last_sample;
	u32 sample_count;
	u32 time_scale;
	u64 firstDTS, lastDTS;
	u32 dst_tk;
	/*set if media can be duplicated at split boundaries - only used for text tracks and provate tracks, this assumes all
	samples are RAP*/
	Bool can_duplicate;
	/*controls import by time rather than by sample (otherwise we would have to remove much more samples video vs audio for example*/
	Bool first_sample_done;
	Bool next_sample_is_rap;
	u32 stop_state;
} TKInfo;

GF_Err split_isomedia_file(GF_ISOFile *mp4, Double split_dur, u64 split_size_kb, char *inName, Double InterleavingTime, Double chunk_start_time, Bool adjust_split_end, char *outName, const char *tmpdir, Bool force_rap_split)
{
	u32 i, count, nb_tk, needs_rap_sync, cur_file, conv_type, nb_tk_done, nb_samp, nb_done, di;
	Double max_dur, cur_file_time;
	Bool do_add, all_duplicatable, size_exceeded, chunk_extraction, rap_split, split_until_end;
	GF_ISOFile *dest;
	GF_ISOSample *samp;
	GF_Err e;
	TKInfo *tks, *tki;
	char *ext, szName[1000], szFile[1000];
	Double chunk_start = (Double) chunk_start_time;

	chunk_extraction = (chunk_start>=0) ? 1 : 0;
	split_until_end = 0;
	rap_split = 0;
	if (split_size_kb == (u64)-1) rap_split = 1;
	if (split_dur == -1) rap_split = 1;
	else if (split_dur <= -2) {
		split_size_kb = 0;
		split_until_end = 1;
	}
	else if (force_rap_split)
		rap_split = 1;

	if (rap_split) {
		split_size_kb = 0;
		split_dur = (double) GF_MAX_FLOAT;
	}

	//split in same dir as source
	strcpy(szName, inName);
	ext = strrchr(szName, '.');
	if (ext) ext[0] = 0;
	ext = strrchr(inName, '.');

	dest = NULL;

	conv_type = 0;
	switch (gf_isom_guess_specification(mp4)) {
	case GF_ISOM_BRAND_ISMA:
		conv_type = 1;
		break;
	case GF_ISOM_BRAND_3GP4:
	case GF_ISOM_BRAND_3GP5:
	case GF_ISOM_BRAND_3GP6:
	case GF_ISOM_BRAND_3GG6:
	case GF_ISOM_BRAND_3G2A:
		conv_type = 2;
		break;
	}
	if (!stricmp(ext, ".3gp") || !stricmp(ext, ".3g2")) conv_type = 2;

	count = gf_isom_get_track_count(mp4);
	tks = (TKInfo *)gf_malloc(sizeof(TKInfo)*count);
	memset(tks, 0, sizeof(TKInfo)*count);

	e = GF_OK;
	max_dur = 0;
	nb_tk = 0;
	all_duplicatable = 1;
	needs_rap_sync = 0;
	nb_samp = 0;
	for (i=0; i<count; i++) {
		u32 mtype;
		Double dur;
		tks[nb_tk].tk = i+1;
		tks[nb_tk].can_duplicate = 0;

		mtype = gf_isom_get_media_type(mp4, i+1);
		switch (mtype) {
		/*we duplicate text samples at boundaries*/
		case GF_ISOM_MEDIA_TEXT:
		case GF_ISOM_MEDIA_SUBT:
		case GF_ISOM_MEDIA_MPEG_SUBT:
			tks[nb_tk].can_duplicate = 1;
		case GF_ISOM_MEDIA_AUDIO:
			break;
		case GF_ISOM_MEDIA_VISUAL:
        case GF_ISOM_MEDIA_AUXV:
        case GF_ISOM_MEDIA_PICT:
			if (gf_isom_get_sample_count(mp4, i+1)>1) {
				break;
			}
			continue;
		case GF_ISOM_MEDIA_HINT:
		case GF_ISOM_MEDIA_SCENE:
		case GF_ISOM_MEDIA_OCR:
		case GF_ISOM_MEDIA_OD:
		case GF_ISOM_MEDIA_OCI:
		case GF_ISOM_MEDIA_IPMP:
		case GF_ISOM_MEDIA_MPEGJ:
		case GF_ISOM_MEDIA_MPEG7:
		case GF_ISOM_MEDIA_FLASH:
			fprintf(stderr, "WARNING: Track ID %d (type %s) not handled by splitter - skipping\n", gf_isom_get_track_id(mp4, i+1), gf_4cc_to_str(mtype));
			continue;
		default:
			/*for all other track types, only split if more than one sample*/
			if (gf_isom_get_sample_count(mp4, i+1)==1) {
				fprintf(stderr, "WARNING: Track ID %d (type %s) not handled by splitter - skipping\n", gf_isom_get_track_id(mp4, i+1), gf_4cc_to_str(mtype));
				continue;
			}
			tks[nb_tk].can_duplicate = 1;
		}

		tks[nb_tk].sample_count = gf_isom_get_sample_count(mp4, i+1);
		nb_samp += tks[nb_tk].sample_count;
		tks[nb_tk].last_sample = 0;
		tks[nb_tk].firstDTS = 0;
		tks[nb_tk].time_scale = gf_isom_get_media_timescale(mp4, i+1);
		tks[nb_tk].has_non_raps = gf_isom_has_sync_points(mp4, i+1);
		/*seen that on some 3gp files from nokia ...*/
		if (mtype==GF_ISOM_MEDIA_AUDIO) tks[nb_tk].has_non_raps = 0;

		dur = (Double) (s64) gf_isom_get_media_duration(mp4, i+1);
		dur /= tks[nb_tk].time_scale;
		if (max_dur<dur) max_dur=dur;

		if (tks[nb_tk].has_non_raps) {
			/*we don't support that*/
			if (needs_rap_sync) {
				fprintf(stderr, "More than one track has non-sync points - cannot split file\n");
				gf_free(tks);
				return GF_NOT_SUPPORTED;
			}
			needs_rap_sync = nb_tk+1;
		}
		if (!tks[nb_tk].can_duplicate) all_duplicatable = 0;
		nb_tk++;
	}
	if (!nb_tk) {
		fprintf(stderr, "No suitable tracks found for splitting file\n");
		gf_free(tks);
		return GF_NOT_SUPPORTED;
	}
	if (chunk_start>=max_dur) {
		fprintf(stderr, "Input file (%f) shorter than requested split start offset (%f)\n", max_dur, chunk_start);
		gf_free(tks);
		return GF_NOT_SUPPORTED;
	}
	if (split_until_end) {
		if (split_dur < -2) {
			split_dur = - (split_dur + 2 - chunk_start);
			if (max_dur < split_dur) {
				fprintf(stderr, "Split duration till end %lf longer than track duration %lf\n", split_dur, max_dur);
				gf_free(tks);
				return GF_NOT_SUPPORTED;
			} else {
				split_dur = max_dur - split_dur;
			}
		} else {
			split_dur = max_dur;
		}
	} else if (!rap_split && (max_dur<=split_dur)) {
		fprintf(stderr, "Input file (%f) shorter than requested split duration (%f)\n", max_dur, split_dur);
		gf_free(tks);
		return GF_NOT_SUPPORTED;
	}
	if (needs_rap_sync) {
		Bool has_enough_sync = GF_FALSE;
		tki = &tks[needs_rap_sync-1];

		if (chunk_start == 0.0f)
			has_enough_sync = GF_TRUE;
		else if (gf_isom_get_sync_point_count(mp4, tki->tk) > 1)
			has_enough_sync = GF_TRUE;
		else if (gf_isom_get_sample_group_info(mp4, tki->tk, 1, GF_ISOM_SAMPLE_GROUP_RAP, NULL, NULL, NULL))
			has_enough_sync = GF_TRUE;
		else if (gf_isom_get_sample_group_info(mp4, tki->tk, 1, GF_ISOM_SAMPLE_GROUP_SYNC, NULL, NULL, NULL))
			has_enough_sync = GF_TRUE;

		if (!has_enough_sync) {
			fprintf(stderr, "Not enough Random Access points in input file - cannot split\n");
			gf_free(tks);
			return GF_NOT_SUPPORTED;
		}
	}
	split_size_kb *= 1024;
	cur_file_time = 0;

	if (chunk_start>0) {
		if (needs_rap_sync) {
			u32 sample_num;
			Double start;
			tki = &tks[needs_rap_sync-1];

			start = (Double) (s64) gf_isom_get_sample_dts(mp4, tki->tk, tki->sample_count);
			start /= tki->time_scale;
			if (start<chunk_start) {
				tki->stop_state = 2;
			} else  {
				samp = NULL;
				e = gf_isom_get_sample_for_media_time(mp4, tki->tk, (u64) (chunk_start*tki->time_scale), &di, GF_ISOM_SEARCH_SYNC_BACKWARD, &samp, &sample_num, NULL);
				if (e!=GF_OK) {
					fprintf(stderr, "Cannot locate RAP in track ID %d for chunk extraction from %02.2f sec\n", gf_isom_get_track_id(mp4, tki->tk), chunk_start);
					gf_free(tks);
					return GF_NOT_SUPPORTED;
				}
				start = (Double) (s64) samp->DTS;
				start /= tki->time_scale;
				gf_isom_sample_del(&samp);
				fprintf(stderr, "Adjusting chunk start time to previous random access at %02.2f sec\n", start);
				split_dur += (chunk_start - start);
				chunk_start = start;
			}
		}
		/*sync all tracks*/
		for (i=0; i<nb_tk; i++) {
			tki = &tks[i];
			while (tki->last_sample<tki->sample_count) {
				Double time;
				u64 dts;
				dts = gf_isom_get_sample_dts(mp4, tki->tk, tki->last_sample+1);
				time = (Double) (s64) dts;
				time /= tki->time_scale;
				if (time>=chunk_start) {
					/*rewind one sample (text tracks & co)*/
					if (tki->can_duplicate && tki->last_sample) {
						tki->last_sample--;
						tki->firstDTS = (u64) (chunk_start*tki->time_scale);
					} else {
						tki->firstDTS = dts;
					}
					break;
				}
				tki->last_sample++;
			}
		}
		cur_file_time = chunk_start;
	} else {
		chunk_start = 0;
	}

	dest = NULL;
	nb_done = 0;
	nb_tk_done = 0;
	cur_file = 0;
	while (nb_tk_done<nb_tk) {
		Double last_rap_sample_time, max_dts, file_split_dur;
		Bool is_last_rap;
		Bool all_av_done = GF_FALSE;

		if (chunk_extraction) {
			sprintf(szFile, "%s_%d_%d%s", szName, (u32) chunk_start, (u32) (chunk_start+split_dur), ext);
			if (outName) strcpy(szFile, outName);
		} else {
			sprintf(szFile, "%s_%03d%s", szName, cur_file+1, ext);
			if (outName) {
				char *the_file = gf_url_concatenate(outName, szFile);
				if (the_file) {
					strcpy(szFile, the_file);
					gf_free(the_file);
				}
			}
		}
		dest = gf_isom_open(szFile, GF_ISOM_WRITE_EDIT, tmpdir);
		/*clone all tracks*/
		for (i=0; i<nb_tk; i++) {
			tki = &tks[i];
			/*track done - we remove the track from destination, an empty video track could cause pbs to some players*/
			if (tki->stop_state==2) continue;

			e = gf_isom_clone_track(mp4, tki->tk, dest, 0, &tki->dst_tk);
			if (e) {
				fprintf(stderr, "Error cloning track %d\n", tki->tk);
				goto err_exit;
			}
			/*use non-packet CTS offsets (faster add/remove)*/
			if (gf_isom_has_time_offset(mp4, tki->tk)) {
				gf_isom_set_cts_packing(dest, tki->dst_tk, GF_TRUE);
			}
			gf_isom_remove_edit_segments(dest, tki->dst_tk);

			gf_isom_enable_raw_pack(mp4, tki->tk, 1024);

		}
		do_add = 1;
		is_last_rap = 0;
		last_rap_sample_time = 0;
		file_split_dur = split_dur;

		size_exceeded = 0;
		max_dts = 0;
		while (do_add) {
			Bool is_rap;
			Double time;
			u32 nb_over, nb_av = 0;
			/*perfom basic de-interleaving to make sure we're not importing too much of a given track*/
			u32 nb_add = 0;
			/*add one sample of each track*/
			for (i=0; i<nb_tk; i++) {
				Double t;
				u64 dts;
				tki = &tks[i];

				if (!tki->can_duplicate) nb_av++;

				if (tki->stop_state)
					continue;
				if (tki->last_sample==tki->sample_count)
					continue;

				/*get sample info, see if we need to check it (basic de-interleaver)*/
				dts = gf_isom_get_sample_dts(mp4, tki->tk, tki->last_sample+1);

				/*reinsertion (timed text)*/
				if (dts < tki->firstDTS) {
					samp = gf_isom_get_sample(mp4, tki->tk, tki->last_sample+1, &di);
					samp->DTS = 0;
					e = gf_isom_add_sample(dest, tki->dst_tk, di, samp);
					if (!e) {
						e = gf_isom_copy_sample_info(dest, tki->dst_tk, mp4, tki->tk, tki->last_sample+1);
					}

					gf_isom_sample_del(&samp);
					tki->last_sample += 1;
					dts = gf_isom_get_sample_dts(mp4, tki->tk, tki->last_sample+1);
				}
				dts -= tki->firstDTS;


				t = (Double) (s64) dts;
				t /= tki->time_scale;
				if (tki->first_sample_done) {
					if (!all_av_done && (t>max_dts)) continue;
				} else {
					/*here's the trick: only take care of a/v media for splitting, and add other media
					only if their dts is less than the max AV dts found. Otherwise with some text streams we will end up importing
					too much video and corrupting the last sync point indication*/
					if (!tki->can_duplicate && (t>max_dts)) max_dts = t;
					tki->first_sample_done = 1;
				}
				samp = gf_isom_get_sample(mp4, tki->tk, tki->last_sample+1, &di);
				samp->DTS -= tki->firstDTS;

				if (samp->nb_pack) {
					nb_add += samp->nb_pack;
				} else {
					nb_add += 1;
				}

				is_rap = GF_FALSE;
				if (samp->IsRAP) {
					is_rap = GF_TRUE;
				} else {
					Bool has_roll;
					gf_isom_get_sample_rap_roll_info(mp4, tki->tk, tki->last_sample+1, &is_rap, &has_roll, NULL);
				}


				if (tki->has_non_raps && is_rap) {
					GF_ISOSample *next_rap=NULL;
					u32 next_rap_num, sdi;
					last_rap_sample_time = (Double) (s64) samp->DTS;
					last_rap_sample_time /= tki->time_scale;
					e = gf_isom_get_sample_for_media_time(mp4, tki->tk, samp->DTS+tki->firstDTS+2, &sdi, GF_ISOM_SEARCH_SYNC_FORWARD, &next_rap, &next_rap_num, NULL);
					if (e==GF_EOS)
						is_last_rap = 1;
					if (next_rap) {
						if (!next_rap->IsRAP)
							is_last_rap = 1;
						gf_isom_sample_del(&next_rap);
					}
				}
				tki->lastDTS = samp->DTS;
				e = gf_isom_add_sample(dest, tki->dst_tk, di, samp);

				if (!e) {
					e = gf_isom_copy_sample_info(dest, tki->dst_tk, mp4, tki->tk, tki->last_sample+1);
				}
				if (samp->nb_pack) {
					tki->last_sample += samp->nb_pack;
				} else {
					tki->last_sample += 1;
				}

				gf_isom_sample_del(&samp);
				gf_set_progress("Splitting", nb_done, nb_samp);
				nb_done++;
				if (e) {
					fprintf(stderr, "Error cloning track %d sample %d\n", tki->tk, tki->last_sample);
					goto err_exit;
				}

				tki->next_sample_is_rap = 0;
				if (rap_split && tki->has_non_raps) {
					if ( gf_isom_get_sample_sync(mp4, tki->tk, tki->last_sample+1))
						tki->next_sample_is_rap = 1;
				}
			}

			/*test by size/duration*/
			nb_over = 0;

			/*test by file size: same as duration test, only dynamically increment import duration*/
			if (split_size_kb) {
				u64 est_size = gf_isom_estimate_size(dest);
				/*while below desired size keep importing*/
				if (est_size<split_size_kb)
					file_split_dur = (Double) GF_MAX_FLOAT;
				else {
					size_exceeded = 1;
				}
			}

			for (i=0; i<nb_tk; i++) {
				tki = &tks[i];
				if (tki->stop_state) {
					nb_over++;
					if (!tki->can_duplicate && (tki->last_sample==tki->sample_count) )
						nb_av--;
					continue;
				}
				time = (Double) (s64) tki->lastDTS;
				time /= tki->time_scale;
				if (size_exceeded
				        || (tki->last_sample==tki->sample_count)
				        || (!tki->can_duplicate && (time>file_split_dur))
				        || (rap_split && tki->has_non_raps && tki->next_sample_is_rap)
				   ) {
					nb_over++;
					tki->stop_state = 1;
					if (tki->last_sample<tki->sample_count)
						is_last_rap = 0;
					else if (tki->first_sample_done)
						is_last_rap = 0;

					if (rap_split && tki->next_sample_is_rap) {
						file_split_dur = (Double) ( gf_isom_get_sample_dts(mp4, tki->tk, tki->last_sample+1) - tki->firstDTS);
						file_split_dur /= tki->time_scale;
					}
				}
				/*special tracks (not audio, not video)*/
				else if (tki->can_duplicate) {
					u64 dts = gf_isom_get_sample_dts(mp4, tki->tk, tki->last_sample+1);
					time = (Double) (s64) (dts - tki->firstDTS);
					time /= tki->time_scale;
					if (time>file_split_dur) {
						nb_over++;
						tki->stop_state = 1;
					}
				}
				if (!nb_add && (!max_dts || (tki->lastDTS <= 1 + (u64) (tki->time_scale*max_dts) )))
					tki->first_sample_done = 0;
			}
			if (nb_over==nb_tk) do_add = 0;

			if (!nb_av)
				all_av_done = GF_TRUE;
		}

		/*remove samples - first figure out smallest duration*/
		file_split_dur = (Double) GF_MAX_FLOAT;
		for (i=0; i<nb_tk; i++) {
			Double time;
			tki = &tks[i];
			/*track done*/
			if ((tki->stop_state==2) || (!is_last_rap && (tki->sample_count == tki->last_sample)) ) {
				if (tki->has_non_raps) last_rap_sample_time = 0;
				time = (Double) (s64) ( gf_isom_get_sample_dts(mp4, tki->tk, tki->last_sample+1) - tki->firstDTS);
				time /= tki->time_scale;
				if (file_split_dur==(Double)GF_MAX_FLOAT || file_split_dur<time) file_split_dur = time;
				continue;
			}

			//if (tki->lastDTS)
			{
				//time = (Double) (s64) tki->lastDTS;
				time = (Double) (s64) ( gf_isom_get_sample_dts(mp4, tki->tk, tki->last_sample+1) - tki->firstDTS);
				time /= tki->time_scale;
				if ((!tki->can_duplicate || all_duplicatable) && time<file_split_dur) file_split_dur = time;
				else if (rap_split && tki->next_sample_is_rap) file_split_dur = time;
			}
		}
		if (file_split_dur == (Double) GF_MAX_FLOAT) {
			fprintf(stderr, "Cannot split file (duration too small or size too small)\n");
			goto err_exit;
		}
		if (chunk_extraction) {
			if (adjust_split_end) {
				fprintf(stderr, "Adjusting chunk end time to previous random access at %02.2f sec\n", chunk_start + last_rap_sample_time);
				file_split_dur = last_rap_sample_time;
				if (outName) strcpy(szFile, outName);
				else sprintf(szFile, "%s_%d_%d%s", szName, (u32) chunk_start, (u32) (chunk_start+file_split_dur), ext);
				gf_isom_set_final_name(dest, szFile);
			}
			else file_split_dur = split_dur;
		}

		/*don't split if eq to copy...*/
		if (is_last_rap && !cur_file && !chunk_start) {
			fprintf(stderr, "Cannot split file (Not enough sync samples, duration too large or size too big)\n");
			goto err_exit;
		}


		/*if not last chunk and longer duration adjust to previous RAP point*/
		if ( (size_exceeded || !split_size_kb) && (file_split_dur>split_dur) && !chunk_start) {
			/*if larger than last RAP, rewind till it*/
			if (last_rap_sample_time && (last_rap_sample_time<file_split_dur) ) {
				file_split_dur = last_rap_sample_time;
				is_last_rap = 0;
			}
		}

		nb_tk_done = 0;
		if (!is_last_rap || chunk_extraction) {
			for (i=0; i<nb_tk; i++) {
				Double time = 0;
				u32 last_samp;
				tki = &tks[i];
				while (1) {
					last_samp = gf_isom_get_sample_count(dest, tki->dst_tk);

					time = (Double) (s64) gf_isom_get_media_duration(dest, tki->dst_tk);
					//time could get slightly higher than requests dur due to rounding precision. We use 1/4 of the last sample dur as safety marge
					time -= (Double) (s64) gf_isom_get_sample_duration(dest, tki->dst_tk, tki->last_sample) / 4;
					time /= tki->time_scale;

					if (last_samp<=1) break;

					/*done*/
					if (tki->last_sample==tki->sample_count) {
						if (!chunk_extraction && !tki->can_duplicate) {
							tki->stop_state=2;
							break;
						}
					}

					if (time <= file_split_dur) break;

					gf_isom_remove_sample(dest, tki->dst_tk, last_samp);
					tki->last_sample--;
					assert(tki->last_sample);
					nb_done--;
					gf_set_progress("Splitting", nb_done, nb_samp);
				}
				if (tki->last_sample<tki->sample_count) {
					u64 dts;
					tki->stop_state = 0;
					dts = gf_isom_get_sample_dts(mp4, tki->tk, tki->last_sample+1);
					time = (Double) (s64) (dts - tki->firstDTS);
					time /= tki->time_scale;
					/*re-insert prev sample*/
					if (tki->can_duplicate && (time>file_split_dur) ) {
						Bool was_insert = GF_FALSE;
						tki->last_sample--;
						dts = gf_isom_get_sample_dts(mp4, tki->tk, tki->last_sample+1);
						if (dts < tki->firstDTS) was_insert = GF_TRUE;
						tki->firstDTS += (u64) (file_split_dur*tki->time_scale);
						//the original, last sample added starts before the first sample in the file: we have re-inserted
						//a single sample, use split duration as target duration
						if (was_insert) {
							gf_isom_set_last_sample_duration(dest, tki->dst_tk, (u32) (file_split_dur*tki->time_scale));
						} else {
							gf_isom_set_last_sample_duration(dest, tki->dst_tk, (u32) (tki->firstDTS - dts) );
						}
					} else {
						tki->firstDTS = dts;
					}
					tki->first_sample_done = 0;
				} else {
					nb_tk_done++;
				}

			}
		}

		if (chunk_extraction) {
			fprintf(stderr, "Extracting chunk %s - duration %02.2fs (%02.2fs->%02.2fs)\n", szFile, file_split_dur, chunk_start, (chunk_start+split_dur));
		} else {
			fprintf(stderr, "Storing split-file %s - duration %02.2f seconds\n", szFile, file_split_dur);
		}

		/*repack CTSs*/
		for (i=0; i<nb_tk; i++) {
			u32 j;
			u64 new_track_dur;
			tki = &tks[i];
			if (tki->stop_state == 2) continue;
			if (!gf_isom_get_sample_count(dest, tki->dst_tk)) {
				gf_isom_remove_track(dest, tki->dst_tk);
				continue;
			}
			if (gf_isom_has_time_offset(mp4, tki->tk)) {
				gf_isom_set_cts_packing(dest, tki->dst_tk, GF_FALSE);
			}
			if (is_last_rap && tki->can_duplicate) {
				gf_isom_set_last_sample_duration(dest, tki->dst_tk, gf_isom_get_sample_duration(mp4, tki->tk, tki->sample_count));
			}

			/*rewrite edit list*/
			new_track_dur = gf_isom_get_track_duration(dest, tki->dst_tk);
			count = gf_isom_get_edit_segment_count(mp4, tki->tk);
			if (count>2) {
				fprintf(stderr, "Warning: %d edit segments - not supported while splitting (max 2) - ignoring extra\n", count);
				count=2;
			}
			for (j=0; j<count; j++) {
				u64 editTime, segDur, MediaTime;
				u8 mode;

				gf_isom_get_edit_segment(mp4, tki->tk, j+1, &editTime, &segDur, &MediaTime, &mode);
				if (!j && (mode!=GF_ISOM_EDIT_EMPTY) ) {
					fprintf(stderr, "Warning: Edit list doesn't look like a track delay scheme - ignoring\n");
					break;
				}
				if (mode==GF_ISOM_EDIT_NORMAL) {
					segDur = new_track_dur;
				}
				gf_isom_set_edit_segment(dest, tki->dst_tk, editTime, segDur, MediaTime, mode);
			}
		}
		/*check chapters*/
		do_add = 1;
		for (i=0; i<gf_isom_get_chapter_count(mp4, 0); i++) {
			char *name;
			u64 chap_time;
			gf_isom_get_chapter(mp4, 0, i+1, &chap_time, (const char **) &name);
			max_dts = (Double) (s64) chap_time;
			max_dts /= 1000;
			if (max_dts<cur_file_time) continue;
			if (max_dts>cur_file_time+file_split_dur) break;
			max_dts-=cur_file_time;
			chap_time = (u64) (max_dts*1000);
			gf_isom_add_chapter(dest, 0, chap_time, name);
			/*add prev*/
			if (do_add && i) {
				gf_isom_get_chapter(mp4, 0, i, &chap_time, (const char **) &name);
				gf_isom_add_chapter(dest, 0, 0, name);
				do_add = 0;
			}
		}
		cur_file_time += file_split_dur;

		if (conv_type==1) gf_media_make_isma(dest, 1, 0, 0);
		else if (conv_type==2) gf_media_make_3gpp(dest);
		if (InterleavingTime) {
			gf_isom_make_interleave(dest, InterleavingTime);
		} else {
			gf_isom_set_storage_mode(dest, GF_ISOM_STORE_STREAMABLE);
		}

		gf_isom_clone_pl_indications(mp4, dest);
		e = gf_isom_close(dest);
		dest = NULL;
		if (e) fprintf(stderr, "Error storing file %s\n", gf_error_to_string(e));
		if (is_last_rap || chunk_extraction) break;
		cur_file++;
	}
	gf_set_progress("Splitting", nb_samp, nb_samp);
err_exit:
	if (dest) gf_isom_delete(dest);
	gf_free(tks);
	return e;
}

GF_Err cat_multiple_files(GF_ISOFile *dest, char *fileName, u32 import_flags, GF_Fraction force_fps, u32 frames_per_sample, char *tmp_dir, Bool force_cat, Bool align_timelines, Bool allow_add_in_command);

static Bool merge_parameter_set(GF_List *src, GF_List *dst, const char *name)
{
	u32 j, k;
	for (j=0; j<gf_list_count(src); j++) {
		Bool found = 0;
		GF_AVCConfigSlot *slc = gf_list_get(src, j);
		for (k=0; k<gf_list_count(dst); k++) {
			GF_AVCConfigSlot *slc_dst = gf_list_get(dst, k);
			if ( (slc->size==slc_dst->size) && !memcmp(slc->data, slc_dst->data, slc->size) ) {
				found = 1;
				break;
			}
		}
		if (!found) {
			return GF_FALSE;
		}
	}
	return GF_TRUE;
}

static u32 merge_avc_config(GF_ISOFile *dest, u32 tk_id, GF_ISOFile *orig, u32 src_track, Bool force_cat)
{
	GF_AVCConfig *avc_src, *avc_dst;
	u32 dst_tk = gf_isom_get_track_by_id(dest, tk_id);

	avc_src = gf_isom_avc_config_get(orig, src_track, 1);
	avc_dst = gf_isom_avc_config_get(dest, dst_tk, 1);

	if (avc_src->AVCLevelIndication!=avc_dst->AVCLevelIndication) {
		dst_tk = 0;
	} else if (avc_src->AVCProfileIndication!=avc_dst->AVCProfileIndication) {
		dst_tk = 0;
	}
	else {
		/*rewrite all samples if using different NALU size*/
		if (avc_src->nal_unit_size > avc_dst->nal_unit_size) {
			gf_media_nal_rewrite_samples(dest, dst_tk, 8*avc_src->nal_unit_size);
			avc_dst->nal_unit_size = avc_src->nal_unit_size;
		} else if (avc_src->nal_unit_size < avc_dst->nal_unit_size) {
			gf_media_nal_rewrite_samples(orig, src_track, 8*avc_dst->nal_unit_size);
		}

		/*merge PS*/
		if (!merge_parameter_set(avc_src->sequenceParameterSets, avc_dst->sequenceParameterSets, "SPS"))
			dst_tk = 0;
		if (!merge_parameter_set(avc_src->pictureParameterSets, avc_dst->pictureParameterSets, "PPS"))
			dst_tk = 0;

		gf_isom_avc_config_update(dest, dst_tk, 1, avc_dst);
	}

	gf_odf_avc_cfg_del(avc_src);
	gf_odf_avc_cfg_del(avc_dst);

	if (!dst_tk) {
		dst_tk = gf_isom_get_track_by_id(dest, tk_id);
		gf_isom_set_nalu_extract_mode(orig, src_track, GF_ISOM_NALU_EXTRACT_INBAND_PS_FLAG);
		if (!force_cat) {
			gf_isom_avc_set_inband_config(dest, dst_tk, 1, GF_FALSE);
		} else {
			fprintf(stderr, "WARNING: Concatenating track ID %d even though sample descriptions do not match\n", tk_id);
		}
	}
	return dst_tk;
}

#ifndef GPAC_DISABLE_HEVC
static u32 merge_hevc_config(GF_ISOFile *dest, u32 tk_id, GF_ISOFile *orig, u32 src_track, Bool force_cat)
{
	u32 i;
	GF_HEVCConfig *hevc_src, *hevc_dst;
	u32 dst_tk = gf_isom_get_track_by_id(dest, tk_id);

	hevc_src = gf_isom_hevc_config_get(orig, src_track, 1);
	hevc_dst = gf_isom_hevc_config_get(dest, dst_tk, 1);

	if (hevc_src->profile_idc != hevc_dst->profile_idc) dst_tk = 0;
	else if (hevc_src->level_idc != hevc_dst->level_idc) dst_tk = 0;
	else if (hevc_src->general_profile_compatibility_flags != hevc_dst->general_profile_compatibility_flags ) dst_tk = 0;
	else {
		/*rewrite all samples if using different NALU size*/
		if (hevc_src->nal_unit_size > hevc_dst->nal_unit_size) {
			gf_media_nal_rewrite_samples(dest, dst_tk, 8*hevc_src->nal_unit_size);
			hevc_dst->nal_unit_size = hevc_src->nal_unit_size;
		} else if (hevc_src->nal_unit_size < hevc_dst->nal_unit_size) {
			gf_media_nal_rewrite_samples(orig, src_track, 8*hevc_dst->nal_unit_size);
		}

		/*merge PS*/
		for (i=0; i<gf_list_count(hevc_src->param_array); i++) {
			u32 k;
			GF_HEVCParamArray *src_ar = gf_list_get(hevc_src->param_array, i);
			for (k=0; k<gf_list_count(hevc_dst->param_array); k++) {
				GF_HEVCParamArray *dst_ar = gf_list_get(hevc_dst->param_array, k);
				if (dst_ar->type==src_ar->type) {
					if (!merge_parameter_set(src_ar->nalus, dst_ar->nalus, "SPS"))
						dst_tk = 0;
					break;
				}
			}
		}

		gf_isom_hevc_config_update(dest, dst_tk, 1, hevc_dst);
	}

	gf_odf_hevc_cfg_del(hevc_src);
	gf_odf_hevc_cfg_del(hevc_dst);

	if (!dst_tk) {
		dst_tk = gf_isom_get_track_by_id(dest, tk_id);
		gf_isom_set_nalu_extract_mode(orig, src_track, GF_ISOM_NALU_EXTRACT_INBAND_PS_FLAG);
		if (!force_cat) {
			gf_isom_hevc_set_inband_config(dest, dst_tk, 1, GF_FALSE);
		} else {
			fprintf(stderr, "WARNING: Concatenating track ID %d even though sample descriptions do not match\n", tk_id);
		}
	}
	return dst_tk;
}
#endif /*GPAC_DISABLE_HEVC */

GF_Err cat_playlist(GF_ISOFile *dest, char *playlistName, u32 import_flags, GF_Fraction force_fps, u32 frames_per_sample, char *tmp_dir, Bool force_cat, Bool align_timelines, Bool allow_add_in_command);

GF_Err cat_isomedia_file(GF_ISOFile *dest, char *fileName, u32 import_flags, GF_Fraction force_fps, u32 frames_per_sample, char *tmp_dir, Bool force_cat, Bool align_timelines, Bool allow_add_in_command, Bool is_pl)
{
	u32 i, j, count, nb_tracks, nb_samp, nb_done;
	GF_ISOFile *orig;
	GF_Err e;
	char *opts, *multi_cat;
	Double ts_scale;
	Double dest_orig_dur;
	u32 dst_tk, tk_id, mtype;
	u64 insert_dts;
	Bool is_isom;
	GF_ISOSample *samp;
	GF_Fraction64 aligned_to_DTS_frac;

	if (is_pl) return cat_playlist(dest, fileName, import_flags, force_fps, frames_per_sample, tmp_dir, force_cat, align_timelines, allow_add_in_command);

	if (strchr(fileName, '*') || (strchr(fileName, '@')) )
		return cat_multiple_files(dest, fileName, import_flags, force_fps, frames_per_sample, tmp_dir, force_cat, align_timelines, allow_add_in_command);

	multi_cat = allow_add_in_command ? strchr(fileName, '+') : NULL;
	if (multi_cat) {
		multi_cat[0] = 0;
		multi_cat = &multi_cat[1];
	}
	opts = gf_url_colon_suffix(fileName);

	e = GF_OK;

	/*if options are specified, reimport the file*/
	is_isom = opts ? 0 : gf_isom_probe_file(fileName);

	if (!is_isom || opts) {
		orig = gf_isom_open("temp", GF_ISOM_WRITE_EDIT, tmp_dir);
		e = import_file(orig, fileName, import_flags, force_fps, frames_per_sample);
		if (e) return e;
	} else {
		/*we open the original file in edit mode since we may have to rewrite AVC samples*/
		orig = gf_isom_open(fileName, GF_ISOM_OPEN_EDIT, tmp_dir);
	}

	while (multi_cat) {
		char *sep = strchr(multi_cat, '+');
		if (sep) sep[0] = 0;

		e = import_file(orig, multi_cat, import_flags, force_fps, frames_per_sample);
		if (e) {
			gf_isom_delete(orig);
			return e;
		}
		if (!sep) break;
		sep[0]=':';
		multi_cat = sep+1;
	}

	nb_samp = 0;
	nb_tracks = gf_isom_get_track_count(orig);
	for (i=0; i<nb_tracks; i++) {
		mtype = gf_isom_get_media_type(orig, i+1);
		switch (mtype) {
		case GF_ISOM_MEDIA_HINT:
		case GF_ISOM_MEDIA_OD:
		case GF_ISOM_MEDIA_FLASH:
			fprintf(stderr, "WARNING: Track ID %d (type %s) not handled by concatenation - removing from destination\n", gf_isom_get_track_id(orig, i+1), gf_4cc_to_str(mtype));
			continue;
		case GF_ISOM_MEDIA_AUDIO:
		case GF_ISOM_MEDIA_TEXT:
		case GF_ISOM_MEDIA_SUBT:
		case GF_ISOM_MEDIA_MPEG_SUBT:
		case GF_ISOM_MEDIA_VISUAL:
        case GF_ISOM_MEDIA_AUXV:
        case GF_ISOM_MEDIA_PICT:
		case GF_ISOM_MEDIA_SCENE:
		case GF_ISOM_MEDIA_OCR:
		case GF_ISOM_MEDIA_OCI:
		case GF_ISOM_MEDIA_IPMP:
		case GF_ISOM_MEDIA_MPEGJ:
		case GF_ISOM_MEDIA_MPEG7:
		default:
			/*only cat self-contained files*/
			if (gf_isom_is_self_contained(orig, i+1, 1)) {
				nb_samp+= gf_isom_get_sample_count(orig, i+1);
				break;
			}
			break;
		}
	}
	if (!nb_samp) {
		fprintf(stderr, "No suitable media tracks to cat in %s - skipping\n", fileName);
		goto err_exit;
	}

	dest_orig_dur = (Double) (s64) gf_isom_get_duration(dest);
	if (!gf_isom_get_timescale(dest)) {
		gf_isom_set_timescale(dest, gf_isom_get_timescale(orig));
	}
	dest_orig_dur /= gf_isom_get_timescale(dest);

	aligned_to_DTS_frac.num = 0;
	aligned_to_DTS_frac.den = 1;
	for (i=0; i<gf_isom_get_track_count(dest); i++) {
		u64 track_dur = gf_isom_get_media_duration(dest, i+1);
		u32 track_ts = gf_isom_get_media_timescale(dest, i+1);
		if ((u64)aligned_to_DTS_frac.num * track_ts < track_dur * aligned_to_DTS_frac.den) {
			aligned_to_DTS_frac.num = track_dur;
			aligned_to_DTS_frac.den = track_ts;
		}
	}

	fprintf(stderr, "Appending file %s\n", fileName);
	nb_done = 0;
	for (i=0; i<nb_tracks; i++) {
		u64 last_DTS, dest_track_dur_before_cat;
		u32 nb_edits = 0;
		Bool skip_lang_test = 1;
		Bool use_ts_dur = 1;
		Bool merge_edits = 0;
		Bool new_track = 0;
		mtype = gf_isom_get_media_type(orig, i+1);
		switch (mtype) {
		case GF_ISOM_MEDIA_HINT:
		case GF_ISOM_MEDIA_OD:
		case GF_ISOM_MEDIA_FLASH:
			continue;
		case GF_ISOM_MEDIA_TEXT:
		case GF_ISOM_MEDIA_SUBT:
		case GF_ISOM_MEDIA_MPEG_SUBT:
		case GF_ISOM_MEDIA_SCENE:
			use_ts_dur = 0;
		case GF_ISOM_MEDIA_AUDIO:
		case GF_ISOM_MEDIA_VISUAL:
        case GF_ISOM_MEDIA_PICT:
		case GF_ISOM_MEDIA_OCR:
		case GF_ISOM_MEDIA_OCI:
		case GF_ISOM_MEDIA_IPMP:
		case GF_ISOM_MEDIA_MPEGJ:
		case GF_ISOM_MEDIA_MPEG7:
		default:
			if (!gf_isom_is_self_contained(orig, i+1, 1)) continue;
			break;
		}

		dst_tk = 0;
		/*if we had a temporary import of the file, check if the original track ID matches the dst one. If so, skip all language detection code*/
		tk_id = gf_isom_get_track_original_id(orig, i+1);
		if (!tk_id) {
			tk_id = gf_isom_get_track_id(orig, i+1);
			skip_lang_test = 0;
		}
		dst_tk = gf_isom_get_track_by_id(dest, tk_id);


		if (dst_tk) {
			if (mtype != gf_isom_get_media_type(dest, dst_tk))
				dst_tk = 0;
			else {
				u32 subtype_dst = gf_isom_get_media_subtype(dest, dst_tk, 1);
				u32 subtype_src = gf_isom_get_media_subtype(orig, i+1, 1);
				if (subtype_dst==GF_ISOM_SUBTYPE_AVC3_H264)
					subtype_dst=GF_ISOM_SUBTYPE_AVC_H264 ;
				if (subtype_src==GF_ISOM_SUBTYPE_AVC3_H264)
					subtype_src=GF_ISOM_SUBTYPE_AVC_H264;

				if (subtype_dst==GF_ISOM_SUBTYPE_HEV1)
					subtype_dst=GF_ISOM_SUBTYPE_HVC1;
				if (subtype_src==GF_ISOM_SUBTYPE_HEV1)
					subtype_src=GF_ISOM_SUBTYPE_HVC1;

				if (subtype_dst != subtype_src) {
					dst_tk = 0;
				}
			}
		}

		if (!dst_tk) {
			for (j=0; j<gf_isom_get_track_count(dest); j++) {
				if (mtype != gf_isom_get_media_type(dest, j+1)) continue;
				if (gf_isom_is_same_sample_description(orig, i+1, 0, dest, j+1, 0)) {
					if (gf_isom_is_video_subtype(mtype) ) {
						u32 w, h, ow, oh;
						gf_isom_get_visual_info(orig, i+1, 1, &ow, &oh);
						gf_isom_get_visual_info(dest, j+1, 1, &w, &h);
						if ((ow==w) && (oh==h)) {
							dst_tk = j+1;
							break;
						}
					}
					/*check language code*/
					else if (!skip_lang_test && (mtype==GF_ISOM_MEDIA_AUDIO)) {
						u32 lang_src, lang_dst;
						char *lang = NULL;
						gf_isom_get_media_language(orig, i+1, &lang);
						if (lang) {
							lang_src = GF_4CC(lang[0], lang[1], lang[2], lang[3]);
							gf_free(lang);
						} else {
							lang_src = 0;
						}
						gf_isom_get_media_language(dest, j+1, &lang);
						if (lang) {
							lang_dst = GF_4CC(lang[0], lang[1], lang[2], lang[3]);
							gf_free(lang);
						} else {
							lang_dst = 0;
						}
						if (lang_dst==lang_src) {
							dst_tk = j+1;
							break;
						}
					} else {
						dst_tk = j+1;
						break;
					}
				}
			}
		}

		if (dst_tk) {
			u32 found_dst_tk = dst_tk;
			u32 stype = gf_isom_get_media_subtype(dest, dst_tk, 1);
			/*we MUST have the same codec*/
			if (gf_isom_get_media_subtype(orig, i+1, 1) != stype) dst_tk = 0;
			/*we only support cat with the same number of sample descriptions*/
			if (gf_isom_get_sample_description_count(orig, i+1) != gf_isom_get_sample_description_count(dest, dst_tk)) dst_tk = 0;
			/*if not forcing cat, check the media codec config is the same*/
			if (!gf_isom_is_same_sample_description(orig, i+1, 0, dest, dst_tk, 0)) {
				dst_tk = 0;
			}
			/*we force the same visual resolution*/
			else if (gf_isom_is_video_subtype(mtype) ) {
				u32 w, h, ow, oh;
				gf_isom_get_visual_info(orig, i+1, 1, &ow, &oh);
				gf_isom_get_visual_info(dest, dst_tk, 1, &w, &h);
				if ((ow!=w) || (oh!=h)) {
					dst_tk = 0;
				}
			}

			if (!dst_tk) {
				/*merge AVC config if possible*/
				if ((stype == GF_ISOM_SUBTYPE_AVC_H264)
				        || (stype == GF_ISOM_SUBTYPE_AVC2_H264)
				        || (stype == GF_ISOM_SUBTYPE_AVC3_H264)
				        || (stype == GF_ISOM_SUBTYPE_AVC4_H264) ) {
					dst_tk = merge_avc_config(dest, tk_id, orig, i+1, force_cat);
				}
#ifndef GPAC_DISABLE_HEVC
				/*merge HEVC config if possible*/
				else if ((stype == GF_ISOM_SUBTYPE_HVC1)
				         || (stype == GF_ISOM_SUBTYPE_HEV1)
				         || (stype == GF_ISOM_SUBTYPE_HVC2)
				         || (stype == GF_ISOM_SUBTYPE_HEV2)) {
					dst_tk = merge_hevc_config(dest, tk_id, orig, i+1, force_cat);
				}
#endif /*GPAC_DISABLE_HEVC*/
				else if (force_cat) {
					dst_tk = found_dst_tk;
				}
			}
		}

		/*looks like a new track*/
		if (!dst_tk) {
			fprintf(stderr, "No suitable destination track found - creating new one (type %s)\n", gf_4cc_to_str(mtype));
			e = gf_isom_clone_track(orig, i+1, dest, 0, &dst_tk);
			if (e) goto err_exit;
			gf_isom_clone_pl_indications(orig, dest);
			new_track = 1;

			if (align_timelines) {
				u32 max_timescale = 0;
//				u32 dst_timescale = 0;
				u32 idx;
				for (idx=0; idx<nb_tracks; idx++) {
					if (max_timescale < gf_isom_get_media_timescale(orig, idx+1))
						max_timescale = gf_isom_get_media_timescale(orig, idx+1);
				}
#if 0
				if (dst_timescale < max_timescale) {
					dst_timescale = gf_isom_get_media_timescale(dest, dst_tk);
					idx = max_timescale / dst_timescale;
					if (dst_timescale * idx < max_timescale) idx ++;
					dst_timescale *= idx;

					gf_isom_set_media_timescale(dest, dst_tk, max_timescale, 0, 0);
				}
#else
				gf_isom_set_media_timescale(dest, dst_tk, max_timescale, 0, 0);
#endif
			}

			/*remove cloned edit list, as it will be rewritten after import*/
			gf_isom_remove_edit_segments(dest, dst_tk);
		} else {
			nb_edits = gf_isom_get_edit_segment_count(orig, i+1);
		}

		dest_track_dur_before_cat = gf_isom_get_media_duration(dest, dst_tk);
		count = gf_isom_get_sample_count(dest, dst_tk);

		if (align_timelines) {
			insert_dts = (u64) (aligned_to_DTS_frac.num * gf_isom_get_media_timescale(dest, dst_tk));
			insert_dts /= aligned_to_DTS_frac.den;
		} else if (use_ts_dur && (count>1)) {
			insert_dts = 2*gf_isom_get_sample_dts(dest, dst_tk, count) - gf_isom_get_sample_dts(dest, dst_tk, count-1);
		} else {
			insert_dts = dest_track_dur_before_cat;
			if (!count) insert_dts = 0;
		}

		ts_scale = gf_isom_get_media_timescale(dest, dst_tk);
		ts_scale /= gf_isom_get_media_timescale(orig, i+1);

		/*if not a new track, see if we can merge the edit list - this is a crude test that only checks
		we have the same edit types*/
		if (nb_edits && (nb_edits == gf_isom_get_edit_segment_count(dest, dst_tk)) ) {
			u64 editTime, segmentDuration, mediaTime, dst_editTime, dst_segmentDuration, dst_mediaTime;
			u8 dst_editMode, editMode;
			merge_edits = 1;
			for (j=0; j<nb_edits; j++) {
				gf_isom_get_edit_segment(orig, i+1, j+1, &editTime, &segmentDuration, &mediaTime, &editMode);
				gf_isom_get_edit_segment(dest, dst_tk, j+1, &dst_editTime, &dst_segmentDuration, &dst_mediaTime, &dst_editMode);

				if (dst_editMode!=editMode) {
					merge_edits=0;
					break;
				}
			}
		}

		gf_isom_enable_raw_pack(orig, i+1, 2048);

		last_DTS = 0;
		count = gf_isom_get_sample_count(orig, i+1);
		for (j=0; j<count; j++) {
			u32 di;
			samp = gf_isom_get_sample(orig, i+1, j+1, &di);
			last_DTS = samp->DTS;
			samp->DTS =  (u64) (ts_scale * samp->DTS + (new_track ? 0 : insert_dts));
			samp->CTS_Offset =  (u32) (samp->CTS_Offset * ts_scale);

			if (gf_isom_is_self_contained(orig, i+1, di)) {
				e = gf_isom_add_sample(dest, dst_tk, di, samp);
			} else {
				u64 offset;
				GF_ISOSample *s = gf_isom_get_sample_info(orig, i+1, j+1, &di, &offset);
				e = gf_isom_add_sample_reference(dest, dst_tk, di, samp, offset);
				gf_isom_sample_del(&s);
			}
			if (samp->nb_pack)
				j+= samp->nb_pack-1;

			gf_isom_sample_del(&samp);
			if (e) goto err_exit;

			e = gf_isom_copy_sample_info(dest, dst_tk, orig, i+1, j+1);
			if (e) goto err_exit;

			gf_set_progress("Appending", nb_done, nb_samp);
			nb_done++;
		}
		/*scene description and text: compute last sample duration based on original media duration*/
		if (!use_ts_dur) {
			u64 extend_dur = gf_isom_get_media_duration(orig, i+1) - last_DTS;
			//extend the duration of the last sample, but don't insert any edit list entry
			gf_isom_set_last_sample_duration(dest, dst_tk, (u32) (ts_scale*extend_dur) );
		}

		if (new_track && insert_dts) {
			u64 media_dur = gf_isom_get_media_duration(orig, i+1);
			/*convert from media time to track time*/
			Double rescale = (Float) gf_isom_get_timescale(dest);
			rescale /= (Float) gf_isom_get_media_timescale(dest, dst_tk);
			/*convert from orig to dst time scale*/
			rescale *= ts_scale;

			gf_isom_set_edit_segment(dest, dst_tk, 0, (u64) (s64) (insert_dts*rescale), 0, GF_ISOM_EDIT_EMPTY);
			gf_isom_set_edit_segment(dest, dst_tk, (u64) (s64) (insert_dts*rescale), (u64) (s64) (media_dur*rescale), 0, GF_ISOM_EDIT_NORMAL);
		} else if (merge_edits) {
			/*convert from media time to track time*/
			u32 movts_dst = gf_isom_get_timescale(dest);
			u32 trackts_dst = gf_isom_get_media_timescale(dest, dst_tk);
			/*convert from orig to dst time scale*/
			movts_dst = (u32) (movts_dst * ts_scale);

			/*get the first edit normal mode and add the new track dur*/
			for (j=nb_edits; j>0; j--) {
				u64 editTime, segmentDuration, mediaTime;
				u8 editMode;
				gf_isom_get_edit_segment(dest, dst_tk, j, &editTime, &segmentDuration, &mediaTime, &editMode);

				if (editMode==GF_ISOM_EDIT_NORMAL) {
					Double prev_dur = (Double) (s64) dest_track_dur_before_cat;
					Double dur = (Double) (s64) gf_isom_get_media_duration(orig, i+1);

					dur *= movts_dst;
					dur /= trackts_dst;
					prev_dur *= movts_dst;
					prev_dur /= trackts_dst;

					/*safety test: some files have broken edit lists. If no more than 2 entries, check that the segment duration
					is less or equal to the movie duration*/
					if (prev_dur < segmentDuration) {
						fprintf(stderr, "Warning: suspicious edit list entry found: duration %g sec but longest track duration before cat is %g - fixing it\n", (Double) (s64) segmentDuration/1000.0, prev_dur/1000);
						segmentDuration = (dest_track_dur_before_cat - mediaTime) * movts_dst;
						segmentDuration /= trackts_dst;
					}

					segmentDuration += (u64) (s64) dur;
					gf_isom_modify_edit_segment(dest, dst_tk, j, segmentDuration, mediaTime, editMode);
					break;
				}
			}
		} else {
			u64 editTime, segmentDuration, mediaTime, edit_offset;
			Double t;
			u8 editMode;

			count = gf_isom_get_edit_segment_count(dest, dst_tk);
			if (count) {
				e = gf_isom_get_edit_segment(dest, dst_tk, count, &editTime, &segmentDuration, &mediaTime, &editMode);
				if (e) {
					fprintf(stderr, "Error: edit segment error on destination track %u could not be retrieved.\n", dst_tk);
					goto err_exit;
				}
			} else if (gf_isom_get_edit_segment_count(orig, i+1)) {
				/*fake empty edit segment*/
				/*convert from media time to track time*/
				Double rescale = (Float) gf_isom_get_timescale(dest);
				rescale /= (Float) gf_isom_get_media_timescale(dest, dst_tk);
				segmentDuration = (u64) (dest_track_dur_before_cat * rescale);
				editTime = 0;
				mediaTime = 0;
				gf_isom_set_edit_segment(dest, dst_tk, editTime, segmentDuration, mediaTime, GF_ISOM_EDIT_NORMAL);
			} else {
				editTime = 0;
				segmentDuration = 0;
			}

			/*convert to dst time scale*/
			ts_scale = (Float) gf_isom_get_timescale(dest);
			ts_scale /= (Float) gf_isom_get_timescale(orig);

			edit_offset = editTime + segmentDuration;
			count = gf_isom_get_edit_segment_count(orig, i+1);
			for (j=0; j<count; j++) {
				gf_isom_get_edit_segment(orig, i+1, j+1, &editTime, &segmentDuration, &mediaTime, &editMode);
				t = (Double) (s64) editTime;
				t *= ts_scale;
				t += (s64) edit_offset;
				editTime = (s64) t;
				t = (Double) (s64) segmentDuration;
				t *= ts_scale;
				segmentDuration = (s64) t;
				t = (Double) (s64) mediaTime;
				t *= ts_scale;
				t+= (s64) dest_track_dur_before_cat;
				mediaTime = (s64) t;
				if ((editMode == GF_ISOM_EDIT_EMPTY) && (mediaTime > 0)) {
					editMode = GF_ISOM_EDIT_NORMAL;
				}
				gf_isom_set_edit_segment(dest, dst_tk, editTime, segmentDuration, mediaTime, editMode);
			}
		}
		gf_media_update_bitrate(dest, dst_tk);

	}
	gf_set_progress("Appending", nb_samp, nb_samp);

	/*check brands*/
	gf_isom_get_brand_info(orig, NULL, NULL, &j);
	for (i=0; i<j; i++) {
		u32 brand;
		gf_isom_get_alternate_brand(orig, i+1, &brand);
		gf_isom_modify_alternate_brand(dest, brand, 1);
	}
	/*check chapters*/
	for (i=0; i<gf_isom_get_chapter_count(orig, 0); i++) {
		char *name;
		Double c_time;
		u64 chap_time;
		gf_isom_get_chapter(orig, 0, i+1, &chap_time, (const char **) &name);
		c_time = (Double) (s64) chap_time;
		c_time /= 1000;
		c_time += dest_orig_dur;

		/*check last file chapter*/
		if (!i && gf_isom_get_chapter_count(dest, 0)) {
			const char *last_name;
			u64 last_chap_time;
			gf_isom_get_chapter(dest, 0, gf_isom_get_chapter_count(dest, 0), &last_chap_time, &last_name);
			/*last and first chapters are the same, don't duplicate*/
			if (last_name && name && !stricmp(last_name, name)) continue;
		}

		chap_time = (u64) (c_time*1000);
		gf_isom_add_chapter(dest, 0, chap_time, name);
	}


err_exit:
	gf_isom_delete(orig);
	return e;
}

typedef struct
{
	char szPath[GF_MAX_PATH];
	char szRad1[1024], szRad2[1024], szOpt[200];
	GF_ISOFile *dest;
	u32 import_flags;
	GF_Fraction force_fps;
	u32 frames_per_sample;
	char *tmp_dir;
	Bool force_cat, align_timelines, allow_add_in_command;
} CATEnum;

Bool cat_enumerate(void *cbk, char *szName, char *szPath, GF_FileEnumInfo *file_info)
{
	GF_Err e;
	u32 len_rad1;
	char szFileName[GF_MAX_PATH];
	CATEnum *cat_enum = (CATEnum *)cbk;
	len_rad1 = (u32) strlen(cat_enum->szRad1);
	if (strnicmp(szName, cat_enum->szRad1, len_rad1)) return 0;
	if (strlen(cat_enum->szRad2) && !strstr(szName + len_rad1, cat_enum->szRad2) ) return 0;

	strcpy(szFileName, szPath);
	strcat(szFileName, cat_enum->szOpt);

	e = cat_isomedia_file(cat_enum->dest, szFileName, cat_enum->import_flags, cat_enum->force_fps, cat_enum->frames_per_sample, cat_enum->tmp_dir, cat_enum->force_cat, cat_enum->align_timelines, cat_enum->allow_add_in_command, GF_FALSE);
	if (e) return 1;
	return 0;
}

GF_Err cat_multiple_files(GF_ISOFile *dest, char *fileName, u32 import_flags, GF_Fraction force_fps, u32 frames_per_sample, char *tmp_dir, Bool force_cat, Bool align_timelines, Bool allow_add_in_command)
{
	CATEnum cat_enum;
	char *sep;

	cat_enum.dest = dest;
	cat_enum.import_flags = import_flags;
	cat_enum.force_fps = force_fps;
	cat_enum.frames_per_sample = frames_per_sample;
	cat_enum.tmp_dir = tmp_dir;
	cat_enum.force_cat = force_cat;
	cat_enum.align_timelines = align_timelines;
	cat_enum.allow_add_in_command = allow_add_in_command;

	if (strlen(fileName) >= sizeof(cat_enum.szPath)) {
		GF_LOG(GF_LOG_ERROR, GF_LOG_CONTAINER, ("File name %s is too long.\n", fileName));
		return GF_NOT_SUPPORTED;
	}
	strcpy(cat_enum.szPath, fileName);
	sep = strrchr(cat_enum.szPath, GF_PATH_SEPARATOR);
	if (!sep) sep = strrchr(cat_enum.szPath, '/');
	if (!sep) {
		strcpy(cat_enum.szPath, ".");
		if (strlen(fileName) >= sizeof(cat_enum.szRad1)) {
			GF_LOG(GF_LOG_ERROR, GF_LOG_CONTAINER, ("File name %s is too long.\n", fileName));
			return GF_NOT_SUPPORTED;
		}
		strcpy(cat_enum.szRad1, fileName);
	} else {
		if (strlen(sep + 1) >= sizeof(cat_enum.szRad1)) {
			GF_LOG(GF_LOG_ERROR, GF_LOG_CONTAINER, ("File name %s is too long.\n", (sep + 1)));
			return GF_NOT_SUPPORTED;
		}
		strcpy(cat_enum.szRad1, sep+1);
		sep[0] = 0;
	}
	sep = strchr(cat_enum.szRad1, '*');
	if (!sep) sep = strchr(cat_enum.szRad1, '@');
	if (strlen(sep + 1) >= sizeof(cat_enum.szRad2)) {
		GF_LOG(GF_LOG_ERROR, GF_LOG_CONTAINER, ("File name %s is too long.\n", (sep + 1)));
		return GF_NOT_SUPPORTED;
	}
	strcpy(cat_enum.szRad2, sep+1);
	sep[0] = 0;
	sep = strchr(cat_enum.szRad2, '%');
	if (!sep) sep = strchr(cat_enum.szRad2, '#');
	if (!sep) sep = gf_url_colon_suffix(cat_enum.szRad2);
	strcpy(cat_enum.szOpt, "");
	if (sep) {
		if (strlen(sep) >= sizeof(cat_enum.szOpt)) {
			GF_LOG(GF_LOG_ERROR, GF_LOG_CONTAINER, ("Invalid option: %s.\n", sep));
			return GF_NOT_SUPPORTED;
		}
		strcpy(cat_enum.szOpt, sep);
		sep[0] = 0;
	}
	return gf_enum_directory(cat_enum.szPath, 0, cat_enumerate, &cat_enum, NULL);
}

GF_Err cat_playlist(GF_ISOFile *dest, char *playlistName, u32 import_flags, GF_Fraction force_fps, u32 frames_per_sample, char *tmp_dir, Bool force_cat, Bool align_timelines, Bool allow_add_in_command)
{
	GF_Err e;
	FILE *pl = gf_fopen(playlistName, "r");
	if (!pl) {
		GF_LOG(GF_LOG_ERROR, GF_LOG_CONTAINER, ("Failed to open playlist file %s\n", playlistName));
		return GF_URL_ERROR;
	}

	e = GF_OK;
	while (!feof(pl)) {
		char szLine[10000];
		char *url;
		u32 len;
		szLine[0] = 0;
		if (fgets(szLine, 10000, pl) == NULL) break;
		if (szLine[0]=='#') continue;
		len = (u32) strlen(szLine);
		while (len && strchr("\r\n \t", szLine[len-1])) {
			szLine[len-1] = 0;
			len--;
		}
		if (!len) continue;

		url = gf_url_concatenate(playlistName, szLine);
		if (!url) url = gf_strdup(szLine);

		e = cat_isomedia_file(dest, url, import_flags, force_fps, frames_per_sample, tmp_dir, force_cat, align_timelines, allow_add_in_command, GF_FALSE);


		if (e) {
			GF_LOG(GF_LOG_ERROR, GF_LOG_CONTAINER, ("Failed to concatenate file %s\n", url));
			gf_free(url);
			break;
		}
		gf_free(url);
	}
	gf_fclose(pl);
	return e;
}

#ifndef GPAC_DISABLE_SCENE_ENCODER
/*
		MPEG-4 encoding
*/

GF_Err EncodeFile(char *in, GF_ISOFile *mp4, GF_SMEncodeOptions *opts, FILE *logs)
{
#ifdef GPAC_DISABLE_SMGR
	return GF_NOT_SUPPORTED;
#else
	GF_Err e;
	GF_SceneLoader load;
	GF_SceneManager *ctx;
	GF_SceneGraph *sg;
#ifndef GPAC_DISABLE_SCENE_STATS
	GF_StatManager *statsman = NULL;
#endif

	sg = gf_sg_new();
	ctx = gf_sm_new(sg);
	memset(&load, 0, sizeof(GF_SceneLoader));
	load.fileName = in;
	load.ctx = ctx;
	load.swf_import_flags = swf_flags;
	load.swf_flatten_limit = swf_flatten_angle;
	/*since we're encoding we must get MPEG4 nodes only*/
	load.flags = GF_SM_LOAD_MPEG4_STRICT;
	e = gf_sm_load_init(&load);
	if (e<0) {
		gf_sm_load_done(&load);
		fprintf(stderr, "Cannot load context %s - %s\n", in, gf_error_to_string(e));
		goto err_exit;
	}
	e = gf_sm_load_run(&load);
	gf_sm_load_done(&load);

#ifndef GPAC_DISABLE_SCENE_STATS
	if (opts->auto_quant) {
		fprintf(stderr, "Analysing Scene for Automatic Quantization\n");
		statsman = gf_sm_stats_new();
		e = gf_sm_stats_for_scene(statsman, ctx);
		if (!e) {
			GF_SceneStatistics *stats = gf_sm_stats_get(statsman);
			/*LASeR*/
			if (opts->auto_quant==1) {
				if (opts->resolution > (s32)stats->frac_res_2d) {
					fprintf(stderr, " Given resolution %d is (unnecessarily) too high, using %d instead.\n", opts->resolution, stats->frac_res_2d);
					opts->resolution = stats->frac_res_2d;
				} else if (stats->int_res_2d + opts->resolution <= 0) {
					fprintf(stderr, " Given resolution %d is too low, using %d instead.\n", opts->resolution, stats->int_res_2d - 1);
					opts->resolution = 1 - stats->int_res_2d;
				}
				opts->coord_bits = stats->int_res_2d + opts->resolution;
				fprintf(stderr, " Coordinates & Lengths encoded using ");
				if (opts->resolution < 0) fprintf(stderr, "only the %d most significant bits (of %d).\n", opts->coord_bits, stats->int_res_2d);
				else fprintf(stderr, "a %d.%d representation\n", stats->int_res_2d, opts->resolution);

				fprintf(stderr, " Matrix Scale & Skew Coefficients ");
				if (opts->coord_bits - 8 < stats->scale_int_res_2d) {
					opts->scale_bits = stats->scale_int_res_2d - opts->coord_bits + 8;
					fprintf(stderr, "encoded using a %d.8 representation\n", stats->scale_int_res_2d);
				} else  {
					opts->scale_bits = 0;
					fprintf(stderr, "encoded using a %d.8 representation\n", opts->coord_bits - 8);
				}
			}
#ifndef GPAC_DISABLE_VRML
			/*BIFS*/
			else if (stats->base_layer) {
				GF_AUContext *au;
				GF_CommandField *inf;
				M_QuantizationParameter *qp;
				GF_Command *com = gf_sg_command_new(ctx->scene_graph, GF_SG_GLOBAL_QUANTIZER);
				qp = (M_QuantizationParameter *) gf_node_new(ctx->scene_graph, TAG_MPEG4_QuantizationParameter);

				inf = gf_sg_command_field_new(com);
				inf->new_node = (GF_Node *)qp;
				inf->field_ptr = &inf->new_node;
				inf->fieldType = GF_SG_VRML_SFNODE;
				gf_node_register(inf->new_node, NULL);
				au = gf_list_get(stats->base_layer->AUs, 0);
				gf_list_insert(au->commands, com, 0);
				qp->useEfficientCoding = 1;
				qp->textureCoordinateQuant = 0;
				if ((stats->count_2f+stats->count_2d) && opts->resolution) {
					qp->position2DMin = stats->min_2d;
					qp->position2DMax = stats->max_2d;
					qp->position2DNbBits = opts->resolution;
					qp->position2DQuant = 1;
				}
				if ((stats->count_3f+stats->count_3d) &&  opts->resolution) {
					qp->position3DMin = stats->min_3d;
					qp->position3DMax = stats->max_3d;
					qp->position3DQuant = opts->resolution;
					qp->position3DQuant = 1;
					qp->textureCoordinateQuant = 1;
				}
				//float quantif is disabled since 2008, check if we want to re-enable it
#if 0
				if (stats->count_float && opts->resolution) {
					qp->scaleMin = stats->min_fixed;
					qp->scaleMax = stats->max_fixed;
					qp->scaleNbBits = 2*opts->resolution;
					qp->scaleQuant = 1;
				}
#endif
			}
#endif
		}
	}
#endif /*GPAC_DISABLE_SCENE_STATS*/

	if (e<0) {
		fprintf(stderr, "Error loading file %s\n", gf_error_to_string(e));
		goto err_exit;
	} else {
		gf_log_cbk prev_logs = NULL;
		if (logs) {
			gf_log_set_tool_level(GF_LOG_CODING, GF_LOG_DEBUG);
			prev_logs = gf_log_set_callback(logs, scene_coding_log);
		}
		opts->src_url = in;
		e = gf_sm_encode_to_file(ctx, mp4, opts);
		if (logs) {
			gf_log_set_tool_level(GF_LOG_CODING, GF_LOG_ERROR);
			gf_log_set_callback(NULL, prev_logs);
		}
	}

	gf_isom_set_brand_info(mp4, GF_ISOM_BRAND_MP42, 1);
	gf_isom_modify_alternate_brand(mp4, GF_ISOM_BRAND_ISOM, 1);

err_exit:
#ifndef GPAC_DISABLE_SCENE_STATS
	if (statsman) gf_sm_stats_del(statsman);
#endif
	gf_sm_del(ctx);
	gf_sg_del(sg);
	return e;

#endif /*GPAC_DISABLE_SMGR*/
}
#endif /*GPAC_DISABLE_SCENE_ENCODER*/


#ifndef GPAC_DISABLE_BIFS_ENC
/*
		MPEG-4 chunk encoding
*/

static u32 GetNbBits(u32 MaxVal)
{
	u32 k=0;
	while ((s32) MaxVal > ((1<<k)-1) ) k+=1;
	return k;
}

#ifndef GPAC_DISABLE_SMGR
GF_Err EncodeBIFSChunk(GF_SceneManager *ctx, char *bifsOutputFile, GF_Err (*AUCallback)(GF_ISOSample *))
{
	GF_Err			e;
	u8 *data;
	u32 data_len;
	GF_BifsEncoder *bifsenc;
	GF_InitialObjectDescriptor *iod;
	u32 i, j, count;
	Bool encode_names, delete_bcfg;
	GF_BIFSConfig *bcfg;
	GF_AUContext		*au;
	char szRad[GF_MAX_PATH], *ext;
	char szName[1024];
	FILE *f;

	strcpy(szRad, bifsOutputFile);
	ext = strrchr(szRad, '.');
	if (ext) ext[0] = 0;


	/* step3: encoding all AUs in ctx->streams starting at AU index 1 (0 is SceneReplace from previous context) */
	bifsenc = gf_bifs_encoder_new(ctx->scene_graph);
	e = GF_OK;

	iod = (GF_InitialObjectDescriptor *) ctx->root_od;
	/*if no iod check we only have one bifs*/
	if (!iod) {
		count = 0;
		for (i=0; i<gf_list_count(ctx->streams); i++) {
			GF_StreamContext *sc = gf_list_get(ctx->streams, i);
			if (sc->streamType == GF_STREAM_OD) count++;
		}
		if (count>1) return GF_NOT_SUPPORTED;
	}

	count = gf_list_count(ctx->streams);
	for (i=0; i<count; i++) {
		u32 nbb;
		Bool delete_esd = GF_FALSE;
		GF_ESD *esd = NULL;
		GF_StreamContext *sc = gf_list_get(ctx->streams, i);

		if (sc->streamType != GF_STREAM_SCENE) continue;

		if (iod) {
			for (j=0; j<gf_list_count(iod->ESDescriptors); j++) {
				esd = gf_list_get(iod->ESDescriptors, j);
				if (esd->decoderConfig && esd->decoderConfig->streamType == GF_STREAM_SCENE) {
					if (!sc->ESID) sc->ESID = esd->ESID;
					if (sc->ESID == esd->ESID) {
						break;
					}
				}
				/*special BIFS direct import from NHNT*/
				else if (gf_list_count(iod->ESDescriptors)==1) {
					sc->ESID = esd->ESID;
					break;
				}
				esd = NULL;
			}
		}

		if (!esd) {
			esd = gf_odf_desc_esd_new(2);
			if (!esd) return GF_OUT_OF_MEM;
			gf_odf_desc_del((GF_Descriptor *) esd->decoderConfig->decoderSpecificInfo);
			esd->decoderConfig->decoderSpecificInfo = NULL;
			esd->ESID = sc->ESID;
			esd->decoderConfig->streamType = GF_STREAM_SCENE;
			delete_esd = GF_TRUE;
		}
		if (!esd->decoderConfig) return GF_OUT_OF_MEM;

		/*should NOT happen (means inputctx is not properly setup)*/
		if (!esd->decoderConfig->decoderSpecificInfo) {
			bcfg = (GF_BIFSConfig*)gf_odf_desc_new(GF_ODF_BIFS_CFG_TAG);
			delete_bcfg = 1;
		}
		/*regular retrieve from ctx*/
		else if (esd->decoderConfig->decoderSpecificInfo->tag == GF_ODF_BIFS_CFG_TAG) {
			bcfg = (GF_BIFSConfig *)esd->decoderConfig->decoderSpecificInfo;
			delete_bcfg = 0;
		}
		/*should not happen either (unless loading from MP4 in which case BIFSc is not decoded)*/
		else {
			bcfg = gf_odf_get_bifs_config(esd->decoderConfig->decoderSpecificInfo, esd->decoderConfig->objectTypeIndication);
			delete_bcfg = 1;
		}
		/*NO CHANGE TO BIFSC otherwise the generated update will not match the input context*/
		nbb = GetNbBits(ctx->max_node_id);
		if (!bcfg->nodeIDbits) bcfg->nodeIDbits=nbb;
		if (bcfg->nodeIDbits<nbb) fprintf(stderr, "Warning: BIFSConfig.NodeIDBits TOO SMALL\n");

		nbb = GetNbBits(ctx->max_route_id);
		if (!bcfg->routeIDbits) bcfg->routeIDbits = nbb;
		if (bcfg->routeIDbits<nbb) fprintf(stderr, "Warning: BIFSConfig.RouteIDBits TOO SMALL\n");

		nbb = GetNbBits(ctx->max_proto_id);
		if (!bcfg->protoIDbits) bcfg->protoIDbits=nbb;
		if (bcfg->protoIDbits<nbb) fprintf(stderr, "Warning: BIFSConfig.ProtoIDBits TOO SMALL\n");

		/*this is the real pb, not stored in cfg or file level, set at EACH replaceScene*/
		encode_names = 0;

		/* The BIFS Config that is passed here should be the BIFSConfig from the IOD */
		gf_bifs_encoder_new_stream(bifsenc, sc->ESID, bcfg, encode_names, 0);
		if (delete_bcfg) gf_odf_desc_del((GF_Descriptor *)bcfg);

		if (!esd->slConfig) esd->slConfig = (GF_SLConfig *) gf_odf_desc_new(GF_ODF_SLC_TAG);
		if (sc->timeScale) esd->slConfig->timestampResolution = sc->timeScale;
		if (!esd->slConfig->timestampResolution) esd->slConfig->timestampResolution = 1000;
		esd->ESID = sc->ESID;
		gf_bifs_encoder_get_config(bifsenc, sc->ESID, &data, &data_len);

		if (esd->decoderConfig->decoderSpecificInfo) gf_odf_desc_del((GF_Descriptor *) esd->decoderConfig->decoderSpecificInfo);
		esd->decoderConfig->decoderSpecificInfo = (GF_DefaultDescriptor *) gf_odf_desc_new(GF_ODF_DSI_TAG);
		esd->decoderConfig->decoderSpecificInfo->data = data;
		esd->decoderConfig->decoderSpecificInfo->dataLength = data_len;
		esd->decoderConfig->objectTypeIndication = gf_bifs_encoder_get_version(bifsenc, sc->ESID);

		for (j=1; j<gf_list_count(sc->AUs); j++) {
			au = gf_list_get(sc->AUs, j);
			e = gf_bifs_encode_au(bifsenc, sc->ESID, au->commands, &data, &data_len);
			if (data) {
				sprintf(szName, "%s-%02d-%02d.bifs", szRad, sc->ESID, j);
				f = gf_fopen(szName, "wb");
				gf_fwrite(data, data_len, 1, f);
				gf_fclose(f);
				gf_free(data);
			}
		}
		if (delete_esd) gf_odf_desc_del((GF_Descriptor*)esd);
	}
	gf_bifs_encoder_del(bifsenc);
	return e;
}
#endif /*GPAC_DISABLE_SMGR*/


#endif /*GPAC_DISABLE_BIFS_ENC*/

/**
 * \param chunkFile BT chunk to be encoded
 * \param bifs output file name for the BIFS data
 * \param inputContext initial BT upon which the chunk is based (shall not be NULL)
 * \param outputContext: file name to dump the context after applying the new chunk to the input context
                   can be NULL, without .bt
 * \param tmpdir can be NULL
 */
GF_Err EncodeFileChunk(char *chunkFile, char *bifs, char *inputContext, char *outputContext, const char *tmpdir)
{
#if defined(GPAC_DISABLE_SMGR) || defined(GPAC_DISABLE_BIFS_ENC) || defined(GPAC_DISABLE_SCENE_ENCODER) || defined (GPAC_DISABLE_SCENE_DUMP)
	fprintf(stderr, "BIFS encoding is not supported in this build of GPAC\n");
	return GF_NOT_SUPPORTED;
#else
	GF_Err e;
	GF_SceneGraph *sg;
	GF_SceneManager	*ctx;
	GF_SceneLoader load;

	/*Step 1: create context and load input*/
	sg = gf_sg_new();
	ctx = gf_sm_new(sg);
	memset(&load, 0, sizeof(GF_SceneLoader));
	load.fileName = inputContext;
	load.ctx = ctx;
	/*since we're encoding we must get MPEG4 nodes only*/
	load.flags = GF_SM_LOAD_MPEG4_STRICT;
	e = gf_sm_load_init(&load);
	if (!e) e = gf_sm_load_run(&load);
	gf_sm_load_done(&load);
	if (e) {
		fprintf(stderr, "Cannot load context %s: %s\n", inputContext, gf_error_to_string(e));
		goto exit;
	}

	/* Step 2: make sure we have only ONE RAP for each stream*/
	e = gf_sm_aggregate(ctx, 0);
	if (e) goto exit;

	/*Step 3: loading the chunk into the context*/
	memset(&load, 0, sizeof(GF_SceneLoader));
	load.fileName = chunkFile;
	load.ctx = ctx;
	load.flags = GF_SM_LOAD_MPEG4_STRICT | GF_SM_LOAD_CONTEXT_READY;
	e = gf_sm_load_init(&load);
	if (!e) e = gf_sm_load_run(&load);
	gf_sm_load_done(&load);
	if (e) {
		fprintf(stderr, "Cannot load scene commands chunk %s: %s\n", chunkFile, gf_error_to_string(e));
		goto exit;
	}
	fprintf(stderr, "Context and chunks loaded\n");

	/* Assumes that the first AU contains only one command a SceneReplace and
	   that is not part of the current chunk */
	/* Last argument is a callback to pass the encoded AUs: not needed here
	   Saving is not handled correctly */
	e = EncodeBIFSChunk(ctx, bifs, NULL);
	if (e) goto exit;


	if (outputContext) {
		u32 d_mode, do_enc;
		char szF[GF_MAX_PATH], *ext;

		/*make random access for storage*/
		e = gf_sm_aggregate(ctx, 0);
		if (e) goto exit;

		/*check if we dump to BT, XMT or encode to MP4*/
		strcpy(szF, outputContext);
		ext = strrchr(szF, '.');
		d_mode = GF_SM_DUMP_BT;
		do_enc = 0;
		if (ext) {
			if (!stricmp(ext, ".xmt") || !stricmp(ext, ".xmta")) d_mode = GF_SM_DUMP_XMTA;
			else if (!stricmp(ext, ".mp4")) do_enc = 1;
			ext[0] = 0;
		}

		if (do_enc) {
			GF_ISOFile *mp4;
			strcat(szF, ".mp4");
			mp4 = gf_isom_open(szF, GF_ISOM_WRITE_EDIT, tmpdir);
			e = gf_sm_encode_to_file(ctx, mp4, NULL);
			if (e) gf_isom_delete(mp4);
			else gf_isom_close(mp4);
		}
		else e = gf_sm_dump(ctx, szF, GF_FALSE, d_mode);
	}

exit:
	if (ctx) {
		sg = ctx->scene_graph;
		gf_sm_del(ctx);
		gf_sg_del(sg);
	}

	return e;

#endif /*defined(GPAC_DISABLE_BIFS_ENC) || defined(GPAC_DISABLE_SCENE_ENCODER) || defined (GPAC_DISABLE_SCENE_DUMP)*/

}

#endif /*GPAC_DISABLE_MEDIA_IMPORT*/


#ifndef GPAC_DISABLE_CORE_TOOLS
void sax_node_start(void *sax_cbck, const char *node_name, const char *name_space, const GF_XMLAttribute *attributes, u32 nb_attributes)
{
	char szCheck[100];
	GF_List *imports = sax_cbck;
	u32 i=0;

	/*do not process hyperlinks*/
	if (!strcmp(node_name, "a") || !strcmp(node_name, "Anchor")) return;

	for (i=0; i<nb_attributes; i++) {
		GF_XMLAttribute *att = (GF_XMLAttribute *) &attributes[i];
		if (stricmp(att->name, "xlink:href") && stricmp(att->name, "url")) continue;
		if (att->value[0]=='#') continue;
		if (!strnicmp(att->value, "od:", 3)) continue;
		sprintf(szCheck, "%d", atoi(att->value));
		if (!strcmp(szCheck, att->value)) continue;
		gf_list_add(imports, gf_strdup(att->value) );
	}
}

static Bool wgt_enum_files(void *cbck, char *file_name, char *file_path, GF_FileEnumInfo *file_info)
{
	WGTEnum *wgt = (WGTEnum *)cbck;

	if (!strcmp(wgt->root_file, file_path)) return 0;
	//remove hidden files
	if (file_path[0] == '.') return 0;
	gf_list_add(wgt->imports, gf_strdup(file_path) );
	return 0;
}
static Bool wgt_enum_dir(void *cbck, char *file_name, char *file_path, GF_FileEnumInfo *file_info)
{
	if (!stricmp(file_name, "cvs") || !stricmp(file_name, ".svn") || !stricmp(file_name, ".git")) return 0;
	gf_enum_directory(file_path, 0, wgt_enum_files, cbck, NULL);
	return gf_enum_directory(file_path, 1, wgt_enum_dir, cbck, NULL);
}

GF_ISOFile *package_file(char *file_name, char *fcc, const char *tmpdir, Bool make_wgt)
{
	GF_ISOFile *file = NULL;
	GF_Err e;
	GF_SAXParser *sax;
	GF_List *imports;
	Bool ascii;
	char root_dir[GF_MAX_PATH];
	char *isom_src = NULL;
	u32 i, count, mtype, skip_chars;
	char *type;

	type = gf_xml_get_root_type(file_name, &e);
	if (!type) {
		fprintf(stderr, "Cannot process XML file %s: %s\n", file_name, gf_error_to_string(e) );
		return NULL;
	}
	if (make_wgt) {
		if (strcmp(type, "widget")) {
			fprintf(stderr, "XML Root type %s differs from \"widget\" \n", type);
			gf_free(type);
			return NULL;
		}
		gf_free(type);
		type = gf_strdup("application/mw-manifest+xml");
		fcc = "mwgt";
	}
	imports = gf_list_new();


	root_dir[0] = 0;
	if (make_wgt) {
		WGTEnum wgt;
		char *sep = strrchr(file_name, '\\');
		if (!sep) sep = strrchr(file_name, '/');
		if (sep) {
			char c = sep[1];
			sep[1]=0;
			strcpy(root_dir, file_name);
			sep[1] = c;
		} else {
			strcpy(root_dir, "./");
		}
		wgt.dir = root_dir;
		wgt.root_file = file_name;
		wgt.imports = imports;
		gf_enum_directory(wgt.dir, 0, wgt_enum_files, &wgt, NULL);
		gf_enum_directory(wgt.dir, 1, wgt_enum_dir, &wgt, NULL);
		ascii = 1;
	} else {
		sax = gf_xml_sax_new(sax_node_start, NULL, NULL, imports);
		e = gf_xml_sax_parse_file(sax, file_name, NULL);
		ascii = !gf_xml_sax_binary_file(sax);
		gf_xml_sax_del(sax);
		if (e<0) goto exit;
		e = GF_OK;
	}

	if (fcc) {
		mtype = GF_4CC(fcc[0],fcc[1],fcc[2],fcc[3]);
	} else {
		mtype = 0;
		if (!stricmp(type, "svg")) mtype = ascii ? GF_META_TYPE_SVG : GF_META_TYPE_SVGZ;
		else if (!stricmp(type, "smil")) mtype = ascii ? GF_META_TYPE_SMIL : GF_META_TYPE_SMLZ;
		else if (!stricmp(type, "x3d")) mtype = ascii ? GF_META_TYPE_X3D  : GF_META_TYPE_X3DZ  ;
		else if (!stricmp(type, "xmt-a")) mtype = ascii ? GF_META_TYPE_XMTA : GF_META_TYPE_XMTZ;
	}
	if (!mtype) {
		fprintf(stderr, "Missing 4CC code for meta name - please use ABCD:fileName\n");
		e = GF_BAD_PARAM;
		goto exit;
	}


	if (!make_wgt) {
		count = gf_list_count(imports);
		for (i=0; i<count; i++) {
			char *item = gf_list_get(imports, i);

			FILE *test = gf_fopen(item, "rb");
			if (!test) {
				char *resurl = gf_url_concatenate(file_name, item);
				test = gf_fopen(resurl, "rb");
				gf_free(resurl);
			}

			if (!test) {
				gf_list_rem(imports, i);
				i--;
				count--;
				gf_free(item);
				continue;
			}
			gf_fclose(test);
			if (gf_isom_probe_file(item)) {
				if (isom_src) {
					fprintf(stderr, "Cannot package several IsoMedia files together\n");
					e = GF_NOT_SUPPORTED;
					goto exit;
				}
				gf_list_rem(imports, i);
				i--;
				count--;
				isom_src = item;
				continue;
			}
		}
	}

	if (isom_src) {
		file = gf_isom_open(isom_src, GF_ISOM_OPEN_EDIT, tmpdir);
	} else {
		file = gf_isom_open("package", GF_ISOM_WRITE_EDIT, tmpdir);
	}

	e = gf_isom_set_meta_type(file, 1, 0, mtype);
	if (e) goto exit;
	/*add self ref*/
	if (isom_src) {
		e = gf_isom_add_meta_item(file, 1, 0, 1, NULL, isom_src, 0, 0, NULL, NULL, NULL,  NULL, NULL);
		if (e) goto exit;
	}
	e = gf_isom_set_meta_xml(file, 1, 0, file_name, !ascii);
	if (e) goto exit;

	skip_chars = (u32) strlen(root_dir);
	count = gf_list_count(imports);
	for (i=0; i<count; i++) {
		char *ext, *mime, *encoding, *name = NULL, *itemurl;
		char *item = gf_list_get(imports, i);

		name = gf_strdup(item + skip_chars);

		if (make_wgt) {
			while (1) {
				char *sep = strchr(name, '\\');
				if (!sep) break;
				sep[0] = '/';
			}
		}


		mime = encoding = NULL;
		ext = strrchr(item, '.');
		if (!stricmp(ext, ".gz")) ext = strrchr(ext-1, '.');

		if (!stricmp(ext, ".jpg") || !stricmp(ext, ".jpeg")) mime = "image/jpeg";
		else if (!stricmp(ext, ".png")) mime = "image/png";
		else if (!stricmp(ext, ".svg")) mime = "image/svg+xml";
		else if (!stricmp(ext, ".x3d")) mime = "model/x3d+xml";
		else if (!stricmp(ext, ".xmt")) mime = "application/x-xmt";
		else if (!stricmp(ext, ".js")) {
			mime = "application/javascript";
		}
		else if (!stricmp(ext, ".svgz") || !stricmp(ext, ".svg.gz")) {
			mime = "image/svg+xml";
			encoding = "binary-gzip";
		}
		else if (!stricmp(ext, ".x3dz") || !stricmp(ext, ".x3d.gz")) {
			mime = "model/x3d+xml";
			encoding = "binary-gzip";
		}
		else if (!stricmp(ext, ".xmtz") || !stricmp(ext, ".xmt.gz")) {
			mime = "application/x-xmt";
			encoding = "binary-gzip";
		}

		itemurl = gf_url_concatenate(file_name, item);

		e = gf_isom_add_meta_item(file, 1, 0, 0, itemurl ? itemurl : item, name, 0, GF_META_ITEM_TYPE_MIME, mime, encoding, NULL,  NULL, NULL);
		gf_free(name);
		gf_free(itemurl);
		if (e) goto exit;
	}

exit:
	while (gf_list_count(imports)) {
		char *item = gf_list_last(imports);
		gf_list_rem_last(imports);
		gf_free(item);
	}
	gf_list_del(imports);
	if (isom_src) gf_free(isom_src);
	if (type) gf_free(type);
	if (e) {
		if (file) gf_isom_delete(file);
		return NULL;
	}
	return file;
}

GF_Err parse_high_dynamc_range_xml_desc(GF_ISOFile *movie, char *file_name)
{
	GF_DOMParser *parser;
	GF_XMLNode *root, *stream;
	GF_Err e;
	u32 i;
	GF_MasteringDisplayColourVolumeBox mdcv;
	GF_ContentLightLevelBox clli;

	memset(&mdcv, 0, sizeof(GF_MasteringDisplayColourVolumeBox));
	memset(&clli, 0, sizeof(GF_ContentLightLevelBox));

	parser = gf_xml_dom_new();
	e = gf_xml_dom_parse(parser, file_name, NULL, NULL);
	if (e) {
		fprintf(stderr, "Error parsing HDR XML file: Line %d - %s. Abort.\n", gf_xml_dom_get_line(parser), gf_xml_dom_get_error(parser));
		gf_xml_dom_del(parser);
		return e;
	}
	root = gf_xml_dom_get_root(parser);
	if (!root) {
		fprintf(stderr, "Error parsing HDR XML file: no \"root\" found. Abort.\n");
		gf_xml_dom_del(parser);
		return e;
	}
	if (strcmp(root->name, "HDR")) {
		fprintf(stderr, "Error parsing HDR XML file: root name is \"%s\", expecting \"HDR\"\n", root->name);
		gf_xml_dom_del(parser);
		return GF_NON_COMPLIANT_BITSTREAM;
	}

	i = 0;
	while ((stream = gf_list_enum(root->content, &i))) {
		u32 id = 0, j;
		GF_XMLAttribute* att = NULL;
		GF_XMLNode *box = NULL;

		if (stream->type != GF_XML_NODE_TYPE) continue;
		if (strcmp(stream->name, "Track")) continue;

		j = 0;
		while ((att = gf_list_enum(stream->attributes, &j))) {
			if (!strcmp(att->name, "id")) id = atoi(att->value);
			else fprintf(stderr, "HDR XML: ignoring track attribute \"%s\"\n", att->name);
		}

		j = 0;
		while ((box = gf_list_enum(stream->content, &j))) {
			u32 k;

			if (box->type != GF_XML_NODE_TYPE) continue;

			if (!strcmp(box->name, "mdcv")) {
				k = 0;
				while ((att = gf_list_enum(box->attributes, &k))) {
					if (!strcmp(att->name, "display_primaries_0_x")) mdcv.display_primaries[0].x = atoi(att->value);
					else if (!strcmp(att->name, "display_primaries_0_y")) mdcv.display_primaries[0].y = atoi(att->value);
					else if (!strcmp(att->name, "display_primaries_1_x")) mdcv.display_primaries[1].x = atoi(att->value);
					else if (!strcmp(att->name, "display_primaries_1_y")) mdcv.display_primaries[1].y = atoi(att->value);
					else if (!strcmp(att->name, "display_primaries_2_x")) mdcv.display_primaries[2].x = atoi(att->value);
					else if (!strcmp(att->name, "display_primaries_2_y")) mdcv.display_primaries[2].y = atoi(att->value);
					else if (!strcmp(att->name, "white_point_x")) mdcv.white_point_x = atoi(att->value);
					else if (!strcmp(att->name, "white_point_y")) mdcv.white_point_y = atoi(att->value);
					else if (!strcmp(att->name, "max_display_mastering_luminance")) mdcv.max_display_mastering_luminance = atoi(att->value);
					else if (!strcmp(att->name, "min_display_mastering_luminance")) mdcv.min_display_mastering_luminance = atoi(att->value);
					else fprintf(stderr, "HDR XML: ignoring box \"%s\" attribute \"%s\"\n", box->name, att->name);
				}
			} else if (!strcmp(box->name, "clli")) {
				k = 0;
				while ((att = gf_list_enum(box->attributes, &k))) {
					if (!strcmp(att->name, "max_content_light_level")) clli.max_content_light_level = atoi(att->value);
					else if (!strcmp(att->name, "max_pic_average_light_level")) clli.max_pic_average_light_level = atoi(att->value);
					else fprintf(stderr, "HDR XML: ignoring box \"%s\" attribute \"%s\"\n", box->name, att->name);
				}
			} else {
				fprintf(stderr, "HDR XML: ignoring box element \"%s\"\n", box->name);
				continue;
			}
		}

		e = gf_isom_set_high_dynamic_range_info(movie, id, 1, &mdcv, &clli);
		if (e) {
			fprintf(stderr, "HDR XML: error in gf_isom_set_high_dynamic_range_info()\n");
			break;
		}
	}

	gf_xml_dom_del(parser);
	return e;
}

#else
GF_ISOFile *package_file(char *file_name, char *fcc, const char *tmpdir, Bool make_wgt)
{
	fprintf(stderr, "XML Not supported in this build of GPAC - cannot package file\n");
	return NULL;
}

GF_Err parse_high_dynamc_range_xml_desc(GF_ISOFile* movie, char* file_name)
{
	fprintf(stderr, "XML Not supported in this build of GPAC - cannot process HDR parameter file\n");
	return GF_OK;
}
#endif //#ifndef GPAC_DISABLE_CORE_TOOLS


#endif /*GPAC_DISABLE_ISOM_WRITE*/
<|MERGE_RESOLUTION|>--- conflicted
+++ resolved
@@ -1014,13 +1014,8 @@
 					}
 				}
 			}
-<<<<<<< HEAD
 			if (gf_isom_is_video_subtype(import.tk_info[i].stream_type)) {
 				if ((par_n>=-1) && (par_d>=-1)) {
-=======
-			if (gf_isom_is_video_subtype(import.tk_info[i].type)) {
-				if (((par_n>=-1) && (par_d>=-1)) || force_par) {
->>>>>>> 5681db5a
 					e = gf_media_change_par(import.dest, track, par_n, par_d, force_par);
 				}
 				if (has_clap) {
