--- conflicted
+++ resolved
@@ -150,19 +150,14 @@
 		case GF_STREAM_VISUAL:
 			fprintf(stderr, "Video ");
 			break;
-<<<<<<< HEAD
-		case GF_STREAM_AUDIO:
-			fprintf(stderr, "Audio ");
-=======
         case GF_ISOM_MEDIA_AUXV:
-            fprintf(stderr, "Auxiliary Video (%s)", gf_4cc_to_str(import.tk_info[i].media_type));
+            fprintf(stderr, "Auxiliary Video (%s)", gf_4cc_to_str(import.tk_info[i].codecid));
             break;
         case GF_ISOM_MEDIA_PICT:
-            fprintf(stderr, "Picture Sequence (%s)", gf_4cc_to_str(import.tk_info[i].media_type));
+            fprintf(stderr, "Picture Sequence (%s)", gf_4cc_to_str(import.tk_info[i].codecid));
             break;
 		case GF_ISOM_MEDIA_AUDIO:
-			fprintf(stderr, "Audio (%s)", gf_4cc_to_str(import.tk_info[i].media_type));
->>>>>>> c1210024
+			fprintf(stderr, "Audio (%s)", gf_4cc_to_str(import.tk_info[i].codecid));
 			break;
 		case GF_STREAM_TEXT:
 			fprintf(stderr, "Text ");
@@ -200,14 +195,7 @@
 		}
 		fprintf(stderr, "\n");
 
-<<<<<<< HEAD
-		if ((import.tk_info[i].stream_type==GF_STREAM_VISUAL)
-		        && import.tk_info[i].video_info.width
-		        && import.tk_info[i].video_info.height
-=======
-
-		if (gf_isom_is_video_subtype(import.tk_info[i].type) && import.tk_info[i].video_info.width && import.tk_info[i].video_info.height
->>>>>>> c1210024
+		if (gf_isom_is_video_subtype(import.tk_info[i].stream_type) && import.tk_info[i].video_info.width && import.tk_info[i].video_info.height
 		   ) {
 			fprintf(stderr, "\tSize %dx%d", import.tk_info[i].video_info.width, import.tk_info[i].video_info.height);
 			if (import.tk_info[i].video_info.FPS) fprintf(stderr, " @ %g FPS", import.tk_info[i].video_info.FPS);
@@ -796,11 +784,11 @@
 				do_video = 0;
 				e = gf_media_import(&import);
 			}
-            else if (do_auxv && (import.tk_info[i].type==GF_ISOM_MEDIA_AUXV)) {
+            else if (do_auxv && (import.tk_info[i].media_subtype==GF_ISOM_MEDIA_AUXV)) {
                 do_auxv = 0;
                 e = gf_media_import(&import);
             }
-            else if (do_pict && (import.tk_info[i].type==GF_ISOM_MEDIA_PICT)) {
+            else if (do_pict && (import.tk_info[i].media_subtype==GF_ISOM_MEDIA_PICT)) {
                 do_pict = 0;
                 e = gf_media_import(&import);
             }
@@ -829,11 +817,7 @@
 					}
 				}
 			}
-<<<<<<< HEAD
-			if ((import.tk_info[i].stream_type==GF_STREAM_VISUAL) && (par_n>=-1) && (par_d>=-1)) {
-=======
-			if (gf_isom_is_video_subtype(import.tk_info[i].type) && (par_n>=-1) && (par_d>=-1)) {
->>>>>>> c1210024
+			if (gf_isom_is_video_subtype(import.tk_info[i].stream_type) && (par_n>=-1) && (par_d>=-1)) {
 				e = gf_media_change_par(import.dest, track, par_n, par_d);
 			}
 			if (rap_only) {
