--- conflicted
+++ resolved
@@ -2463,11 +2463,7 @@
 		char *url;
 		u32 len;
 		szLine[0] = 0;
-<<<<<<< HEAD
-		if (!fgets(szLine, 10000, pl)) break;
-=======
 		if (fgets(szLine, 10000, pl) == NULL) break;
->>>>>>> 70c69272
 		if (szLine[0]=='#') continue;
 		len = (u32) strlen(szLine);
 		while (len && strchr("\r\n \t", szLine[len-1])) {
