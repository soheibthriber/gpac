--- conflicted
+++ resolved
@@ -264,7 +264,7 @@
 	u32 tc_fps_num=0, tc_fps_den=0, tc_h=0, tc_m=0, tc_s=0, tc_f=0;
 	s32 tc_counter=0;
 	Bool tc_force_counter=GF_FALSE;
-<<<<<<< HEAD
+	Bool tc_drop_frame = GF_FALSE;
 	char *ext_start;
 	u32 xps_inband=0;
 	char *opt_src = NULL;
@@ -272,9 +272,6 @@
 	char *fchain = NULL;
 
 	clap_wn = clap_wd = clap_hn = clap_hd = clap_hon = clap_hod = clap_von = clap_vod = 0;
-=======
-	Bool tc_drop_frame = GF_FALSE;
->>>>>>> cb3523f8
 
 	rvc_predefined = 0;
 	chapter_name = NULL;
@@ -1274,19 +1271,8 @@
 				break;
 			}
 		}
-<<<<<<< HEAD
-		if (tc_fps_den) {
-			u32 res = tc_fps_num / tc_fps_den;
-			if (res * tc_fps_den != tc_fps_num)
-				is_drop = GF_TRUE;
-		}
 		tmcd_tk = gf_isom_new_track(import.dest, 0, GF_QT_BOX_TYPE_TMCD, tc_fps_num);
 		if (!tmcd_tk) {
-=======
-
-		tmcd_track = gf_isom_new_track(import.dest, 0, GF_QT_BOX_TYPE_TMCD, tc_fps_num);
-		if (!tmcd_track) {
->>>>>>> cb3523f8
 			e = gf_isom_last_error(import.dest);
 			goto exit;
 		}
@@ -1310,13 +1296,8 @@
 			frames_per_tick = 1;
 		}
 
-<<<<<<< HEAD
 		tmcd_id = gf_isom_get_track_id(import.dest, tmcd_tk);
-		e = gf_isom_tmcd_config_new(import.dest, tmcd_tk, tc_fps_den, frames_per_tick, is_drop, &desc_index);
-=======
-		tmcd_id = gf_isom_get_track_id(import.dest, tmcd_track);
-		e = gf_isom_tmcd_config_new(import.dest, tmcd_track, tc_fps_den, frames_per_tick, tc_drop_frame, &desc_index);
->>>>>>> cb3523f8
+		e = gf_isom_tmcd_config_new(import.dest, tmcd_tk, tc_fps_den, frames_per_tick, tc_drop_frame, &desc_index);
 		if (e) goto exit;
 
 		if (video_ref) {
