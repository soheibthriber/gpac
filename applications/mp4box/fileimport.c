/*
 *			GPAC - Multimedia Framework C SDK
 *
 *			Authors: Jean Le Feuvre
 *			Copyright (c) Telecom ParisTech 2000-2019
 *					All rights reserved
 *
 *  This file is part of GPAC / mp4box application
 *
 *  GPAC is free software; you can redistribute it and/or modify
 *  it under the terms of the GNU Lesser General Public License as published by
 *  the Free Software Foundation; either version 2, or (at your option)
 *  any later version.
 *
 *  GPAC is distributed in the hope that it will be useful,
 *  but WITHOUT ANY WARRANTY; without even the implied warranty of
 *  MERCHANTABILITY or FITNESS FOR A PARTICULAR PURPOSE.  See the
 *  GNU Lesser General Public License for more details.
 *
 *  You should have received a copy of the GNU Lesser General Public
 *  License along with this library; see the file COPYING.  If not, write to
 *  the Free Software Foundation, 675 Mass Ave, Cambridge, MA 02139, USA.
 *
 */


#include "mp4box.h"

#include <gpac/media_tools.h>
#include <gpac/constants.h>
#include <gpac/scene_manager.h>
#include <gpac/network.h>
#include <gpac/base_coding.h>

#if !defined(GPAC_DISABLE_VRML) && !defined(GPAC_DISABLE_X3D) && !defined(GPAC_DISABLE_SVG)
#include <gpac/scenegraph.h>
#endif


#ifndef GPAC_DISABLE_BIFS
#include <gpac/bifs.h>
#endif
#ifndef GPAC_DISABLE_VRML
#include <gpac/nodes_mpeg4.h>
#endif

#ifndef GPAC_DISABLE_ISOM_WRITE

#include <gpac/xml.h>
#include <gpac/internal/isomedia_dev.h>

typedef struct
{
	const char *root_file;
	const char *dir;
	GF_List *imports;
} WGTEnum;

GF_Err set_file_udta(GF_ISOFile *dest, u32 tracknum, u32 udta_type, char *src, Bool is_box_array)
{
	u8 *data = NULL;
	GF_Err res = GF_OK;
	u32 size;
	bin128 uuid;
	memset(uuid, 0 , 16);

	if (!udta_type && !is_box_array) return GF_BAD_PARAM;

	if (!src || !strlen(src)) {
		return gf_isom_remove_user_data(dest, tracknum, udta_type, uuid);
	}

#ifndef GPAC_DISABLE_CORE_TOOLS
	if (!strnicmp(src, "base64", 6)) {
		src += 7;
		size = (u32) strlen(src);
		data = gf_malloc(sizeof(char) * size);
		size = gf_base64_decode((u8 *)src, size, data, size);
	} else
#endif
	{
		GF_Err e = gf_file_load_data(src, (u8 **) &data, &size);
		if (e) return e;
	}

	if (size && data) {
		if (is_box_array) {
			res = gf_isom_add_user_data_boxes(dest, tracknum, data, size);
		} else {
			res = gf_isom_add_user_data(dest, tracknum, udta_type, uuid, data, size);
		}
		gf_free(data);
	}
	return res;
}

#ifndef GPAC_DISABLE_MEDIA_IMPORT

extern u32 swf_flags;
extern Float swf_flatten_angle;
extern Bool keep_sys_tracks;
extern u32 fs_dump_flags;

void scene_coding_log(void *cbk, GF_LOG_Level log_level, GF_LOG_Tool log_tool, const char *fmt, va_list vlist);

void convert_file_info(char *inName, GF_ISOTrackID trackID)
{
	GF_Err e;
	u32 i;
	Bool found;
	GF_MediaImporter import;
	memset(&import, 0, sizeof(GF_MediaImporter));
	import.trackID = trackID;
	import.in_name = inName;
	import.flags = GF_IMPORT_PROBE_ONLY;
	import.print_stats_graph = fs_dump_flags;

	e = gf_media_import(&import);
	if (e) {
		fprintf(stderr, "Error probing file %s: %s\n", inName, gf_error_to_string(e));
		return;
	}
	if (trackID) {
		fprintf(stderr, "Import probing results for track %s#%d:\n", inName, trackID);
	} else {
		fprintf(stderr, "Import probing results for %s:\n", inName);
		if (!import.nb_tracks) {
			fprintf(stderr, "File has no selectable tracks\n");
			return;
		}
		fprintf(stderr, "File has %d tracks\n", import.nb_tracks);
	}
	if (import.probe_duration) {
		fprintf(stderr, "Duration: %g s\n", (Double) (import.probe_duration/1000.0));
	}
	found = 0;
	for (i=0; i<import.nb_tracks; i++) {
		if (trackID && (trackID != import.tk_info[i].track_num)) continue;
		if (!trackID) fprintf(stderr, "\tTrack %d type: ", import.tk_info[i].track_num);
		else fprintf(stderr, "Track type: ");

		switch (import.tk_info[i].stream_type) {
		case GF_STREAM_VISUAL:
			if (import.tk_info[i].media_subtype == GF_ISOM_MEDIA_AUXV)  fprintf(stderr, "Auxiliary Video");
			else if (import.tk_info[i].media_subtype == GF_ISOM_MEDIA_PICT)  fprintf(stderr, "Picture Sequence");
			else fprintf(stderr, "Video");
			if (import.tk_info[i].video_info.temporal_enhancement) fprintf(stderr, " Temporal Enhancement");
			break;
		case GF_STREAM_AUDIO:
			fprintf(stderr, "Audio");
			break;
		case GF_STREAM_TEXT:
			fprintf(stderr, "Text");
			break;
		case GF_STREAM_SCENE:
			fprintf(stderr, "Scene");
			break;
		case GF_STREAM_OD:
			fprintf(stderr, "OD");
			break;
		case GF_STREAM_METADATA:
			fprintf(stderr, "Metadata");
			break;
		default:
			fprintf(stderr, "Other (%s)", gf_4cc_to_str(import.tk_info[i].stream_type));
			break;
		}
		if (import.tk_info[i].codecid) fprintf(stderr, " Codec %s (ID %d)", gf_codecid_name(import.tk_info[i].codecid), import.tk_info[i].codecid);

		if (import.tk_info[i].lang) fprintf(stderr, " lang %s", gf_4cc_to_str(import.tk_info[i].lang));

		if (import.tk_info[i].mpeg4_es_id) fprintf(stderr, " MPEG-4 ESID %d", import.tk_info[i].mpeg4_es_id);

		if (import.tk_info[i].prog_num) {
			if (!import.nb_progs) {
				fprintf(stderr, " Program %d", import.tk_info[i].prog_num);
			} else {
				u32 j;
				for (j=0; j<import.nb_progs; j++) {
					if (import.tk_info[i].prog_num != import.pg_info[j].number) continue;
					fprintf(stderr, " Program %s", import.pg_info[j].name);
					break;
				}
			}
		}
		fprintf(stderr, "\n");

		if (import.tk_info[i].video_info.width && import.tk_info[i].video_info.height
		   ) {
			fprintf(stderr, "\tSize %dx%d", import.tk_info[i].video_info.width, import.tk_info[i].video_info.height);
			if (import.tk_info[i].video_info.FPS) fprintf(stderr, " @ %g FPS", import.tk_info[i].video_info.FPS);
			if (import.tk_info[i].stream_type==GF_STREAM_VISUAL) {
				if (import.tk_info[i].video_info.par) fprintf(stderr, " PAR: %d:%d", import.tk_info[i].video_info.par >> 16, import.tk_info[i].video_info.par & 0xFFFF);
			}

			fprintf(stderr, "\n");
		}
		else if ((import.tk_info[i].stream_type==GF_STREAM_AUDIO) && import.tk_info[i].audio_info.sample_rate) {
			fprintf(stderr, "\tSampleRate %d - %d channels\n", import.tk_info[i].audio_info.sample_rate, import.tk_info[i].audio_info.nb_channels);
		}

		if (trackID) {
			found = 1;
			break;
		}
	}
	fprintf(stderr, "\n");
	fprintf(stderr, "For more details, use `gpac -i %s inspect[:deep][:analyze]`\n", gf_file_basename(inName));
	if (!found && trackID) fprintf(stderr, "Cannot find track %d in file\n", trackID);
}

static void set_chapter_track(GF_ISOFile *file, u32 track, u32 chapter_ref_trak)
{
	u64 ref_duration, chap_duration;
	Double scale;

	gf_isom_set_track_reference(file, chapter_ref_trak, GF_ISOM_REF_CHAP, gf_isom_get_track_id(file, track) );
	gf_isom_set_track_enabled(file, track, 0);

	ref_duration = gf_isom_get_media_duration(file, chapter_ref_trak);
	chap_duration = gf_isom_get_media_duration(file, track);
	scale = (Double) (s64) gf_isom_get_media_timescale(file, track);
	scale /= gf_isom_get_media_timescale(file, chapter_ref_trak);
	ref_duration = (u64) (ref_duration * scale);

	if (chap_duration < ref_duration) {
		chap_duration -= gf_isom_get_sample_duration(file, track, gf_isom_get_sample_count(file, track));
		chap_duration = ref_duration - chap_duration;
		gf_isom_set_last_sample_duration(file, track, (u32) chap_duration);
	}
}

GF_Err import_file(GF_ISOFile *dest, char *inName, u32 import_flags, GF_Fraction force_fps, u32 frames_per_sample)
{
	u32 track_id, i, j, timescale, track, stype, profile, level, new_timescale, rescale_num, rescale_den, svc_mode, txt_flags, split_tile_mode, temporal_mode;
	s32 par_d, par_n, prog_id, delay, force_rate, moov_timescale;
	s32 tw, th, tx, ty, txtw, txth, txtx, txty;
	Bool do_audio, do_video, do_auxv,do_pict, do_all, disable, track_layout, text_layout, chap_ref, is_chap, is_chap_file, keep_handler, negative_cts_offset, rap_only, refs_only, force_par;
	u32 group, handler, rvc_predefined, check_track_for_svc, check_track_for_lhvc, check_track_for_hevc;
	const char *szLan;
	GF_Err e;
	u32 tmcd_track = 0;
	Bool keep_audelim = GF_FALSE;
	u32 print_stats_graph=fs_dump_flags;
	GF_MediaImporter import;
	char *ext, szName[1000], *handler_name, *rvc_config, *chapter_name;
	GF_List *kinds;
	GF_TextFlagsMode txt_mode = GF_ISOM_TEXT_FLAGS_OVERWRITE;
	u8 max_layer_id_plus_one, max_temporal_id_plus_one;
	u32 clap_wn, clap_wd, clap_hn, clap_hd, clap_hon, clap_hod, clap_von, clap_vod;
	Bool has_clap=GF_FALSE;
	Bool use_stz2=GF_FALSE;
	Bool has_mx=GF_FALSE;
	s32 mx[9];
	u32 bitdepth=0;
	u32 clr_type=0;
	u32 clr_prim;
	u32 clr_tranf;
	u32 clr_mx;
	u32 clr_full_range=GF_FALSE;
	Bool fmt_ok = GF_TRUE;
	u32 icc_size=0;
<<<<<<< HEAD
	u8 *icc_data = NULL;
	char *ext_start;
	u32 xps_inband=0;
	char *opt_src = NULL;
	char *opt_dst = NULL;
	char *fchain = NULL;

	clap_wn = clap_wd = clap_hn = clap_hd = clap_hon = clap_hod = clap_von = clap_vod = 0;
=======
	char *icc_data = NULL;
	s32 tc_fps_num=0, tc_fps_den=0, tc_h=0, tc_m=0, tc_s=0, tc_f=0, tc_counter=0;
>>>>>>> 72d57b05

	rvc_predefined = 0;
	chapter_name = NULL;
	new_timescale = 1;
	moov_timescale = 0;
	rescale_num = rescale_den = 0;
	text_layout = 0;
	/*0: merge all
	  1: split base and all SVC in two tracks
	  2: split all base and SVC layers in dedicated tracks
	 */
	svc_mode = 0;

	memset(&import, 0, sizeof(GF_MediaImporter));

	strcpy(szName, inName);
#ifdef WIN32
	/*dirty hack for msys&mingw: when we use import options, the ':' separator used prevents msys from translating the path
	we do this for regular cases where the path starts with the drive letter. If the path start with anything else (/home , /opt, ...) we're screwed :( */
	if ( (szName[0]=='/') && (szName[2]=='/')) {
		szName[0] = szName[1];
		szName[1] = ':';
	}
#endif

	is_chap_file = 0;
	handler = 0;
	disable = 0;
	chap_ref = 0;
	is_chap = 0;
	kinds = gf_list_new();
	track_layout = 0;
	szLan = NULL;
	delay = 0;
	group = 0;
	stype = 0;
	profile = level = 0;
	negative_cts_offset = 0;
	split_tile_mode = 0;
	temporal_mode = 0;
	rap_only = 0;
	refs_only = 0;
	txt_flags = 0;
	max_layer_id_plus_one = max_temporal_id_plus_one = 0;
	force_rate = -1;

	tw = th = tx = ty = txtw = txth = txtx = txty = 0;
	par_d = par_n = -2;
	force_par = GF_FALSE;

	ext = gf_url_colon_suffix(szName);

	handler_name = NULL;
	rvc_config = NULL;
	while (ext) {
		char *ext2 = gf_url_colon_suffix(ext+1);

		if (ext2) ext2[0] = 0;

		/*all extensions for track-based importing*/
		if (!strnicmp(ext+1, "dur=", 4)) import.duration = (u32)( (atof(ext+5) * 1000) + 0.5 );
		else if (!strnicmp(ext+1, "lang=", 5)) {
			/* prevent leak if param is set twice */
			if (szLan)
				gf_free((char*) szLan);

			szLan = gf_strdup(ext+6);
		}
		else if (!strnicmp(ext+1, "delay=", 6)) delay = atoi(ext+7);
		else if (!strnicmp(ext+1, "par=", 4)) {
			if (!stricmp(ext + 5, "none")) {
				par_n = par_d = -1;
			} else if (!stricmp(ext + 5, "force")) {
				force_par = GF_TRUE;
			} else {
				if (ext2) ext2[0] = ':';
				if (ext2) ext2 = strchr(ext2+1, ':');
				if (ext2) ext2[0] = 0;
				sscanf(ext+5, "%d:%d", &par_n, &par_d);
			}
		}
		else if (!strnicmp(ext+1, "clap=", 5)) {
			if (!stricmp(ext+6, "none")) {
				has_clap=GF_TRUE;
			} else {
				if (sscanf(ext+6, "%d:%d:%d:%d:%d:%d:%d:%d", &clap_wn, &clap_wd, &clap_hn, &clap_hd, &clap_hon, &clap_hod, &clap_von, &clap_vod)==8) {
					has_clap=GF_TRUE;
				}
			}
		}
		else if (!strnicmp(ext+1, "mx=", 3)) {
			if (strstr(ext+4, "0x")) {
				if (sscanf(ext+4, "0x%d:0x%d:0x%d:0x%d:0x%d:0x%d:0x%d:0x%d:0x%d", &mx[0], &mx[1], &mx[2], &mx[3], &mx[4], &mx[5], &mx[6], &mx[7], &mx[8])==9) {
					has_mx=GF_TRUE;
				}
			} else if (sscanf(ext+4, "%d:%d:%d:%d:%d:%d:%d:%d:%d", &mx[0], &mx[1], &mx[2], &mx[3], &mx[4], &mx[5], &mx[6], &mx[7], &mx[8])==9) {
				has_mx=GF_TRUE;
			}
		}
		else if (!strnicmp(ext+1, "name=", 5)) {
			handler_name = gf_strdup(ext+6);
		}
		else if (!strnicmp(ext+1, "ext=", 4)) {
			/*extensions begin with '.'*/
			if (*(ext+5) == '.')
				import.force_ext = gf_strdup(ext+5);
			else {
				import.force_ext = gf_calloc(1+strlen(ext+5)+1, 1);
				import.force_ext[0] = '.';
				strcat(import.force_ext+1, ext+5);
			}
		}
		else if (!strnicmp(ext+1, "hdlr=", 5)) handler = GF_4CC(ext[6], ext[7], ext[8], ext[9]);
		else if (!strnicmp(ext+1, "disable", 7)) disable = 1;
		else if (!strnicmp(ext+1, "group=", 6)) {
			group = atoi(ext+7);
			if (!group) group = gf_isom_get_next_alternate_group_id(dest);
		}
		else if (!strnicmp(ext+1, "fps=", 4)) {
			u32 ticks, dts_inc;
			if (!strcmp(ext+5, "auto")) {
				fprintf(stderr, "Warning, fps=auto option is deprecated\n");
			} else if ((sscanf(ext+5, "%u-%u", &ticks, &dts_inc) == 2) || (sscanf(ext+5, "%u/%u", &ticks, &dts_inc) == 2)) {
				if (!dts_inc) dts_inc=1;
				force_fps.num = ticks;
				force_fps.den = dts_inc;
			} else {
				force_fps.num = (u32) (atof(ext+5));
				force_fps.den = 1000;
			}
		}
		else if (!stricmp(ext+1, "rap")) rap_only = 1;
		else if (!stricmp(ext+1, "refs")) refs_only = 1;
		else if (!stricmp(ext+1, "trailing")) import_flags |= GF_IMPORT_KEEP_TRAILING;
		else if (!strnicmp(ext+1, "agg=", 4)) frames_per_sample = atoi(ext+5);
		else if (!stricmp(ext+1, "dref")) import_flags |= GF_IMPORT_USE_DATAREF;
		else if (!stricmp(ext+1, "keep_refs")) import_flags |= GF_IMPORT_KEEP_REFS;
		else if (!stricmp(ext+1, "nodrop")) import_flags |= GF_IMPORT_NO_FRAME_DROP;
		else if (!stricmp(ext+1, "packed")) import_flags |= GF_IMPORT_FORCE_PACKED;
		else if (!stricmp(ext+1, "sbr")) import_flags |= GF_IMPORT_SBR_IMPLICIT;
		else if (!stricmp(ext+1, "sbrx")) import_flags |= GF_IMPORT_SBR_EXPLICIT;
		else if (!stricmp(ext+1, "ovsbr")) import_flags |= GF_IMPORT_OVSBR;
		else if (!stricmp(ext+1, "ps")) import_flags |= GF_IMPORT_PS_IMPLICIT;
		else if (!stricmp(ext+1, "psx")) import_flags |= GF_IMPORT_PS_EXPLICIT;
		else if (!stricmp(ext+1, "mpeg4")) import_flags |= GF_IMPORT_FORCE_MPEG4;
		else if (!stricmp(ext+1, "nosei")) import_flags |= GF_IMPORT_NO_SEI;
		else if (!stricmp(ext+1, "svc") || !stricmp(ext+1, "lhvc") ) import_flags |= GF_IMPORT_SVC_EXPLICIT;
		else if (!stricmp(ext+1, "nosvc") || !stricmp(ext+1, "nolhvc")) import_flags |= GF_IMPORT_SVC_NONE;

		/*split SVC layers*/
		else if (!strnicmp(ext+1, "svcmode=", 8) || !strnicmp(ext+1, "lhvcmode=", 9)) {
			char *mode = ext+9;
			if (mode[0]=='=') mode = ext+10;

			if (!stricmp(mode, "splitnox"))
				svc_mode = 3;
			else if (!stricmp(mode, "splitnoxib"))
				svc_mode = 4;
			else if (!stricmp(mode, "splitall") || !stricmp(mode, "split"))
				svc_mode = 2;
			else if (!stricmp(mode, "splitbase"))
				svc_mode = 1;
			else if (!stricmp(mode, "merged"))
				svc_mode = 0;
		}
		/*split SHVC temporal sublayers*/
		else if (!strnicmp(ext+1, "temporal=", 9)) {
			char *mode = ext+10;
			if (!stricmp(mode, "split"))
				temporal_mode = 2;
			else if (!stricmp(mode, "splitnox"))
				temporal_mode = 3;
			else if (!stricmp(mode, "splitbase"))
				temporal_mode = 1;
			else {
				fprintf(stderr, "Unrecognized temporal mode %s, ignoring\n", mode);
				temporal_mode = 0;
			}
		}
		else if (!stricmp(ext+1, "subsamples")) import_flags |= GF_IMPORT_SET_SUBSAMPLES;
		else if (!stricmp(ext+1, "deps")) import_flags |= GF_IMPORT_SAMPLE_DEPS;
		else if (!stricmp(ext+1, "ccst")) import_flags |= GF_IMPORT_USE_CCST;
		else if (!stricmp(ext+1, "alpha")) import.is_alpha = GF_TRUE;
		else if (!stricmp(ext+1, "forcesync")) import_flags |= GF_IMPORT_FORCE_SYNC;
		else if (!stricmp(ext+1, "xps_inband")) xps_inband = 1;
		else if (!stricmp(ext+1, "xps_inbandx")) xps_inband = 2;
		else if (!stricmp(ext+1, "au_delim")) keep_audelim = GF_TRUE;
		else if (!strnicmp(ext+1, "max_lid=", 8) || !strnicmp(ext+1, "max_tid=", 8)) {
			s32 val = atoi(ext+9);
			if (val < 0) {
				fprintf(stderr, "Warning: request max layer/temporal id is negative - ignoring\n");
			} else {
				if (!strnicmp(ext+1, "max_lid=", 8))
					max_layer_id_plus_one = 1 + (u8) val;
				else
					max_temporal_id_plus_one = 1 + (u8) val;
			}
		}
		else if (!stricmp(ext+1, "tiles")) split_tile_mode = 2;
		else if (!stricmp(ext+1, "tiles_rle")) split_tile_mode = 3;
		else if (!stricmp(ext+1, "split_tiles")) split_tile_mode = 1;

		/*force all composition offsets to be positive*/
		else if (!strnicmp(ext+1, "negctts", 7)) negative_cts_offset = 1;
		else if (!strnicmp(ext+1, "stype=", 6)) {
			stype = GF_4CC(ext[7], ext[8], ext[9], ext[10]);
		}
		else if (!stricmp(ext+1, "chap")) is_chap = 1;
		else if (!strnicmp(ext+1, "chapter=", 8)) {
			chapter_name = gf_strdup(ext+9);
		}
		else if (!strnicmp(ext+1, "chapfile=", 9)) {
			chapter_name = gf_strdup(ext+10);
			is_chap_file=1;
		}
		else if (!strnicmp(ext+1, "layout=", 7)) {
			if ( sscanf(ext+8, "%dx%dx%dx%d", &tw, &th, &tx, &ty)==4) {
				track_layout = 1;
			} else if ( sscanf(ext+8, "%dx%d", &tw, &th)==2) {
				track_layout = 1;
				tx = ty = 0;
			}
		}
		else if (!strnicmp(ext+1, "rescale=", 8)) {
			if (sscanf(ext+9, "%d/%d", &rescale_num, &rescale_den) != 2) {
				rescale_num = atoi(ext+9);
				rescale_den = 0;
			}
		}
		else if (!strnicmp(ext+1, "timescale=", 10)) {
			new_timescale = atoi(ext+11);
		}
		else if (!strnicmp(ext+1, "moovts=", 7)) {
			moov_timescale = atoi(ext+8);
		}

		else if (!stricmp(ext+1, "noedit")) import_flags |= GF_IMPORT_NO_EDIT_LIST;


		else if (!strnicmp(ext+1, "rvc=", 4)) {
			if (sscanf(ext+5, "%d", &rvc_predefined) != 1) {
				rvc_config = gf_strdup(ext+5);
			}
		}
		else if (!strnicmp(ext+1, "fmt=", 4)) import.streamFormat = gf_strdup(ext+5);
		else if (!strnicmp(ext+1, "profile=", 8)) profile = atoi(ext+9);
		else if (!strnicmp(ext+1, "level=", 6)) level = atoi(ext+7);
		else if (!strnicmp(ext+1, "novpsext", 8)) import_flags |= GF_IMPORT_NO_VPS_EXTENSIONS;
		else if (!strnicmp(ext+1, "keepav1t", 8)) import_flags |= GF_IMPORT_KEEP_AV1_TEMPORAL_OBU;

		else if (!strnicmp(ext+1, "font=", 5)) import.fontName = gf_strdup(ext+6);
		else if (!strnicmp(ext+1, "size=", 5)) import.fontSize = atoi(ext+6);
		else if (!strnicmp(ext+1, "text_layout=", 12)) {
			if ( sscanf(ext+13, "%dx%dx%dx%d", &txtw, &txth, &txtx, &txty)==4) {
				text_layout = 1;
			} else if ( sscanf(ext+8, "%dx%d", &txtw, &txth)==2) {
				track_layout = 1;
				txtx = txty = 0;
			}
		}

#ifndef GPAC_DISABLE_SWF_IMPORT
		else if (!stricmp(ext+1, "swf-global")) import.swf_flags |= GF_SM_SWF_STATIC_DICT;
		else if (!stricmp(ext+1, "swf-no-ctrl")) import.swf_flags &= ~GF_SM_SWF_SPLIT_TIMELINE;
		else if (!stricmp(ext+1, "swf-no-text")) import.swf_flags |= GF_SM_SWF_NO_TEXT;
		else if (!stricmp(ext+1, "swf-no-font")) import.swf_flags |= GF_SM_SWF_NO_FONT;
		else if (!stricmp(ext+1, "swf-no-line")) import.swf_flags |= GF_SM_SWF_NO_LINE;
		else if (!stricmp(ext+1, "swf-no-grad")) import.swf_flags |= GF_SM_SWF_NO_GRADIENT;
		else if (!stricmp(ext+1, "swf-quad")) import.swf_flags |= GF_SM_SWF_QUAD_CURVE;
		else if (!stricmp(ext+1, "swf-xlp")) import.swf_flags |= GF_SM_SWF_SCALABLE_LINE;
		else if (!stricmp(ext+1, "swf-ic2d")) import.swf_flags |= GF_SM_SWF_USE_IC2D;
		else if (!stricmp(ext+1, "swf-same-app")) import.swf_flags |= GF_SM_SWF_REUSE_APPEARANCE;
		else if (!strnicmp(ext+1, "swf-flatten=", 12)) import.swf_flatten_angle = (Float) atof(ext+13);
#endif

		else if (!strnicmp(ext+1, "kind=", 5)) {
			char *kind_scheme, *kind_value;
			char *kind_data = ext+6;
			char *sep = strchr(kind_data, '=');
			if (sep) {
				*sep = 0;
			}
			kind_scheme = gf_strdup(kind_data);
			if (sep) {
				*sep = '=';
				kind_value = gf_strdup(sep+1);
			} else {
				kind_value = NULL;
			}
			gf_list_add(kinds, kind_scheme);
			gf_list_add(kinds, kind_value);
		}
		else if (!strnicmp(ext+1, "txtflags", 8)) {
			if (!strnicmp(ext+1, "txtflags=", 9)) {
				sscanf(ext+10, "%x", &txt_flags);
			}
			else if (!strnicmp(ext+1, "txtflags+=", 10)) {
				sscanf(ext+11, "%x", &txt_flags);
				txt_mode = GF_ISOM_TEXT_FLAGS_TOGGLE;
			}
			else if (!strnicmp(ext+1, "txtflags-=", 10)) {
				sscanf(ext+11, "%x", &txt_flags);
				txt_mode = GF_ISOM_TEXT_FLAGS_UNTOGGLE;
			}
		}
		else if (!strnicmp(ext+1, "rate=", 5)) {
			force_rate = atoi(ext+6);
		}
		else if (!stricmp(ext+1, "fstat"))
			print_stats_graph |= 1;
		else if (!stricmp(ext+1, "fgraph"))
			print_stats_graph |= 2;
		else if (!strncmp(ext+1, "sopt", 4) || !strncmp(ext+1, "dopt", 4) || !strncmp(ext+1, "@@", 2)) {
			if (ext2) ext2[0] = ':';
			opt_src = strstr(ext, ":sopt:");
			opt_dst = strstr(ext, ":dopt:");
			fchain = strstr(ext, ":@@");
			if (opt_src) opt_src[0] = 0;
			if (opt_dst) opt_dst[0] = 0;
			if (fchain) fchain[0] = 0;

			if (opt_src) import.filter_src_opts = opt_src+6;
			if (opt_dst) import.filter_dst_opts = opt_dst+6;
			if (fchain) import.filter_chain = fchain+3;

			ext = NULL;
			break;
		}

		else if (!strnicmp(ext+1, "asemode=", 8)){
			char *mode = ext+9;
			if (!stricmp(mode, "v0-bs"))
				import.asemode = GF_IMPORT_AUDIO_SAMPLE_ENTRY_v0_BS;
			else if (!stricmp(mode, "v0-2"))
				import.asemode = GF_IMPORT_AUDIO_SAMPLE_ENTRY_v0_2;
			else if (!stricmp(mode, "v1"))
				import.asemode = GF_IMPORT_AUDIO_SAMPLE_ENTRY_v1_MPEG;
			else if (!stricmp(mode, "v1-qt"))
				import.asemode = GF_IMPORT_AUDIO_SAMPLE_ENTRY_v1_QTFF;
			else
				fprintf(stderr, "Unrecognized audio sample entry mode %s, ignoring\n", mode);
		}

		else if (!strnicmp(ext+1, "audio_roll=", 11)) {
			import.audio_roll_change = GF_TRUE;
			import.audio_roll = atoi(ext+12);
		}
		else if (!strcmp(ext+1, "stz2")) {
			use_stz2 = GF_TRUE;
		} else if (!strnicmp(ext+1, "bitdepth=", 9)) {
			bitdepth=atoi(ext+10);
		}
		else if (!strnicmp(ext+1, "colr=", 5)) {
			char *cval = ext+6;
			if (strlen(cval)<6) {
				fmt_ok = GF_FALSE;
			} else {
				clr_type = GF_4CC(cval[0],cval[1],cval[2],cval[3]);
				cval+=4;
				if (cval[0] != ',') {
					fmt_ok = GF_FALSE;
				}
				else if (clr_type==GF_ISOM_SUBTYPE_NCLX) {
					if (sscanf(cval+1, "%d,%d,%d,%d", &clr_prim, &clr_tranf, &clr_mx, &clr_full_range) != 4)
						fmt_ok=GF_FALSE;
				}
				else if (clr_type==GF_ISOM_SUBTYPE_NCLC) {
					if (sscanf(cval+1, "%d,%d,%d", &clr_prim, &clr_tranf, &clr_mx) != 3)
						fmt_ok=GF_FALSE;
				}
				else if ((clr_type==GF_ISOM_SUBTYPE_RICC) || (clr_type==GF_ISOM_SUBTYPE_PROF)) {
					FILE *f = gf_fopen(cval+1, "rb");
					if (!f) {
						fprintf(stderr, "Failed to open file %s\n", cval+1);
						fmt_ok = GF_FALSE;
					} else {
						gf_fseek(f, 0, SEEK_END);
						icc_size = (u32) gf_ftell(f);
						icc_data = gf_malloc(sizeof(char)*icc_size);
						gf_fseek(f, 0, SEEK_SET);
						icc_size = (u32) gf_fread(icc_data, 1, icc_size, f);
						gf_fclose(f);
					}
				} else {
					fprintf(stderr, "unrecognized profile %s\n", gf_4cc_to_str(clr_type) );
					fmt_ok = GF_FALSE;
				}
			}
			if (!fmt_ok) {
				fprintf(stderr, "Bad format for clr option, check help\n");
				e = GF_BAD_PARAM;
				goto exit;
			}
		}
		else if (!strnicmp(ext+1, "tc=", 3)) {
			if (sscanf(ext+4, "%d/%d,%d,%d,%d,%d", &tc_fps_num, &tc_fps_den, &tc_h, &tc_m, &tc_s, &tc_f) == 6) {

			} else if (sscanf(ext+4, "%d,%d,%d,%d,%d", &tc_fps_num, &tc_h, &tc_m, &tc_s, &tc_f) == 5) {
				tc_fps_den = 1;
			} else if (sscanf(ext+4, "%d/%d,%d", &tc_fps_num, &tc_fps_den, &tc_counter) == 3) {
			} else if (sscanf(ext+4, "%d,%d", &tc_fps_num, &tc_counter) == 2) {
				tc_fps_den = 1;
			} else {
				fprintf(stderr, "Bad format %s for timecode, ignoring\n", ext+1);
			}
		}

		/*unrecognized, assume name has colon in it*/
		else {
			fprintf(stderr, "Unrecognized import option %s, ignoring\n", ext+1);
			ext = ext2;
			continue;
		}

		if (ext2) ext2[0] = ':';

		ext[0] = 0;

		/* restart from where we stopped
		 * if we didn't stop (ext2 null) then the end has been reached
		 * so we can stop the whole thing */
		ext = ext2;
	}

	/*check duration import (old syntax)*/
	ext = strrchr(szName, '%');
	if (ext) {
		import.duration = (u32) (atof(ext+1) * 1000);
		ext[0] = 0;
	}

	/*select switches for av containers import*/
	do_audio = do_video = do_auxv = do_pict = 0;
	track_id = prog_id = 0;
	do_all = 1;

	ext_start = gf_file_ext_start(szName);
	ext = strrchr(ext_start ? ext_start : szName, '#');
	if (ext) ext[0] = 0;

	keep_handler = gf_isom_probe_file(szName);

	import.in_name = szName;
	import.flags = GF_IMPORT_PROBE_ONLY;
	e = gf_media_import(&import);
	if (e) goto exit;
	
	if (ext) {
		ext++;
		char *sep = gf_url_colon_suffix(ext);
		if (sep) sep[0] = 0;

		if (!strnicmp(ext, "audio", 5)) do_audio = 1;
		else if (!strnicmp(ext, "video", 5)) do_video = 1;
        else if (!strnicmp(ext, "auxv", 4)) do_auxv = 1;
        else if (!strnicmp(ext, "pict", 4)) do_pict = 1;
		else if (!strnicmp(ext, "trackID=", 8)) track_id = atoi(&ext[8]);
		else if (!strnicmp(ext, "PID=", 4)) track_id = atoi(&ext[4]);
		else if (!strnicmp(ext, "program=", 8)) {
			for (i=0; i<import.nb_progs; i++) {
				if (!stricmp(import.pg_info[i].name, ext+8)) {
					prog_id = import.pg_info[i].number;
					do_all = 0;
					break;
				}
			}
		}
		else if (!strnicmp(ext, "prog_id=", 8)) {
			prog_id = atoi(ext+8);
			do_all = 0;
		}
		else track_id = atoi(ext);

		if (sep) sep[0] = ':';
	}
	if (do_audio || do_video || do_auxv || do_pict || track_id) do_all = 0;

	if (track_layout || is_chap) {
		u32 w, h, sw, sh, fw, fh, i;
		w = h = sw = sh = fw = fh = 0;
		chap_ref = 0;
		for (i=0; i<gf_isom_get_track_count(dest); i++) {
			switch (gf_isom_get_media_type(dest, i+1)) {
			case GF_ISOM_MEDIA_SCENE:
			case GF_ISOM_MEDIA_VISUAL:
            case GF_ISOM_MEDIA_AUXV:
            case GF_ISOM_MEDIA_PICT:
				if (!chap_ref && gf_isom_is_track_enabled(dest, i+1) ) chap_ref = i+1;

				gf_isom_get_visual_info(dest, i+1, 1, &sw, &sh);
				gf_isom_get_track_layout_info(dest, i+1, &fw, &fh, NULL, NULL, NULL);
				if (w<sw) w = sw;
				if (w<fw) w = fw;
				if (h<sh) h = sh;
				if (h<fh) h = fh;
				break;
			case GF_ISOM_MEDIA_AUDIO:
				if (!chap_ref && gf_isom_is_track_enabled(dest, i+1) ) chap_ref = i+1;
				break;
			}
		}
		if (track_layout) {
			if (!tw) tw = w;
			if (!th) th = h;
			if (ty==-1) ty = (h>(u32)th) ? h-th : 0;
			import.text_width = tw;
			import.text_height = th;
		}
		if (is_chap && chap_ref) import_flags |= GF_IMPORT_NO_TEXT_FLUSH;
	}
	if (text_layout && txtw && txth) {
		import.text_track_width = import.text_width ? import.text_width : txtw;
		import.text_track_height = import.text_height ? import.text_height : txth;
		import.text_width = txtw;
		import.text_height = txth;
		import.text_x = txtx;
		import.text_y = txty;
	}

	check_track_for_svc = check_track_for_lhvc = check_track_for_hevc = 0;

	import.dest = dest;
	import.video_fps = force_fps;
	import.frames_per_sample = frames_per_sample;
	import.flags = import_flags;
	import.keep_audelim = keep_audelim;
	import.print_stats_graph = print_stats_graph;
	import.xps_inband = xps_inband;

	if (!import.nb_tracks) {
		u32 count, o_count;
		o_count = gf_isom_get_track_count(import.dest);
		e = gf_media_import(&import);
		if (e) return e;
		count = gf_isom_get_track_count(import.dest);

		if (moov_timescale) {
			if (moov_timescale<0) moov_timescale = gf_isom_get_media_timescale(import.dest, o_count+1);
			gf_isom_set_timescale(import.dest, moov_timescale);
			moov_timescale = 0;
		}

		timescale = gf_isom_get_timescale(dest);
		for (i=o_count; i<count; i++) {
			if (szLan) gf_isom_set_media_language(import.dest, i+1, (char *) szLan);
			if (delay) {
				u64 tk_dur;
				gf_isom_remove_edit_segments(import.dest, i+1);
				tk_dur = gf_isom_get_track_duration(import.dest, i+1);
				if (delay>0) {
					gf_isom_append_edit_segment(import.dest, i+1, (timescale*delay)/1000, 0, GF_ISOM_EDIT_EMPTY);
					gf_isom_append_edit_segment(import.dest, i+1, tk_dur, 0, GF_ISOM_EDIT_NORMAL);
				} else if (delay<0) {
					u64 to_skip = (timescale*(-delay))/1000;
					if (to_skip<tk_dur) {
						//u64 seg_dur = (-delay)*gf_isom_get_media_timescale(import.dest, i+1) / 1000;
						gf_isom_append_edit_segment(import.dest, i+1, tk_dur-to_skip, to_skip, GF_ISOM_EDIT_NORMAL);
					} else {
						fprintf(stderr, "Warning: request negative delay longer than track duration - ignoring\n");
					}
				}
			}
			if (((par_n>=0) && (par_d>=0)) || force_par) {
				e = gf_media_change_par(import.dest, i+1, par_n, par_d, force_par);
			}
			if (has_clap) {
				e = gf_isom_set_clean_aperture(import.dest, i+1, 1, clap_wn, clap_wd, clap_hn, clap_hd, clap_hon, clap_hod, clap_von, clap_vod);
			}
			if (use_stz2) {
				e = gf_isom_use_compact_size(import.dest, i+1, 1);
			}
			if (has_mx) {
				e = gf_isom_set_track_matrix(import.dest, i+1, mx);
			}

			if (rap_only || refs_only) {
				e = gf_media_remove_non_rap(import.dest, i+1, refs_only);
			}

			if (handler_name) gf_isom_set_handler_name(import.dest, i+1, handler_name);
			else if (!keep_handler) {
				char szHName[1024];
				const char *fName = gf_url_get_resource_name((const  char *)inName);
				fName = strchr(fName, '.');
				if (fName) fName += 1;
				else fName = "?";

				sprintf(szHName, "*%s@GPAC%s", fName, gf_gpac_version() );
				gf_isom_set_handler_name(import.dest, i+1, szHName);
			}
			if (handler) gf_isom_set_media_type(import.dest, i+1, handler);
			if (disable) gf_isom_set_track_enabled(import.dest, i+1, 0);

			if (group) {
				gf_isom_set_alternate_group_id(import.dest, i+1, group);
			}
			if (track_layout) {
				gf_isom_set_track_layout_info(import.dest, i+1, tw<<16, th<<16, tx<<16, ty<<16, 0);
			}
			if (stype)
				gf_isom_set_media_subtype(import.dest, i+1, 1, stype);

			if (is_chap && chap_ref) {
				set_chapter_track(import.dest, i+1, chap_ref);
			}
			if (bitdepth) {
				gf_isom_set_visual_bit_depth(import.dest, i+1, 1, bitdepth);
			}
			if (clr_type) {
				gf_isom_set_visual_color_info(import.dest, i+1, 1, clr_type, clr_prim, clr_tranf, clr_mx, clr_full_range, icc_data, icc_size);
			}

			if (new_timescale>1) {
				gf_isom_set_media_timescale(import.dest, i+1, new_timescale, 0, 0);
			}
			if (rescale_num > 1) {
				switch (gf_isom_get_media_type(import.dest, i+1)) {
				case GF_ISOM_MEDIA_AUDIO:
					fprintf(stderr, "Cannot force media timescale for audio media types - ignoring\n");
					break;
				default:
					gf_isom_set_media_timescale(import.dest, i+1, rescale_num, rescale_den, 1);
					break;
				}
			}

			for (j = 0; j < gf_list_count(kinds); j+=2) {
				char *kind_scheme = (char *)gf_list_get(kinds, j);
				char *kind_value = (char *)gf_list_get(kinds, j+1);
				gf_isom_add_track_kind(import.dest, i+1, kind_scheme, kind_value);
			}

			if (profile || level)
				gf_media_change_pl(import.dest, i+1, profile, level);

			switch (gf_isom_get_media_subtype(import.dest, i+1, 1)) {
			case GF_ISOM_BOX_TYPE_MP4S:
				keep_sys_tracks = 1;
				break;
			case GF_QT_BOX_TYPE_TMCD:
				tmcd_track = i+1;
				break;
			}

			gf_isom_set_composition_offset_mode(import.dest, i+1, negative_cts_offset);

			if (gf_isom_get_avc_svc_type(import.dest, i+1, 1)>=GF_ISOM_AVCTYPE_AVC_SVC)
				check_track_for_svc = i+1;

			switch (gf_isom_get_hevc_lhvc_type(import.dest, i+1, 1)) {
			case GF_ISOM_HEVCTYPE_HEVC_LHVC:
			case GF_ISOM_HEVCTYPE_LHVC_ONLY:
				check_track_for_lhvc = i+1;
				break;
			case GF_ISOM_HEVCTYPE_HEVC_ONLY:
				check_track_for_hevc=1;
				break;
			}

			if (txt_flags) {
				gf_isom_text_set_display_flags(import.dest, i+1, 0, txt_flags, txt_mode);
			}

			if (force_rate>=0) {
				gf_isom_update_bitrate(import.dest, i+1, 1, force_rate, force_rate, 0);
			}

			if (split_tile_mode) {
				switch (gf_isom_get_media_subtype(import.dest, i+1, 1)) {
				case GF_ISOM_SUBTYPE_HVC1:
				case GF_ISOM_SUBTYPE_HEV1:
				case GF_ISOM_SUBTYPE_HVC2:
				case GF_ISOM_SUBTYPE_HEV2:
					break;
				default:
					split_tile_mode = 0;
					break;
				}
			}
		}
	} else {
		if (do_all)
			import.flags |= GF_IMPORT_KEEP_REFS;

		for (i=0; i<import.nb_tracks; i++) {
			import.trackID = import.tk_info[i].track_num;
			if (prog_id) {
				if (import.tk_info[i].prog_num!=prog_id) continue;
				e = gf_media_import(&import);
			}
			else if (do_all) e = gf_media_import(&import);
			else if (track_id && (track_id==import.trackID)) {
				track_id = 0;
				e = gf_media_import(&import);
			}
			else if (do_audio && (import.tk_info[i].stream_type==GF_STREAM_AUDIO)) {
				do_audio = 0;
				e = gf_media_import(&import);
			}
			else if (do_video && (import.tk_info[i].stream_type==GF_STREAM_VISUAL)) {
				do_video = 0;
				e = gf_media_import(&import);
			}
            else if (do_auxv && (import.tk_info[i].media_subtype==GF_ISOM_MEDIA_AUXV)) {
                do_auxv = 0;
                e = gf_media_import(&import);
            }
            else if (do_pict && (import.tk_info[i].media_subtype==GF_ISOM_MEDIA_PICT)) {
                do_pict = 0;
                e = gf_media_import(&import);
            }
			else continue;
			if (e) goto exit;

			track = gf_isom_get_track_by_id(import.dest, import.final_trackID);

			if (moov_timescale) {
				if (moov_timescale<0) moov_timescale = gf_isom_get_media_timescale(import.dest, track);
				gf_isom_set_timescale(import.dest, moov_timescale);
				moov_timescale = 0;
			}

			timescale = gf_isom_get_timescale(dest);
			if (szLan) gf_isom_set_media_language(import.dest, track, (char *) szLan);
			if (disable) gf_isom_set_track_enabled(import.dest, track, 0);

			if (delay) {
				u64 tk_dur;
				gf_isom_remove_edit_segments(import.dest, track);
				tk_dur = gf_isom_get_track_duration(import.dest, track);
				if (delay>0) {
					gf_isom_append_edit_segment(import.dest, track, (timescale*delay)/1000, 0, GF_ISOM_EDIT_EMPTY);
					gf_isom_append_edit_segment(import.dest, track, tk_dur, 0, GF_ISOM_EDIT_NORMAL);
				} else {
					u64 to_skip = (timescale*(-delay))/1000;
					if (to_skip<tk_dur) {
						u64 media_time = (-delay)*gf_isom_get_media_timescale(import.dest, track) / 1000;
						gf_isom_append_edit_segment(import.dest, track, tk_dur-to_skip, media_time, GF_ISOM_EDIT_NORMAL);
					} else {
						fprintf(stderr, "Warning: request negative delay longer than track duration - ignoring\n");
					}
				}
			}
			if (gf_isom_is_video_subtype(import.tk_info[i].stream_type)) {
				if ((par_n>=-1) && (par_d>=-1)) {
					e = gf_media_change_par(import.dest, track, par_n, par_d, force_par);
				}
				if (has_clap) {
					e = gf_isom_set_clean_aperture(import.dest, track, 1, clap_wn, clap_wd, clap_hn, clap_hd, clap_hon, clap_hod, clap_von, clap_vod);
				}
			}
			if (has_mx) {
				e = gf_isom_set_track_matrix(import.dest, track, mx);
			}
			if (use_stz2) {
				e = gf_isom_use_compact_size(import.dest, track, 1);
			}

			if (gf_isom_get_media_subtype(import.dest, track, 1) == GF_QT_BOX_TYPE_TMCD) {
				tmcd_track = track;
			}
			if (rap_only || refs_only) {
				e = gf_media_remove_non_rap(import.dest, track, refs_only);
			}
			if (handler_name) gf_isom_set_handler_name(import.dest, track, handler_name);
			else if (!keep_handler) {
				char szHName[1024];
				const char *fName = gf_url_get_resource_name((const  char *)inName);
				fName = strchr(fName, '.');
				if (fName) fName += 1;
				else fName = "?";

				sprintf(szHName, "%s@GPAC%s", fName, gf_gpac_version());
				gf_isom_set_handler_name(import.dest, track, szHName);
			}
			if (handler) gf_isom_set_media_type(import.dest, track, handler);

			if (group) {
				gf_isom_set_alternate_group_id(import.dest, track, group);
			}

			if (track_layout) {
				gf_isom_set_track_layout_info(import.dest, track, tw<<16, th<<16, tx<<16, ty<<16, 0);
			}
			if (stype)
				gf_isom_set_media_subtype(import.dest, track, 1, stype);

			if (is_chap && chap_ref) {
				set_chapter_track(import.dest, track, chap_ref);
			}

			if (bitdepth) {
				gf_isom_set_visual_bit_depth(import.dest, track, 1, bitdepth);
			}
			if (clr_type) {
				gf_isom_set_visual_color_info(import.dest, track, 1, clr_type, clr_prim, clr_tranf, clr_mx, clr_full_range, icc_data, icc_size);
			}

			for (j = 0; j < gf_list_count(kinds); j+=2) {
				char *kind_scheme = (char *)gf_list_get(kinds, j);
				char *kind_value = (char *)gf_list_get(kinds, j+1);
				gf_isom_add_track_kind(import.dest, i+1, kind_scheme, kind_value);
			}

			if (profile || level)
				gf_media_change_pl(import.dest, track, profile, level);

			if (gf_isom_get_mpeg4_subtype(import.dest, track, 1))
				keep_sys_tracks = 1;

			if (new_timescale>1) {
				gf_isom_set_media_timescale(import.dest, track, new_timescale, 0, 0);
			}

			if (rescale_num > 1) {
				switch (gf_isom_get_media_type(import.dest, track)) {
				case GF_ISOM_MEDIA_AUDIO:
					fprintf(stderr, "Cannot force media timescale for audio media types - ignoring\n");
					break;
				default:
					gf_isom_set_media_timescale(import.dest, track, rescale_num, rescale_den, 1);
					break;
				}
			}

			if (rvc_config) {
				u8 *data;
				u32 size;
				e = gf_file_load_data(rvc_config, (u8 **) &data, &size);
				if (e) {
					fprintf(stderr, "Error: failed to load rvc config from file: %s\n", gf_error_to_string(e) );
				} else {
#ifdef GPAC_DISABLE_ZLIB
					fprintf(stderr, "Error: no zlib support - RVC not available\n");
					e = GF_NOT_SUPPORTED;
					gf_free(data);
					goto exit;
#else
					gf_gz_compress_payload(&data, size, &size);
#endif
					gf_isom_set_rvc_config(import.dest, track, 1, 0, "application/rvc-config+xml+gz", data, size);
					gf_free(data);
				}
			} else if (rvc_predefined>0) {
				gf_isom_set_rvc_config(import.dest, track, 1, rvc_predefined, NULL, NULL, 0);
			}

			gf_isom_set_composition_offset_mode(import.dest, track, negative_cts_offset);

			if (gf_isom_get_avc_svc_type(import.dest, track, 1)>=GF_ISOM_AVCTYPE_AVC_SVC)
				check_track_for_svc = track;

			switch (gf_isom_get_hevc_lhvc_type(import.dest, track, 1)) {
			case GF_ISOM_HEVCTYPE_HEVC_LHVC:
			case GF_ISOM_HEVCTYPE_LHVC_ONLY:
				check_track_for_lhvc = i+1;
				break;
			case GF_ISOM_HEVCTYPE_HEVC_ONLY:
				check_track_for_hevc=1;
				break;
			}

			if (txt_flags) {
				gf_isom_text_set_display_flags(import.dest, track, 0, txt_flags, txt_mode);
			}
			if (force_rate>=0) {
				gf_isom_update_bitrate(import.dest, i+1, 1, force_rate, force_rate, 0);
			}

			if (split_tile_mode) {
				switch (gf_isom_get_media_subtype(import.dest, track, 1)) {
				case GF_ISOM_SUBTYPE_HVC1:
				case GF_ISOM_SUBTYPE_HEV1:
				case GF_ISOM_SUBTYPE_HVC2:
				case GF_ISOM_SUBTYPE_HEV2:
					break;
				default:
					split_tile_mode = 0;
					break;
				}
			}
		}
		if (track_id) fprintf(stderr, "WARNING: Track ID %d not found in file\n", track_id);
		else if (do_video) fprintf(stderr, "WARNING: Video track not found\n");
        else if (do_auxv) fprintf(stderr, "WARNING: Auxiliary Video track not found\n");
        else if (do_pict) fprintf(stderr, "WARNING: Picture sequence track not found\n");
		else if (do_audio) fprintf(stderr, "WARNING: Audio track not found\n");
	}

	if (chapter_name) {
		if (is_chap_file) {
			GF_Fraction a_fps = {0,0};
			e = gf_media_import_chapters(import.dest, chapter_name, a_fps);
		} else {
			e = gf_isom_add_chapter(import.dest, 0, 0, chapter_name);
		}
	}

	if (tmcd_track) {
		u32 tmcd_id = gf_isom_get_track_id(import.dest, tmcd_track);
		for (i=0; i < gf_isom_get_track_count(import.dest); i++) {
			switch (gf_isom_get_media_type(import.dest, i+1)) {
			case GF_ISOM_MEDIA_VISUAL:
			case GF_ISOM_MEDIA_AUXV:
			case GF_ISOM_MEDIA_PICT:
				break;
			default:
				continue;
			}
			gf_isom_set_track_reference(import.dest, i+1, GF_ISOM_REF_TMCD, tmcd_id);
		}
	}

	/*force to rewrite all dependencies*/
	for (i = 1; i <= gf_isom_get_track_count(import.dest); i++)
	{
		e = gf_isom_rewrite_track_dependencies(import.dest, i);
		if (e) {
			GF_LOG(GF_LOG_WARNING, GF_LOG_CONTAINER, ("Warning: track ID %d has references to a track not imported\n", gf_isom_get_track_id(import.dest, i) ));
			e = GF_OK;
		}
	}

	if (max_layer_id_plus_one || max_temporal_id_plus_one) {
		for (i = 1; i <= gf_isom_get_track_count(import.dest); i++)
		{
			e = gf_media_filter_hevc(import.dest, i, max_temporal_id_plus_one, max_layer_id_plus_one);
			if (e) {
				fprintf(stderr, "Warning: track ID %d: error while filtering LHVC layers\n", gf_isom_get_track_id(import.dest, i));
				e = GF_OK;
			}
		}
	}

	if (check_track_for_svc) {
		if (svc_mode) {
			e = gf_media_split_svc(import.dest, check_track_for_svc, (svc_mode==2) ? 1 : 0);
			if (e) goto exit;
		} else {
			e = gf_media_merge_svc(import.dest, check_track_for_svc, 1);
			if (e) goto exit;
		}
	}
#ifndef GPAC_DISABLE_HEVC
	if (check_track_for_lhvc) {
		if (svc_mode) {
			GF_LHVCExtractoreMode xmode = GF_LHVC_EXTRACTORS_ON;
			if (svc_mode==3) xmode = GF_LHVC_EXTRACTORS_OFF;
			else if (svc_mode==4) xmode = GF_LHVC_EXTRACTORS_OFF_FORCE_INBAND;
			e = gf_media_split_lhvc(import.dest, check_track_for_lhvc, GF_FALSE, (svc_mode==1) ? 0 : 1, xmode );
			if (e) goto exit;
		} else {
			//TODO - merge, temporal sublayers
		}
	}
	if (check_track_for_hevc) {
		if (split_tile_mode) {
			e = gf_media_split_hevc_tiles(import.dest, split_tile_mode - 1);
			if (e) goto exit;
		}
		if (temporal_mode) {
			GF_LHVCExtractoreMode xmode = (temporal_mode==3) ? GF_LHVC_EXTRACTORS_OFF : GF_LHVC_EXTRACTORS_ON;
			e = gf_media_split_lhvc(import.dest, check_track_for_hevc, GF_TRUE, (temporal_mode==1) ? GF_FALSE : GF_TRUE, xmode );
			if (e) goto exit;
		}
	}

	if (tc_fps_num) {
		u32 desc_index=0;
		u32 tmcd_track, tmcd_id;
		u32 video_ref = 0;
		Bool is_drop=GF_FALSE;
		GF_BitStream *bs;
		GF_ISOSample *samp;
		for (i=0; i<gf_isom_get_track_count(import.dest); i++) {
			if (gf_isom_is_video_subtype(gf_isom_get_media_type(import.dest, i+1))) {
				video_ref = i+1;
				break;
			}
		}
		if (tc_fps_den) {
			u32 res = tc_fps_num / tc_fps_den;
			if (res * tc_fps_den != tc_fps_num)
				is_drop = GF_TRUE;
		}
		tmcd_track = gf_isom_new_track(import.dest, 0, GF_QT_BOX_TYPE_TMCD, tc_fps_num);
		if (!tmcd_track) {
			e = gf_isom_last_error(import.dest);
			goto exit;
		}
		tmcd_id = gf_isom_get_track_id(import.dest, tmcd_track);
		e = gf_isom_tmcd_config_new(import.dest, tmcd_track, tc_fps_den, tc_counter, is_drop, &desc_index);
		if (e) goto exit;

		if (video_ref) {
			gf_isom_set_track_reference(import.dest, video_ref, GF_ISOM_REF_TMCD, tmcd_id);
		}
		bs = gf_bs_new(NULL, 0, GF_BITSTREAM_WRITE);
		if (tc_counter) {
			gf_bs_write_u32(bs, tc_counter);
		} else {
			gf_bs_write_u8(bs, tc_h);
			gf_bs_write_int(bs, 0, 1);
			gf_bs_write_int(bs, tc_m, 7);
			gf_bs_write_u8(bs, tc_s);
			gf_bs_write_u8(bs, tc_f);
		}
		samp = gf_isom_sample_new();
		samp->IsRAP = SAP_TYPE_1;
		gf_bs_get_content(bs, &samp->data, &samp->dataLength);
		gf_bs_del(bs);
		e = gf_isom_add_sample(import.dest, tmcd_track, desc_index, samp);
		gf_isom_sample_del(&samp);
		gf_isom_set_last_sample_duration(import.dest, tmcd_track, tc_fps_den ? tc_fps_den : 1);
	}

#endif /*GPAC_DISABLE_HEVC*/

exit:
	while (gf_list_count(kinds)) {
		char *kind = (char *)gf_list_get(kinds, 0);
		gf_list_rem(kinds, 0);
		if (kind) gf_free(kind);
	}
	if (opt_src) opt_src[0] = ':';
	if (opt_dst) opt_dst[0] = ':';
	if (fchain) fchain[0] = ':';

	gf_list_del(kinds);
	if (handler_name) gf_free(handler_name);
	if (chapter_name ) gf_free(chapter_name);
	if (import.fontName) gf_free(import.fontName);
	if (import.streamFormat) gf_free(import.streamFormat);
	if (import.force_ext) gf_free(import.force_ext);
	if (rvc_config) gf_free(rvc_config);
	if (szLan) gf_free((char *)szLan);
	if (icc_data) gf_free(icc_data);
	return e;
}

typedef struct
{
	u32 tk;
	Bool has_non_raps;
	u32 last_sample;
	u32 sample_count;
	u32 time_scale;
	u64 firstDTS, lastDTS;
	u32 dst_tk;
	/*set if media can be duplicated at split boundaries - only used for text tracks and provate tracks, this assumes all
	samples are RAP*/
	Bool can_duplicate;
	/*controls import by time rather than by sample (otherwise we would have to remove much more samples video vs audio for example*/
	Bool first_sample_done;
	Bool next_sample_is_rap;
	u32 stop_state;
} TKInfo;

GF_Err split_isomedia_file(GF_ISOFile *mp4, Double split_dur, u64 split_size_kb, char *inName, Double InterleavingTime, Double chunk_start_time, Bool adjust_split_end, char *outName, const char *tmpdir, Bool force_rap_split)
{
	u32 i, count, nb_tk, needs_rap_sync, cur_file, conv_type, nb_tk_done, nb_samp, nb_done, di;
	Double max_dur, cur_file_time;
	Bool do_add, all_duplicatable, size_exceeded, chunk_extraction, rap_split, split_until_end;
	GF_ISOFile *dest;
	GF_ISOSample *samp;
	GF_Err e;
	TKInfo *tks, *tki;
	char *ext, szName[1000], szFile[1000];
	Double chunk_start = (Double) chunk_start_time;

	chunk_extraction = (chunk_start>=0) ? 1 : 0;
	split_until_end = 0;
	rap_split = 0;
	if (split_size_kb == (u64)-1) rap_split = 1;
	if (split_dur == -1) rap_split = 1;
	else if (split_dur <= -2) {
		split_size_kb = 0;
		split_until_end = 1;
	}
	else if (force_rap_split)
		rap_split = 1;

	if (rap_split) {
		split_size_kb = 0;
		split_dur = (double) GF_MAX_FLOAT;
	}

	//split in same dir as source
	strcpy(szName, inName);
	ext = strrchr(szName, '.');
	if (ext) ext[0] = 0;
	ext = strrchr(inName, '.');

	dest = NULL;

	conv_type = 0;
	switch (gf_isom_guess_specification(mp4)) {
	case GF_ISOM_BRAND_ISMA:
		conv_type = 1;
		break;
	case GF_ISOM_BRAND_3GP4:
	case GF_ISOM_BRAND_3GP5:
	case GF_ISOM_BRAND_3GP6:
	case GF_ISOM_BRAND_3GG6:
	case GF_ISOM_BRAND_3G2A:
		conv_type = 2;
		break;
	}
	if (!stricmp(ext, ".3gp") || !stricmp(ext, ".3g2")) conv_type = 2;

	count = gf_isom_get_track_count(mp4);
	tks = (TKInfo *)gf_malloc(sizeof(TKInfo)*count);
	memset(tks, 0, sizeof(TKInfo)*count);

	e = GF_OK;
	max_dur = 0;
	nb_tk = 0;
	all_duplicatable = 1;
	needs_rap_sync = 0;
	nb_samp = 0;
	for (i=0; i<count; i++) {
		u32 mtype;
		Double dur;
		tks[nb_tk].tk = i+1;
		tks[nb_tk].can_duplicate = 0;

		mtype = gf_isom_get_media_type(mp4, i+1);
		switch (mtype) {
		/*we duplicate text samples at boundaries*/
		case GF_ISOM_MEDIA_TEXT:
		case GF_ISOM_MEDIA_SUBT:
		case GF_ISOM_MEDIA_MPEG_SUBT:
			tks[nb_tk].can_duplicate = 1;
		case GF_ISOM_MEDIA_AUDIO:
			break;
		case GF_ISOM_MEDIA_VISUAL:
        case GF_ISOM_MEDIA_AUXV:
        case GF_ISOM_MEDIA_PICT:
			if (gf_isom_get_sample_count(mp4, i+1)>1) {
				break;
			}
			continue;
		case GF_ISOM_MEDIA_HINT:
		case GF_ISOM_MEDIA_SCENE:
		case GF_ISOM_MEDIA_OCR:
		case GF_ISOM_MEDIA_OD:
		case GF_ISOM_MEDIA_OCI:
		case GF_ISOM_MEDIA_IPMP:
		case GF_ISOM_MEDIA_MPEGJ:
		case GF_ISOM_MEDIA_MPEG7:
		case GF_ISOM_MEDIA_FLASH:
			fprintf(stderr, "WARNING: Track ID %d (type %s) not handled by splitter - skipping\n", gf_isom_get_track_id(mp4, i+1), gf_4cc_to_str(mtype));
			continue;
		default:
			/*for all other track types, only split if more than one sample*/
			if (gf_isom_get_sample_count(mp4, i+1)==1) {
				fprintf(stderr, "WARNING: Track ID %d (type %s) not handled by splitter - skipping\n", gf_isom_get_track_id(mp4, i+1), gf_4cc_to_str(mtype));
				continue;
			}
			tks[nb_tk].can_duplicate = 1;
		}

		tks[nb_tk].sample_count = gf_isom_get_sample_count(mp4, i+1);
		nb_samp += tks[nb_tk].sample_count;
		tks[nb_tk].last_sample = 0;
		tks[nb_tk].firstDTS = 0;
		tks[nb_tk].time_scale = gf_isom_get_media_timescale(mp4, i+1);
		tks[nb_tk].has_non_raps = gf_isom_has_sync_points(mp4, i+1);
		/*seen that on some 3gp files from nokia ...*/
		if (mtype==GF_ISOM_MEDIA_AUDIO) tks[nb_tk].has_non_raps = 0;

		dur = (Double) (s64) gf_isom_get_media_duration(mp4, i+1);
		dur /= tks[nb_tk].time_scale;
		if (max_dur<dur) max_dur=dur;

		if (tks[nb_tk].has_non_raps) {
			/*we don't support that*/
			if (needs_rap_sync) {
				fprintf(stderr, "More than one track has non-sync points - cannot split file\n");
				gf_free(tks);
				return GF_NOT_SUPPORTED;
			}
			needs_rap_sync = nb_tk+1;
		}
		if (!tks[nb_tk].can_duplicate) all_duplicatable = 0;
		nb_tk++;
	}
	if (!nb_tk) {
		fprintf(stderr, "No suitable tracks found for splitting file\n");
		gf_free(tks);
		return GF_NOT_SUPPORTED;
	}
	if (chunk_start>=max_dur) {
		fprintf(stderr, "Input file (%f) shorter than requested split start offset (%f)\n", max_dur, chunk_start);
		gf_free(tks);
		return GF_NOT_SUPPORTED;
	}
	if (split_until_end) {
		if (split_dur < -2) {
			split_dur = - (split_dur + 2 - chunk_start);
			if (max_dur < split_dur) {
				fprintf(stderr, "Split duration till end %lf longer than track duration %lf\n", split_dur, max_dur);
				gf_free(tks);
				return GF_NOT_SUPPORTED;
			} else {
				split_dur = max_dur - split_dur;
			}
		} else {
			split_dur = max_dur;
		}
	} else if (!rap_split && (max_dur<=split_dur)) {
		fprintf(stderr, "Input file (%f) shorter than requested split duration (%f)\n", max_dur, split_dur);
		gf_free(tks);
		return GF_NOT_SUPPORTED;
	}
	if (needs_rap_sync) {
		Bool has_enough_sync = GF_FALSE;
		tki = &tks[needs_rap_sync-1];

		if (chunk_start == 0.0f)
			has_enough_sync = GF_TRUE;
		else if (gf_isom_get_sync_point_count(mp4, tki->tk) > 1)
			has_enough_sync = GF_TRUE;
		else if (gf_isom_get_sample_group_info(mp4, tki->tk, 1, GF_ISOM_SAMPLE_GROUP_RAP, NULL, NULL, NULL))
			has_enough_sync = GF_TRUE;
		else if (gf_isom_get_sample_group_info(mp4, tki->tk, 1, GF_ISOM_SAMPLE_GROUP_SYNC, NULL, NULL, NULL))
			has_enough_sync = GF_TRUE;

		if (!has_enough_sync) {
			fprintf(stderr, "Not enough Random Access points in input file - cannot split\n");
			gf_free(tks);
			return GF_NOT_SUPPORTED;
		}
	}
	split_size_kb *= 1024;
	cur_file_time = 0;

	if (chunk_start>0) {
		if (needs_rap_sync) {
			u32 sample_num;
			Double start;
			tki = &tks[needs_rap_sync-1];

			start = (Double) (s64) gf_isom_get_sample_dts(mp4, tki->tk, tki->sample_count);
			start /= tki->time_scale;
			if (start<chunk_start) {
				tki->stop_state = 2;
			} else  {
				samp = NULL;
				e = gf_isom_get_sample_for_media_time(mp4, tki->tk, (u64) (chunk_start*tki->time_scale), &di, GF_ISOM_SEARCH_SYNC_BACKWARD, &samp, &sample_num, NULL);
				if (e!=GF_OK) {
					fprintf(stderr, "Cannot locate RAP in track ID %d for chunk extraction from %02.2f sec\n", gf_isom_get_track_id(mp4, tki->tk), chunk_start);
					gf_free(tks);
					return GF_NOT_SUPPORTED;
				}
				start = (Double) (s64) samp->DTS;
				start /= tki->time_scale;
				gf_isom_sample_del(&samp);
				fprintf(stderr, "Adjusting chunk start time to previous random access at %02.2f sec\n", start);
				split_dur += (chunk_start - start);
				chunk_start = start;
			}
		}
		/*sync all tracks*/
		for (i=0; i<nb_tk; i++) {
			tki = &tks[i];
			while (tki->last_sample<tki->sample_count) {
				Double time;
				u64 dts;
				dts = gf_isom_get_sample_dts(mp4, tki->tk, tki->last_sample+1);
				time = (Double) (s64) dts;
				time /= tki->time_scale;
				if (time>=chunk_start) {
					/*rewind one sample (text tracks & co)*/
					if (tki->can_duplicate && tki->last_sample) {
						tki->last_sample--;
						tki->firstDTS = (u64) (chunk_start*tki->time_scale);
					} else {
						tki->firstDTS = dts;
					}
					break;
				}
				tki->last_sample++;
			}
		}
		cur_file_time = chunk_start;
	} else {
		chunk_start = 0;
	}

	dest = NULL;
	nb_done = 0;
	nb_tk_done = 0;
	cur_file = 0;
	while (nb_tk_done<nb_tk) {
		Double last_rap_sample_time, max_dts, file_split_dur;
		Bool is_last_rap;
		Bool all_av_done = GF_FALSE;

		if (chunk_extraction) {
			sprintf(szFile, "%s_%d_%d%s", szName, (u32) chunk_start, (u32) (chunk_start+split_dur), ext);
			if (outName) strcpy(szFile, outName);
		} else {
			sprintf(szFile, "%s_%03d%s", szName, cur_file+1, ext);
			if (outName) {
				char *the_file = gf_url_concatenate(outName, szFile);
				if (the_file) {
					strcpy(szFile, the_file);
					gf_free(the_file);
				}
			}
		}
		dest = gf_isom_open(szFile, GF_ISOM_WRITE_EDIT, tmpdir);
		/*clone all tracks*/
		for (i=0; i<nb_tk; i++) {
			tki = &tks[i];
			/*track done - we remove the track from destination, an empty video track could cause pbs to some players*/
			if (tki->stop_state==2) continue;

			e = gf_isom_clone_track(mp4, tki->tk, dest, 0, &tki->dst_tk);
			if (e) {
				fprintf(stderr, "Error cloning track %d\n", tki->tk);
				goto err_exit;
			}
			/*use non-packet CTS offsets (faster add/remove)*/
			if (gf_isom_has_time_offset(mp4, tki->tk)) {
				gf_isom_set_cts_packing(dest, tki->dst_tk, GF_TRUE);
			}
			gf_isom_remove_edit_segments(dest, tki->dst_tk);

			gf_isom_enable_raw_pack(mp4, tki->tk, 1024);

		}
		do_add = 1;
		is_last_rap = 0;
		last_rap_sample_time = 0;
		file_split_dur = split_dur;

		size_exceeded = 0;
		max_dts = 0;
		while (do_add) {
			Bool is_rap;
			Double time;
			u32 nb_over, nb_av = 0;
			/*perfom basic de-interleaving to make sure we're not importing too much of a given track*/
			u32 nb_add = 0;
			/*add one sample of each track*/
			for (i=0; i<nb_tk; i++) {
				Double t;
				u64 dts;
				tki = &tks[i];

				if (!tki->can_duplicate) nb_av++;

				if (tki->stop_state)
					continue;
				if (tki->last_sample==tki->sample_count)
					continue;

				/*get sample info, see if we need to check it (basic de-interleaver)*/
				dts = gf_isom_get_sample_dts(mp4, tki->tk, tki->last_sample+1);

				/*reinsertion (timed text)*/
				if (dts < tki->firstDTS) {
					samp = gf_isom_get_sample(mp4, tki->tk, tki->last_sample+1, &di);
					samp->DTS = 0;
					e = gf_isom_add_sample(dest, tki->dst_tk, di, samp);
					if (!e) {
						e = gf_isom_copy_sample_info(dest, tki->dst_tk, mp4, tki->tk, tki->last_sample+1);
					}

					gf_isom_sample_del(&samp);
					tki->last_sample += 1;
					dts = gf_isom_get_sample_dts(mp4, tki->tk, tki->last_sample+1);
				}
				dts -= tki->firstDTS;


				t = (Double) (s64) dts;
				t /= tki->time_scale;
				if (tki->first_sample_done) {
					if (!all_av_done && (t>max_dts)) continue;
				} else {
					/*here's the trick: only take care of a/v media for splitting, and add other media
					only if their dts is less than the max AV dts found. Otherwise with some text streams we will end up importing
					too much video and corrupting the last sync point indication*/
					if (!tki->can_duplicate && (t>max_dts)) max_dts = t;
					tki->first_sample_done = 1;
				}
				samp = gf_isom_get_sample(mp4, tki->tk, tki->last_sample+1, &di);
				samp->DTS -= tki->firstDTS;

				if (samp->nb_pack) {
					nb_add += samp->nb_pack;
				} else {
					nb_add += 1;
				}

				is_rap = GF_FALSE;
				if (samp->IsRAP) {
					is_rap = GF_TRUE;
				} else {
					Bool has_roll;
					gf_isom_get_sample_rap_roll_info(mp4, tki->tk, tki->last_sample+1, &is_rap, &has_roll, NULL);
				}


				if (tki->has_non_raps && is_rap) {
					GF_ISOSample *next_rap=NULL;
					u32 next_rap_num, sdi;
					last_rap_sample_time = (Double) (s64) samp->DTS;
					last_rap_sample_time /= tki->time_scale;
					e = gf_isom_get_sample_for_media_time(mp4, tki->tk, samp->DTS+tki->firstDTS+2, &sdi, GF_ISOM_SEARCH_SYNC_FORWARD, &next_rap, &next_rap_num, NULL);
					if (e==GF_EOS)
						is_last_rap = 1;
					if (next_rap) {
						if (!next_rap->IsRAP)
							is_last_rap = 1;
						gf_isom_sample_del(&next_rap);
					}
				}
				tki->lastDTS = samp->DTS;
				e = gf_isom_add_sample(dest, tki->dst_tk, di, samp);

				if (!e) {
					e = gf_isom_copy_sample_info(dest, tki->dst_tk, mp4, tki->tk, tki->last_sample+1);
				}
				if (samp->nb_pack) {
					tki->last_sample += samp->nb_pack;
				} else {
					tki->last_sample += 1;
				}

				gf_isom_sample_del(&samp);
				gf_set_progress("Splitting", nb_done, nb_samp);
				nb_done++;
				if (e) {
					fprintf(stderr, "Error cloning track %d sample %d\n", tki->tk, tki->last_sample);
					goto err_exit;
				}

				tki->next_sample_is_rap = 0;
				if (rap_split && tki->has_non_raps) {
					if ( gf_isom_get_sample_sync(mp4, tki->tk, tki->last_sample+1))
						tki->next_sample_is_rap = 1;
				}
			}

			/*test by size/duration*/
			nb_over = 0;

			/*test by file size: same as duration test, only dynamically increment import duration*/
			if (split_size_kb) {
				u64 est_size = gf_isom_estimate_size(dest);
				/*while below desired size keep importing*/
				if (est_size<split_size_kb)
					file_split_dur = (Double) GF_MAX_FLOAT;
				else {
					size_exceeded = 1;
				}
			}

			for (i=0; i<nb_tk; i++) {
				tki = &tks[i];
				if (tki->stop_state) {
					nb_over++;
					if (!tki->can_duplicate && (tki->last_sample==tki->sample_count) )
						nb_av--;
					continue;
				}
				time = (Double) (s64) tki->lastDTS;
				time /= tki->time_scale;
				if (size_exceeded
				        || (tki->last_sample==tki->sample_count)
				        || (!tki->can_duplicate && (time>file_split_dur))
				        || (rap_split && tki->has_non_raps && tki->next_sample_is_rap)
				   ) {
					nb_over++;
					tki->stop_state = 1;
					if (tki->last_sample<tki->sample_count)
						is_last_rap = 0;
					else if (tki->first_sample_done)
						is_last_rap = 0;

					if (rap_split && tki->next_sample_is_rap) {
						file_split_dur = (Double) ( gf_isom_get_sample_dts(mp4, tki->tk, tki->last_sample+1) - tki->firstDTS);
						file_split_dur /= tki->time_scale;
					}
				}
				/*special tracks (not audio, not video)*/
				else if (tki->can_duplicate) {
					u64 dts = gf_isom_get_sample_dts(mp4, tki->tk, tki->last_sample+1);
					time = (Double) (s64) (dts - tki->firstDTS);
					time /= tki->time_scale;
					if (time>file_split_dur) {
						nb_over++;
						tki->stop_state = 1;
					}
				}
				if (!nb_add && (!max_dts || (tki->lastDTS <= 1 + (u64) (tki->time_scale*max_dts) )))
					tki->first_sample_done = 0;
			}
			if (nb_over==nb_tk) do_add = 0;

			if (!nb_av)
				all_av_done = GF_TRUE;
		}

		/*remove samples - first figure out smallest duration*/
		file_split_dur = (Double) GF_MAX_FLOAT;
		for (i=0; i<nb_tk; i++) {
			Double time;
			tki = &tks[i];
			/*track done*/
			if ((tki->stop_state==2) || (!is_last_rap && (tki->sample_count == tki->last_sample)) ) {
				if (tki->has_non_raps) last_rap_sample_time = 0;
				time = (Double) (s64) ( gf_isom_get_sample_dts(mp4, tki->tk, tki->last_sample+1) - tki->firstDTS);
				time /= tki->time_scale;
				if (file_split_dur==(Double)GF_MAX_FLOAT || file_split_dur<time) file_split_dur = time;
				continue;
			}

			//if (tki->lastDTS)
			{
				//time = (Double) (s64) tki->lastDTS;
				time = (Double) (s64) ( gf_isom_get_sample_dts(mp4, tki->tk, tki->last_sample+1) - tki->firstDTS);
				time /= tki->time_scale;
				if ((!tki->can_duplicate || all_duplicatable) && time<file_split_dur) file_split_dur = time;
				else if (rap_split && tki->next_sample_is_rap) file_split_dur = time;
			}
		}
		if (file_split_dur == (Double) GF_MAX_FLOAT) {
			fprintf(stderr, "Cannot split file (duration too small or size too small)\n");
			goto err_exit;
		}
		if (chunk_extraction) {
			if (adjust_split_end) {
				fprintf(stderr, "Adjusting chunk end time to previous random access at %02.2f sec\n", chunk_start + last_rap_sample_time);
				file_split_dur = last_rap_sample_time;
				if (outName) strcpy(szFile, outName);
				else sprintf(szFile, "%s_%d_%d%s", szName, (u32) chunk_start, (u32) (chunk_start+file_split_dur), ext);
				gf_isom_set_final_name(dest, szFile);
			}
			else file_split_dur = split_dur;
		}

		/*don't split if eq to copy...*/
		if (is_last_rap && !cur_file && !chunk_start) {
			fprintf(stderr, "Cannot split file (Not enough sync samples, duration too large or size too big)\n");
			goto err_exit;
		}


		/*if not last chunk and longer duration adjust to previous RAP point*/
		if ( (size_exceeded || !split_size_kb) && (file_split_dur>split_dur) && !chunk_start) {
			/*if larger than last RAP, rewind till it*/
			if (last_rap_sample_time && (last_rap_sample_time<file_split_dur) ) {
				file_split_dur = last_rap_sample_time;
				is_last_rap = 0;
			}
		}

		nb_tk_done = 0;
		if (!is_last_rap || chunk_extraction) {
			for (i=0; i<nb_tk; i++) {
				Double time = 0;
				u32 last_samp;
				tki = &tks[i];
				while (1) {
					last_samp = gf_isom_get_sample_count(dest, tki->dst_tk);

					time = (Double) (s64) gf_isom_get_media_duration(dest, tki->dst_tk);
					//time could get slightly higher than requests dur due to rounding precision. We use 1/4 of the last sample dur as safety marge
					time -= (Double) (s64) gf_isom_get_sample_duration(dest, tki->dst_tk, tki->last_sample) / 4;
					time /= tki->time_scale;

					if (last_samp<=1) break;

					/*done*/
					if (tki->last_sample==tki->sample_count) {
						if (!chunk_extraction && !tki->can_duplicate) {
							tki->stop_state=2;
							break;
						}
					}

					if (time <= file_split_dur) break;

					gf_isom_remove_sample(dest, tki->dst_tk, last_samp);
					tki->last_sample--;
					assert(tki->last_sample);
					nb_done--;
					gf_set_progress("Splitting", nb_done, nb_samp);
				}
				if (tki->last_sample<tki->sample_count) {
					u64 dts;
					tki->stop_state = 0;
					dts = gf_isom_get_sample_dts(mp4, tki->tk, tki->last_sample+1);
					time = (Double) (s64) (dts - tki->firstDTS);
					time /= tki->time_scale;
					/*re-insert prev sample*/
					if (tki->can_duplicate && (time>file_split_dur) ) {
						Bool was_insert = GF_FALSE;
						tki->last_sample--;
						dts = gf_isom_get_sample_dts(mp4, tki->tk, tki->last_sample+1);
						if (dts < tki->firstDTS) was_insert = GF_TRUE;
						tki->firstDTS += (u64) (file_split_dur*tki->time_scale);
						//the original, last sample added starts before the first sample in the file: we have re-inserted
						//a single sample, use split duration as target duration
						if (was_insert) {
							gf_isom_set_last_sample_duration(dest, tki->dst_tk, (u32) (file_split_dur*tki->time_scale));
						} else {
							gf_isom_set_last_sample_duration(dest, tki->dst_tk, (u32) (tki->firstDTS - dts) );
						}
					} else {
						tki->firstDTS = dts;
					}
					tki->first_sample_done = 0;
				} else {
					nb_tk_done++;
				}

			}
		}

		if (chunk_extraction) {
			fprintf(stderr, "Extracting chunk %s - duration %02.2fs (%02.2fs->%02.2fs)\n", szFile, file_split_dur, chunk_start, (chunk_start+split_dur));
		} else {
			fprintf(stderr, "Storing split-file %s - duration %02.2f seconds\n", szFile, file_split_dur);
		}

		/*repack CTSs*/
		for (i=0; i<nb_tk; i++) {
			u32 j;
			u64 new_track_dur;
			tki = &tks[i];
			if (tki->stop_state == 2) continue;
			if (!gf_isom_get_sample_count(dest, tki->dst_tk)) {
				gf_isom_remove_track(dest, tki->dst_tk);
				continue;
			}
			if (gf_isom_has_time_offset(mp4, tki->tk)) {
				gf_isom_set_cts_packing(dest, tki->dst_tk, GF_FALSE);
			}
			if (is_last_rap && tki->can_duplicate) {
				gf_isom_set_last_sample_duration(dest, tki->dst_tk, gf_isom_get_sample_duration(mp4, tki->tk, tki->sample_count));
			}

			/*rewrite edit list*/
			new_track_dur = gf_isom_get_track_duration(dest, tki->dst_tk);
			count = gf_isom_get_edit_segment_count(mp4, tki->tk);
			if (count>2) {
				fprintf(stderr, "Warning: %d edit segments - not supported while splitting (max 2) - ignoring extra\n", count);
				count=2;
			}
			for (j=0; j<count; j++) {
				u64 editTime, segDur, MediaTime;
				u8 mode;

				gf_isom_get_edit_segment(mp4, tki->tk, j+1, &editTime, &segDur, &MediaTime, &mode);
				if (!j && (mode!=GF_ISOM_EDIT_EMPTY) ) {
					fprintf(stderr, "Warning: Edit list doesn't look like a track delay scheme - ignoring\n");
					break;
				}
				if (mode==GF_ISOM_EDIT_NORMAL) {
					segDur = new_track_dur;
				}
				gf_isom_set_edit_segment(dest, tki->dst_tk, editTime, segDur, MediaTime, mode);
			}
		}
		/*check chapters*/
		do_add = 1;
		for (i=0; i<gf_isom_get_chapter_count(mp4, 0); i++) {
			char *name;
			u64 chap_time;
			gf_isom_get_chapter(mp4, 0, i+1, &chap_time, (const char **) &name);
			max_dts = (Double) (s64) chap_time;
			max_dts /= 1000;
			if (max_dts<cur_file_time) continue;
			if (max_dts>cur_file_time+file_split_dur) break;
			max_dts-=cur_file_time;
			chap_time = (u64) (max_dts*1000);
			gf_isom_add_chapter(dest, 0, chap_time, name);
			/*add prev*/
			if (do_add && i) {
				gf_isom_get_chapter(mp4, 0, i, &chap_time, (const char **) &name);
				gf_isom_add_chapter(dest, 0, 0, name);
				do_add = 0;
			}
		}
		cur_file_time += file_split_dur;

		if (conv_type==1) gf_media_make_isma(dest, 1, 0, 0);
		else if (conv_type==2) gf_media_make_3gpp(dest);
		if (InterleavingTime) {
			gf_isom_make_interleave(dest, InterleavingTime);
		} else {
			gf_isom_set_storage_mode(dest, GF_ISOM_STORE_STREAMABLE);
		}

		gf_isom_clone_pl_indications(mp4, dest);
		e = gf_isom_close(dest);
		dest = NULL;
		if (e) fprintf(stderr, "Error storing file %s\n", gf_error_to_string(e));
		if (is_last_rap || chunk_extraction) break;
		cur_file++;
	}
	gf_set_progress("Splitting", nb_samp, nb_samp);
err_exit:
	if (dest) gf_isom_delete(dest);
	gf_free(tks);
	return e;
}

GF_Err cat_multiple_files(GF_ISOFile *dest, char *fileName, u32 import_flags, GF_Fraction force_fps, u32 frames_per_sample, char *tmp_dir, Bool force_cat, Bool align_timelines, Bool allow_add_in_command);

static Bool merge_parameter_set(GF_List *src, GF_List *dst, const char *name)
{
	u32 j, k;
	for (j=0; j<gf_list_count(src); j++) {
		Bool found = 0;
		GF_AVCConfigSlot *slc = gf_list_get(src, j);
		for (k=0; k<gf_list_count(dst); k++) {
			GF_AVCConfigSlot *slc_dst = gf_list_get(dst, k);
			if ( (slc->size==slc_dst->size) && !memcmp(slc->data, slc_dst->data, slc->size) ) {
				found = 1;
				break;
			}
		}
		if (!found) {
			return GF_FALSE;
		}
	}
	return GF_TRUE;
}

static u32 merge_avc_config(GF_ISOFile *dest, u32 tk_id, GF_ISOFile *orig, u32 src_track, Bool force_cat)
{
	GF_AVCConfig *avc_src, *avc_dst;
	u32 dst_tk = gf_isom_get_track_by_id(dest, tk_id);

	avc_src = gf_isom_avc_config_get(orig, src_track, 1);
	avc_dst = gf_isom_avc_config_get(dest, dst_tk, 1);

	if (avc_src->AVCLevelIndication!=avc_dst->AVCLevelIndication) {
		dst_tk = 0;
	} else if (avc_src->AVCProfileIndication!=avc_dst->AVCProfileIndication) {
		dst_tk = 0;
	}
	else {
		/*rewrite all samples if using different NALU size*/
		if (avc_src->nal_unit_size > avc_dst->nal_unit_size) {
			gf_media_nal_rewrite_samples(dest, dst_tk, 8*avc_src->nal_unit_size);
			avc_dst->nal_unit_size = avc_src->nal_unit_size;
		} else if (avc_src->nal_unit_size < avc_dst->nal_unit_size) {
			gf_media_nal_rewrite_samples(orig, src_track, 8*avc_dst->nal_unit_size);
		}

		/*merge PS*/
		if (!merge_parameter_set(avc_src->sequenceParameterSets, avc_dst->sequenceParameterSets, "SPS"))
			dst_tk = 0;
		if (!merge_parameter_set(avc_src->pictureParameterSets, avc_dst->pictureParameterSets, "PPS"))
			dst_tk = 0;

		gf_isom_avc_config_update(dest, dst_tk, 1, avc_dst);
	}

	gf_odf_avc_cfg_del(avc_src);
	gf_odf_avc_cfg_del(avc_dst);

	if (!dst_tk) {
		dst_tk = gf_isom_get_track_by_id(dest, tk_id);
		gf_isom_set_nalu_extract_mode(orig, src_track, GF_ISOM_NALU_EXTRACT_INBAND_PS_FLAG);
		if (!force_cat) {
			gf_isom_avc_set_inband_config(dest, dst_tk, 1, GF_FALSE);
		} else {
			fprintf(stderr, "WARNING: Concatenating track ID %d even though sample descriptions do not match\n", tk_id);
		}
	}
	return dst_tk;
}

#ifndef GPAC_DISABLE_HEVC
static u32 merge_hevc_config(GF_ISOFile *dest, u32 tk_id, GF_ISOFile *orig, u32 src_track, Bool force_cat)
{
	u32 i;
	GF_HEVCConfig *hevc_src, *hevc_dst;
	u32 dst_tk = gf_isom_get_track_by_id(dest, tk_id);

	hevc_src = gf_isom_hevc_config_get(orig, src_track, 1);
	hevc_dst = gf_isom_hevc_config_get(dest, dst_tk, 1);

	if (hevc_src->profile_idc != hevc_dst->profile_idc) dst_tk = 0;
	else if (hevc_src->level_idc != hevc_dst->level_idc) dst_tk = 0;
	else if (hevc_src->general_profile_compatibility_flags != hevc_dst->general_profile_compatibility_flags ) dst_tk = 0;
	else {
		/*rewrite all samples if using different NALU size*/
		if (hevc_src->nal_unit_size > hevc_dst->nal_unit_size) {
			gf_media_nal_rewrite_samples(dest, dst_tk, 8*hevc_src->nal_unit_size);
			hevc_dst->nal_unit_size = hevc_src->nal_unit_size;
		} else if (hevc_src->nal_unit_size < hevc_dst->nal_unit_size) {
			gf_media_nal_rewrite_samples(orig, src_track, 8*hevc_dst->nal_unit_size);
		}

		/*merge PS*/
		for (i=0; i<gf_list_count(hevc_src->param_array); i++) {
			u32 k;
			GF_HEVCParamArray *src_ar = gf_list_get(hevc_src->param_array, i);
			for (k=0; k<gf_list_count(hevc_dst->param_array); k++) {
				GF_HEVCParamArray *dst_ar = gf_list_get(hevc_dst->param_array, k);
				if (dst_ar->type==src_ar->type) {
					if (!merge_parameter_set(src_ar->nalus, dst_ar->nalus, "SPS"))
						dst_tk = 0;
					break;
				}
			}
		}

		gf_isom_hevc_config_update(dest, dst_tk, 1, hevc_dst);
	}

	gf_odf_hevc_cfg_del(hevc_src);
	gf_odf_hevc_cfg_del(hevc_dst);

	if (!dst_tk) {
		dst_tk = gf_isom_get_track_by_id(dest, tk_id);
		gf_isom_set_nalu_extract_mode(orig, src_track, GF_ISOM_NALU_EXTRACT_INBAND_PS_FLAG);
		if (!force_cat) {
			gf_isom_hevc_set_inband_config(dest, dst_tk, 1, GF_FALSE);
		} else {
			fprintf(stderr, "WARNING: Concatenating track ID %d even though sample descriptions do not match\n", tk_id);
		}
	}
	return dst_tk;
}
#endif /*GPAC_DISABLE_HEVC */

GF_Err cat_playlist(GF_ISOFile *dest, char *playlistName, u32 import_flags, GF_Fraction force_fps, u32 frames_per_sample, char *tmp_dir, Bool force_cat, Bool align_timelines, Bool allow_add_in_command);

GF_Err cat_isomedia_file(GF_ISOFile *dest, char *fileName, u32 import_flags, GF_Fraction force_fps, u32 frames_per_sample, char *tmp_dir, Bool force_cat, Bool align_timelines, Bool allow_add_in_command, Bool is_pl)
{
	u32 i, j, count, nb_tracks, nb_samp, nb_done;
	GF_ISOFile *orig;
	GF_Err e;
	char *opts, *multi_cat;
	Double ts_scale;
	Double dest_orig_dur;
	u32 dst_tk, tk_id, mtype;
	u64 insert_dts;
	Bool is_isom;
	GF_ISOSample *samp;
	GF_Fraction64 aligned_to_DTS_frac;

	if (is_pl) return cat_playlist(dest, fileName, import_flags, force_fps, frames_per_sample, tmp_dir, force_cat, align_timelines, allow_add_in_command);

	if (strchr(fileName, '*') || (strchr(fileName, '@')) )
		return cat_multiple_files(dest, fileName, import_flags, force_fps, frames_per_sample, tmp_dir, force_cat, align_timelines, allow_add_in_command);

	multi_cat = allow_add_in_command ? strchr(fileName, '+') : NULL;
	if (multi_cat) {
		multi_cat[0] = 0;
		multi_cat = &multi_cat[1];
	}
	opts = gf_url_colon_suffix(fileName);

	e = GF_OK;

	/*if options are specified, reimport the file*/
	is_isom = opts ? 0 : gf_isom_probe_file(fileName);

	if (!is_isom || opts) {
		orig = gf_isom_open("temp", GF_ISOM_WRITE_EDIT, tmp_dir);
		e = import_file(orig, fileName, import_flags, force_fps, frames_per_sample);
		if (e) return e;
	} else {
		/*we open the original file in edit mode since we may have to rewrite AVC samples*/
		orig = gf_isom_open(fileName, GF_ISOM_OPEN_EDIT, tmp_dir);
	}

	while (multi_cat) {
		char *sep = strchr(multi_cat, '+');
		if (sep) sep[0] = 0;

		e = import_file(orig, multi_cat, import_flags, force_fps, frames_per_sample);
		if (e) {
			gf_isom_delete(orig);
			return e;
		}
		if (!sep) break;
		sep[0]=':';
		multi_cat = sep+1;
	}

	nb_samp = 0;
	nb_tracks = gf_isom_get_track_count(orig);
	for (i=0; i<nb_tracks; i++) {
		u32 mtype = gf_isom_get_media_type(orig, i+1);
		switch (mtype) {
		case GF_ISOM_MEDIA_HINT:
		case GF_ISOM_MEDIA_OD:
		case GF_ISOM_MEDIA_FLASH:
			fprintf(stderr, "WARNING: Track ID %d (type %s) not handled by concatenation - removing from destination\n", gf_isom_get_track_id(orig, i+1), gf_4cc_to_str(mtype));
			continue;
		case GF_ISOM_MEDIA_AUDIO:
		case GF_ISOM_MEDIA_TEXT:
		case GF_ISOM_MEDIA_SUBT:
		case GF_ISOM_MEDIA_MPEG_SUBT:
		case GF_ISOM_MEDIA_VISUAL:
        case GF_ISOM_MEDIA_AUXV:
        case GF_ISOM_MEDIA_PICT:
		case GF_ISOM_MEDIA_SCENE:
		case GF_ISOM_MEDIA_OCR:
		case GF_ISOM_MEDIA_OCI:
		case GF_ISOM_MEDIA_IPMP:
		case GF_ISOM_MEDIA_MPEGJ:
		case GF_ISOM_MEDIA_MPEG7:
		default:
			/*only cat self-contained files*/
			if (gf_isom_is_self_contained(orig, i+1, 1)) {
				nb_samp+= gf_isom_get_sample_count(orig, i+1);
				break;
			}
			break;
		}
	}
	if (!nb_samp) {
		fprintf(stderr, "No suitable media tracks to cat in %s - skipping\n", fileName);
		goto err_exit;
	}

	dest_orig_dur = (Double) (s64) gf_isom_get_duration(dest);
	if (!gf_isom_get_timescale(dest)) {
		gf_isom_set_timescale(dest, gf_isom_get_timescale(orig));
	}
	dest_orig_dur /= gf_isom_get_timescale(dest);

	aligned_to_DTS_frac.num = 0;
	aligned_to_DTS_frac.den = 1;
	for (i=0; i<gf_isom_get_track_count(dest); i++) {
		u64 track_dur = gf_isom_get_media_duration(dest, i+1);
		u32 track_ts = gf_isom_get_media_timescale(dest, i+1);
		if ((u64)aligned_to_DTS_frac.num * track_ts < track_dur * aligned_to_DTS_frac.den) {
			aligned_to_DTS_frac.num = track_dur;
			aligned_to_DTS_frac.den = track_ts;
		}
	}

	fprintf(stderr, "Appending file %s\n", fileName);
	nb_done = 0;
	for (i=0; i<nb_tracks; i++) {
		u64 last_DTS, dest_track_dur_before_cat;
		u32 nb_edits = 0;
		Bool skip_lang_test = 1;
		Bool use_ts_dur = 1;
		Bool merge_edits = 0;
		Bool new_track = 0;
		mtype = gf_isom_get_media_type(orig, i+1);
		switch (mtype) {
		case GF_ISOM_MEDIA_HINT:
		case GF_ISOM_MEDIA_OD:
		case GF_ISOM_MEDIA_FLASH:
			continue;
		case GF_ISOM_MEDIA_TEXT:
		case GF_ISOM_MEDIA_SUBT:
		case GF_ISOM_MEDIA_MPEG_SUBT:
		case GF_ISOM_MEDIA_SCENE:
			use_ts_dur = 0;
		case GF_ISOM_MEDIA_AUDIO:
		case GF_ISOM_MEDIA_VISUAL:
        case GF_ISOM_MEDIA_PICT:
		case GF_ISOM_MEDIA_OCR:
		case GF_ISOM_MEDIA_OCI:
		case GF_ISOM_MEDIA_IPMP:
		case GF_ISOM_MEDIA_MPEGJ:
		case GF_ISOM_MEDIA_MPEG7:
		default:
			if (!gf_isom_is_self_contained(orig, i+1, 1)) continue;
			break;
		}

		dst_tk = 0;
		/*if we had a temporary import of the file, check if the original track ID matches the dst one. If so, skip all language detection code*/
		tk_id = gf_isom_get_track_original_id(orig, i+1);
		if (!tk_id) {
			tk_id = gf_isom_get_track_id(orig, i+1);
			skip_lang_test = 0;
		}
		dst_tk = gf_isom_get_track_by_id(dest, tk_id);


		if (dst_tk) {
			if (mtype != gf_isom_get_media_type(dest, dst_tk))
				dst_tk = 0;
			else {
				u32 subtype_dst = gf_isom_get_media_subtype(dest, dst_tk, 1);
				u32 subtype_src = gf_isom_get_media_subtype(orig, i+1, 1);
				if (subtype_dst==GF_ISOM_SUBTYPE_AVC3_H264)
					subtype_dst=GF_ISOM_SUBTYPE_AVC_H264 ;
				if (subtype_src==GF_ISOM_SUBTYPE_AVC3_H264)
					subtype_src=GF_ISOM_SUBTYPE_AVC_H264;

				if (subtype_dst==GF_ISOM_SUBTYPE_HEV1)
					subtype_dst=GF_ISOM_SUBTYPE_HVC1;
				if (subtype_src==GF_ISOM_SUBTYPE_HEV1)
					subtype_src=GF_ISOM_SUBTYPE_HVC1;

				if (subtype_dst != subtype_src) {
					dst_tk = 0;
				}
			}
		}

		if (!dst_tk) {
			for (j=0; j<gf_isom_get_track_count(dest); j++) {
				if (mtype != gf_isom_get_media_type(dest, j+1)) continue;
				if (gf_isom_is_same_sample_description(orig, i+1, 0, dest, j+1, 0)) {
					if (gf_isom_is_video_subtype(mtype) ) {
						u32 w, h, ow, oh;
						gf_isom_get_visual_info(orig, i+1, 1, &ow, &oh);
						gf_isom_get_visual_info(dest, j+1, 1, &w, &h);
						if ((ow==w) && (oh==h)) {
							dst_tk = j+1;
							break;
						}
					}
					/*check language code*/
					else if (!skip_lang_test && (mtype==GF_ISOM_MEDIA_AUDIO)) {
						u32 lang_src, lang_dst;
						char *lang = NULL;
						gf_isom_get_media_language(orig, i+1, &lang);
						if (lang) {
							lang_src = GF_4CC(lang[0], lang[1], lang[2], lang[3]);
							gf_free(lang);
						} else {
							lang_src = 0;
						}
						gf_isom_get_media_language(dest, j+1, &lang);
						if (lang) {
							lang_dst = GF_4CC(lang[0], lang[1], lang[2], lang[3]);
							gf_free(lang);
						} else {
							lang_dst = 0;
						}
						if (lang_dst==lang_src) {
							dst_tk = j+1;
							break;
						}
					} else {
						dst_tk = j+1;
						break;
					}
				}
			}
		}

		if (dst_tk) {
			u32 found_dst_tk = dst_tk;
			u32 stype = gf_isom_get_media_subtype(dest, dst_tk, 1);
			/*we MUST have the same codec*/
			if (gf_isom_get_media_subtype(orig, i+1, 1) != stype) dst_tk = 0;
			/*we only support cat with the same number of sample descriptions*/
			if (gf_isom_get_sample_description_count(orig, i+1) != gf_isom_get_sample_description_count(dest, dst_tk)) dst_tk = 0;
			/*if not forcing cat, check the media codec config is the same*/
			if (!gf_isom_is_same_sample_description(orig, i+1, 0, dest, dst_tk, 0)) {
				dst_tk = 0;
			}
			/*we force the same visual resolution*/
			else if (gf_isom_is_video_subtype(mtype) ) {
				u32 w, h, ow, oh;
				gf_isom_get_visual_info(orig, i+1, 1, &ow, &oh);
				gf_isom_get_visual_info(dest, dst_tk, 1, &w, &h);
				if ((ow!=w) || (oh!=h)) {
					dst_tk = 0;
				}
			}

			if (!dst_tk) {
				/*merge AVC config if possible*/
				if ((stype == GF_ISOM_SUBTYPE_AVC_H264)
				        || (stype == GF_ISOM_SUBTYPE_AVC2_H264)
				        || (stype == GF_ISOM_SUBTYPE_AVC3_H264)
				        || (stype == GF_ISOM_SUBTYPE_AVC4_H264) ) {
					dst_tk = merge_avc_config(dest, tk_id, orig, i+1, force_cat);
				}
#ifndef GPAC_DISABLE_HEVC
				/*merge HEVC config if possible*/
				else if ((stype == GF_ISOM_SUBTYPE_HVC1)
				         || (stype == GF_ISOM_SUBTYPE_HEV1)
				         || (stype == GF_ISOM_SUBTYPE_HVC2)
				         || (stype == GF_ISOM_SUBTYPE_HEV2)) {
					dst_tk = merge_hevc_config(dest, tk_id, orig, i+1, force_cat);
				}
#endif /*GPAC_DISABLE_HEVC*/
				else if (force_cat) {
					dst_tk = found_dst_tk;
				}
			}
		}

		/*looks like a new track*/
		if (!dst_tk) {
			fprintf(stderr, "No suitable destination track found - creating new one (type %s)\n", gf_4cc_to_str(mtype));
			e = gf_isom_clone_track(orig, i+1, dest, 0, &dst_tk);
			if (e) goto err_exit;
			gf_isom_clone_pl_indications(orig, dest);
			new_track = 1;

			if (align_timelines) {
				u32 max_timescale = 0;
//				u32 dst_timescale = 0;
				u32 idx;
				for (idx=0; idx<nb_tracks; idx++) {
					if (max_timescale < gf_isom_get_media_timescale(orig, idx+1))
						max_timescale = gf_isom_get_media_timescale(orig, idx+1);
				}
#if 0
				if (dst_timescale < max_timescale) {
					dst_timescale = gf_isom_get_media_timescale(dest, dst_tk);
					idx = max_timescale / dst_timescale;
					if (dst_timescale * idx < max_timescale) idx ++;
					dst_timescale *= idx;

					gf_isom_set_media_timescale(dest, dst_tk, max_timescale, 0, 0);
				}
#else
				gf_isom_set_media_timescale(dest, dst_tk, max_timescale, 0, 0);
#endif
			}

			/*remove cloned edit list, as it will be rewritten after import*/
			gf_isom_remove_edit_segments(dest, dst_tk);
		} else {
			nb_edits = gf_isom_get_edit_segment_count(orig, i+1);
		}

		dest_track_dur_before_cat = gf_isom_get_media_duration(dest, dst_tk);
		count = gf_isom_get_sample_count(dest, dst_tk);

		if (align_timelines) {
			insert_dts = (u64) (aligned_to_DTS_frac.num * gf_isom_get_media_timescale(dest, dst_tk));
			insert_dts /= aligned_to_DTS_frac.den;
		} else if (use_ts_dur && (count>1)) {
			insert_dts = 2*gf_isom_get_sample_dts(dest, dst_tk, count) - gf_isom_get_sample_dts(dest, dst_tk, count-1);
		} else {
			insert_dts = dest_track_dur_before_cat;
			if (!count) insert_dts = 0;
		}

		ts_scale = gf_isom_get_media_timescale(dest, dst_tk);
		ts_scale /= gf_isom_get_media_timescale(orig, i+1);

		/*if not a new track, see if we can merge the edit list - this is a crude test that only checks
		we have the same edit types*/
		if (nb_edits && (nb_edits == gf_isom_get_edit_segment_count(dest, dst_tk)) ) {
			u64 editTime, segmentDuration, mediaTime, dst_editTime, dst_segmentDuration, dst_mediaTime;
			u8 dst_editMode, editMode;
			u32 j;
			merge_edits = 1;
			for (j=0; j<nb_edits; j++) {
				gf_isom_get_edit_segment(orig, i+1, j+1, &editTime, &segmentDuration, &mediaTime, &editMode);
				gf_isom_get_edit_segment(dest, dst_tk, j+1, &dst_editTime, &dst_segmentDuration, &dst_mediaTime, &dst_editMode);

				if (dst_editMode!=editMode) {
					merge_edits=0;
					break;
				}
			}
		}

		gf_isom_enable_raw_pack(orig, i+1, 2048);

		last_DTS = 0;
		count = gf_isom_get_sample_count(orig, i+1);
		for (j=0; j<count; j++) {
			u32 di;
			samp = gf_isom_get_sample(orig, i+1, j+1, &di);
			last_DTS = samp->DTS;
			samp->DTS =  (u64) (ts_scale * samp->DTS + (new_track ? 0 : insert_dts));
			samp->CTS_Offset =  (u32) (samp->CTS_Offset * ts_scale);

			if (gf_isom_is_self_contained(orig, i+1, di)) {
				e = gf_isom_add_sample(dest, dst_tk, di, samp);
			} else {
				u64 offset;
				GF_ISOSample *s = gf_isom_get_sample_info(orig, i+1, j+1, &di, &offset);
				e = gf_isom_add_sample_reference(dest, dst_tk, di, samp, offset);
				gf_isom_sample_del(&s);
			}
			if (samp->nb_pack)
				j+= samp->nb_pack-1;

			gf_isom_sample_del(&samp);
			if (e) goto err_exit;

			e = gf_isom_copy_sample_info(dest, dst_tk, orig, i+1, j+1);
			if (e) goto err_exit;

			gf_set_progress("Appending", nb_done, nb_samp);
			nb_done++;
		}
		/*scene description and text: compute last sample duration based on original media duration*/
		if (!use_ts_dur) {
			u64 extend_dur = gf_isom_get_media_duration(orig, i+1) - last_DTS;
			//extend the duration of the last sample, but don't insert any edit list entry
			gf_isom_set_last_sample_duration(dest, dst_tk, (u32) (ts_scale*extend_dur) );
		}

		if (new_track && insert_dts) {
			u64 media_dur = gf_isom_get_media_duration(orig, i+1);
			/*convert from media time to track time*/
			Double rescale = (Float) gf_isom_get_timescale(dest);
			rescale /= (Float) gf_isom_get_media_timescale(dest, dst_tk);
			/*convert from orig to dst time scale*/
			rescale *= ts_scale;

			gf_isom_set_edit_segment(dest, dst_tk, 0, (u64) (s64) (insert_dts*rescale), 0, GF_ISOM_EDIT_EMPTY);
			gf_isom_set_edit_segment(dest, dst_tk, (u64) (s64) (insert_dts*rescale), (u64) (s64) (media_dur*rescale), 0, GF_ISOM_EDIT_NORMAL);
		} else if (merge_edits) {
			/*convert from media time to track time*/
			u32 movts_dst = gf_isom_get_timescale(dest);
			u32 trackts_dst = gf_isom_get_media_timescale(dest, dst_tk);
			/*convert from orig to dst time scale*/
			movts_dst = (u32) (movts_dst * ts_scale);

			/*get the first edit normal mode and add the new track dur*/
			for (j=nb_edits; j>0; j--) {
				u64 editTime, segmentDuration, mediaTime;
				u8 editMode;
				gf_isom_get_edit_segment(dest, dst_tk, j, &editTime, &segmentDuration, &mediaTime, &editMode);

				if (editMode==GF_ISOM_EDIT_NORMAL) {
					Double prev_dur = (Double) (s64) dest_track_dur_before_cat;
					Double dur = (Double) (s64) gf_isom_get_media_duration(orig, i+1);

					dur *= movts_dst;
					dur /= trackts_dst;
					prev_dur *= movts_dst;
					prev_dur /= trackts_dst;

					/*safety test: some files have broken edit lists. If no more than 2 entries, check that the segment duration
					is less or equal to the movie duration*/
					if (prev_dur < segmentDuration) {
						fprintf(stderr, "Warning: suspicious edit list entry found: duration %g sec but longest track duration before cat is %g - fixing it\n", (Double) (s64) segmentDuration/1000.0, prev_dur/1000);
						segmentDuration = (dest_track_dur_before_cat - mediaTime) * movts_dst;
						segmentDuration /= trackts_dst;
					}

					segmentDuration += (u64) (s64) dur;
					gf_isom_modify_edit_segment(dest, dst_tk, j, segmentDuration, mediaTime, editMode);
					break;
				}
			}
		} else {
			u64 editTime, segmentDuration, mediaTime, edit_offset;
			Double t;
			u8 editMode;
			u32 j, count;

			count = gf_isom_get_edit_segment_count(dest, dst_tk);
			if (count) {
				e = gf_isom_get_edit_segment(dest, dst_tk, count, &editTime, &segmentDuration, &mediaTime, &editMode);
				if (e) {
					fprintf(stderr, "Error: edit segment error on destination track %u could not be retrieved.\n", dst_tk);
					goto err_exit;
				}
			} else if (gf_isom_get_edit_segment_count(orig, i+1)) {
				/*fake empty edit segment*/
				/*convert from media time to track time*/
				Double rescale = (Float) gf_isom_get_timescale(dest);
				rescale /= (Float) gf_isom_get_media_timescale(dest, dst_tk);
				segmentDuration = (u64) (dest_track_dur_before_cat * rescale);
				editTime = 0;
				mediaTime = 0;
				gf_isom_set_edit_segment(dest, dst_tk, editTime, segmentDuration, mediaTime, GF_ISOM_EDIT_NORMAL);
			} else {
				editTime = 0;
				segmentDuration = 0;
			}

			/*convert to dst time scale*/
			ts_scale = (Float) gf_isom_get_timescale(dest);
			ts_scale /= (Float) gf_isom_get_timescale(orig);

			edit_offset = editTime + segmentDuration;
			count = gf_isom_get_edit_segment_count(orig, i+1);
			for (j=0; j<count; j++) {
				gf_isom_get_edit_segment(orig, i+1, j+1, &editTime, &segmentDuration, &mediaTime, &editMode);
				t = (Double) (s64) editTime;
				t *= ts_scale;
				t += (s64) edit_offset;
				editTime = (s64) t;
				t = (Double) (s64) segmentDuration;
				t *= ts_scale;
				segmentDuration = (s64) t;
				t = (Double) (s64) mediaTime;
				t *= ts_scale;
				t+= (s64) dest_track_dur_before_cat;
				mediaTime = (s64) t;
				if ((editMode == GF_ISOM_EDIT_EMPTY) && (mediaTime > 0)) {
					editMode = GF_ISOM_EDIT_NORMAL;
				}
				gf_isom_set_edit_segment(dest, dst_tk, editTime, segmentDuration, mediaTime, editMode);
			}
		}
		gf_media_update_bitrate(dest, dst_tk);

	}
	gf_set_progress("Appending", nb_samp, nb_samp);

	/*check brands*/
	gf_isom_get_brand_info(orig, NULL, NULL, &j);
	for (i=0; i<j; i++) {
		u32 brand;
		gf_isom_get_alternate_brand(orig, i+1, &brand);
		gf_isom_modify_alternate_brand(dest, brand, 1);
	}
	/*check chapters*/
	for (i=0; i<gf_isom_get_chapter_count(orig, 0); i++) {
		char *name;
		Double c_time;
		u64 chap_time;
		gf_isom_get_chapter(orig, 0, i+1, &chap_time, (const char **) &name);
		c_time = (Double) (s64) chap_time;
		c_time /= 1000;
		c_time += dest_orig_dur;

		/*check last file chapter*/
		if (!i && gf_isom_get_chapter_count(dest, 0)) {
			const char *last_name;
			u64 last_chap_time;
			gf_isom_get_chapter(dest, 0, gf_isom_get_chapter_count(dest, 0), &last_chap_time, &last_name);
			/*last and first chapters are the same, don't duplicate*/
			if (last_name && name && !stricmp(last_name, name)) continue;
		}

		chap_time = (u64) (c_time*1000);
		gf_isom_add_chapter(dest, 0, chap_time, name);
	}


err_exit:
	gf_isom_delete(orig);
	return e;
}

typedef struct
{
	char szPath[GF_MAX_PATH];
	char szRad1[1024], szRad2[1024], szOpt[200];
	GF_ISOFile *dest;
	u32 import_flags;
	GF_Fraction force_fps;
	u32 frames_per_sample;
	char *tmp_dir;
	Bool force_cat, align_timelines, allow_add_in_command;
} CATEnum;

Bool cat_enumerate(void *cbk, char *szName, char *szPath, GF_FileEnumInfo *file_info)
{
	GF_Err e;
	u32 len_rad1;
	char szFileName[GF_MAX_PATH];
	CATEnum *cat_enum = (CATEnum *)cbk;
	len_rad1 = (u32) strlen(cat_enum->szRad1);
	if (strnicmp(szName, cat_enum->szRad1, len_rad1)) return 0;
	if (strlen(cat_enum->szRad2) && !strstr(szName + len_rad1, cat_enum->szRad2) ) return 0;

	strcpy(szFileName, szPath);
	strcat(szFileName, cat_enum->szOpt);

	e = cat_isomedia_file(cat_enum->dest, szFileName, cat_enum->import_flags, cat_enum->force_fps, cat_enum->frames_per_sample, cat_enum->tmp_dir, cat_enum->force_cat, cat_enum->align_timelines, cat_enum->allow_add_in_command, GF_FALSE);
	if (e) return 1;
	return 0;
}

GF_Err cat_multiple_files(GF_ISOFile *dest, char *fileName, u32 import_flags, GF_Fraction force_fps, u32 frames_per_sample, char *tmp_dir, Bool force_cat, Bool align_timelines, Bool allow_add_in_command)
{
	CATEnum cat_enum;
	char *sep;

	cat_enum.dest = dest;
	cat_enum.import_flags = import_flags;
	cat_enum.force_fps = force_fps;
	cat_enum.frames_per_sample = frames_per_sample;
	cat_enum.tmp_dir = tmp_dir;
	cat_enum.force_cat = force_cat;
	cat_enum.align_timelines = align_timelines;
	cat_enum.allow_add_in_command = allow_add_in_command;

	if (strlen(fileName) >= sizeof(cat_enum.szPath)) {
		GF_LOG(GF_LOG_ERROR, GF_LOG_CONTAINER, ("File name %s is too long.\n", fileName));
		return GF_NOT_SUPPORTED;
	}
	strcpy(cat_enum.szPath, fileName);
	sep = strrchr(cat_enum.szPath, GF_PATH_SEPARATOR);
	if (!sep) sep = strrchr(cat_enum.szPath, '/');
	if (!sep) {
		strcpy(cat_enum.szPath, ".");
		if (strlen(fileName) >= sizeof(cat_enum.szRad1)) {
			GF_LOG(GF_LOG_ERROR, GF_LOG_CONTAINER, ("File name %s is too long.\n", fileName));
			return GF_NOT_SUPPORTED;
		}
		strcpy(cat_enum.szRad1, fileName);
	} else {
		if (strlen(sep + 1) >= sizeof(cat_enum.szRad1)) {
			GF_LOG(GF_LOG_ERROR, GF_LOG_CONTAINER, ("File name %s is too long.\n", (sep + 1)));
			return GF_NOT_SUPPORTED;
		}
		strcpy(cat_enum.szRad1, sep+1);
		sep[0] = 0;
	}
	sep = strchr(cat_enum.szRad1, '*');
	if (!sep) sep = strchr(cat_enum.szRad1, '@');
	if (strlen(sep + 1) >= sizeof(cat_enum.szRad2)) {
		GF_LOG(GF_LOG_ERROR, GF_LOG_CONTAINER, ("File name %s is too long.\n", (sep + 1)));
		return GF_NOT_SUPPORTED;
	}
	strcpy(cat_enum.szRad2, sep+1);
	sep[0] = 0;
	sep = strchr(cat_enum.szRad2, '%');
	if (!sep) sep = strchr(cat_enum.szRad2, '#');
	if (!sep) sep = gf_url_colon_suffix(cat_enum.szRad2);
	strcpy(cat_enum.szOpt, "");
	if (sep) {
		if (strlen(sep) >= sizeof(cat_enum.szOpt)) {
			GF_LOG(GF_LOG_ERROR, GF_LOG_CONTAINER, ("Invalid option: %s.\n", sep));
			return GF_NOT_SUPPORTED;
		}
		strcpy(cat_enum.szOpt, sep);
		sep[0] = 0;
	}
	return gf_enum_directory(cat_enum.szPath, 0, cat_enumerate, &cat_enum, NULL);
}

GF_Err cat_playlist(GF_ISOFile *dest, char *playlistName, u32 import_flags, GF_Fraction force_fps, u32 frames_per_sample, char *tmp_dir, Bool force_cat, Bool align_timelines, Bool allow_add_in_command)
{
	GF_Err e;
	FILE *pl = gf_fopen(playlistName, "r");
	if (!pl) {
		GF_LOG(GF_LOG_ERROR, GF_LOG_CONTAINER, ("Failed to open playlist file %s\n", playlistName));
		return GF_URL_ERROR;
	}

	e = GF_OK;
	while (!feof(pl)) {
		char szLine[10000];
		char *url;
		u32 len;
		szLine[0] = 0;
		if (fgets(szLine, 10000, pl) == NULL) break;
		if (szLine[0]=='#') continue;
		len = (u32) strlen(szLine);
		while (len && strchr("\r\n \t", szLine[len-1])) {
			szLine[len-1] = 0;
			len--;
		}
		if (!len) continue;

		url = gf_url_concatenate(playlistName, szLine);
		if (!url) url = gf_strdup(szLine);

		e = cat_isomedia_file(dest, url, import_flags, force_fps, frames_per_sample, tmp_dir, force_cat, align_timelines, allow_add_in_command, GF_FALSE);


		if (e) {
			GF_LOG(GF_LOG_ERROR, GF_LOG_CONTAINER, ("Failed to concatenate file %s\n", url));
			gf_free(url);
			break;
		}
		gf_free(url);
	}
	gf_fclose(pl);
	return e;
}

#ifndef GPAC_DISABLE_SCENE_ENCODER
/*
		MPEG-4 encoding
*/

GF_Err EncodeFile(char *in, GF_ISOFile *mp4, GF_SMEncodeOptions *opts, FILE *logs)
{
#ifdef GPAC_DISABLE_SMGR
	return GF_NOT_SUPPORTED;
#else
	GF_Err e;
	GF_SceneLoader load;
	GF_SceneManager *ctx;
	GF_SceneGraph *sg;
#ifndef GPAC_DISABLE_SCENE_STATS
	GF_StatManager *statsman = NULL;
#endif

	sg = gf_sg_new();
	ctx = gf_sm_new(sg);
	memset(&load, 0, sizeof(GF_SceneLoader));
	load.fileName = in;
	load.ctx = ctx;
	load.swf_import_flags = swf_flags;
	load.swf_flatten_limit = swf_flatten_angle;
	/*since we're encoding we must get MPEG4 nodes only*/
	load.flags = GF_SM_LOAD_MPEG4_STRICT;
	e = gf_sm_load_init(&load);
	if (e<0) {
		gf_sm_load_done(&load);
		fprintf(stderr, "Cannot load context %s - %s\n", in, gf_error_to_string(e));
		goto err_exit;
	}
	e = gf_sm_load_run(&load);
	gf_sm_load_done(&load);

#ifndef GPAC_DISABLE_SCENE_STATS
	if (opts->auto_quant) {
		fprintf(stderr, "Analysing Scene for Automatic Quantization\n");
		statsman = gf_sm_stats_new();
		e = gf_sm_stats_for_scene(statsman, ctx);
		if (!e) {
			GF_SceneStatistics *stats = gf_sm_stats_get(statsman);
			/*LASeR*/
			if (opts->auto_quant==1) {
				if (opts->resolution > (s32)stats->frac_res_2d) {
					fprintf(stderr, " Given resolution %d is (unnecessarily) too high, using %d instead.\n", opts->resolution, stats->frac_res_2d);
					opts->resolution = stats->frac_res_2d;
				} else if (stats->int_res_2d + opts->resolution <= 0) {
					fprintf(stderr, " Given resolution %d is too low, using %d instead.\n", opts->resolution, stats->int_res_2d - 1);
					opts->resolution = 1 - stats->int_res_2d;
				}
				opts->coord_bits = stats->int_res_2d + opts->resolution;
				fprintf(stderr, " Coordinates & Lengths encoded using ");
				if (opts->resolution < 0) fprintf(stderr, "only the %d most significant bits (of %d).\n", opts->coord_bits, stats->int_res_2d);
				else fprintf(stderr, "a %d.%d representation\n", stats->int_res_2d, opts->resolution);

				fprintf(stderr, " Matrix Scale & Skew Coefficients ");
				if (opts->coord_bits - 8 < stats->scale_int_res_2d) {
					opts->scale_bits = stats->scale_int_res_2d - opts->coord_bits + 8;
					fprintf(stderr, "encoded using a %d.8 representation\n", stats->scale_int_res_2d);
				} else  {
					opts->scale_bits = 0;
					fprintf(stderr, "encoded using a %d.8 representation\n", opts->coord_bits - 8);
				}
			}
#ifndef GPAC_DISABLE_VRML
			/*BIFS*/
			else if (stats->base_layer) {
				GF_AUContext *au;
				GF_CommandField *inf;
				M_QuantizationParameter *qp;
				GF_Command *com = gf_sg_command_new(ctx->scene_graph, GF_SG_GLOBAL_QUANTIZER);
				qp = (M_QuantizationParameter *) gf_node_new(ctx->scene_graph, TAG_MPEG4_QuantizationParameter);

				inf = gf_sg_command_field_new(com);
				inf->new_node = (GF_Node *)qp;
				inf->field_ptr = &inf->new_node;
				inf->fieldType = GF_SG_VRML_SFNODE;
				gf_node_register(inf->new_node, NULL);
				au = gf_list_get(stats->base_layer->AUs, 0);
				gf_list_insert(au->commands, com, 0);
				qp->useEfficientCoding = 1;
				qp->textureCoordinateQuant = 0;
				if ((stats->count_2f+stats->count_2d) && opts->resolution) {
					qp->position2DMin = stats->min_2d;
					qp->position2DMax = stats->max_2d;
					qp->position2DNbBits = opts->resolution;
					qp->position2DQuant = 1;
				}
				if ((stats->count_3f+stats->count_3d) &&  opts->resolution) {
					qp->position3DMin = stats->min_3d;
					qp->position3DMax = stats->max_3d;
					qp->position3DQuant = opts->resolution;
					qp->position3DQuant = 1;
					qp->textureCoordinateQuant = 1;
				}
				//float quantif is disabled since 2008, check if we want to re-enable it
#if 0
				if (stats->count_float && opts->resolution) {
					qp->scaleMin = stats->min_fixed;
					qp->scaleMax = stats->max_fixed;
					qp->scaleNbBits = 2*opts->resolution;
					qp->scaleQuant = 1;
				}
#endif
			}
#endif
		}
	}
#endif /*GPAC_DISABLE_SCENE_STATS*/

	if (e<0) {
		fprintf(stderr, "Error loading file %s\n", gf_error_to_string(e));
		goto err_exit;
	} else {
		gf_log_cbk prev_logs = NULL;
		if (logs) {
			gf_log_set_tool_level(GF_LOG_CODING, GF_LOG_DEBUG);
			prev_logs = gf_log_set_callback(logs, scene_coding_log);
		}
		opts->src_url = in;
		e = gf_sm_encode_to_file(ctx, mp4, opts);
		if (logs) {
			gf_log_set_tool_level(GF_LOG_CODING, GF_LOG_ERROR);
			gf_log_set_callback(NULL, prev_logs);
		}
	}

	gf_isom_set_brand_info(mp4, GF_ISOM_BRAND_MP42, 1);
	gf_isom_modify_alternate_brand(mp4, GF_ISOM_BRAND_ISOM, 1);

err_exit:
#ifndef GPAC_DISABLE_SCENE_STATS
	if (statsman) gf_sm_stats_del(statsman);
#endif
	gf_sm_del(ctx);
	gf_sg_del(sg);
	return e;

#endif /*GPAC_DISABLE_SMGR*/
}
#endif /*GPAC_DISABLE_SCENE_ENCODER*/


#ifndef GPAC_DISABLE_BIFS_ENC
/*
		MPEG-4 chunk encoding
*/

static u32 GetNbBits(u32 MaxVal)
{
	u32 k=0;
	while ((s32) MaxVal > ((1<<k)-1) ) k+=1;
	return k;
}

#ifndef GPAC_DISABLE_SMGR
GF_Err EncodeBIFSChunk(GF_SceneManager *ctx, char *bifsOutputFile, GF_Err (*AUCallback)(GF_ISOSample *))
{
	GF_Err			e;
	u8 *data;
	u32 data_len;
	GF_BifsEncoder *bifsenc;
	GF_InitialObjectDescriptor *iod;
	u32 i, j, count;
	Bool encode_names, delete_bcfg;
	GF_BIFSConfig *bcfg;
	GF_AUContext		*au;
	char szRad[GF_MAX_PATH], *ext;
	char szName[1024];
	FILE *f;

	strcpy(szRad, bifsOutputFile);
	ext = strrchr(szRad, '.');
	if (ext) ext[0] = 0;


	/* step3: encoding all AUs in ctx->streams starting at AU index 1 (0 is SceneReplace from previous context) */
	bifsenc = gf_bifs_encoder_new(ctx->scene_graph);
	e = GF_OK;

	iod = (GF_InitialObjectDescriptor *) ctx->root_od;
	/*if no iod check we only have one bifs*/
	if (!iod) {
		count = 0;
		for (i=0; i<gf_list_count(ctx->streams); i++) {
			GF_StreamContext *sc = gf_list_get(ctx->streams, i);
			if (sc->streamType == GF_STREAM_OD) count++;
		}
		if (!iod && count>1) return GF_NOT_SUPPORTED;
	}

	count = gf_list_count(ctx->streams);
	for (i=0; i<count; i++) {
		u32 nbb;
		Bool delete_esd = GF_FALSE;
		GF_ESD *esd = NULL;
		GF_StreamContext *sc = gf_list_get(ctx->streams, i);

		if (sc->streamType != GF_STREAM_SCENE) continue;

		if (iod) {
			for (j=0; j<gf_list_count(iod->ESDescriptors); j++) {
				esd = gf_list_get(iod->ESDescriptors, j);
				if (esd->decoderConfig && esd->decoderConfig->streamType == GF_STREAM_SCENE) {
					if (!sc->ESID) sc->ESID = esd->ESID;
					if (sc->ESID == esd->ESID) {
						break;
					}
				}
				/*special BIFS direct import from NHNT*/
				else if (gf_list_count(iod->ESDescriptors)==1) {
					sc->ESID = esd->ESID;
					break;
				}
				esd = NULL;
			}
		}

		if (!esd) {
			esd = gf_odf_desc_esd_new(2);
			if (!esd) return GF_OUT_OF_MEM;
			gf_odf_desc_del((GF_Descriptor *) esd->decoderConfig->decoderSpecificInfo);
			esd->decoderConfig->decoderSpecificInfo = NULL;
			esd->ESID = sc->ESID;
			esd->decoderConfig->streamType = GF_STREAM_SCENE;
			delete_esd = GF_TRUE;
		}
		if (!esd->decoderConfig) return GF_OUT_OF_MEM;

		/*should NOT happen (means inputctx is not properly setup)*/
		if (!esd->decoderConfig->decoderSpecificInfo) {
			bcfg = (GF_BIFSConfig*)gf_odf_desc_new(GF_ODF_BIFS_CFG_TAG);
			delete_bcfg = 1;
		}
		/*regular retrieve from ctx*/
		else if (esd->decoderConfig->decoderSpecificInfo->tag == GF_ODF_BIFS_CFG_TAG) {
			bcfg = (GF_BIFSConfig *)esd->decoderConfig->decoderSpecificInfo;
			delete_bcfg = 0;
		}
		/*should not happen either (unless loading from MP4 in which case BIFSc is not decoded)*/
		else {
			bcfg = gf_odf_get_bifs_config(esd->decoderConfig->decoderSpecificInfo, esd->decoderConfig->objectTypeIndication);
			delete_bcfg = 1;
		}
		/*NO CHANGE TO BIFSC otherwise the generated update will not match the input context*/
		nbb = GetNbBits(ctx->max_node_id);
		if (!bcfg->nodeIDbits) bcfg->nodeIDbits=nbb;
		if (bcfg->nodeIDbits<nbb) fprintf(stderr, "Warning: BIFSConfig.NodeIDBits TOO SMALL\n");

		nbb = GetNbBits(ctx->max_route_id);
		if (!bcfg->routeIDbits) bcfg->routeIDbits = nbb;
		if (bcfg->routeIDbits<nbb) fprintf(stderr, "Warning: BIFSConfig.RouteIDBits TOO SMALL\n");

		nbb = GetNbBits(ctx->max_proto_id);
		if (!bcfg->protoIDbits) bcfg->protoIDbits=nbb;
		if (bcfg->protoIDbits<nbb) fprintf(stderr, "Warning: BIFSConfig.ProtoIDBits TOO SMALL\n");

		/*this is the real pb, not stored in cfg or file level, set at EACH replaceScene*/
		encode_names = 0;

		/* The BIFS Config that is passed here should be the BIFSConfig from the IOD */
		gf_bifs_encoder_new_stream(bifsenc, sc->ESID, bcfg, encode_names, 0);
		if (delete_bcfg) gf_odf_desc_del((GF_Descriptor *)bcfg);

		if (!esd->slConfig) esd->slConfig = (GF_SLConfig *) gf_odf_desc_new(GF_ODF_SLC_TAG);
		if (sc->timeScale) esd->slConfig->timestampResolution = sc->timeScale;
		if (!esd->slConfig->timestampResolution) esd->slConfig->timestampResolution = 1000;
		esd->ESID = sc->ESID;
		gf_bifs_encoder_get_config(bifsenc, sc->ESID, &data, &data_len);

		if (esd->decoderConfig->decoderSpecificInfo) gf_odf_desc_del((GF_Descriptor *) esd->decoderConfig->decoderSpecificInfo);
		esd->decoderConfig->decoderSpecificInfo = (GF_DefaultDescriptor *) gf_odf_desc_new(GF_ODF_DSI_TAG);
		esd->decoderConfig->decoderSpecificInfo->data = data;
		esd->decoderConfig->decoderSpecificInfo->dataLength = data_len;
		esd->decoderConfig->objectTypeIndication = gf_bifs_encoder_get_version(bifsenc, sc->ESID);

		for (j=1; j<gf_list_count(sc->AUs); j++) {
			u8 *data;
			u32 data_len;
			au = gf_list_get(sc->AUs, j);
			e = gf_bifs_encode_au(bifsenc, sc->ESID, au->commands, &data, &data_len);
			if (data) {
				sprintf(szName, "%s-%02d-%02d.bifs", szRad, sc->ESID, j);
				f = gf_fopen(szName, "wb");
				gf_fwrite(data, data_len, 1, f);
				gf_fclose(f);
				gf_free(data);
			}
		}
		if (delete_esd) gf_odf_desc_del((GF_Descriptor*)esd);
	}
	gf_bifs_encoder_del(bifsenc);
	return e;
}
#endif /*GPAC_DISABLE_SMGR*/


#endif /*GPAC_DISABLE_BIFS_ENC*/

/**
 * \param chunkFile BT chunk to be encoded
 * \param bifs output file name for the BIFS data
 * \param inputContext initial BT upon which the chunk is based (shall not be NULL)
 * \param outputContext: file name to dump the context after applying the new chunk to the input context
                   can be NULL, without .bt
 * \param tmpdir can be NULL
 */
GF_Err EncodeFileChunk(char *chunkFile, char *bifs, char *inputContext, char *outputContext, const char *tmpdir)
{
#if defined(GPAC_DISABLE_SMGR) || defined(GPAC_DISABLE_BIFS_ENC) || defined(GPAC_DISABLE_SCENE_ENCODER) || defined (GPAC_DISABLE_SCENE_DUMP)
	fprintf(stderr, "BIFS encoding is not supported in this build of GPAC\n");
	return GF_NOT_SUPPORTED;
#else
	GF_Err e;
	GF_SceneGraph *sg;
	GF_SceneManager	*ctx;
	GF_SceneLoader load;

	/*Step 1: create context and load input*/
	sg = gf_sg_new();
	ctx = gf_sm_new(sg);
	memset(&load, 0, sizeof(GF_SceneLoader));
	load.fileName = inputContext;
	load.ctx = ctx;
	/*since we're encoding we must get MPEG4 nodes only*/
	load.flags = GF_SM_LOAD_MPEG4_STRICT;
	e = gf_sm_load_init(&load);
	if (!e) e = gf_sm_load_run(&load);
	gf_sm_load_done(&load);
	if (e) {
		fprintf(stderr, "Cannot load context %s: %s\n", inputContext, gf_error_to_string(e));
		goto exit;
	}

	/* Step 2: make sure we have only ONE RAP for each stream*/
	e = gf_sm_aggregate(ctx, 0);
	if (e) goto exit;

	/*Step 3: loading the chunk into the context*/
	memset(&load, 0, sizeof(GF_SceneLoader));
	load.fileName = chunkFile;
	load.ctx = ctx;
	load.flags = GF_SM_LOAD_MPEG4_STRICT | GF_SM_LOAD_CONTEXT_READY;
	e = gf_sm_load_init(&load);
	if (!e) e = gf_sm_load_run(&load);
	gf_sm_load_done(&load);
	if (e) {
		fprintf(stderr, "Cannot load scene commands chunk %s: %s\n", chunkFile, gf_error_to_string(e));
		goto exit;
	}
	fprintf(stderr, "Context and chunks loaded\n");

	/* Assumes that the first AU contains only one command a SceneReplace and
	   that is not part of the current chunk */
	/* Last argument is a callback to pass the encoded AUs: not needed here
	   Saving is not handled correctly */
	e = EncodeBIFSChunk(ctx, bifs, NULL);
	if (e) goto exit;


	if (outputContext) {
		u32 d_mode, do_enc;
		char szF[GF_MAX_PATH], *ext;

		/*make random access for storage*/
		e = gf_sm_aggregate(ctx, 0);
		if (e) goto exit;

		/*check if we dump to BT, XMT or encode to MP4*/
		strcpy(szF, outputContext);
		ext = strrchr(szF, '.');
		d_mode = GF_SM_DUMP_BT;
		do_enc = 0;
		if (ext) {
			if (!stricmp(ext, ".xmt") || !stricmp(ext, ".xmta")) d_mode = GF_SM_DUMP_XMTA;
			else if (!stricmp(ext, ".mp4")) do_enc = 1;
			ext[0] = 0;
		}

		if (do_enc) {
			GF_ISOFile *mp4;
			strcat(szF, ".mp4");
			mp4 = gf_isom_open(szF, GF_ISOM_WRITE_EDIT, tmpdir);
			e = gf_sm_encode_to_file(ctx, mp4, NULL);
			if (e) gf_isom_delete(mp4);
			else gf_isom_close(mp4);
		}
		else e = gf_sm_dump(ctx, szF, GF_FALSE, d_mode);
	}

exit:
	if (ctx) {
		sg = ctx->scene_graph;
		gf_sm_del(ctx);
		gf_sg_del(sg);
	}

	return e;

#endif /*defined(GPAC_DISABLE_BIFS_ENC) || defined(GPAC_DISABLE_SCENE_ENCODER) || defined (GPAC_DISABLE_SCENE_DUMP)*/

}

#endif /*GPAC_DISABLE_MEDIA_IMPORT*/


#ifndef GPAC_DISABLE_CORE_TOOLS
void sax_node_start(void *sax_cbck, const char *node_name, const char *name_space, const GF_XMLAttribute *attributes, u32 nb_attributes)
{
	char szCheck[100];
	GF_List *imports = sax_cbck;
	GF_XMLAttribute *att;
	u32 i=0;

	/*do not process hyperlinks*/
	if (!strcmp(node_name, "a") || !strcmp(node_name, "Anchor")) return;

	for (i=0; i<nb_attributes; i++) {
		att = (GF_XMLAttribute *) &attributes[i];
		if (stricmp(att->name, "xlink:href") && stricmp(att->name, "url")) continue;
		if (att->value[0]=='#') continue;
		if (!strnicmp(att->value, "od:", 3)) continue;
		sprintf(szCheck, "%d", atoi(att->value));
		if (!strcmp(szCheck, att->value)) continue;
		gf_list_add(imports, gf_strdup(att->value) );
	}
}

static Bool wgt_enum_files(void *cbck, char *file_name, char *file_path, GF_FileEnumInfo *file_info)
{
	WGTEnum *wgt = (WGTEnum *)cbck;

	if (!strcmp(wgt->root_file, file_path)) return 0;
	//remove hidden files
	if (file_path[0] == '.') return 0;
	gf_list_add(wgt->imports, gf_strdup(file_path) );
	return 0;
}
static Bool wgt_enum_dir(void *cbck, char *file_name, char *file_path, GF_FileEnumInfo *file_info)
{
	if (!stricmp(file_name, "cvs") || !stricmp(file_name, ".svn") || !stricmp(file_name, ".git")) return 0;
	gf_enum_directory(file_path, 0, wgt_enum_files, cbck, NULL);
	return gf_enum_directory(file_path, 1, wgt_enum_dir, cbck, NULL);
}

GF_ISOFile *package_file(char *file_name, char *fcc, const char *tmpdir, Bool make_wgt)
{
	GF_ISOFile *file = NULL;
	GF_Err e;
	GF_SAXParser *sax;
	GF_List *imports;
	Bool ascii;
	char root_dir[GF_MAX_PATH];
	char *isom_src = NULL;
	u32 i, count, mtype, skip_chars;
	char *type;

	type = gf_xml_get_root_type(file_name, &e);
	if (!type) {
		fprintf(stderr, "Cannot process XML file %s: %s\n", file_name, gf_error_to_string(e) );
		return NULL;
	}
	if (make_wgt) {
		if (strcmp(type, "widget")) {
			fprintf(stderr, "XML Root type %s differs from \"widget\" \n", type);
			gf_free(type);
			return NULL;
		}
		gf_free(type);
		type = gf_strdup("application/mw-manifest+xml");
		fcc = "mwgt";
	}
	imports = gf_list_new();


	root_dir[0] = 0;
	if (make_wgt) {
		WGTEnum wgt;
		char *sep = strrchr(file_name, '\\');
		if (!sep) sep = strrchr(file_name, '/');
		if (sep) {
			char c = sep[1];
			sep[1]=0;
			strcpy(root_dir, file_name);
			sep[1] = c;
		} else {
			strcpy(root_dir, "./");
		}
		wgt.dir = root_dir;
		wgt.root_file = file_name;
		wgt.imports = imports;
		gf_enum_directory(wgt.dir, 0, wgt_enum_files, &wgt, NULL);
		gf_enum_directory(wgt.dir, 1, wgt_enum_dir, &wgt, NULL);
		ascii = 1;
	} else {
		sax = gf_xml_sax_new(sax_node_start, NULL, NULL, imports);
		e = gf_xml_sax_parse_file(sax, file_name, NULL);
		ascii = !gf_xml_sax_binary_file(sax);
		gf_xml_sax_del(sax);
		if (e<0) goto exit;
		e = GF_OK;
	}

	if (fcc) {
		mtype = GF_4CC(fcc[0],fcc[1],fcc[2],fcc[3]);
	} else {
		mtype = 0;
		if (!stricmp(type, "svg")) mtype = ascii ? GF_META_TYPE_SVG : GF_META_TYPE_SVGZ;
		else if (!stricmp(type, "smil")) mtype = ascii ? GF_META_TYPE_SMIL : GF_META_TYPE_SMLZ;
		else if (!stricmp(type, "x3d")) mtype = ascii ? GF_META_TYPE_X3D  : GF_META_TYPE_X3DZ  ;
		else if (!stricmp(type, "xmt-a")) mtype = ascii ? GF_META_TYPE_XMTA : GF_META_TYPE_XMTZ;
	}
	if (!mtype) {
		fprintf(stderr, "Missing 4CC code for meta name - please use ABCD:fileName\n");
		e = GF_BAD_PARAM;
		goto exit;
	}


	if (!make_wgt) {
		count = gf_list_count(imports);
		for (i=0; i<count; i++) {
			char *item = gf_list_get(imports, i);

			FILE *test = gf_fopen(item, "rb");
			if (!test) {
				char *resurl = gf_url_concatenate(file_name, item);
				test = gf_fopen(resurl, "rb");
				gf_free(resurl);
			}

			if (!test) {
				gf_list_rem(imports, i);
				i--;
				count--;
				gf_free(item);
				continue;
			}
			gf_fclose(test);
			if (gf_isom_probe_file(item)) {
				if (isom_src) {
					fprintf(stderr, "Cannot package several IsoMedia files together\n");
					e = GF_NOT_SUPPORTED;
					goto exit;
				}
				gf_list_rem(imports, i);
				i--;
				count--;
				isom_src = item;
				continue;
			}
		}
	}

	if (isom_src) {
		file = gf_isom_open(isom_src, GF_ISOM_OPEN_EDIT, tmpdir);
	} else {
		file = gf_isom_open("package", GF_ISOM_WRITE_EDIT, tmpdir);
	}

	e = gf_isom_set_meta_type(file, 1, 0, mtype);
	if (e) goto exit;
	/*add self ref*/
	if (isom_src) {
		e = gf_isom_add_meta_item(file, 1, 0, 1, NULL, isom_src, 0, 0, NULL, NULL, NULL,  NULL, NULL);
		if (e) goto exit;
	}
	e = gf_isom_set_meta_xml(file, 1, 0, file_name, !ascii);
	if (e) goto exit;

	skip_chars = (u32) strlen(root_dir);
	count = gf_list_count(imports);
	for (i=0; i<count; i++) {
		char *ext, *mime, *encoding, *name = NULL, *itemurl;
		char *item = gf_list_get(imports, i);

		name = gf_strdup(item + skip_chars);

		if (make_wgt) {
			char *sep;
			while (1) {
				sep = strchr(name, '\\');
				if (!sep) break;
				sep[0] = '/';
			}
		}


		mime = encoding = NULL;
		ext = strrchr(item, '.');
		if (!stricmp(ext, ".gz")) ext = strrchr(ext-1, '.');

		if (!stricmp(ext, ".jpg") || !stricmp(ext, ".jpeg")) mime = "image/jpeg";
		else if (!stricmp(ext, ".png")) mime = "image/png";
		else if (!stricmp(ext, ".svg")) mime = "image/svg+xml";
		else if (!stricmp(ext, ".x3d")) mime = "model/x3d+xml";
		else if (!stricmp(ext, ".xmt")) mime = "application/x-xmt";
		else if (!stricmp(ext, ".js")) {
			mime = "application/javascript";
		}
		else if (!stricmp(ext, ".svgz") || !stricmp(ext, ".svg.gz")) {
			mime = "image/svg+xml";
			encoding = "binary-gzip";
		}
		else if (!stricmp(ext, ".x3dz") || !stricmp(ext, ".x3d.gz")) {
			mime = "model/x3d+xml";
			encoding = "binary-gzip";
		}
		else if (!stricmp(ext, ".xmtz") || !stricmp(ext, ".xmt.gz")) {
			mime = "application/x-xmt";
			encoding = "binary-gzip";
		}

		itemurl = gf_url_concatenate(file_name, item);

		e = gf_isom_add_meta_item(file, 1, 0, 0, itemurl ? itemurl : item, name, 0, GF_META_ITEM_TYPE_MIME, mime, encoding, NULL,  NULL, NULL);
		gf_free(name);
		gf_free(itemurl);
		if (e) goto exit;
	}

exit:
	while (gf_list_count(imports)) {
		char *item = gf_list_last(imports);
		gf_list_rem_last(imports);
		gf_free(item);
	}
	gf_list_del(imports);
	if (isom_src) gf_free(isom_src);
	if (type) gf_free(type);
	if (e) {
		if (file) gf_isom_delete(file);
		return NULL;
	}
	return file;
}

GF_Err parse_high_dynamc_range_xml_desc(GF_ISOFile *movie, char *file_name)
{
	GF_DOMParser *parser;
	GF_XMLNode *root, *stream;
	GF_Err e;
	u32 i;
	GF_MasteringDisplayColourVolumeBox mdcv;
	GF_ContentLightLevelBox clli;

	memset(&mdcv, 0, sizeof(GF_MasteringDisplayColourVolumeBox));
	memset(&clli, 0, sizeof(GF_ContentLightLevelBox));

	parser = gf_xml_dom_new();
	e = gf_xml_dom_parse(parser, file_name, NULL, NULL);
	if (e) {
		fprintf(stderr, "Error parsing HDR XML file: Line %d - %s. Abort.\n", gf_xml_dom_get_line(parser), gf_xml_dom_get_error(parser));
		gf_xml_dom_del(parser);
		return e;
	}
	root = gf_xml_dom_get_root(parser);
	if (!root) {
		fprintf(stderr, "Error parsing HDR XML file: no \"root\" found. Abort.\n");
		gf_xml_dom_del(parser);
		return e;
	}
	if (strcmp(root->name, "HDR")) {
		fprintf(stderr, "Error parsing HDR XML file: root name is \"%s\", expecting \"HDR\"\n", root->name);
		gf_xml_dom_del(parser);
		return GF_NON_COMPLIANT_BITSTREAM;
	}

	i = 0;
	while ((stream = gf_list_enum(root->content, &i))) {
		u32 id = 0, j;
		GF_XMLAttribute* att = NULL;
		GF_XMLNode *box = NULL;

		if (stream->type != GF_XML_NODE_TYPE) continue;
		if (strcmp(stream->name, "Track")) continue;

		j = 0;
		while ((att = gf_list_enum(stream->attributes, &j))) {
			if (!strcmp(att->name, "id")) id = atoi(att->value);
			else fprintf(stderr, "HDR XML: ignoring track attribute \"%s\"\n", att->name);
		}

		j = 0;
		while ((box = gf_list_enum(stream->content, &j))) {
			u32 k;

			if (box->type != GF_XML_NODE_TYPE) continue;

			if (!strcmp(box->name, "mdcv")) {
				k = 0;
				while ((att = gf_list_enum(box->attributes, &k))) {
					if (!strcmp(att->name, "display_primaries_0_x")) mdcv.display_primaries[0].x = atoi(att->value);
					else if (!strcmp(att->name, "display_primaries_0_y")) mdcv.display_primaries[0].y = atoi(att->value);
					else if (!strcmp(att->name, "display_primaries_1_x")) mdcv.display_primaries[1].x = atoi(att->value);
					else if (!strcmp(att->name, "display_primaries_1_y")) mdcv.display_primaries[1].y = atoi(att->value);
					else if (!strcmp(att->name, "display_primaries_2_x")) mdcv.display_primaries[2].x = atoi(att->value);
					else if (!strcmp(att->name, "display_primaries_2_y")) mdcv.display_primaries[2].y = atoi(att->value);
					else if (!strcmp(att->name, "white_point_x")) mdcv.white_point_x = atoi(att->value);
					else if (!strcmp(att->name, "white_point_y")) mdcv.white_point_y = atoi(att->value);
					else if (!strcmp(att->name, "max_display_mastering_luminance")) mdcv.max_display_mastering_luminance = atoi(att->value);
					else if (!strcmp(att->name, "min_display_mastering_luminance")) mdcv.min_display_mastering_luminance = atoi(att->value);
					else fprintf(stderr, "HDR XML: ignoring box \"%s\" attribute \"%s\"\n", box->name, att->name);
				}
			} else if (!strcmp(box->name, "clli")) {
				k = 0;
				while ((att = gf_list_enum(box->attributes, &k))) {
					if (!strcmp(att->name, "max_content_light_level")) clli.max_content_light_level = atoi(att->value);
					else if (!strcmp(att->name, "max_pic_average_light_level")) clli.max_pic_average_light_level = atoi(att->value);
					else fprintf(stderr, "HDR XML: ignoring box \"%s\" attribute \"%s\"\n", box->name, att->name);
				}
			} else {
				fprintf(stderr, "HDR XML: ignoring box element \"%s\"\n", box->name);
				continue;
			}
		}

		e = gf_isom_set_high_dynamic_range_info(movie, id, 1, &mdcv, &clli);
		if (e) {
			fprintf(stderr, "HDR XML: error in gf_isom_set_high_dynamic_range_info()\n");
			break;
		}
	}

	gf_xml_dom_del(parser);
	return e;
}

#else
GF_ISOFile *package_file(char *file_name, char *fcc, const char *tmpdir, Bool make_wgt)
{
	fprintf(stderr, "XML Not supported in this build of GPAC - cannot package file\n");
	return NULL;
}

GF_Err parse_high_dynamc_range_xml_desc(GF_ISOFile* movie, char* file_name)
{
	fprintf(stderr, "XML Not supported in this build of GPAC - cannot process HDR parameter file\n");
	return GF_OK;
}
#endif //#ifndef GPAC_DISABLE_CORE_TOOLS


#endif /*GPAC_DISABLE_ISOM_WRITE*/
<|MERGE_RESOLUTION|>--- conflicted
+++ resolved
@@ -260,8 +260,8 @@
 	u32 clr_full_range=GF_FALSE;
 	Bool fmt_ok = GF_TRUE;
 	u32 icc_size=0;
-<<<<<<< HEAD
 	u8 *icc_data = NULL;
+	s32 tc_fps_num=0, tc_fps_den=0, tc_h=0, tc_m=0, tc_s=0, tc_f=0, tc_counter=0;
 	char *ext_start;
 	u32 xps_inband=0;
 	char *opt_src = NULL;
@@ -269,10 +269,6 @@
 	char *fchain = NULL;
 
 	clap_wn = clap_wd = clap_hn = clap_hd = clap_hon = clap_hod = clap_von = clap_vod = 0;
-=======
-	char *icc_data = NULL;
-	s32 tc_fps_num=0, tc_fps_den=0, tc_h=0, tc_m=0, tc_s=0, tc_f=0, tc_counter=0;
->>>>>>> 72d57b05
 
 	rvc_predefined = 0;
 	chapter_name = NULL;
