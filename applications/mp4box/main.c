/*
 *			GPAC - Multimedia Framework C SDK
 *
 *			Authors: Jean Le Feuvre
 *			Copyright (c) Telecom ParisTech 2000-2021
 *					All rights reserved
 *
 *  This file is part of GPAC / mp4box application
 *
 *  GPAC is free software; you can redistribute it and/or modify
 *  it under the terms of the GNU Lesser General Public License as published by
 *  the Free Software Foundation; either version 2, or (at your option)
 *  any later version.
 *
 *  GPAC is distributed in the hope that it will be useful,
 *  but WITHOUT ANY WARRANTY; without even the implied warranty of
 *  MERCHANTABILITY or FITNESS FOR A PARTICULAR PURPOSE.  See the
 *  GNU Lesser General Public License for more details.
 *
 *  You should have received a copy of the GNU Lesser General Public
 *  License along with this library; see the file COPYING.  If not, write to
 *  the Free Software Foundation, 675 Mass Ave, Cambridge, MA 02139, USA.
 *
 */


#include "mp4box.h"

#ifdef GPAC_DISABLE_ISOM

#error "Cannot compile MP4Box if GPAC is not built with ISO File Format support"

#else

#if defined(WIN32) && !defined(_WIN32_WCE)
#include <io.h>
#include <fcntl.h>
#endif

#include <gpac/media_tools.h>
#include <gpac/main.h>

/*RTP packetizer flags*/
#ifndef GPAC_DISABLE_STREAMING
#include <gpac/ietf.h>
#endif

#ifndef GPAC_DISABLE_CRYPTO
#include <gpac/crypt_tools.h>
#endif

#include <gpac/constants.h>
#include <gpac/filters.h>

#include <gpac/mpd.h>

#define BUFFSIZE	8192
#define DEFAULT_INTERLEAVING_IN_SEC 0.5

//undefine to check validity of defined args' syntax
//#define TEST_ARGS


int mp4boxTerminal(int argc, char **argv);

static u32 mp4box_cleanup(u32 ret_code);

/*
 * 		START OF ARGUMENT VALUES DECLARATION
 */



typedef struct
{
	GF_ISOTrackID trackID;
	char *line;
} SDPLine;

typedef enum {
	META_ACTION_SET_TYPE			= 0,
	META_ACTION_ADD_ITEM			= 1,
	META_ACTION_REM_ITEM			= 2,
	META_ACTION_SET_PRIMARY_ITEM	= 3,
	META_ACTION_SET_XML				= 4,
	META_ACTION_SET_BINARY_XML		= 5,
	META_ACTION_REM_XML				= 6,
	META_ACTION_DUMP_ITEM			= 7,
	META_ACTION_DUMP_XML			= 8,
	META_ACTION_ADD_IMAGE_ITEM		= 9,
	META_ACTION_ADD_IMAGE_GRID		= 10,
} MetaActionType;

typedef struct {
	u32 ref_item_id;
	u32 ref_type;
} MetaRef;

typedef struct
{
	MetaActionType act_type;
	Bool root_meta, use_dref;
	GF_ISOTrackID trackID;
	u32 meta_4cc;
	char *szPath, *szName, *mime_type, *enc_type;
	u32 item_id;
	Bool primary;
	u32 item_type;
	u32 ref_item_id;
	GF_List *item_refs;
	u32 group_id;
	u32 group_type;
	GF_ImageItemProperties *image_props;
} MetaAction;


typedef enum {
	TRAC_ACTION_REM_TRACK= 0,
	TRAC_ACTION_SET_LANGUAGE,
	TRAC_ACTION_SET_DELAY,
	TRAC_ACTION_SET_KMS_URI,
	TRAC_ACTION_SET_PAR,
	TRAC_ACTION_SET_HANDLER_NAME,
	TRAC_ACTION_ENABLE,
	TRAC_ACTION_DISABLE,
	TRAC_ACTION_REFERENCE,
	TRAC_ACTION_RAW_EXTRACT,
	TRAC_ACTION_REM_NON_RAP,
	TRAC_ACTION_SET_KIND,
	TRAC_ACTION_REM_KIND,
	TRAC_ACTION_SET_ID,
	TRAC_ACTION_SET_UDTA,
	TRAC_ACTION_SWAP_ID,
	TRAC_ACTION_REM_NON_REFS,
	TRAC_ACTION_SET_CLAP,
	TRAC_ACTION_SET_MX,
	TRAC_ACTION_SET_EDITS,
	TRAC_ACTION_SET_TIME,
	TRAC_ACTION_SET_MEDIA_TIME,
} TrackActionType;

typedef struct
{
	TrackActionType act_type;
	GF_ISOTrackID trackID;
	char lang[10];
	GF_Fraction delay;
	const char *kms;
	const char *hdl_name;
	s32 par_num, par_den;
	u8 force_par, rewrite_bs;
	u32 dump_type, sample_num;
	char *out_name;
	char *src_name;
	char *string;
	u32 udta_type;
	char *kind_scheme, *kind_value;
	u32 newTrackID;
	s32 clap_wnum, clap_wden, clap_hnum, clap_hden, clap_honum, clap_hoden, clap_vonum, clap_voden;
	s32 mx[9];
	u64 time;
	u8 dump_track_type;
} TrackAction;

enum
{
	GF_ISOM_CONV_TYPE_ISMA = 1,
	GF_ISOM_CONV_TYPE_ISMA_EX,
	GF_ISOM_CONV_TYPE_3GPP,
	GF_ISOM_CONV_TYPE_IPOD,
	GF_ISOM_CONV_TYPE_PSP,
	GF_ISOM_CONV_TYPE_MOV
};

typedef enum {
	TSEL_ACTION_SET_PARAM = 0,
	TSEL_ACTION_REMOVE_TSEL = 1,
	TSEL_ACTION_REMOVE_ALL_TSEL_IN_GROUP = 2,
} TSELActionType;

typedef struct
{
	TSELActionType act_type;
	GF_ISOTrackID trackID;

	GF_ISOTrackID refTrackID;
	u32 criteria[30];
	u32 nb_criteria;
	Bool is_switchGroup;
	u32 switchGroupID;
} TSELAction;

GF_FileType get_file_type_by_ext(char *inName);


char outfile[GF_MAX_PATH];
GF_SMEncodeOptions smenc_opts;
GF_Fraction import_fps;

//things to free upon cleanup
MetaAction *metas = NULL;
TrackAction *tracks = NULL;
TSELAction *tsel_acts = NULL;
SDPLine *sdp_lines = NULL;
u32 *brand_add = NULL;
u32 *brand_rem = NULL;
char **mpd_base_urls = NULL;
u32 nb_mpd_base_urls = 0;
GF_DashSegmenterInput *dash_inputs = NULL;
u32 nb_dash_inputs = 0;



//all other options values - keep options with assignment other than 0 on a single line

u32 swf_flags = GF_SM_SWF_SPLIT_TIMELINE;

FILE *helpout = NULL;
u32 help_flags = 0;

Double interleaving_time=0.0, split_duration=0.0, split_start=-1.0, dash_duration=0.0, dash_subduration=0.0, swf_flatten_angle=0.0;
Bool dash_duration_strict=0, dvbhdemux=0, keep_sys_tracks=0;

u64 initial_tfdt=0;
s32 subsegs_per_sidx=0, laser_resolution=0, ast_offset_ms=0;
const char *split_range_str = NULL;
GF_DashSwitchingMode bitstream_switching_mode = GF_DASH_BSMODE_DEFAULT;
u32 stat_level=0, hint_flags=0, info_track_id=0, import_flags=0, nb_add=0, nb_cat=0, crypt=0, agg_samples=0, nb_sdp_ex=0, max_ptime=0, split_size=0, nb_meta_act=0, nb_track_act=0, rtp_rate=0, major_brand=0, nb_alt_brand_add=0, nb_alt_brand_rem=0, old_interleave=0, minor_version=0, conv_type=0, nb_tsel_acts=0, program_number=0, dump_nal=0, time_shift_depth=0, initial_moof_sn=0, dump_std=0, import_subtitle=0, dump_saps=0, dump_saps_mode=0, force_new=0;
GF_DashDynamicMode dash_mode=GF_DASH_STATIC;
#ifndef GPAC_DISABLE_SCENE_DUMP
GF_SceneDumpFormat dump_mode=GF_SM_DUMP_NONE;
#endif

/*align cat is the new default behavior for -cat*/
Bool align_cat=GF_TRUE;

Double mpd_live_duration=0;
Bool do_hint=0, do_save=0, full_interleave=0, do_frag=0, hint_interleave=0, dump_rtp=0, regular_iod=0, remove_sys_tracks=0, remove_hint=0, remove_root_od=0;
Bool print_sdp=0, open_edit=0, dump_cr=0, force_ocr=0, encode=0, do_scene_log=0, dump_srt=0, dump_ttxt=0, do_saf=0, dump_m2ts=0, dump_cart=0, dump_chunk=0;
Bool do_hash=0, verbose=0, force_cat=0, pack_wgt=0, single_group=0, clean_groups=0, dash_live=0, no_fragments_defaults=0;
Bool single_traf_per_moof=0, tfdt_per_traf=0, hls_clock=0, do_mpd_rip=0, merge_vtt_cues=0, get_nb_tracks=0;
u32 compress_moov=0;
char *inName=NULL, *outName=NULL, *mediaSource=NULL, *input_ctx=NULL, *output_ctx=NULL, *drm_file=NULL, *avi2raw=NULL, *cprt=NULL;
char *chap_file=NULL, *chap_file_qt=NULL, *itunes_tags=NULL, *pack_file=NULL, *raw_cat=NULL, *seg_name=NULL, *dash_ctx_file=NULL;
char *compress_top_boxes=NULL, *high_dynamc_range_filename=NULL, *use_init_seg=NULL, *box_patch_filename=NULL, *udp_dest = NULL;

GF_ISOTrackID trackID=0;
u32 track_dump_type=0, dump_isom=0, dump_timestamps=0, dump_nal_type=0, do_flat=0, box_patch_trackID=0, print_info=0;
Bool no_inplace=0, merge_last_seg=0, freeze_box_order=0, no_odf_conf=0;
Double min_buffer = 1.5;
u32 size_top_box=0, fs_dump_flags=0, dump_chap=0, dump_udta_type=0, dump_udta_track=0, moov_pading=0, sdtp_in_traf=0, segment_marker=0, timescale=0;

u32 dash_scale = 1000;
GF_ISOFile *file = NULL;

Bool insert_utc=0, chunk_mode=0, HintCopy=0, hint_no_offset=0, do_bin_xml=0, frag_real_time=0, force_co64=0, live_scene=0, use_mfra=0;
Bool dump_iod=0, samplegroups_in_traf=0, mvex_after_traks=0, daisy_chain_sidx=0, use_ssix=0, single_segment=0, single_file=0, segment_timeline=0;
Bool has_add_image=0;

char *do_mpd_conv=NULL;
u32 MTUSize = 1450;
char *dash_start_date=NULL;
GF_DASH_ContentLocationMode cp_location_mode = GF_DASH_CPMODE_ADAPTATION_SET;
Double mpd_update_time = 0.0;
GF_MemTrackerType mem_track = GF_MemTrackerNone;
GF_DASHPSSHMode pssh_mode=0;

GF_DashProfile dash_profile=GF_DASH_PROFILE_AUTO;
char *dash_profile_extension = NULL;
char *dash_cues = NULL;
Bool strict_cues=0, use_url_template=0, seg_at_rap=0, frag_at_rap=0, memory_frags=0, keep_utc=0, has_next_arg=0, no_cache=0, no_loop=0;
u32 adjust_split_end=0;
char *do_wget = NULL;
char *mux_name = NULL;
char *seg_ext = NULL;
char *init_seg_ext = NULL;
char *dash_title = NULL;
char *dash_source = NULL;
char *dash_more_info = NULL;

FILE *logfile = NULL;
u32 run_for=0, dash_cumulated_time=0, dash_prev_time=0, dash_now_time=0;
GF_DASH_SplitMode dash_split_mode = GF_DASH_SPLIT_OUT;


typedef u32 (*parse_arg_fun)(char *arg_val, u32 param);
typedef u32 (*parse_arg_fun2)(char *arg_name, char *arg_val, u32 param);

//other custom option parsing functions definitions are in mp4box.h
static u32 parse_meta_args(char *opts, MetaActionType act_type);
static Bool parse_tsel_args(char *opts, TSELActionType act);



/*
 * 		START OF ARGS PARSING AND HELP
 */


Bool print_version(char *arg_val, u32 param)
{
	fprintf(stderr, "MP4Box - GPAC version %s\n"
	        "%s\n"
	        "GPAC Configuration: " GPAC_CONFIGURATION "\n"
	        "Features: %s %s\n", gf_gpac_version(), gf_gpac_copyright_cite(), gf_sys_features(GF_FALSE), gf_sys_features(GF_TRUE));
	return GF_TRUE;
}

//arg will toggle open_edit
#define ARG_OPEN_EDIT		1
//arg will toggle do_save
#define ARG_NEED_SAVE		1<<1
#define ARG_NO_INPLACE		1<<2
#define ARG_BIT_MASK		1<<3
#define ARG_BIT_MASK_REM	1<<4
#define ARG_HAS_VALUE		1<<5
#define ARG_DIV_1000		1<<6
#define ARG_NON_ZERO		1<<7
#define ARG_64BITS			1<<8
#define ARG_IS_4CC			1<<9
#define ARG_BOOL_REV		1<<10
#define ARG_INT_INC			1<<11
#define ARG_IS_FUN			1<<12
#define ARG_EMPTY			1<<13
#define ARG_PUSH_SYSARGS	1<<14
#define ARG_IS_FUN2			1<<15



typedef struct
{
	GF_GPAC_ARG_BASE

	void *arg_ptr;
	u32 argv_val;
	u16 parse_flags;
} MP4BoxArg;

#define MP4BOX_ARG(_a, _c, _f, _g, _h, _i, _j) {_a, NULL, _c, NULL, NULL, _f, _g, _h, _i, _j}
#define MP4BOX_ARG_ALT(_a, _b, _c, _f, _g, _h, _i, _j) {_a, _b, _c, NULL, NULL, _f, _g, _h, _i, _j}
#define MP4BOX_ARG_S(_a, _s, _c, _g, _h, _i, _j) {_a, NULL, _c, _s, NULL, GF_ARG_CUSTOM, _g, _h, _i, _j}
#define MP4BOX_ARG_S_ALT(_a, _b, _s, _c, _g, _h, _i, _j) {_a, _b, _c, _s, NULL, GF_ARG_CUSTOM, _g, _h, _i, _j}


MP4BoxArg m4b_gen_args[] =
{
#ifdef GPAC_MEMORY_TRACKING
 	MP4BOX_ARG("mem-track", "enable memory tracker", GF_ARG_BOOL, GF_ARG_HINT_EXPERT, NULL, 0, 0),
 	MP4BOX_ARG("mem-track-stack", "enable memory tracker with stack dumping", GF_ARG_BOOL, GF_ARG_HINT_EXPERT, NULL, 0, 0),
#endif
 	MP4BOX_ARG("p", "use indicated profile for the global GPAC config. If not found, config file is created. If a file path is indicated, this will load profile from that file. Otherwise, this will create a directory of the specified name and store new config there. Reserved name `0` means a new profile, not stored to disk. Works using -p=NAME or -p NAME", GF_ARG_STRING, GF_ARG_HINT_EXPERT, NULL, 0, 0),
 	{"inter", NULL, "interleave file, producing track chunks with given duration in ms. A value of 0 disables interleaving ", "0.5", NULL, GF_ARG_DOUBLE, 0, parse_store_mode, 0, ARG_IS_FUN},
 	MP4BOX_ARG("old-inter", "same as [-inter]() but without drift correction", GF_ARG_DOUBLE, GF_ARG_HINT_EXPERT, parse_store_mode, 1, ARG_IS_FUN),
 	MP4BOX_ARG("tight", "tight interleaving (sample based) of the file. This reduces disk seek operations but increases file size", GF_ARG_BOOL, GF_ARG_HINT_EXPERT, &full_interleave, 0, ARG_OPEN_EDIT|ARG_NEED_SAVE),
 	MP4BOX_ARG("flat", "store file with all media data first, non-interleaved. This speeds up writing time when creating new files", GF_ARG_BOOL, 0, &do_flat, 0, ARG_NO_INPLACE),
 	MP4BOX_ARG("frag", "fragment file, producing track fragments of given duration in ms. This disables interleaving", GF_ARG_DOUBLE, 0, parse_store_mode, 2, ARG_IS_FUN),
 	MP4BOX_ARG("out", "specify ISOBMFF output file name. By default input file is overwritten", GF_ARG_STRING, 0, &outName, 0, 0),
 	MP4BOX_ARG("co64","force usage of 64-bit chunk offsets for ISOBMF files", GF_ARG_BOOL, GF_ARG_HINT_ADVANCED, &force_co64, 0, ARG_OPEN_EDIT),
 	MP4BOX_ARG("new", "force creation of a new destination file", GF_ARG_BOOL, GF_ARG_HINT_ADVANCED, &force_new, 0, 0),
 	MP4BOX_ARG("newfs", "force creation of a new destination file without temp file but interleaving support", GF_ARG_BOOL, GF_ARG_HINT_ADVANCED, parse_store_mode, 3, ARG_IS_FUN),
 	MP4BOX_ARG_ALT("no-sys", "nosys", "remove all MPEG-4 Systems info except IOD, kept for profiles. This is the default when creating regular AV content", GF_ARG_BOOL, GF_ARG_HINT_ADVANCED, &remove_sys_tracks, 0, ARG_OPEN_EDIT),
 	MP4BOX_ARG("no-iod", "remove MPEG-4 InitialObjectDescriptor from file", GF_ARG_BOOL, GF_ARG_HINT_EXPERT, &remove_root_od, 0, ARG_OPEN_EDIT),
 	MP4BOX_ARG("mfra", "insert movie fragment random offset when fragmenting file (ignored in dash mode)", GF_ARG_BOOL, GF_ARG_HINT_ADVANCED, &use_mfra, 0, 0),
 	MP4BOX_ARG("isma", "rewrite the file as an ISMA 1.0 file", GF_ARG_BOOL, GF_ARG_HINT_EXPERT, &conv_type, GF_ISOM_CONV_TYPE_ISMA, ARG_OPEN_EDIT),
 	MP4BOX_ARG("ismax", "same as [-isma]() and remove all clock references", GF_ARG_BOOL, GF_ARG_HINT_EXPERT, &conv_type, GF_ISOM_CONV_TYPE_ISMA_EX, ARG_OPEN_EDIT),
 	MP4BOX_ARG("3gp", "rewrite as 3GPP(2) file (no more MPEG-4 Systems Info), always enabled if destination file extension is `.3gp`, `.3g2` or `.3gpp`. Some tracks may be removed in the process", GF_ARG_BOOL, GF_ARG_HINT_EXPERT, &conv_type, GF_ISOM_CONV_TYPE_3GPP, ARG_OPEN_EDIT),
 	MP4BOX_ARG("ipod", "rewrite the file for iPod/old iTunes", GF_ARG_BOOL, GF_ARG_HINT_EXPERT, &conv_type, GF_ISOM_CONV_TYPE_IPOD, ARG_OPEN_EDIT),
 	MP4BOX_ARG("psp", "rewrite the file for PSP devices", GF_ARG_BOOL, GF_ARG_HINT_EXPERT, &conv_type, GF_ISOM_CONV_TYPE_PSP, ARG_OPEN_EDIT),
 	MP4BOX_ARG("brand", "set major brand of file (`ABCD`) or brand with optional version (`ABCD:v`)", GF_ARG_STRING, GF_ARG_HINT_ADVANCED, parse_brand, 0, ARG_IS_FUN),
 	MP4BOX_ARG("ab", "add given brand to file's alternate brand list", GF_ARG_STRING, GF_ARG_HINT_ADVANCED, parse_brand, 1, ARG_IS_FUN),
 	MP4BOX_ARG("rb", "remove given brand to file's alternate brand list", GF_ARG_STRING, GF_ARG_HINT_ADVANCED, parse_brand, 2, ARG_IS_FUN),
 	MP4BOX_ARG("cprt", "add copyright string to file", GF_ARG_STRING, GF_ARG_HINT_ADVANCED, &cprt, 0, 0),
 	MP4BOX_ARG("chap", "set chapter information from given file. The following formats are supported (but cannot be mixed) in the chapter text file:\n"
		"  - ZoomPlayer: `AddChapter(nb_frames,chapter name)`, `AddChapterBySeconds(nb_sec,chapter name)` and `AddChapterByTime(h,m,s,chapter name)` with 1 chapter per line\n"
		"  - Time codes: `h:m:s chapter_name`, `h:m:s:ms chapter_name` and `h:m:s.ms chapter_name` with 1 chapter per line\n"
		"  - SMPTE codes: `h:m:s;nb_f/fps chapter_name` and `h:m:s;nb_f chapter_name` with `nb_f` the number of frames and `fps` the framerate with 1 chapter per line\n"
		"  - Common syntax: `CHAPTERX=h:m:s[:ms or .ms]` on first line and `CHAPTERXNAME=name` on next line (reverse order accepted)", GF_ARG_STRING, GF_ARG_HINT_ADVANCED, &chap_file, 0, ARG_OPEN_EDIT),
 	MP4BOX_ARG("chapqt", "set chapter information from given file, using QT signaling for text tracks", GF_ARG_STRING, GF_ARG_HINT_ADVANCED, &chap_file_qt, 0, ARG_OPEN_EDIT),
 	MP4BOX_ARG_S("set-track-id", "id1:id2", "change id of track with id1 to id2", 0, parse_track_action, TRAC_ACTION_SET_ID, ARG_IS_FUN),
 	MP4BOX_ARG_S("swap-track-id", "id1:id2", "swap the id between tracks with id1 to id2", 0, parse_track_action, TRAC_ACTION_SWAP_ID, ARG_IS_FUN),
 	MP4BOX_ARG("rem", "remove given track from file", GF_ARG_INT, 0, parse_track_action, TRAC_ACTION_REM_TRACK, ARG_IS_FUN),
 	MP4BOX_ARG("rap", "remove all non-RAP samples from given track", GF_ARG_INT, GF_ARG_HINT_ADVANCED, parse_rap_ref, 0, ARG_IS_FUN | ARG_EMPTY),
 	MP4BOX_ARG("refonly", "remove all non-reference pictures from given track", GF_ARG_INT, GF_ARG_HINT_ADVANCED, parse_rap_ref, 1, ARG_IS_FUN | ARG_EMPTY),
 	MP4BOX_ARG("enable", "enable given track", GF_ARG_INT, 0, parse_track_action, TRAC_ACTION_ENABLE, ARG_IS_FUN),
 	MP4BOX_ARG("disable", "disable given track", GF_ARG_INT, 0, parse_track_action, TRAC_ACTION_DISABLE, ARG_IS_FUN),
 	{"timescale", NULL, "set movie timescale to given value (ticks per second)", "600", NULL, GF_ARG_INT, 0, &timescale, 0, ARG_OPEN_EDIT},
 	MP4BOX_ARG_S("lang", "[tkID=]LAN", "set language. LAN is the BCP-47 code (eng, en-UK, ...). If no track ID is given, sets language to all tracks", 0, parse_track_action, TRAC_ACTION_SET_LANGUAGE, ARG_IS_FUN),
 	MP4BOX_ARG_S("delay", "tkID=TIME", "set track start delay (>0) or initial skip (<0) in ms or in fractional seconds (`N/D`)", 0, parse_track_action, TRAC_ACTION_SET_DELAY, ARG_IS_FUN),
 	MP4BOX_ARG_S("par", "tkID=PAR", "set visual track pixel aspect ratio. PAR is:\n"
					"  - N:D: set PAR to N:D in track, do not modify the bitstream\n"
					"  - wN:D: set PAR to N:D in track and try to modify the bitstream\n"
					"  - none: remove PAR info from track, do not modify the bitstream\n"
					"  - auto: retrieve PAR info from bitstream and set it in track\n"
					"  - force: force 1:1 PAR in track, do not modify the bitstream", GF_ARG_HINT_ADVANCED, parse_track_action, TRAC_ACTION_SET_PAR, ARG_IS_FUN
					),
 	MP4BOX_ARG_S("clap", "tkID=CLAP", "set visual track clean aperture. CLAP is `Wn,Wd,Hn,Hd,HOn,HOd,VOn,VOd` or `none`\n"
 			"- n, d: numerator, denominator\n"
	        "- W, H, HO, VO: clap width, clap height, clap horizontal offset, clap vertical offset\n"
 			, GF_ARG_HINT_ADVANCED, parse_track_action, TRAC_ACTION_SET_CLAP, ARG_IS_FUN),
 	MP4BOX_ARG_S("mx", "tkID=MX", "set track matrix, with MX is M1:M2:M3:M4:M5:M6:M7:M8:M9 in 16.16 fixed point intergers or hexa"
 			, GF_ARG_HINT_ADVANCED, parse_track_action, TRAC_ACTION_SET_MX, ARG_IS_FUN),
	MP4BOX_ARG_S("kind", "tkID=schemeURI=value", "set kind for the track or for all tracks using `all=schemeURI=value`", 0, parse_track_action, TRAC_ACTION_SET_KIND, ARG_IS_FUN),
	MP4BOX_ARG_S("kind-rem", "tkID=schemeURI=value", "remove kind if given schemeID for the track or for all tracks with `all=schemeURI=value`", 0, parse_track_action, TRAC_ACTION_REM_KIND, ARG_IS_FUN),
 	MP4BOX_ARG_S("name", "tkID=NAME", "set track handler name to NAME (UTF-8 string)", GF_ARG_HINT_ADVANCED, parse_track_action, TRAC_ACTION_SET_HANDLER_NAME, ARG_IS_FUN),
 	MP4BOX_ARG("itags", "set iTunes tags to file, see `-h tags`", GF_ARG_STRING, GF_ARG_HINT_ADVANCED, &itunes_tags, 0, ARG_OPEN_EDIT),
 	MP4BOX_ARG("group-add", "create a new grouping information in the file. Format is a colon-separated list of following options:\n"
	        "- refTrack=ID: ID of the track used as a group reference. If not set, the track will belong to the same group as the "
	        "previous trackID specified. If 0 or no previous track specified, a new alternate group will be created\n"
	        "- switchID=ID: ID of the switch group to create. If 0, a new ID will be computed for you. If <0, disables SwitchGroup\n"
	        "- criteria=string: list of space-separated 4CCs\n"
	        "- trackID=ID: ID of the track to add to this group\n"
	        "  \n"
	        "Warning: Options modify state as they are parsed, `trackID=1:criteria=lang:trackID=2` is different from `criteria=lang:trackID=1:trackID=2`"
	        "\n", GF_ARG_STRING, GF_ARG_HINT_ADVANCED, parse_tsel_args, TSEL_ACTION_SET_PARAM, ARG_IS_FUN),

	MP4BOX_ARG("group-rem-track", "remove given track from its group", GF_ARG_INT, GF_ARG_HINT_ADVANCED, parse_tsel_args, TSEL_ACTION_REMOVE_TSEL, ARG_IS_FUN),
	MP4BOX_ARG("group-rem", "remove the track's group", GF_ARG_INT, GF_ARG_HINT_ADVANCED, parse_tsel_args, TSEL_ACTION_REMOVE_ALL_TSEL_IN_GROUP, ARG_IS_FUN),
	MP4BOX_ARG("group-clean", "remove all group information from all tracks", GF_ARG_BOOL, GF_ARG_HINT_ADVANCED, &clean_groups, 0, ARG_OPEN_EDIT),
	MP4BOX_ARG_S("ref", "id:XXXX:refID", "add a reference of type 4CC from track ID to track refID", GF_ARG_HINT_ADVANCED, parse_track_action, TRAC_ACTION_REFERENCE, ARG_IS_FUN),
	MP4BOX_ARG("keep-utc", "keep UTC timing in the file after edit", GF_ARG_BOOL, GF_ARG_HINT_ADVANCED, &keep_utc, 0, 0),
	MP4BOX_ARG_S("udta", "tkID:[OPTS]", "set udta for given track or movie if tkID is 0. OPTS is a colon separated list of:\n"
	        "- type=CODE: 4CC code of the UDTA (not needed for `box=` option)\n"
	        "- box=FILE: location of the udta data, formatted as serialized boxes\n"
	        "- box=base64,DATA: base64 encoded udta data, formatted as serialized boxes\n"
	        "- src=FILE: location of the udta data (will be stored in a single box of type CODE)\n"
	        "- src=base64,DATA: base64 encoded udta data (will be stored in a single box of type CODE)\n"
	        "- str=STRING: use the given string as payload for the udta box\n"
	        "Note: If no source is set, UDTA of type CODE will be removed\n", GF_ARG_HINT_ADVANCED, parse_track_action, TRAC_ACTION_SET_UDTA, ARG_IS_FUN|ARG_OPEN_EDIT),
	MP4BOX_ARG_S("patch", "[tkID=]FILE", "apply box patch described in FILE, for given trackID if set", GF_ARG_HINT_ADVANCED, parse_boxpatch, 0, ARG_IS_FUN),
	MP4BOX_ARG("bo", "freeze the order of boxes in input file", GF_ARG_BOOL, GF_ARG_HINT_ADVANCED, &freeze_box_order, 0, 0),
	MP4BOX_ARG("init-seg", "use the given file as an init segment for dumping or for encryption", GF_ARG_STRING, GF_ARG_HINT_ADVANCED, &use_init_seg, 0, 0),
	MP4BOX_ARG("zmov", "compress movie box according to ISOBMFF box compression", GF_ARG_BOOL, GF_ARG_HINT_ADVANCED, parse_compress, 0, ARG_IS_FUN),
	MP4BOX_ARG("xmov", "same as zmov and wraps ftyp in otyp", GF_ARG_BOOL, GF_ARG_HINT_ADVANCED, parse_compress, 1, ARG_IS_FUN),
 	MP4BOX_ARG_S("edits", "tkID=EDITS", "set edit list. The following syntax is used (no separators between entries):\n"
			" - `r`: removes all edits\n"
			" - `eSTART`: add empty edit with given start time. START can be\n"
			"   - `VAL`: start time in seconds (int, double, fraction), media duration used as edit duration\n"
			"   - `VAL-DUR`: start time and duration in seconds (int, double, fraction)\n"
			" - `eSTART,MEDIA[,RATE]`: add regular edit with given start, media start time in seconds (int, double, fraction) and rate (fraction or INT)\n"
			" - Examples: \n"
			"   - `re0-5e5-3,4`: remove edits, add empty edit at 0s for 5s, then add regular edit at 5s for 3s starting at 4s in media track\n"
			"   - `re0-4,0,0.5`: remove edits, add single edit at 0s for 4s starting at 0s in media track and playing at speed 0.5\n"
				, 0, parse_track_action, TRAC_ACTION_SET_EDITS, ARG_IS_FUN),
 	MP4BOX_ARG("moovpad", "specify amount of padding to keep after moov box for later inplace editing - if 0, moov padding is disabled", GF_ARG_INT, GF_ARG_HINT_EXPERT, &moov_pading, 0, ARG_NEED_SAVE),
 	MP4BOX_ARG("no-inplace", "disable inplace rewrite", GF_ARG_BOOL, GF_ARG_HINT_EXPERT, &no_inplace, 0, 0),
 	MP4BOX_ARG("hdr", "update HDR information based on given XML", GF_ARG_STRING, GF_ARG_HINT_EXPERT, &high_dynamc_range_filename, 0, ARG_OPEN_EDIT),
 	MP4BOX_ARG_S("time", "[tkID=]DAY/MONTH/YEAR-H:M:S", "set movie or track creation time", GF_ARG_HINT_EXPERT, parse_track_action, TRAC_ACTION_SET_TIME, ARG_IS_FUN),
 	MP4BOX_ARG_S("mtime", "tkID=DAY/MONTH/YEAR-H:M:S", "set media creation time", GF_ARG_HINT_EXPERT, parse_track_action, TRAC_ACTION_SET_MEDIA_TIME, ARG_IS_FUN),
	{0}
};

void PrintGeneralUsage()
{
	u32 i=0;
	gf_sys_format_help(helpout, help_flags, "# General Options\n"
		"MP4Box is a multimedia packager, with a vast number of functionalities: conversion, splitting, hinting, dumping, DASH-ing, encryption, transcoding and others.\n"
		"MP4Box provides a large set of options, classified by categories (see [-h]()). These options do not follow any particular ordering.\n"
		"  \n"
		"By default, MP4Box rewrites the input file. You can change this behavior by using the [-out]() option.\n"
		"MP4Box stores by default the file with 0.5 second interleaving and meta-data (`moov` ...) at the beginning, making it suitable for HTTP download-and-play. This may however takes longer to store the file, use [-flat]() to change this behavior.\n"
		"  \n"
		"MP4Box usually generates a temporary file when creating a new IsoMedia file. The location of this temporary file is OS-dependent, and it may happen that the drive/partition the temporary file is created on has not enough space or no write access. In such a case, you can specify a temporary file location with [-tmp]().\n"
		"  \n"
		"Option values:\n"
		"Unless specified otherwise, an option of type `integer` expects a trackID value following it."
		"An option of type `boolean` expects no following value."
		"Note: Track operations identify tracks through their ID (usually referred to as tkID in the help), not their order.\n"
		"  \n"
	);


	while (m4b_gen_args[i].name) {
		GF_GPACArg *arg = (GF_GPACArg *) &m4b_gen_args[i];
		i++;
		gf_sys_print_arg(helpout, help_flags, arg, "mp4box-gen");
	}
}


MP4BoxArg m4b_split_args[] =
{
 	MP4BOX_ARG("split", "split in files of given max duration", GF_ARG_STRING, 0, parse_split, 0, ARG_IS_FUN),
	MP4BOX_ARG_ALT("split-rap", "splitr", "split in files at each new RAP", GF_ARG_STRING, 0, parse_split, 1, ARG_IS_FUN),
	MP4BOX_ARG_ALT("split-size", "splits", "split in files of given max size (in kb)", GF_ARG_STRING, 0, parse_split, 2, ARG_IS_FUN),
	MP4BOX_ARG_ALT("split-chunk", "splitx", "extract the specified time range as follows:\n"
	"- the start time is moved to the RAP sample closest to the specified start time\n"
	"- the end time is kept as requested"
		, GF_ARG_STRING, 0, parse_split, 3, ARG_IS_FUN),
	MP4BOX_ARG("splitz", "extract the specified time range so that ranges `A:B` and `B:C` share exactly the same boundary `B`:\n"
	"- the start time is moved to the RAP sample at or after the specified start time\n"
	"- the end time is moved to the frame preceeding the RAP sample at or following the specified end time"
		, GF_ARG_STRING, 0, parse_split, 4, ARG_IS_FUN),
	MP4BOX_ARG("splitg", "extract the specified time range as follows:\n"
	"- the start time is moved to the RAP sample at or before the specified start time\n"
	"- the end time is moved to the frame preceeding the RAP sample at or following the specified end time"
		, GF_ARG_STRING, 0, parse_split, 5, ARG_IS_FUN),
	MP4BOX_ARG("splitf", "extract the specified time range and insert edits such that the extracted output is exactly the specified range\n", GF_ARG_STRING, 0, parse_split, 6, ARG_IS_FUN),
	{0}
};


static void PrintSplitUsage()
{
	u32 i=0;
	gf_sys_format_help(helpout, help_flags, "  \n"
		"# File splitting\n"
		"MP4Box can split input files by size, duration or extract a given part of the file to new IsoMedia file(s).\n"
		"This requires that at most one track in the input file has non random-access points (typically one video track at most).\n"
		"Splitting will ignore all MPEG-4 Systems tracks and hint tracks, but will try to split private media tracks.\n"
		"The input file must have enough random access points in order to be split. If this is not the case, you will have to re-encode the content.\n"
		"You can add media to a file and split it in the same pass. In this case, the destination file (the one which would be obtained without splitting) will not be stored.\n"
		"  \n"
		"Time ranges are specified as follows:\n"
		"- `S-E`: `S` start and `E` end times, formatted as `HH:MM:SS.ms`, `MM:SS.ms` or time in seconds (int, double, fraction)\n"
		"- `S:E`: `S` start time and `E` end times in seconds (int, double, fraction)\n"
		"- `S:end` or `S:end-N`: `S` start time in seconds (int, double), `N` number of seconds (int, double) before the end\n"
		"  \n"
		"MP4Box splitting runs a filter session using the `reframer` filter as follows:\n"
		"- `splitrange` option of the reframer is always set\n"
		"- source is demuxed with `alltk` option set\n"
		"- start and end ranges are passed to `xs` and `xe` options of the reframer\n"
		"- for `-splitz`, options `xadjust` and `xround=after` are enforced\n"
		"- for `-splitg`, options `xadjust` and `xround=before` are enforced\n"
		"- for `-splitf`, option `xround=seek` is enforced and `propbe_ref`set if not specified at prompt\n"
		"- for `-splitx`, option `xround=closest` and `propbe_ref` are enforced if not specified at prompt\n"
		"  \n"
		"The output file(s) storage mode can be specified using -flat, -newfs, -inter and -frag\n"
		"  \n"
	);

	i=0;
	while (m4b_split_args[i].name) {
		GF_GPACArg *arg = (GF_GPACArg *) &m4b_split_args[i];
		i++;
		gf_sys_print_arg(helpout, help_flags, arg, "mp4box-split");
	}

}


MP4BoxArg m4b_dash_args[] =
{
 	MP4BOX_ARG ("dash", "create DASH from input files with given segment (subsegment for onDemand profile) duration in ms", GF_ARG_DOUBLE, 0, &dash_duration, 0, ARG_NON_ZERO),
 	MP4BOX_ARG("dash-live", "generate a live DASH session using the given segment duration in ms; using `-dash-live=F` will also write the live context to `F`. MP4Box will run the live session until `q` is pressed or a fatal error occurs", GF_ARG_DOUBLE, 0, parse_dashlive, 0, ARG_IS_FUN2),
 	MP4BOX_ARG("ddbg-live", "same as [-dash-live]() without time regulation for debug purposes", GF_ARG_DOUBLE, 0, parse_dashlive, 1, ARG_IS_FUN2),
	MP4BOX_ARG("frag", "specify the fragment duration in ms. If not set, this is the DASH duration (one fragment per segment)", GF_ARG_DOUBLE, 0, parse_store_mode, 2, ARG_IS_FUN),
	MP4BOX_ARG("out", "specify the output MPD file name", GF_ARG_STRING, 0, &outName, 0, 0),
	MP4BOX_ARG_ALT("profile", "dash-profile", "specify the target DASH profile, and set default options to ensure conformance to the desired profile. Default profile is `full` in static mode, `live` in dynamic mode (old syntax using `:live` instead of `.live` as separator still possible). Defined values are onDemand, live, main, simple, full, hbbtv1.5.live, dashavc264.live, dashavc264.onDemand, dashif.ll", GF_ARG_STRING, 0, parse_dash_profile, 0, ARG_IS_FUN),
	MP4BOX_ARG("profile-ext", "specify a list of profile extensions, as used by DASH-IF and DVB. The string will be colon-concatenated with the profile used", GF_ARG_STRING, 0, &dash_profile_extension, 0, 0),
	MP4BOX_ARG("rap", "ensure that segments begin with random access points, segment durations might vary depending on the source encoding", GF_ARG_BOOL, 0, parse_rap_ref, 0, ARG_IS_FUN | ARG_EMPTY),
	MP4BOX_ARG("frag-rap", "ensure that all fragments begin with random access points (duration might vary depending on the source encoding)", GF_ARG_BOOL, 0, &frag_at_rap, 0, 0),
	MP4BOX_ARG("segment-name", "set the segment name for generated segments. If not set (default), segments are concatenated in output file except in `live` profile where `dash_%%s`. Supported replacement strings are:\n"
	        "- $Number[%%0Nd]$ is replaced by the segment number, possibly prefixed with 0\n"
	        "- $RepresentationID$ is replaced by representation name\n"
	        "- $Time$ is replaced by segment start time\n"
	        "- $Bandwidth$ is replaced by representation bandwidth\n"
	        "- $Init=NAME$ is replaced by NAME for init segment, ignored otherwise\n"
	        "- $Index=NAME$ is replaced by NAME for index segments, ignored otherwise\n"
	        "- $Path=PATH$ is replaced by PATH when creating segments, ignored otherwise\n"
	        "- $Segment=NAME$ is replaced by NAME for media segments, ignored for init segments", GF_ARG_STRING, 0, &seg_name, 0, 0),
	{"segment-ext", NULL, "set the segment extension, `null` means no extension", "m4s", NULL, GF_ARG_STRING, 0, &seg_ext, 0, 0},
	{"init-segment-ext", NULL, "set the segment extension for init, index and bitstream switching segments, `null` means no extension\n", "mp4", NULL, GF_ARG_STRING, 0, &init_seg_ext, 0, 0},
	MP4BOX_ARG("segment-timeline", "use `SegmentTimeline` when generating segments", GF_ARG_BOOL, 0, &segment_timeline, 0, 0),
	MP4BOX_ARG("segment-marker", "add a box of given type (4CC) at the end of each DASH segment", GF_ARG_STRING, 0, &segment_marker, 0, ARG_IS_4CC),
	MP4BOX_ARG("insert-utc", "insert UTC clock at the beginning of each ISOBMF segment", GF_ARG_BOOL, 0, &insert_utc, 0, 0),
	MP4BOX_ARG("base-url", "set Base url at MPD level. Can be used several times.  \nWarning: this does not  modify generated files location", GF_ARG_STRING, 0, parse_base_url, 0, ARG_IS_FUN),
	MP4BOX_ARG("mpd-title", "set MPD title", GF_ARG_STRING, 0, &dash_title, 0, 0),
	MP4BOX_ARG("mpd-source", "set MPD source", GF_ARG_STRING, 0, &dash_source, 0, 0),
	MP4BOX_ARG("mpd-info-url", "set MPD info url", GF_ARG_STRING, 0, &dash_more_info, 0, 0),
 	MP4BOX_ARG("cprt", "add copyright string to MPD", GF_ARG_STRING, GF_ARG_HINT_ADVANCED, &cprt, 0, 0),
	MP4BOX_ARG("dash-ctx", "store/restore DASH timing from indicated file", GF_ARG_STRING, 0, &dash_ctx_file, 0, 0),
	MP4BOX_ARG("dynamic", "use dynamic MPD type instead of static", GF_ARG_BOOL, 0, &dash_mode, GF_DASH_DYNAMIC, 0),
	MP4BOX_ARG("last-dynamic", "same as [-dynamic]() but close the period (insert lmsg brand if needed and update duration)", GF_ARG_BOOL, 0, &dash_mode, GF_DASH_DYNAMIC_LAST, 0),
	MP4BOX_ARG("mpd-duration", "set the duration in second of a live session (if `0`, you must use [-mpd-refresh]())", GF_ARG_DOUBLE, 0, &mpd_live_duration, 0, 0),
	MP4BOX_ARG("mpd-refresh", "specify MPD update time in seconds", GF_ARG_DOUBLE, 0, &mpd_update_time, 0, 0),
	MP4BOX_ARG("time-shift", "specify MPD time shift buffer depth in seconds, `-1` to keep all files)", GF_ARG_INT, 0, &time_shift_depth, 0, 0),
	MP4BOX_ARG("subdur", "specify maximum duration in ms of the input file to be dashed in LIVE or context mode. This does not change the segment duration, but stops dashing once segments produced exceeded the duration. If there is not enough samples to finish a segment, data is looped unless [-no-loop]() is used which triggers a period end", GF_ARG_DOUBLE, 0, &dash_subduration, 0, 0),
	MP4BOX_ARG("run-for", "run for given ms  the dash-live session then exits", GF_ARG_INT, 0, &run_for, 0, 0),
	MP4BOX_ARG("min-buffer", "specify MPD min buffer time in ms", GF_ARG_INT, 0, &min_buffer, 0, ARG_DIV_1000),
	MP4BOX_ARG("ast-offset", "specify MPD AvailabilityStartTime offset in ms if positive, or availabilityTimeOffset of each representation if negative", GF_ARG_INT, 0, &ast_offset_ms, 0, 0),
	MP4BOX_ARG("dash-scale", "specify that timing for [-dash](),  [-dash-live](), [-subdur]() and [-do_frag]() are expressed in given timescale (units per seconds) rather than ms", GF_ARG_INT, 0, &dash_scale, 0, ARG_NON_ZERO),
	MP4BOX_ARG("mem-frags", "fragmentation happens in memory rather than on disk before flushing to disk", GF_ARG_BOOL, 0, &memory_frags, 0, 0),
	MP4BOX_ARG("pssh", "set pssh store mode\n"
	"- v: initial movie\n"
	"- f: movie fragments\n"
	"- m: MPD\n"
	"- mv, vm: in initial movie and MPD\n"
	"- mf, fm: in movie fragments and MPD", GF_ARG_INT, 0, parse_pssh, 0, ARG_IS_FUN),
	MP4BOX_ARG("sample-groups-traf", "store sample group descriptions in traf (duplicated for each traf). If not set, sample group descriptions are stored in the initial movie", GF_ARG_BOOL, 0, &samplegroups_in_traf, 0, 0),
	MP4BOX_ARG("mvex-after-traks", "store `mvex` box after `trak` boxes within the moov box. If not set, `mvex` is before", GF_ARG_BOOL, 0, &mvex_after_traks, 0, 0),
	MP4BOX_ARG("sdtp-traf", "use `sdtp` box in `traf` (Smooth-like)\n"
	"- no: do not use sdtp\n"
	"- sdtp: use sdtp box to indicate sample dependencies and do not write info in trun sample flags\n"
	"- both: use sdtp box to indicate sample dependencies and also write info in trun sample flags\n", GF_ARG_INT, 0, parse_sdtp, 0, ARG_IS_FUN),
	MP4BOX_ARG("no-cache", "disable file cache for dash inputs", GF_ARG_BOOL, 0, &no_cache, 0, 0),
	MP4BOX_ARG("no-loop", "disable looping content in live mode and uses period switch instead", GF_ARG_BOOL, 0, &no_loop, 0, 0),
	MP4BOX_ARG("hlsc", "insert UTC in variant playlists for live HLS", GF_ARG_BOOL, 0, &hls_clock, 0, 0),
	MP4BOX_ARG("bound", "segmentation will always try to split before or at, but never after, the segment boundary", GF_ARG_BOOL, 0, &dash_split_mode, GF_DASH_SPLIT_IN, 0),
	MP4BOX_ARG("closest", "segmentation will use the closest frame to the segment boundary (before or after)", GF_ARG_BOOL, 0, &dash_split_mode, GF_DASH_SPLIT_CLOSEST, 0),
	MP4BOX_ARG_ALT("subsegs-per-sidx", "frags-per-sidx", "set the number of subsegments to be written in each SIDX box\n"
	"- 0: a single SIDX box is used per segment\n"
	"- -1: no SIDX box is used", GF_ARG_INT, GF_ARG_HINT_EXPERT, &subsegs_per_sidx, 0, 0),
	MP4BOX_ARG("ssix", "enable SubsegmentIndexBox describing 2 ranges, first one from moof to end of first I-frame, second one unmapped. This does not work with daisy chaining mode enabled", GF_ARG_BOOL, GF_ARG_HINT_EXPERT, &use_ssix, 0, 0),
	MP4BOX_ARG("url-template", "use SegmentTemplate instead of explicit sources in segments. Ignored if segments are stored in the output file", GF_ARG_BOOL, GF_ARG_HINT_EXPERT, &use_url_template, 1, 0),
	MP4BOX_ARG("url-template-sim", "use SegmentTemplate simulation while converting HLS to MPD", GF_ARG_BOOL, GF_ARG_HINT_EXPERT, &use_url_template, 2, 0),
	MP4BOX_ARG("daisy-chain", "use daisy-chain SIDX instead of hierarchical. Ignored if frags/sidx is 0", GF_ARG_BOOL, GF_ARG_HINT_EXPERT, &daisy_chain_sidx, 0, 0),
	MP4BOX_ARG("single-segment", "use a single segment for the whole file (OnDemand profile)", GF_ARG_BOOL, GF_ARG_HINT_EXPERT, &single_segment, 0, 0),
	{"single-file", NULL, "use a single file for the whole file (default)", "yes", NULL, GF_ARG_BOOL, GF_ARG_HINT_EXPERT, &single_file, 0, 0},
	{"bs-switching", NULL, "set bitstream switching mode\n"
	"- inband: use inband param set and a single init segment\n"
	"- merge: try to merge param sets in a single sample description, fallback to `no`\n"
	"- multi: use several sample description, one per quality\n"
	"- no: use one init segment per quality\n"
	"- single: to test with single input", "inband", "inband|merge|multi|no|single", GF_ARG_STRING, GF_ARG_HINT_EXPERT, parse_bs_switch, 0, ARG_IS_FUN},
	MP4BOX_ARG("moof-sn", "set sequence number of first moof to given value", GF_ARG_INT, GF_ARG_HINT_EXPERT, &initial_moof_sn, 0, 0),
	MP4BOX_ARG("tfdt", "set TFDT of first traf to given value in SCALE units (cf -dash-scale)", GF_ARG_INT, GF_ARG_HINT_EXPERT, &initial_tfdt, 0, ARG_64BITS),
	MP4BOX_ARG("no-frags-default", "disable default fragments flags in trex (required by some dash-if profiles and CMAF/smooth streaming compatibility)", GF_ARG_BOOL, GF_ARG_HINT_EXPERT, &no_fragments_defaults, 0, 0),
	MP4BOX_ARG("single-traf", "use a single track fragment per moof (smooth streaming and derived specs may require this)", GF_ARG_BOOL, GF_ARG_HINT_EXPERT, &single_traf_per_moof, 0, 0),
	MP4BOX_ARG("tfdt-traf", "use a tfdt per track fragment (when -single-traf is used)", GF_ARG_BOOL, GF_ARG_HINT_EXPERT, &tfdt_per_traf, 0, 0),
	MP4BOX_ARG("dash-ts-prog", "program_number to be considered in case of an MPTS input file", GF_ARG_INT, GF_ARG_HINT_EXPERT, &program_number, 0, 0),
	MP4BOX_ARG("frag-rt", "when using fragments in live mode, flush fragments according to their timing", GF_ARG_BOOL, GF_ARG_HINT_EXPERT, &frag_real_time, 0, 0),
	MP4BOX_ARG("cp-location", "set ContentProtection element location\n"
	        "- as: sets ContentProtection in AdaptationSet element\n"
	        "- rep: sets ContentProtection in Representation element\n"
	        "- both: sets ContentProtection in both elements", GF_ARG_STRING, GF_ARG_HINT_EXPERT, parse_cp_loc, 0, ARG_IS_FUN),
	MP4BOX_ARG("start-date", "for live mode, set start date (as xs:date, eg YYYY-MM-DDTHH:MM:SSZ). Default is current UTC\n"
	"Warning: Do not use with multiple periods, nor when DASH duration is not a multiple of GOP size", GF_ARG_STRING, GF_ARG_HINT_EXPERT, &dash_start_date, 0, 0),
	MP4BOX_ARG("cues", "ignore dash duration and segment according to cue times in given XML file (tests/media/dash_cues for examples)", GF_ARG_STRING, GF_ARG_HINT_EXPERT, &dash_cues, 0, 0),
	MP4BOX_ARG("strict-cues", "throw error if something is wrong while parsing cues or applying cue-based segmentation", GF_ARG_BOOL, GF_ARG_HINT_EXPERT, &strict_cues, 0, 0),
	MP4BOX_ARG("merge-last-seg", "merge last segment if shorter than half the target duration", GF_ARG_BOOL, GF_ARG_HINT_EXPERT, &merge_last_seg, 0, 0),
	{0}
};

void PrintDASHUsage()
{
	u32 i=0;
	gf_sys_format_help(helpout, help_flags, "# DASH Options\n"
		"Also see:\n"
		"- the [dasher `gpac -h dash`](dasher) filter documentation\n"
		"- [[DASH wiki|DASH-intro]].\n"
		"\n"
		"# Specifying input files\n"
		"Input media files to dash can use the following modifiers\n"
		"- #trackID=N: only use the track ID N from the source file\n"
		"- #N: only use the track ID N from the source file (mapped to [-tkid](mp4dmx))\n"
		"- #video: only use the first video track from the source file\n"
		"- #audio: only use the first audio track from the source file\n"
		"- :id=NAME: set the representation ID to NAME. Reserved value `NULL` disables representation ID for multiplexed inputs. If not set, a default value is computed and all selected tracks from the source will be in the same output mux.\n"
		"- :dur=VALUE: process VALUE seconds (fraction) from the media. If VALUE is longer than media duration, last sample duration is extended.\n"
		"- :period=NAME: set the representation's period to NAME. Multiple periods may be used. Periods appear in the MPD in the same order as specified with this option\n"
		"- :BaseURL=NAME: set the BaseURL. Set multiple times for multiple BaseURLs\nWarning: This does not modify generated files location (see segment template).\n"
		"- :bandwidth=VALUE: set the representation's bandwidth to a given value\n"
		"- :pdur=VALUE: sets the duration of the associated period to VALUE seconds (fraction) (alias for period_duration:VALUE). This is only used when no input media is specified (remote period insertion), eg `:period=X:xlink=Z:pdur=Y`\n"
		"- :ddur=VALUE: override target DASH segment duration to VALUE seconds (fraction) for this input (alias for duration:VALUE)\n"
		"- :xlink=VALUE: set the xlink value for the period containing this element. Only the xlink declared on the first rep of a period will be used\n"
		"- :asID=VALUE: set the AdaptationSet ID to NAME\n"
		"- :role=VALUE: set the role of this representation (cf DASH spec). Media with different roles belong to different adaptation sets.\n"
		"- :desc_p=VALUE: add a descriptor at the Period level. Value must be a properly formatted XML element.\n"
		"- :desc_as=VALUE: add a descriptor at the AdaptationSet level. Value must be a properly formatted XML element. Two input files with different values will be in different AdaptationSet elements.\n"
		"- :desc_as_c=VALUE: add a descriptor at the AdaptationSet level. Value must be a properly formatted XML element. Value is ignored while creating AdaptationSet elements.\n"
		"- :desc_rep=VALUE: add a descriptor at the Representation level. Value must be a properly formatted XML element. Value is ignored while creating AdaptationSet elements.\n"
		"- :sscale: force movie timescale to match media timescale of the first track in the segment.\n"
		"- :trackID=N: only use the track ID N from the source file\n"
		"- @f1[:args][@fN:args][@@fK:args]: set a filter chain to insert between the source and the dasher. Each filter in the chain is formatted as a regular filter, see [filter doc `gpac -h doc`](filters_general). If several filters are set:\n"
		"  - they will be chained in the given order if separated by a single `@`\n"
		"  - a new filter chain will be created if separated by a double `@@`. In this case, no representation ID is assigned to the source.\n"
		"EX source.mp4:@enc:c=avc:b=1M@@enc:c=avc:b=500k\n"
		"This will load a filter chain with two encoders connected to the source and to the dasher.\n"
		"EX source.mp4:@enc:c=avc:b=1M@enc:c=avc:b=500k\n"
		"This will load a filter chain with the second encoder connected to the output of the first (!!).\n"
		"\n"
		"Note: `@f` must be placed after all other options.\n"
		"\n"
		"# Options\n"
		);


	while (m4b_dash_args[i].name) {
		GF_GPACArg *arg = (GF_GPACArg *) &m4b_dash_args[i];
		i++;
		gf_sys_print_arg(helpout, help_flags, arg, "mp4box-dash");
	}
}


MP4BoxArg m4b_imp_args[] =
{
 	MP4BOX_ARG("add", "add given file tracks to file. Multiple inputs can be specified using `+`, eg `-add url1+url2`", GF_ARG_STRING, 0, &nb_add, 0, ARG_INT_INC),
 	MP4BOX_ARG("cat", "concatenate given file samples to file, creating tracks if needed. Multiple inputs can be specified using `+`, eg `-cat url1+url2`.  \nNote: This aligns initial timestamp of the file to be concatenated", GF_ARG_STRING, 0, &nb_cat, 0, ARG_INT_INC),
 	MP4BOX_ARG("catx", "same as [-cat]() but new tracks can be imported before concatenation by specifying `+ADD_COMMAND` where `ADD_COMMAND` is a regular [-add]() syntax", GF_ARG_STRING, 0, &nb_cat, 0, ARG_INT_INC),
 	MP4BOX_ARG("catpl", "concatenate files listed in the given playlist file (one file per line, lines starting with # are comments).  \nNote: Each listed file is concatenated as if called with -cat", GF_ARG_STRING, 0, &nb_cat, 0, ARG_INT_INC),
 	MP4BOX_ARG("unalign-cat", "do not attempt to align timestamps of samples in-between tracks", GF_ARG_BOOL, 0, &align_cat, 0, ARG_BOOL_REV),
 	MP4BOX_ARG("force-cat", "skip media configuration check when concatenating file.  \nWarning: THIS MAY BREAK THE CONCATENATED TRACK(S)", GF_ARG_BOOL, 0, &force_cat, 0, 0),
 	MP4BOX_ARG("keep-sys", "keep all MPEG-4 Systems info when using [-add]() and [-cat]() (only used when adding IsoMedia files)", GF_ARG_BOOL, 0, &keep_sys_tracks, 0, 0),
 	MP4BOX_ARG("dref", "keep media data in original file using `data referencing`. The resulting file only contains the meta-data of the presentation (frame sizes, timing, etc...) and references media data in the original file. This is extremely useful when developing content, since importing and storage of the MP4 file is much faster and the resulting file much smaller.  \nNote: Data referencing may fail on some files because it requires the framed data (eg an IsoMedia sample) to be continuous in the original file, which is not always the case depending on the original interleaving or bitstream format (__AVC__ or __HEVC__ cannot use this option)", GF_ARG_BOOL, 0, &import_flags, GF_IMPORT_USE_DATAREF, ARG_BIT_MASK),
 	MP4BOX_ARG_ALT("no-drop", "nodrop", "force constant FPS when importing AVI video", GF_ARG_BOOL, 0, &import_flags, GF_IMPORT_NO_FRAME_DROP, ARG_BIT_MASK),
 	MP4BOX_ARG("packed", "force packed bitstream when importing raw MPEG-4 part 2 Advanced Simple Profile", GF_ARG_BOOL, 0, &import_flags, GF_IMPORT_FORCE_PACKED, ARG_BIT_MASK),
 	MP4BOX_ARG("sbr", "backward compatible signaling of AAC-SBR", GF_ARG_BOOL, 0, &import_flags, GF_IMPORT_SBR_IMPLICIT, ARG_BIT_MASK),
 	MP4BOX_ARG("sbrx", "non-backward compatible signaling of AAC-SBR", GF_ARG_BOOL, 0, &import_flags, GF_IMPORT_SBR_EXPLICIT, ARG_BIT_MASK),
 	MP4BOX_ARG("ps", "backward compatible signaling of AAC-PS", GF_ARG_BOOL, 0, &import_flags, GF_IMPORT_PS_IMPLICIT, ARG_BIT_MASK),
 	MP4BOX_ARG("psx", "non-backward compatible signaling of AAC-PS", GF_ARG_BOOL, 0, &import_flags, GF_IMPORT_PS_EXPLICIT, ARG_BIT_MASK),
 	MP4BOX_ARG("ovsbr", "oversample SBR import (SBR AAC, PS AAC and oversampled SBR cannot be detected at import time)", GF_ARG_BOOL, 0, &import_flags, GF_IMPORT_OVSBR, ARG_BIT_MASK),
 	MP4BOX_ARG("fps", "force frame rate for video and SUB subtitles import to the given value, expressed as a number, as `TS-inc` or `TS/inc`.  \nNote: For raw H263 import, default FPS is `15`, otherwise `25`. This is ignored for ISOBMFF import, use `:rescale` option for that", GF_ARG_STRING, 0, parse_fps, 0, ARG_IS_FUN),
 	MP4BOX_ARG("mpeg4", "force MPEG-4 sample descriptions when possible. For AAC, forces MPEG-4 AAC signaling even if MPEG-2", GF_ARG_BOOL, 0, &import_flags, GF_IMPORT_FORCE_MPEG4, ARG_BIT_MASK),
 	MP4BOX_ARG("agg", "aggregate N audio frames in 1 sample (3GP media only, maximum value is 15)", GF_ARG_INT, 0, &agg_samples, 0, 0),
	{0}
};


static MP4BoxArg m4b_imp_fileopt_args [] = {
	GF_DEF_ARG("dur", NULL, "`XC` import only the specified duration from the media. Value can be:\n"
		"  - positive float: specifies duration in seconds\n"
		"  - fraction: specifies duration as NUM/DEN fraction\n"
		"  - negative integer: specifies duration in number of coded frames", NULL, NULL, GF_ARG_INT, 0),
	GF_DEF_ARG("start", NULL, "`C` target start time in source media, may not be supported depending on the source", NULL, NULL, GF_ARG_DOUBLE, 0),
	GF_DEF_ARG("lang", NULL, "`S` set imported media language code", NULL, NULL, GF_ARG_STRING, 0),
	GF_DEF_ARG("delay", NULL, "`S` set imported media initial delay (>0) or initial skip (<0) in ms or as fractional seconds (`N/D`)", NULL, NULL, GF_ARG_INT, 0),
	GF_DEF_ARG("par", NULL, "`S` set visual pixel aspect ratio (see [-par](MP4B_GEN) )", NULL, NULL, GF_ARG_STRING, 0),
	GF_DEF_ARG("clap", NULL, "`S` set visual clean aperture (see [-clap](MP4B_GEN) )", NULL, NULL, GF_ARG_STRING, 0),
	GF_DEF_ARG("mx", NULL, "`S` set track matrix (see [-mx](MP4B_GEN) )", NULL, NULL, GF_ARG_STRING, 0),
	GF_DEF_ARG("name", NULL, "`S` set track handler name", NULL, NULL, GF_ARG_STRING, 0),
	GF_DEF_ARG("ext", NULL, "override file extension when importing", NULL, NULL, GF_ARG_STRING, 0),
	GF_DEF_ARG("hdlr", NULL, "`S` set track handler type to the given code point (4CC)", NULL, NULL, GF_ARG_STRING, 0),
	GF_DEF_ARG("tkhd", NULL, "`S` set track header flags has hex integer. Use `tkhd+=FLAGS` to add flags and `tkhd-=FLAGS` to remove flags", NULL, NULL, GF_ARG_INT, 0),
	GF_DEF_ARG("disable", NULL, "`S` disable imported track(s), use `disable=no` to force enabling a disabled track", NULL, NULL, GF_ARG_BOOL, 0),
	GF_DEF_ARG("group", NULL, "`S` add the track as part of the G alternate group. If G is 0, the first available GroupID will be picked", NULL, NULL, GF_ARG_INT, 0),
	GF_DEF_ARG("fps", NULL, "same as [-fps]()", NULL, NULL, GF_ARG_STRING, 0),
	GF_DEF_ARG("rap", NULL, "`DS` import only RAP samples", NULL, NULL, GF_ARG_BOOL, 0),
	GF_DEF_ARG("refs", NULL, "`DS` import only reference pictures", NULL, NULL, GF_ARG_BOOL, 0),
	GF_DEF_ARG("trailing", NULL, "keep trailing 0-bytes in AVC/HEVC samples", NULL, NULL, GF_ARG_BOOL, 0),
	GF_DEF_ARG("agg", NULL, "`X` same as [-agg]()", NULL, NULL, GF_ARG_INT, 0),
	GF_DEF_ARG("dref", NULL, "`XC` same as [-dref]()", NULL, NULL, GF_ARG_BOOL, 0),
	GF_DEF_ARG("keep_refs", NULL, "`C` keep track reference when importing a single track", NULL, NULL, GF_ARG_BOOL, 0),
	GF_DEF_ARG("nodrop", NULL, "same as [-nodrop]()", NULL, NULL, GF_ARG_BOOL, 0),
	GF_DEF_ARG("packed", NULL, "`X` same as [-packed]()", NULL, NULL, GF_ARG_BOOL, 0),
	GF_DEF_ARG("sbr", NULL, "same as [-sbr]()", NULL, NULL, GF_ARG_BOOL, 0),
	GF_DEF_ARG("sbrx", NULL, "same as [-sbrx]()", NULL, NULL, GF_ARG_BOOL, 0),
	GF_DEF_ARG("ovsbr", NULL, "same as [-ovsbr]()", NULL, NULL, GF_ARG_BOOL, 0),
	GF_DEF_ARG("ps", NULL, "same as [-ps]()", NULL, NULL, GF_ARG_BOOL, 0),
	GF_DEF_ARG("psx", NULL, "same as [-psx]()", NULL, NULL, GF_ARG_BOOL, 0),
	GF_DEF_ARG("asemode", NULL, "`XS` set the mode to create the AudioSampleEntry. Value can be:\n"
		"  - v0-bs: use MPEG AudioSampleEntry v0 and the channel count from the bitstream (even if greater than 2) - default\n"
		"  - v0-2: use MPEG AudioSampleEntry v0 and the channel count is forced to 2\n"
		"  - v1: use MPEG AudioSampleEntry v1 and the channel count from the bitstream\n"
		"  - v1-qt: use QuickTime Sound Sample Description Version 1 and the channel count from the bitstream (even if greater than 2). This will also trigger using alis data references instead of url, even for non-audio tracks", NULL, NULL, GF_ARG_STRING, 0),
	GF_DEF_ARG("audio_roll", NULL, "`S` add a roll sample group with roll_distance `N` for audio tracks", NULL, NULL, GF_ARG_INT, 0),
	GF_DEF_ARG("roll", NULL, "`S` add a roll sample group with roll_distance `N`", NULL, NULL, GF_ARG_INT, 0),
	GF_DEF_ARG("proll", NULL, "`S` add a preroll sample group with roll_distance `N`", NULL, NULL, GF_ARG_INT, 0),
	GF_DEF_ARG("mpeg4", NULL, "`X` same as [-mpeg4]() option", NULL, NULL, GF_ARG_BOOL, 0),
	GF_DEF_ARG("nosei", NULL, "discard all SEI messages during import", NULL, NULL, GF_ARG_BOOL, 0),
	GF_DEF_ARG("svc", NULL, "import SVC/LHVC with explicit signaling (no AVC base compatibility)", NULL, NULL, GF_ARG_BOOL, 0),
	GF_DEF_ARG("nosvc", NULL, "discard SVC/LHVC data when importing", NULL, NULL, GF_ARG_BOOL, 0),
	GF_DEF_ARG("svcmode", NULL, "`DS` set SVC/LHVC import mode. Value can be:\n"
		"  - split: each layer is in its own track\n"
		"  - merge: all layers are merged in a single track\n"
		"  - splitbase: all layers are merged in a track, and the AVC base in another\n"
		"  - splitnox: each layer is in its own track, and no extractors are written\n"
		"  - splitnoxib: each layer is in its own track, no extractors are written, using inband param set signaling", NULL, NULL, GF_ARG_STRING, 0),
	GF_DEF_ARG("temporal", NULL, "`DS` set HEVC/LHVC temporal sublayer import mode. Value can be:\n"
		"  - split: each sublayer is in its own track\n"
		"  - splitbase: all sublayers are merged in a track, and the HEVC base in another\n"
		"  - splitnox: each layer is in its own track, and no extractors are written", NULL, NULL, GF_ARG_STRING, 0),
	GF_DEF_ARG("subsamples", NULL, "add SubSample information for AVC+SVC", NULL, NULL, GF_ARG_BOOL, 0),
	GF_DEF_ARG("deps", NULL, "import sample dependency information for AVC and HEVC", NULL, NULL, GF_ARG_BOOL, 0),
	GF_DEF_ARG("ccst", NULL, "`S` add default HEIF ccst box to visual sample entry", NULL, NULL, GF_ARG_BOOL, 0),
	GF_DEF_ARG("forcesync", NULL, "force non IDR samples with I slices (OpenGOP or GDR) to be marked as sync points\n"
		"Warning: RESULTING FILE IS NOT COMPLIANT WITH THE SPEC but will fix seeking in most players", NULL, NULL, GF_ARG_BOOL, 0),
	GF_DEF_ARG("xps_inband", NULL, "`XC` set xPS inband for AVC/H264 and HEVC (for reverse operation, re-import from raw media)", NULL, NULL, GF_ARG_BOOL, 0),
	GF_DEF_ARG("xps_inbandx", NULL, "`XC` same as xps_inband and also keep first xPS in sample description", NULL, NULL, GF_ARG_BOOL, 0),
	GF_DEF_ARG("au_delim", NULL, "keep AU delimiter NAL units in the imported file", NULL, NULL, GF_ARG_BOOL, 0),
	GF_DEF_ARG("max_lid", NULL, "set HEVC max layer ID to be imported to `N` (by default imports all layers)", NULL, NULL, GF_ARG_INT, 0),
	GF_DEF_ARG("max_tid", NULL, "set HEVC max temporal ID to be imported to `N` (by default imports all temporal sublayers)", NULL, NULL, GF_ARG_INT, 0),
	GF_DEF_ARG("tiles", NULL, "`S` add HEVC tiles signaling and NALU maps without splitting the tiles into different tile tracks", NULL, NULL, GF_ARG_BOOL, 0),
	GF_DEF_ARG("split_tiles", NULL, "`DS` split HEVC tiles into different tile tracks, one tile (or all tiles of one slice) per track", NULL, NULL, GF_ARG_BOOL, 0),
	GF_DEF_ARG("negctts", NULL, "`S` use negative CTS-DTS offsets (ISO4 brand). Use `negctts=no` to force using positive offset on existing track", NULL, NULL, GF_ARG_BOOL, 0),
	GF_DEF_ARG("chap", NULL, "`S` specify the track is a chapter track", NULL, NULL, GF_ARG_BOOL, 0),
	GF_DEF_ARG("chapter", NULL, "`S` add a single chapter (old nero format) with given name lasting the entire file", NULL, NULL, GF_ARG_STRING, 0),
	GF_DEF_ARG("chapfile", NULL, "`S` add a chapter file (old nero format)", NULL, NULL, GF_ARG_STRING, 0),
	GF_DEF_ARG("layout", NULL, "`S` specify the track layout as `WxH[xXxY][xLAYER]`. If `W` (resp `H`) is 0, the max width (resp height) of the tracks in the file are used", NULL, NULL, GF_ARG_STRING, 0),
	GF_DEF_ARG("rescale", NULL, "`S` force media timescale to TS  (int or fraction) and change the media duration", NULL, NULL, GF_ARG_INT, 0),
	GF_DEF_ARG("sampdur", NULL, "`S` force all samples duration (`D`) or sample durations and media timescale (`D/TS`), used to patch CFR files with broken timings", NULL, NULL, GF_ARG_INT, 0),
	GF_DEF_ARG("timescale", NULL, "`S` set imported media timescale to TS", NULL, NULL, GF_ARG_INT, 0),
	GF_DEF_ARG("moovts", NULL, "`S` set movie timescale to TS. A negative value picks the media timescale of the first track imported", NULL, NULL, GF_ARG_INT, 0),
	GF_DEF_ARG("noedit", NULL, "`XS` do not set edit list when importing B-frames video tracks", NULL, NULL, GF_ARG_BOOL, 0),
	GF_DEF_ARG("rvc", NULL, "`S` set RVC configuration for the media", NULL, NULL, GF_ARG_STRING, 0),
	GF_DEF_ARG("fmt", NULL, "override format detection with given format - disable data probing and force `ext` option on source", NULL, NULL, GF_ARG_STRING, 0),
	GF_DEF_ARG("profile", NULL, "`S` override AVC profile. Integer value, or `high444`, `high`, `extended`, `main`, `baseline`", NULL, NULL, GF_ARG_INT, 0),
	GF_DEF_ARG("level", NULL, "`S` override AVC level, if value < 6, interpreted as decimal expression", NULL, NULL, GF_ARG_INT, 0),
	GF_DEF_ARG("compat", NULL, "`S` force the profile compatibility flags for the H.264 content", NULL, NULL, GF_ARG_INT, 0),
	GF_DEF_ARG("novpsext", NULL, "remove VPS extensions from HEVC VPS", NULL, NULL, GF_ARG_BOOL, 0),
	GF_DEF_ARG("keepav1t", NULL, "keep AV1 temporal delimiter OBU in samples, might help if source file had losses", NULL, NULL, GF_ARG_BOOL, 0),
	GF_DEF_ARG("font", NULL, "specify font name for text import (default `Serif`)", NULL, NULL, GF_ARG_STRING, 0),
	GF_DEF_ARG("size", NULL, "specify font size for text import (default `18`)", NULL, NULL, GF_ARG_INT, 0),
	GF_DEF_ARG("text_layout", NULL, "specify the track text layout as WxHxXxY\n"
		"  - if W (resp H) = 0: the max width (resp height) of the tracks in the file are used\n"
		"  - if Y=-1: the layout is moved to the bottom of the track area\n"
		"  - X and Y can be omitted: `:layout=WxH`", NULL, NULL, GF_ARG_STRING, 0),
	GF_DEF_ARG("swf-global", NULL, "all SWF defines are placed in first scene replace rather than when needed", NULL, NULL, GF_ARG_BOOL, 0),
	GF_DEF_ARG("swf-no-ctrl", NULL, "use a single stream for movie control and dictionary (this will disable ActionScript)", NULL, NULL, GF_ARG_BOOL, 0),
	GF_DEF_ARG("swf-no-text", NULL, "remove all SWF text", NULL, NULL, GF_ARG_BOOL, 0),
	GF_DEF_ARG("swf-no-font", NULL, "remove all embedded SWF Fonts (local playback host fonts used)", NULL, NULL, GF_ARG_BOOL, 0),
	GF_DEF_ARG("swf-no-line", NULL, "remove all lines from SWF shapes", NULL, NULL, GF_ARG_BOOL, 0),
	GF_DEF_ARG("swf-no-grad", NULL, "remove all gradients from SWF shapes", NULL, NULL, GF_ARG_BOOL, 0),
	GF_DEF_ARG("swf-quad", NULL, "use quadratic bezier curves instead of cubic ones", NULL, NULL, GF_ARG_BOOL, 0),
	GF_DEF_ARG("swf-xlp", NULL, "support for lines transparency and scalability", NULL, NULL, GF_ARG_BOOL, 0),
	GF_DEF_ARG("swf-ic2d", NULL, "use indexed curve 2D hardcoded proto", NULL, NULL, GF_ARG_BOOL, 0),
	GF_DEF_ARG("swf-same-app", NULL, "appearance nodes are reused", NULL, NULL, GF_ARG_BOOL, 0),
	GF_DEF_ARG("swf-flatten", NULL, "complementary angle below which 2 lines are merged, `0` means no flattening", NULL, NULL, GF_ARG_DOUBLE, 0),
	GF_DEF_ARG("kind", NULL, "`S` set kind for the track as `schemeURI=value`", NULL, NULL, GF_ARG_STRING, 0),
	GF_DEF_ARG("txtflags", NULL, "set display flags (hexa number) of text track. Use `txtflags+=FLAGS` to add flags and `txtflags-=FLAGS` to remove flags", NULL, NULL, GF_ARG_INT, 0),
	GF_DEF_ARG("rate", NULL, "force average rate and max rate to VAL (in bps) in btrt box. If 0, removes btrt box", NULL, NULL, GF_ARG_INT, 0),
	GF_DEF_ARG("stz2", NULL, "`S` use compact size table (for low-bitrates)", NULL, NULL, GF_ARG_BOOL, 0),
	GF_DEF_ARG("bitdepth", NULL, "set bit depth to VAL for imported video content (default is 24)", NULL, NULL, GF_ARG_INT, 0),
	GF_DEF_ARG("colr", NULL, "`S` set color profile for imported video content (see ISO/IEC 23001-8). Value is formatted as:\n"
		"  - nclc,p,t,m: with p colour primary (int or string), t transfer characteristics (int or string) and m matrix coef (int or string)\n"
		"  - nclx,p,t,m,r: same as `nclx` with r full range flag (`yes`, `on` or `no`, `off`)\n"
		"  - prof,path: with path indicating the file containing the ICC color profile\n"
		"  - rICC,path: with path indicating the file containing the restricted ICC color profile", NULL, NULL, GF_ARG_STRING, 0),
	GF_DEF_ARG("dv-profile", NULL, "`S` set the Dolby Vision profile", NULL, NULL, GF_ARG_INT, 0),
	GF_DEF_ARG("fullrange", NULL, "`S` force the video fullrange type in VUI for the AVC|H264 content (value `yes`, `on` or `no`, `off`)", NULL, NULL, GF_ARG_STRING, 0),
	GF_DEF_ARG("videofmt", NULL, "`S` force the video format in VUI for AVC|H264 and HEVC content, value can be `component`, `pal`, `ntsc`, `secam`, `mac`, `undef`", NULL, NULL, GF_ARG_STRING, 0),
	GF_DEF_ARG("colorprim", NULL, "`S` force the colour primaries in VUI for AVC|H264 and HEVC (int or string, cf `-h cicp`)", NULL, NULL, GF_ARG_STRING, 0),
	GF_DEF_ARG("colortfc", NULL, "`S` force transfer characteristics in VUI for AVC|H264 and HEVC (int or string, cf `-h cicp`)", NULL, NULL, GF_ARG_STRING, 0),
	GF_DEF_ARG("colormx", NULL, "`S` force the matrix coefficients in VUI for the AVC|H264 and HEVC content (int or string, cf `-h cicp`)", NULL, NULL, GF_ARG_STRING, 0),
	GF_DEF_ARG("tc", NULL, "`S` inject a single QT timecode. Value is formatted as:\n"
		"  - [d]FPS[/FPS_den],h,m,s,f[,framespertick]: optional drop flag, framerate (integer or fractional), hours, minutes, seconds and frame number\n"
		"  - : `d` is an optional flag used to indicate that the counter is in drop-frame format\n"
		"  - : the `framespertick` is optional and defaults to round(framerate); it indicates the number of frames per counter tick", NULL, NULL, GF_ARG_STRING, 0),
	GF_DEF_ARG("edits", NULL, "`S` override edit list, same syntax as [-edits]()", NULL, NULL, GF_ARG_STRING, 0),
	GF_DEF_ARG("lastsampdur", NULL, "`S` set duration of the last sample. Value is formatted as:\n"
		"  - no value: use the previous sample duration\n"
		"  - integer: indicate the duration in milliseconds\n"
		"  - N/D: indicate the duration as fractional second", NULL, NULL, GF_ARG_STRING, 0),
	GF_DEF_ARG("fstat", NULL, "`C` print filter session stats after import", NULL, NULL, GF_ARG_BOOL, 0),
	GF_DEF_ARG("fgraph", NULL, "`C` print filter session graph after import", NULL, NULL, GF_ARG_BOOL, 0),
	{"sopt:[OPTS]", NULL, "set `OPTS` as additional arguments to source filter. `OPTS` can be any usual filter argument, see [filter doc `gpac -h doc`](Filters)"},
	{"dopt:[OPTS]", NULL, "`X` set `OPTS` as additional arguments to [destination filter](mp4mx). OPTS can be any usual filter argument, see [filter doc `gpac -h doc`](Filters)"},
	{"@f1[:args][@fN:args]", NULL, "set a filter chain to insert before the muxer. Each filter in the chain is formatted as a regular filter, see [filter doc `gpac -h doc`](Filters). A `@@` separator starts a new chain (see DASH help). The last filter in each chain shall not have any ID specified"},
	{0}
};

void PrintImportUsage()
{
	u32 i;

	gf_sys_format_help(helpout, help_flags, "# Importing Options\n"
		"# File importing\n"
		"Syntax is [-add]() / [-cat]() `URL[#FRAGMENT][:opt1...:optN=val]`\n"
		"This process will create the destination file if not existing, and add the track(s) to it. If you wish to always create a new destination file, add [-new](MP4B_GEN).\n"
		"The supported input media types depend on your installation, check [filters documentation](Filters) for more info.\n"
		"  \n"
		"To select a desired media track from a source, a fragment identifier '#' can be specified, before any other options. The following syntax is used:\n"
		"- `#video`: adds the first video track found in source\n"
		"- `#audio`: adds the first audio track found in source\n"
		"- `#auxv`: adds the first auxiliary video track found in source\n"
		"- `#pict`: adds the first picture track found in source\n"
		"- `#trackID=ID` or `#ID`: adds the specified track. For IsoMedia files, ID is the track ID. For other media files, ID is the value indicated by `MP4Box -info inputFile`\n"
		"- `#pid=ID`: number of desired PID for MPEG-2 TS sources\n"
		"- `#prog_id=ID`: number of desired program for MPEG-2 TS sources\n"
		"- `#program=NAME`: name of desired program for MPEG-2 TS sources\n"
		"  \n"
		"By default all imports are performed sequentially, and final interleaving is done at the end; this however requires a temporary file holding original ISOBMF file (if any) and added files before creating the final output. Since this can become quite large, it is possible to add media to a new file without temporary storage, using [-flat](MP4B_GEN) option, but this disables media interleaving.\n"
		"  \n"
		"If you wish to create an interleaved new file with no temporary storage, use the [-newfs](MP4B_GEN) option. The interleaving might not be as precise as when using [-new]() since it is dependent on muxer input scheduling (each execution might lead to a slightly different result). Additionally in this mode: \n"
		" - Some muxing options (marked with `X` below) will be activated for all inputs (e.g it is not possible to import one AVC track with `xps_inband` and another without).\n"
		" - Some muxing options (marked as `D` below) cannot be used as they require temporary storage for file edition.\n"
		" - Usage of [-cat]() is possible, but concatenated sources will not be interleaved in the output. If you wish to perform more complex cat/add operations without temp file, use a [playlist](flist).\n"
		"  \n"
		"Source URL can be any URL supported by GPAC, not limited to local files.\n"
		"  \n"
		"Note: When importing SRT or SUB files, MP4Box will choose default layout options to make the subtitle appear at the bottom of the video. You SHOULD NOT import such files before any video track is added to the destination file, otherwise the results will likely not be useful (default SRT/SUB importing uses default serif font, fontSize 18 and display size 400x60). For more details, check [TTXT doc](Subtitling-with-GPAC).\n"
		"  \n"
		"When importing several tracks/sources in one pass, all options will be applied if relevant to each source. These options are set for all imported streams. If you need to specify these options per stream, set per-file options using the syntax `-add stream[:opt1:...:optN]`.\n"
		"  \n"
		"The import file name may be set to empty or `self`, indicating that the import options should be applied to the destination file track(s).\n"
		"EX -add self:moovts=-1:noedit src.mp4\n"
		"This will apply `moovts` and `noedit` option to all tracks in src.mp4\n"
		"EX -add self#2:moovts=-1:noedit src.mp4\n"
		"This will apply `moovts` and `noedit` option to track with `ID=2` in src.mp4\n"
		"Only per-file options marked with a `S` are possible in this mode.\n"
		"  \n"
		"When importing an ISOBMFF/QT file, only options marked as `C` or `S` can be used.\n"
		"  \n"
		"Allowed per-file options:\n\n"
	);

	i=0;
	while (m4b_imp_fileopt_args[i].name) {
		GF_GPACArg *arg = (GF_GPACArg *) &m4b_imp_fileopt_args[i];
		i++;
		gf_sys_print_arg(helpout, help_flags | GF_PRINTARG_NO_DASH, arg, "mp4box-import");
	}

	gf_sys_format_help(helpout, help_flags, "\n"
		"Note: `sopt`, `dopt` and `@f` must be placed after all other options.\n"
		"# Global import options\n"
	);

	i=0;
	while (m4b_imp_args[i].name) {
		GF_GPACArg *arg = (GF_GPACArg *) &m4b_imp_args[i];
		i++;
		gf_sys_print_arg(helpout, help_flags, arg, "mp4box-import");
	}
}

Bool mp4box_check_isom_fileopt(char *opt)
{
	GF_GPACArg *arg = NULL;
	u32 i=0;

	while (m4b_imp_fileopt_args[i].name) {
		arg = (GF_GPACArg *) &m4b_imp_fileopt_args[i];
		i++;
		if (!stricmp(arg->name, opt)) break;
		arg = NULL;
	}
	if (!arg) {
		fprintf(stderr, "Option %s not described in doc, please report to GPAC devs!\n", opt);
		return GF_FALSE;
	}
	if (arg->description[0] != '`')
		return GF_FALSE;
	const char *d = arg->description+1;
	while (d[0] != '`') {
		if (d[0]=='S') return GF_TRUE;
		if (d[0]=='C') return GF_TRUE;
		d++;
	}
	return GF_FALSE;
}


MP4BoxArg m4b_senc_args[] =
{
 	MP4BOX_ARG("mp4", "specify input file is for BIFS/LASeR encoding", GF_ARG_BOOL, 0, &encode, 0, ARG_OPEN_EDIT),
 	MP4BOX_ARG("def", "encode DEF names in BIFS", GF_ARG_BOOL, 0, &smenc_opts.flags, GF_SM_ENCODE_USE_NAMES, ARG_BIT_MASK),
 	MP4BOX_ARG("sync", "force BIFS sync sample generation every given time in ms (cannot be used with [-shadow]() or [-carousel]() )", GF_ARG_INT, 0, parse_senc_param, 0, ARG_IS_FUN),
 	MP4BOX_ARG("shadow", "force BIFS sync shadow sample generation every given time in ms (cannot be used with [-sync]() or [-carousel]() )", GF_ARG_INT, 0, parse_senc_param, 1, ARG_IS_FUN),
 	MP4BOX_ARG("carousel", "use BIFS carousel (cannot be used with [-sync]() or [-shadow]() )", GF_ARG_INT, 0, parse_senc_param, 2, ARG_IS_FUN),

 	MP4BOX_ARG("sclog", "generate scene codec log file if available", GF_ARG_BOOL, 0, &do_scene_log, 0, 0),
 	MP4BOX_ARG("ms", "import tracks from the given file", GF_ARG_STRING, 0, &mediaSource, 0, 0),
 	MP4BOX_ARG("ctx-in", "specify initial context (MP4/BT/XMT) file for chunk processing. Input file must be a commands-only file", GF_ARG_STRING, 0, parse_senc_param, 5, ARG_IS_FUN),
 	MP4BOX_ARG("ctx-out", "specify storage of updated context (MP4/BT/XMT) file for chunk processing, optional", GF_ARG_STRING, 0, &output_ctx, 0, 0),
 	MP4BOX_ARG("resolution", "resolution factor (-8 to 7, default 0) for LASeR encoding, and all coordinates are multiplied by `2^res` before truncation (LASeR encoding)", GF_ARG_INT, 0, &smenc_opts.resolution, 0, 0),
 	MP4BOX_ARG("coord-bits", "number of bits used for encoding truncated coordinates (0 to 31, default 12) (LASeR encoding)", GF_ARG_INT, 0, &smenc_opts.coord_bits, 0, 0),
 	MP4BOX_ARG("scale-bits", "extra bits used for encoding truncated scales (0 to 4, default 0) (LASeR encoding)", GF_ARG_INT, 0, &smenc_opts.scale_bits, 0, 0),
 	MP4BOX_ARG("auto-quant", "resolution is given as if using [-resolution]() but coord-bits and scale-bits are infered (LASeR encoding)", GF_ARG_INT, 0, parse_senc_param, 3, ARG_IS_FUN),
 	MP4BOX_ARG("global-quant", "resolution is given as if using [-resolution]() but the res is inferred (BIFS encoding)", GF_ARG_INT, 0, parse_senc_param, 4, ARG_IS_FUN),
 	{0}
};


void PrintEncodeUsage()
{
	u32 i=0;
	gf_sys_format_help(helpout, help_flags, "# MPEG-4 Scene Encoding Options\n"
		"## General considerations\n"
		"MP4Box supports encoding and decoding of of BT, XMT, VRML and (partially) X3D formats int MPEG-4 BIFS, and encoding and decoding of XSR and SVG into MPEG-4 LASeR\n"
		"Any media track specified through a `MuxInfo` element will be imported in the resulting MP4 file.\n"
		"See https://wiki.gpac.io/MPEG-4-BIFS-Textual-Format and related pages.\n"
		"## Scene Random Access\n"
		"MP4Box can encode BIFS or LASeR streams and insert random access points at a given frequency. This is useful when packaging content for broadcast, where users will not turn in the scene at the same time. In MPEG-4 terminology, this is called the __scene carousel__."
		"## BIFS Chunk Processing\n"
		"The BIFS chunk encoding mode alows encoding single BIFS access units from an initial context and a set of commands.\n"
		"The generated AUs are raw BIFS (not SL-packetized), in files called FILE-ESID-AUIDX.bifs, with FILE the basename of the input file.\n"
		"Commands with a timing of 0 in the input will modify the carousel version only (i.e. output context).\n"
		"Commands with a timing different from 0 in the input will generate new AUs.\n"
		"  \n"
		"Options:\n"
	);

	while (m4b_senc_args[i].name) {
		GF_GPACArg *arg = (GF_GPACArg *) &m4b_senc_args[i];
		i++;
		gf_sys_print_arg(helpout, help_flags, arg, "mp4box-senc");
	}
}

MP4BoxArg m4b_crypt_args[] =
{
 	MP4BOX_ARG("crypt", "encrypt the input file using the given `CryptFile`", GF_ARG_STRING, 0, parse_cryp, 0, ARG_IS_FUN),
 	MP4BOX_ARG("decrypt", "decrypt the input file, potentially using the given `CryptFile`. If `CryptFile` is not given, will fail if the key management system is not supported", GF_ARG_STRING, 0, parse_cryp, 1, ARG_IS_FUN | ARG_EMPTY),
 	MP4BOX_ARG_S("set-kms", "tkID=kms_uri", "change ISMA/OMA KMS location for a given track or for all tracks if `all=` is used", 0, parse_track_action, TRAC_ACTION_SET_KMS_URI, ARG_IS_FUN),
 	{0}
};

void PrintEncryptUsage()
{
	u32 i=0;
	gf_sys_format_help(helpout, help_flags, "# Encryption/Decryption Options\n"
	"MP4Box supports encryption and decryption of ISMA, OMA and CENC content, see [encryption filter `gpac -h cecrypt`](cecrypt).\n"
	"It requires a specific XML file called `CryptFile`, whose syntax is available at https://wiki.gpac.io/Common-Encryption\n"
	"Image files (HEIF) can also be crypted / decrypted, using CENC only.\n"
	"  \n"
	"Options:\n"
	);
	while (m4b_crypt_args[i].name) {
		GF_GPACArg *arg = (GF_GPACArg *) &m4b_crypt_args[i];
		i++;
		gf_sys_print_arg(helpout, help_flags, arg, "mp4box-crypt");
	}
}

MP4BoxArg m4b_hint_args[] =
{
 	MP4BOX_ARG("hint", "hint the file for RTP/RTSP", GF_ARG_BOOL, 0, &do_hint, 0, ARG_OPEN_EDIT),
 	{"mtu", NULL, "specify RTP MTU (max size) in bytes (this includes 12 bytes RTP header)", "1450", NULL, GF_ARG_INT, 0, &MTUSize, 0, 0},
 	MP4BOX_ARG("copy", "copy media data to hint track rather than reference (speeds up server but takes much more space)", GF_ARG_BOOL, 0, &HintCopy, 0, 0),
 	MP4BOX_ARG_S("multi", "[maxptime]", "enable frame concatenation in RTP packets if possible (with max duration 100 ms or `maxptime` ms if given)", 0, parse_multi_rtp, 0, ARG_IS_FUN),
 	{"rate", NULL, "specify rtp rate in Hz when no default for payload", "90000", NULL, GF_ARG_INT, 0, &rtp_rate, 0, 0},
 	MP4BOX_ARG("mpeg4", "force MPEG-4 generic payload whenever possible", GF_ARG_BOOL, 0, &import_flags, GF_IMPORT_FORCE_MPEG4, ARG_BIT_MASK),
 	MP4BOX_ARG("latm", "force MPG4-LATM transport for AAC streams", GF_ARG_BOOL, 0, &hint_flags, GP_RTP_PCK_USE_LATM_AAC, ARG_BIT_MASK),
 	MP4BOX_ARG("static", "enable static RTP payload IDs whenever possible (by default, dynamic payloads are always used)", GF_ARG_BOOL, 0, &hint_flags, GP_RTP_PCK_USE_STATIC_ID, ARG_BIT_MASK),
 	MP4BOX_ARG("add-sdp", "add given SDP string to hint track (`tkID:string`) or movie (`string`)", GF_ARG_STRING, 0, parse_sdp_ext, 0, ARG_IS_FUN),
 	MP4BOX_ARG("no-offset", "signal no random offset for sequence number and timestamp (support will depend on server)", GF_ARG_BOOL, 0, &hint_no_offset, 0, 0),
 	MP4BOX_ARG("unhint", "remove all hinting information from file", GF_ARG_BOOL, 0, &remove_hint, 0, ARG_OPEN_EDIT),
 	MP4BOX_ARG("group-single", "put all tracks in a single hint group", GF_ARG_BOOL, 0, &single_group, 0, 0),
 	MP4BOX_ARG("ocr", "force all MPEG-4 streams to be synchronized (MPEG-4 Systems only)", GF_ARG_BOOL, 0, &force_ocr, 0, 0),
 	MP4BOX_ARG("rap", "signal random access points in RTP packets (MPEG-4 Systems)", GF_ARG_BOOL, 0, parse_rap_ref, 0, ARG_IS_FUN | ARG_EMPTY),
 	MP4BOX_ARG("ts", "signal AU Time Stamps in RTP packets (MPEG-4 Systems)", GF_ARG_BOOL, 0, &hint_flags, GP_RTP_PCK_SIGNAL_TS, ARG_BIT_MASK),
	MP4BOX_ARG("size", "signal AU size in RTP packets (MPEG-4 Systems)", GF_ARG_BOOL, 0, &hint_flags, GP_RTP_PCK_SIGNAL_SIZE, ARG_BIT_MASK),
 	MP4BOX_ARG("idx", "signal AU sequence numbers in RTP packets (MPEG-4 Systems)", GF_ARG_BOOL, 0, &hint_flags, GP_RTP_PCK_SIGNAL_AU_IDX, ARG_BIT_MASK),
 	MP4BOX_ARG("iod", "prevent systems tracks embedding in IOD (MPEG-4 Systems), not compatible with [-isma]()", GF_ARG_BOOL, 0, &regular_iod, 0, 0),
 	{0}
};

void PrintHintUsage()
{
	u32 i=0;
	gf_sys_format_help(helpout, help_flags, "# Hinting Options\n"
		"IsoMedia hinting consists in creating special tracks in the file that contain transport protocol specific information and optionally multiplexing information. These tracks are then used by the server to create the actual packets being sent over the network, in other words they provide the server with hints on how to build packets, hence their names `hint tracks`.\n"
		"MP4Box supports creation of hint tracks for RTSP servers supporting these such as QuickTime Streaming Server, DarwinStreaming Server or 3GPP-compliant RTSP servers.\n"
		"Note: GPAC streaming tools [rtp output](rtpout) and [rtsp server](rtspout) do not use hint tracks, they use on-the-fly packetization "
		"from any media sources, not just MP4\n"
		"  \n"
		"Options:\n"
	);
	while (m4b_hint_args[i].name) {
		GF_GPACArg *arg = (GF_GPACArg *) &m4b_hint_args[i];
		i++;
		gf_sys_print_arg(helpout, help_flags, arg, "mp4box-hint");
	}
}


MP4BoxArg m4b_extr_args[] =
{
 	MP4BOX_ARG("raw", "extract given track in raw format when supported. Use `tkID:output=FileName` to set output file name", GF_ARG_STRING, 0, parse_track_dump, GF_EXPORT_NATIVE, ARG_IS_FUN),
 	MP4BOX_ARG("raws", "extract each sample of the given track to a file. Use `tkID:N` to extract the Nth sample", GF_ARG_STRING, 0, parse_track_dump, GF_EXPORT_RAW_SAMPLES, ARG_IS_FUN),
 	MP4BOX_ARG("nhnt", "extract given track to [NHNT](nhntr) format", GF_ARG_INT, 0, parse_track_dump, GF_EXPORT_NHNT, ARG_IS_FUN),
 	MP4BOX_ARG("nhml", "extract given track to [NHML](nhmlr) format. Use `tkID:full` for full NHML dump with all packet properties", GF_ARG_STRING, 0, parse_track_dump, GF_EXPORT_NHML, ARG_IS_FUN),
 	MP4BOX_ARG("webvtt-raw", "extract given track as raw media in WebVTT as metadata. Use `tkID:embedded` to include media data in the WebVTT file", GF_ARG_STRING, 0, parse_track_dump, GF_EXPORT_WEBVTT_META, ARG_IS_FUN),
 	MP4BOX_ARG("single", "extract given track to a new mp4 file", GF_ARG_INT, 0, parse_track_dump, GF_EXPORT_MP4, ARG_IS_FUN),
 	MP4BOX_ARG("six", "extract given track as raw media in **experimental** XML streaming instructions", GF_ARG_INT, 0, parse_track_dump, GF_EXPORT_SIX, ARG_IS_FUN),
 	MP4BOX_ARG("mux", "mux input to given destination", GF_ARG_STRING, 0, &mux_name, 0, 0),
 	MP4BOX_ARG("qcp", "same as [-raw]() but defaults to QCP file for EVRC/SMV", GF_ARG_INT, 0, parse_track_dump, GF_EXPORT_NATIVE | GF_EXPORT_USE_QCP, ARG_IS_FUN),
 	MP4BOX_ARG("saf", "remux file to SAF multiplex", GF_ARG_BOOL, 0, &do_saf, 0, 0),
 	MP4BOX_ARG("dvbhdemux", "demux DVB-H file into IP Datagrams sent on the network", GF_ARG_BOOL, 0, &dvbhdemux, 0, 0),
 	MP4BOX_ARG("raw-layer", "same as [-raw]() but skips SVC/MVC/LHVC extractors when extracting", GF_ARG_INT, 0, parse_track_dump, GF_EXPORT_NATIVE | GF_EXPORT_SVC_LAYER, ARG_IS_FUN),
 	MP4BOX_ARG("diod", "extract file IOD in raw format", GF_ARG_BOOL, 0, &dump_iod, 0, 0),
 	MP4BOX_ARG("mpd", "convert given HLS or smooth manifest (local or remote http) to MPD.  \nWarning: This is not compatible with other DASH options and does not convert associated segments", GF_ARG_STRING, 0, &do_mpd_conv, 0, 0),
 	{0}
};

void PrintExtractUsage()
{
	u32 i=0;
	gf_sys_format_help(helpout, help_flags, "# Extracting Options\n"
	"MP4Box can be used to extract media tracks from MP4 files. If you need to convert these tracks however, please check the [filters doc](Filters).\n"
	"  \n"
	"Options:\n"
	);
	while (m4b_extr_args[i].name) {
		GF_GPACArg *arg = (GF_GPACArg *) &m4b_extr_args[i];
		i++;
		gf_sys_print_arg(helpout, help_flags, arg, "mp4box-extract");
	}
}

MP4BoxArg m4b_dump_args[] =
{
 	MP4BOX_ARG("std", "dump/write to stdout and assume stdout is opened in binary mode", GF_ARG_BOOL, 0, &dump_std, 2, 0),
 	MP4BOX_ARG("stdb", "dump/write to stdout and try to reopen stdout in binary mode", GF_ARG_BOOL, 0, &dump_std, 1, 0),
 	MP4BOX_ARG("tracks", "print the number of tracks on stdout", GF_ARG_BOOL, 0, &get_nb_tracks, 0, 0),
 	MP4BOX_ARG("info", "print movie info (no parameter) or track info with specified ID", GF_ARG_STRING, 0, parse_file_info, 0, ARG_IS_FUN|ARG_EMPTY),
 	MP4BOX_ARG("infon", "print track info for given track number, 1 being the first track in the file", GF_ARG_STRING, 0, parse_file_info, 1, ARG_IS_FUN|ARG_EMPTY),
 	MP4BOX_ARG_ALT("diso", "dmp4", "dump IsoMedia file boxes in XML output", GF_ARG_BOOL, 0, &dump_isom, 1, 0),
 	MP4BOX_ARG("dxml", "dump IsoMedia file boxes and known track samples in XML output", GF_ARG_BOOL, 0, &dump_isom, 2, 0),
 	MP4BOX_ARG("disox", "dump IsoMedia file boxes except sample tables in XML output", GF_ARG_BOOL, 0, &dump_isom, 3, 0),
 	MP4BOX_ARG("keep-ods", "do not translate ISOM ODs and ESDs tags (debug purpose only)", GF_ARG_BOOL, 0, &no_odf_conf, 0, 0),
 	MP4BOX_ARG("bt", "dump scene to BT format", GF_ARG_BOOL, 0, &dump_mode, GF_SM_DUMP_BT, ARG_HAS_VALUE),
 	MP4BOX_ARG("xmt", "dump scene to XMT format", GF_ARG_BOOL, 0, &dump_mode, GF_SM_DUMP_XMTA, 0),
 	MP4BOX_ARG("wrl", "dump scene to VRML format", GF_ARG_BOOL, 0, &dump_mode, GF_SM_DUMP_VRML, 0),
 	MP4BOX_ARG("x3d", "dump scene to X3D XML format", GF_ARG_BOOL, 0, &dump_mode, GF_SM_DUMP_X3D_XML, 0),
 	MP4BOX_ARG("x3dv", "dump scene to X3D VRML format", GF_ARG_BOOL, 0, &dump_mode, GF_SM_DUMP_X3D_VRML, 0),
 	MP4BOX_ARG("lsr", "dump scene to LASeR XML (XSR) format", GF_ARG_BOOL, 0, &dump_mode, GF_SM_DUMP_LASER, 0),
 	MP4BOX_ARG("svg", "dump scene to SVG", GF_ARG_BOOL, 0, &dump_mode, GF_SM_DUMP_SVG, 0),
 	MP4BOX_ARG("drtp", "dump rtp hint samples structure to XML output", GF_ARG_BOOL, 0, &dump_rtp, 0, 0),
 	MP4BOX_ARG("dts", "print sample timing, size and position in file to text output", GF_ARG_BOOL, 0, parse_dump_ts, 0, ARG_IS_FUN),
 	MP4BOX_ARG("dtsx", "same as [-dts]() but does not print offset", GF_ARG_BOOL, 0, &dump_timestamps, 2, 0),
 	MP4BOX_ARG("dtsc", "same as [-dts]() but analyses each sample for duplicated dts/cts (__slow !__)", GF_ARG_BOOL, 0, &dump_timestamps, 3, 0),
 	MP4BOX_ARG("dtsxc", "same as [-dtsc]() but does not print offset (__slow !__)", GF_ARG_BOOL, 0, &dump_timestamps, 4, 0),
 	MP4BOX_ARG("dnal", "print NAL sample info of given track", GF_ARG_INT, 0, parse_dnal, 0, ARG_IS_FUN),
 	MP4BOX_ARG("dnalc", "print NAL sample info of given track, adding CRC for each nal", GF_ARG_INT, 0, parse_dnal, 1, ARG_IS_FUN),
 	MP4BOX_ARG("dnald", "print NAL sample info of given track without DTS and CTS info", GF_ARG_INT, 0, parse_dnal, 2, ARG_IS_FUN),
 	MP4BOX_ARG("dnalx", "print NAL sample info of given track without DTS and CTS info and adding CRC for each nal", GF_ARG_INT, 0, parse_dnal, 2|1, ARG_IS_FUN),
 	MP4BOX_ARG("sdp", "dump SDP description of hinted file", GF_ARG_BOOL, 0, &print_sdp, 0, 0),
 	MP4BOX_ARG("dsap", "dump DASH SAP cues (see -cues) for a given track", GF_ARG_INT, 0, parse_dsap, 0, ARG_IS_FUN),
 	MP4BOX_ARG("dsaps", "same as [-dsap]() but only print sample number", GF_ARG_INT, 0, parse_dsap, 1, ARG_IS_FUN),
 	MP4BOX_ARG("dsapc", "same as [-dsap]() but only print CTS", GF_ARG_INT, 0, parse_dsap, 2, ARG_IS_FUN),
 	MP4BOX_ARG("dsapd", "same as [-dsap]() but only print DTS", GF_ARG_INT, 0, parse_dsap, 3, ARG_IS_FUN),
 	MP4BOX_ARG("dsapp", "same as [-dsap]() but only print presentation time", GF_ARG_INT, 4, parse_dsap, 4, ARG_IS_FUN),
 	MP4BOX_ARG("dcr", "dump ISMACryp samples structure to XML output", GF_ARG_BOOL, 0, &dump_cr, 0, 0),
 	MP4BOX_ARG("dchunk", "dump chunk info", GF_ARG_BOOL, 0, &dump_chunk, 0, 0),
 	MP4BOX_ARG("dump-cover", "extract cover art", GF_ARG_BOOL, 0, &dump_cart, 0, 0),
 	MP4BOX_ARG("dump-chap", "extract chapter file as TTXT format", GF_ARG_BOOL, 0, &dump_chap, 1, 0),
 	MP4BOX_ARG("dump-chap-ogg", "extract chapter file as OGG format", GF_ARG_BOOL, 0, &dump_chap, 2, 0),
 	MP4BOX_ARG("dump-chap-zoom", "extract chapter file as zoom format", GF_ARG_BOOL, 0, &dump_chap, 3, 0),
 	MP4BOX_ARG_S("dump-udta", "[tkID:]4cc", "extract user data for the given 4CC. If `tkID` is given, dumps from UDTA of the given track ID, otherwise moov is used", 0, parse_dump_udta, 0, ARG_IS_FUN),
 	MP4BOX_ARG("mergevtt", "merge vtt cues while dumping", GF_ARG_BOOL, 0, &merge_vtt_cues, 0, 0),
 	MP4BOX_ARG("ttxt", "convert input subtitle to GPAC TTXT format if no parameter. Otherwise, dump given text track to GPAC TTXT format", GF_ARG_INT, 0, parse_ttxt, 0, ARG_IS_FUN),
 	MP4BOX_ARG("srt", "convert input subtitle to SRT format if no parameter. Otherwise, dump given text track to SRT format", GF_ARG_INT, 0, parse_ttxt, 1, ARG_IS_FUN),
 	MP4BOX_ARG("stat", "generate node/field statistics for scene", GF_ARG_BOOL, 0, &stat_level, 1, 0),
 	MP4BOX_ARG("stats", "generate node/field statistics per Access Unit", GF_ARG_BOOL, 0, &stat_level, 2, 0),
 	MP4BOX_ARG("statx", "generate node/field statistics for scene after each AU", GF_ARG_BOOL, 0, &stat_level, 3, 0),
 	MP4BOX_ARG("hash", "generate SHA-1 Hash of the input file", GF_ARG_BOOL, 0, &do_hash, 0, 0),
 	MP4BOX_ARG("comp", "replace with compressed version all top level box types given as parameter, formatted as `orig_4cc_1=comp_4cc_1[,orig_4cc_2=comp_4cc_2]`", GF_ARG_STRING, 0, parse_comp_box, 0, ARG_IS_FUN),
 	MP4BOX_ARG("topcount", "print to stdout the number of top-level boxes matching box types given as parameter, formatted as `4cc_1,4cc_2N`", GF_ARG_STRING, 0, parse_comp_box, 2, ARG_IS_FUN),
 	MP4BOX_ARG("topsize", "print to stdout the number of bytes of top-level boxes matching types given as parameter, formatted as `4cc_1,4cc_2N` or `all` for all boxes", GF_ARG_STRING, 0, parse_comp_box, 1, ARG_IS_FUN),
 	MP4BOX_ARG("bin", "convert input XML file using NHML bitstream syntax to binary", GF_ARG_BOOL, 0, &do_bin_xml, 0, 0),
 	MP4BOX_ARG("mpd-rip", "fetch MPD and segment to disk", GF_ARG_BOOL, 0, &do_mpd_rip, 0, 0),
 	MP4BOX_ARG_S("udp-write", "IP[:port]", "write input name to UDP (default port 2345)", GF_FS_ARG_HINT_EXPERT, &udp_dest, 0, 0),
 	MP4BOX_ARG("raw-cat", "raw concatenation of given file with input file", GF_ARG_STRING, GF_FS_ARG_HINT_EXPERT, &raw_cat, 0, 0),
 	MP4BOX_ARG("wget", "fetch resource from http(s) URL", GF_ARG_STRING, GF_FS_ARG_HINT_EXPERT, &do_wget, 0, 0),
 	MP4BOX_ARG("dm2ts", "dump timing of an input MPEG-2 TS stream sample timing", GF_ARG_BOOL, 0, &dump_m2ts, 0, 0),
 	{0}
};

void PrintDumpUsage()
{
	u32 i=0;
	gf_sys_format_help(helpout, help_flags, "# File Dumping\n"
	"  \n"
	"MP4Box has many dump functionalities, from simple track listing to more complete reporting of special tracks.\n"
	"  \n"
	"Options:\n"
	);
	while (m4b_dump_args[i].name) {
		GF_GPACArg *arg = (GF_GPACArg *) &m4b_dump_args[i];
		i++;
		gf_sys_print_arg(helpout, help_flags, arg, "mp4box-extract");
	}
}

MP4BoxArg m4b_meta_args[] =
{
 	MP4BOX_ARG_S("set-meta", "ABCD[:tk=tkID]", "set meta box type, with `ABCD` the four char meta type (NULL or 0 to remove meta)\n"
		"- tk not set: use root (file) meta\n"
		"- tkID == 0: use moov meta\n"
		"- tkID != 0: use meta of given track", 0, parse_meta_args, META_ACTION_SET_TYPE, ARG_IS_FUN),
 	MP4BOX_ARG("add-item", "add resource to meta, with parameter syntax `file_path[:opt1:optN]`\n"
		"- file_path `this` or `self`: item is the file itself\n"
		"- tk=tkID: meta location (file, moov, track)\n"
		"- name=str: item name\n"
		"- type=itype: item 4cc type (not needed if mime is provided)\n"
		"- mime=mtype: item mime type\n"
		"- encoding=enctype: item content-encoding type\n"
		"- id=ID: item ID\n"
		"- ref=4cc,id: reference of type 4cc to an other item (can be set multiple times)\n"
		"- group=id,type: indicate the id and type of an alternate group for this item"
		, GF_ARG_STRING, 0, parse_meta_args, META_ACTION_ADD_ITEM, ARG_IS_FUN),
	MP4BOX_ARG("add-image", "add the given file as HEIF image item, with parameter syntax `file_path[:opt1:optN]`. If `filepath` is omitted, source is the input MP4 file\n"
		"- name, id, ref: see [-add-item]()\n"
		"- primary: indicate that this item should be the primary item\n"
		"- time=t[-e][/i]: use the next sync sample after time t (float, in sec, default 0). A negative time imports ALL intra frames as items\n"
		" - If `e` is set (float, in sec), import all sync samples between `t` and `e`\n"
		" - If `i` is set (float, in sec), sets time increment between samples to import\n"
		"- split_tiles: for an HEVC tiled image, each tile is stored as a separate item\n"
		"- image-size=wxh: force setting the image size and ignoring the bitstream info, used for grid, overlay and identity derived images also\n"
		"- rotation=a: set the rotation angle for this image to 90*a degrees anti-clockwise\n"
		"- mirror-axis=axis: set the mirror axis: vertical, horizontal\n"
		"- clap=Wn,Wd,Hn,Hd,HOn,HOd,VOn,VOd: see track clap\n"
		"- image-pasp=axb: force the aspect ratio of the image\n"
		"- image-pixi=(a|a,b,c): force the bit depth (1 or 3 channels)\n"
		"- hidden: indicate that this image item should be hidden\n"
		"- icc_path: path to icc data to add as color info\n"
		"- alpha: indicate that the image is an alpha image (should use ref=auxl also)\n"
		"- depth: indicate that the image is a depth image (should use ref=auxl also)\n"
		"- tk=tkID: indicate the track ID of the source sample. If 0, uses the first video track in the file\n"
		"- samp=N: indicate the sample number of the source sample\n"
		"- ref: do not copy the data but refer to the final sample location\n"
		"- agrid[=AR]: creates an automatic grid from the image items present in the file, in their declaration order. The grid will **try to** have `AR` aspect ratio if specified (float), or the aspect ratio of the source otherwise. The grid will be the primary item and all other images will be hidden\n"
		"- any other options will be passed as options to the media importer, see [-add]()"
<<<<<<< HEAD
		, NULL, NULL, GF_ARG_STRING, 0),
	GF_DEF_ARG("add-derived-image", NULL, "create an image grid, overlay or identity item, with parameter syntax `:type=(grid|iovl|iden)[:opt1:optN]`\n"
		"- image-grid-size=rxc: set the number of rows and colums of the grid\n"
		"- image-overlay-offsets=h,v[,h,v]*: set the horizontal and vertical offsets of the images in the overlay\n"
		"- image-overlay-color=r,g,b,a: set the canvas color of the overlay [0-65535]\n"
		"- any other options from [-add-image]() can be used\n", NULL, NULL, GF_ARG_STRING, 0),
	GF_DEF_ARG("rem-item `item_ID[:tk=tkID]`", NULL, "remove resource from meta", NULL, NULL, GF_ARG_STRING, 0),
	GF_DEF_ARG("set-primary `item_ID[:tk=tkID]`", NULL, "set item as primary for meta", NULL, NULL, GF_ARG_STRING, 0),
	GF_DEF_ARG("set-xml `xml_file_path[:tk=tkID][:binary]`", NULL, "set meta XML data", NULL, NULL, GF_ARG_STRING, 0),
	GF_DEF_ARG("rem-xml `[tk=tkID]`", NULL, "remove meta XML data", NULL, NULL, GF_ARG_STRING, 0),
	GF_DEF_ARG("dump-xml `file_path[:tk=tkID]`", NULL, "dump meta XML to file", NULL, NULL, GF_ARG_STRING, 0),
	GF_DEF_ARG("dump-item `item_ID[:tk=tkID][:path=fileName]`", NULL, "dump item to file", NULL, NULL, GF_ARG_STRING, 0),
	GF_DEF_ARG("package", NULL, "package input XML file into an ISO container, all media referenced except hyperlinks are added to file", NULL, NULL, GF_ARG_STRING, 0),
	GF_DEF_ARG("package", NULL, "package input XML file into an MPEG-U widget with ISO container, all files contained in the current folder are added to the widget package", NULL, NULL, GF_ARG_STRING, 0),
=======
		, GF_ARG_STRING, 0, parse_meta_args, META_ACTION_ADD_IMAGE_ITEM, ARG_IS_FUN),
	MP4BOX_ARG("add-image-grid", "create an image grid item, with parameter syntax `grid[:opt1:optN]`\n"
		"- image-grid-size=rxc: set the number of rows and columns of the grid\n"
	    "- any other options from [-add-image]() can be used\n", GF_ARG_STRING, 0, parse_meta_args, META_ACTION_ADD_IMAGE_GRID, ARG_IS_FUN),
	MP4BOX_ARG_S_ALT("rem-item", "rem-image", "item_ID[:tk=tkID]", "remove resource from meta", 0, parse_meta_args, META_ACTION_REM_ITEM, ARG_IS_FUN),
	MP4BOX_ARG_S("set-primary", "item_ID[:tk=tkID]", "set item as primary for meta", 0, parse_meta_args, META_ACTION_SET_PRIMARY_ITEM, ARG_IS_FUN),
	MP4BOX_ARG_S("set-xml", "xml_file_path[:tk=tkID][:binary]", "set meta XML data", 0, parse_meta_args, META_ACTION_SET_XML, ARG_IS_FUN),
	MP4BOX_ARG_S("rem-xml", "[tk=tkID]", "remove meta XML data", 0, parse_meta_args, META_ACTION_REM_XML, ARG_IS_FUN),
	MP4BOX_ARG_S("dump-xml", "file_path[:tk=tkID]", "dump meta XML to file", 0, parse_meta_args, META_ACTION_DUMP_XML, ARG_IS_FUN),
	MP4BOX_ARG_S("dump-item", "item_ID[:tk=tkID][:path=fileName]", "dump item to file", 0, parse_meta_args, META_ACTION_DUMP_ITEM, ARG_IS_FUN),
	MP4BOX_ARG("package", "package input XML file into an ISO container, all media referenced except hyperlinks are added to file", GF_ARG_STRING, 0, &pack_file, 0, 0),
	MP4BOX_ARG("mgt", "package input XML file into an MPEG-U widget with ISO container, all files contained in the current folder are added to the widget package", GF_ARG_STRING, 0, parse_mpegu, 0, ARG_IS_FUN),
>>>>>>> 67271ce0
	{0}
};

void PrintMetaUsage()
{
	u32 i=0;
	gf_sys_format_help(helpout, help_flags, "# Meta and HEIF Options\n"
	"IsoMedia files can be used as generic meta-data containers, for examples storing XML information and sample images for a movie. The resulting file may not always contain a movie as is the case with some HEIF files or MPEG-21 files.\n"
	"  \n"
	"These information can be stored at the file root level, as is the case for HEIF/IFF and MPEG-21 file formats, or at the movie or track level for a regular movie."
	"  \n  \n");
	while (m4b_meta_args[i].name) {
		GF_GPACArg *arg = (GF_GPACArg *) &m4b_meta_args[i];
		i++;
		gf_sys_print_arg(helpout, help_flags, arg, "mp4box-extract");
	}
}

MP4BoxArg m4b_swf_args[] =
{
 	MP4BOX_ARG("global", "all SWF defines are placed in first scene replace rather than when needed", GF_ARG_BOOL, 0, &swf_flags, GF_SM_SWF_STATIC_DICT, ARG_BIT_MASK),
 	MP4BOX_ARG("no-ctrl", "use a single stream for movie control and dictionary (this will disable ActionScript)", GF_ARG_BOOL, 0, &swf_flags, GF_SM_SWF_SPLIT_TIMELINE, ARG_BIT_MASK_REM),
 	MP4BOX_ARG("no-text", "remove all SWF text", GF_ARG_BOOL, 0, &swf_flags, GF_SM_SWF_NO_TEXT, ARG_BIT_MASK),
 	MP4BOX_ARG("no-font", "remove all embedded SWF Fonts (local playback host fonts used)", GF_ARG_BOOL, 0, &swf_flags, GF_SM_SWF_NO_FONT, ARG_BIT_MASK),
 	MP4BOX_ARG("no-line", "remove all lines from SWF shapes", GF_ARG_BOOL, 0, &swf_flags, GF_SM_SWF_NO_LINE, ARG_BIT_MASK),
 	MP4BOX_ARG("no-grad", "remove all gradients from swf shapes", GF_ARG_BOOL, 0, &swf_flags, GF_SM_SWF_NO_GRADIENT, ARG_BIT_MASK),
 	MP4BOX_ARG("quad", "use quadratic bezier curves instead of cubic ones", GF_ARG_BOOL, 0, &swf_flags, GF_SM_SWF_QUAD_CURVE, ARG_BIT_MASK),
 	MP4BOX_ARG("xlp", "support for lines transparency and scalability", GF_ARG_BOOL, 0, &swf_flags, GF_SM_SWF_SCALABLE_LINE, ARG_BIT_MASK),
	MP4BOX_ARG("ic2d", "use indexed curve 2D hardcoded proto", GF_ARG_BOOL, 0, &swf_flags, GF_SM_SWF_USE_IC2D, ARG_BIT_MASK),
	MP4BOX_ARG("same-app", "appearance nodes are reused", GF_ARG_BOOL, 0, &swf_flags, GF_SM_SWF_REUSE_APPEARANCE, ARG_BIT_MASK),
 	MP4BOX_ARG("flatten", "complementary angle below which 2 lines are merged, value `0` means no flattening", GF_ARG_DOUBLE, 0, &swf_flatten_angle, 0, 0),
	{0}
};

void PrintSWFUsage()
{
	u32 i=0;
	gf_sys_format_help(helpout, help_flags, "# SWF Importer Options\n"
	        "\n"
	        "MP4Box can import simple Macromedia Flash files (\".SWF\")\n"
	        "You can specify a SWF input file with \'-bt\', \'-xmt\' and \'-mp4\' options\n"
	        "  \n"
	        "Options:\n"
	);
	while (m4b_swf_args[i].name) {
		GF_GPACArg *arg = (GF_GPACArg *) &m4b_swf_args[i];
		i++;
		gf_sys_print_arg(helpout, help_flags, arg, "mp4box-extract");
	}
}

MP4BoxArg m4b_liveenc_args[] =
{
 	MP4BOX_ARG("live", "enable live BIFS/LASeR encoder", GF_ARG_BOOL, 0, &live_scene, 0, 0),
 	GF_DEF_ARG("dst", NULL, "destination IP", NULL, NULL, GF_ARG_STRING, 0),
 	GF_DEF_ARG("port", NULL, "destination port", "7000", NULL, GF_ARG_INT, 0),
 	GF_DEF_ARG("mtu", NULL, "path MTU for RTP packets", "1450", NULL, GF_ARG_INT, 0),
 	GF_DEF_ARG("ifce", NULL, "IP address of the physical interface to use", NULL, NULL, GF_ARG_STRING, 0),
 	GF_DEF_ARG("ttl", NULL, "time to live for multicast packets", "1", NULL, GF_ARG_INT, 0),
 	GF_DEF_ARG("sdp", NULL, "output SDP file", "session.sdp", NULL, GF_ARG_STRING, 0),
 	GF_DEF_ARG("dims", NULL, "turn on DIMS mode for SVG input", NULL, NULL, GF_ARG_BOOL, 0),
 	GF_DEF_ARG("no-rap", NULL, "disable RAP sending and carousel generation", NULL, NULL, GF_ARG_BOOL, 0),
 	GF_DEF_ARG("src", NULL, "source of scene updates", NULL, NULL, GF_ARG_STRING, 0),
 	GF_DEF_ARG("rap", NULL, "duration in ms of base carousel; you can specify the RAP period of a single ESID (not in DIMS) using `ESID=X:time`", NULL, NULL, GF_ARG_INT, 0),
 	{0}
};

void PrintLiveUsage()
{
	u32 i=0;
	gf_sys_format_help(helpout, help_flags, "# Live Scene Encoder Options\n"
	        "The options shall be specified as òpt_name=opt_val.\n"
	        "Options:\n"
	        "\n"
	);
	while (m4b_liveenc_args[i].name) {
		GF_GPACArg *arg = (GF_GPACArg *) &m4b_liveenc_args[i];
		i++;
		gf_sys_print_arg(helpout, help_flags, arg, "mp4box-extract");
	}

	gf_sys_format_help(helpout, help_flags, "  \n"
		"Runtime options:\n"
		"- q: quits\n"
		"- u: inputs some commands to be sent\n"
		"- U: same as u but signals the updates as critical\n"
		"- e: inputs some commands to be sent without being aggregated\n"
		"- E: same as e but signals the updates as critical\n"
		"- f: forces RAP sending\n"
		"- F: forces RAP regeneration and sending\n"
		"- p: dumps current scene\n"
	);
}

void PrintCoreUsage()
{
	gf_sys_format_help(helpout, help_flags, "# libgpac core options\n");
	gf_sys_print_core_help(helpout, 0, GF_ARGMODE_ALL, 0);
}

void PrintTags()
{
	u32 i = 0;

	gf_sys_format_help(helpout, help_flags, "# Tagging support\n"
	"Tags are specified as a colon-separated list `tag_name=tag_value[:tag2=val2]`\n"
	"Setting a tag with no value or value `NULL` removes the tag.\n"
	"Special tag value `clear` (or `reset`) removes all tags.\n"
	"Unsupported tags can be added using their four character code as a tag name, and string value will be assumed.\n"
	"If the tag name length is 3, the prefix 0xA9 is used to create the four character code.\n"
	"  \n"
	"Tags can also be loaded from a text file using `-itags filename`. The file must be in UTF8 with:\n"
	"- lines starting with `tag_name=value` specify the start of a tag\n"
	"- other lines specify the remainder of the last declared tag\n"
	"  \n"
	"If tag name starts with `WM/`, the tag is added to `Xtra` box (WMA tag, string only).\n"
	"  \n"
	"Supported tag names, values, types, aliases:\n"
	);

	while (1) {
		s32 type = gf_itags_get_type(i);
		if (type<0) break;
		const char *name = gf_itags_get_name(i);
		u32 itag = gf_itags_get_itag(i);
		gf_sys_format_help(helpout, help_flags | GF_PRINTARG_HIGHLIGHT_FIRST , "%s", name);
		gf_sys_format_help(helpout, help_flags, " (%s) ", gf_4cc_to_str(itag) );
		switch (type) {
		case GF_ITAG_STR:
			gf_sys_format_help(helpout, help_flags, "string"); break;
		case GF_ITAG_INT8:
		case GF_ITAG_INT16:
		case GF_ITAG_INT32:
		case GF_ITAG_INT64:
			gf_sys_format_help(helpout, help_flags, "integer"); break;
		case GF_ITAG_FRAC6:
		case GF_ITAG_FRAC8:
			gf_sys_format_help(helpout, help_flags, "fraction (syntax: `A/B` or `A`, B will be 0)"); break;
		case GF_ITAG_BOOL:
			gf_sys_format_help(helpout, help_flags, "bool (`yes` or `no`)"); break;
		case GF_ITAG_ID3_GENRE:
			gf_sys_format_help(helpout, help_flags, "string (ID3 genre tag)"); break;
		case GF_ITAG_FILE:
			gf_sys_format_help(helpout, help_flags, "file path"); break;
		}
		name = gf_itags_get_alt_name(i);
		if (name) {
			gf_sys_format_help(helpout, help_flags, " (`alias` %s)", name);
		}

		gf_sys_format_help(helpout, help_flags, "\n");
		i++;
	}
}

void PrintCICP()
{
	u32 i;
	gf_sys_format_help(helpout, help_flags, "# Video CICP (ISO/IEC 23091-2) Constants\n");
	gf_sys_format_help(helpout, help_flags, "CICP Color Primaries:\n");
	for (i=0; i<GF_CICP_PRIM_LAST; i++) {
		const char *name = gf_cicp_color_primaries_name(i);
		if (!name || !strcmp(name, "unknwon")) continue;
		gf_sys_format_help(helpout, help_flags, " - `%s` (value %d)\n", name, i);
	}
	gf_sys_format_help(helpout, help_flags, "  \nCICP Color Transfer Characteristics:\n");
	for (i=0; i<GF_CICP_TRANSFER_LAST; i++) {
		const char *name = gf_cicp_color_transfer_name(i);
		if (!name) continue;
		gf_sys_format_help(helpout, help_flags, " - `%s` (value %d)\n", name, i);
	}
	gf_sys_format_help(helpout, help_flags, "  \nCICP Color Matrix Coefficients:\n");
	for (i=0; i<GF_CICP_MX_LAST; i++) {
		const char *name = gf_cicp_color_matrix_name(i);
		if (!name) continue;
		gf_sys_format_help(helpout, help_flags, " - `%s` (value %d)\n", name, i);
	}
}

MP4BoxArg m4b_usage_args[] =
{
 	MP4BOX_ARG("h", "print help\n"
 		"- general: general options help\n"
		"- hint: hinting options help\n"
		"- dash: DASH segmenter help\n"
		"- split: split options help\n"
		"- import: import options help\n"
		"- encode: scene descrription encoding options help\n"
		"- meta: meta (HEIF, MPEG-21) handling options help\n"
		"- extract: extraction options help\n"
		"- dump: dump options help\n"
		"- swf: Flash (SWF) options help\n"
		"- crypt: ISMA E&A options help\n"
		"- format: supported formats help\n"
		"- live: BIFS streamer help\n"
		"- core: libgpac core options\n"
		"- all: print all the above help screens\n"
		"- opts: print all options\n"
		"- tags: print supported iTunes tags\n"
		"- cicp: print various CICP code points\n"
		"- VAL: search for option named `VAL` (without `-` or `--`) in MP4Box, libgpac core and all filters\n"
		, GF_ARG_STRING, 0, parse_help, 0, ARG_IS_FUN | ARG_EMPTY | ARG_PUSH_SYSARGS),
 	MP4BOX_ARG("hx", "look for given string in all possible options"
		, GF_ARG_STRING, 0, parse_help, 1, ARG_IS_FUN),
 	MP4BOX_ARG("nodes", "list supported MPEG4 nodes", GF_ARG_BOOL, 0, PrintBuiltInNodes, 0, ARG_IS_FUN),
 	MP4BOX_ARG("nodex", "list supported MPEG4 nodes and print nodes", GF_ARG_BOOL, 0, PrintBuiltInNodes, 1, ARG_IS_FUN),
 	MP4BOX_ARG("node", "get given MPEG4 node syntax and QP infolist", GF_ARG_STRING, 0, PrintNode, 0, ARG_IS_FUN),
 	MP4BOX_ARG("xnodes", "list supported X3D nodes", GF_ARG_BOOL, 0, PrintBuiltInNodes, 2, ARG_IS_FUN),
 	MP4BOX_ARG("xnodex", "list supported X3D nodes and print nodes", GF_ARG_BOOL, 0, PrintBuiltInNodes, 3, ARG_IS_FUN),
 	MP4BOX_ARG("xnode", "get given X3D node syntax", GF_ARG_STRING, 0, PrintNode, 1, ARG_IS_FUN),
 	MP4BOX_ARG("snodes", "list supported SVG nodes", GF_ARG_BOOL, 0, PrintBuiltInNodes, 4, ARG_IS_FUN),
 	MP4BOX_ARG("languages", "list supported ISO 639 languages", GF_ARG_BOOL, 0, PrintLanguages, 0, ARG_IS_FUN),
 	MP4BOX_ARG("boxes", "list all supported ISOBMF boxes and their syntax", GF_ARG_BOOL, 0, PrintBuiltInBoxes, 0, ARG_IS_FUN),
 	MP4BOX_ARG("boxcov", "perform coverage of box IO coode", GF_ARG_BOOL, GF_ARG_HINT_HIDE, PrintBuiltInBoxes, 1, ARG_IS_FUN|ARG_PUSH_SYSARGS),
 	MP4BOX_ARG("fstat", "print filter session statistics (import/export/encrypt/decrypt/dashing)", GF_ARG_BOOL, 0, &fs_dump_flags, 1, ARG_BIT_MASK),
 	MP4BOX_ARG("fgraph", "print filter session graph (import/export/encrypt/decrypt/dashing)", GF_ARG_BOOL, 0, &fs_dump_flags, 2, ARG_BIT_MASK),
 	MP4BOX_ARG("v", "verbose mode", GF_ARG_BOOL, 0, &verbose, 0, ARG_INT_INC),
 	MP4BOX_ARG("version", "get build version", GF_ARG_BOOL, 0, print_version, 0, ARG_IS_FUN),
 	MP4BOX_ARG("genmd", "generate MD doc", GF_ARG_BOOL, GF_ARG_HINT_HIDE, parse_gendoc, 0, ARG_IS_FUN),
 	MP4BOX_ARG("genman", "generate man doc", GF_ARG_BOOL, GF_ARG_HINT_HIDE, parse_gendoc, 1, ARG_IS_FUN),
 	MP4BOX_ARG_S("--", "INPUT", "escape option if INPUT starts with `-` character", 0, NULL, 0, 0),
 	{0}
};

void PrintUsage()
{
	u32 i=0;
	gf_sys_format_help(helpout, help_flags, "MP4Box [option] input [option]\n"
		"  \n"
		"# General Options:\n"
	);
	while (m4b_usage_args[i].name) {
		GF_GPACArg *arg = (GF_GPACArg *) &m4b_usage_args[i];
		i++;
		gf_sys_print_arg(helpout, help_flags, arg, "mp4box-general");
	}
}

/*
 * 		END OF ARGS PARSING AND HELP
 */


enum
{
	SEARCH_ARG_EXACT,
	SEARCH_ARG_CLOSE,
	SEARCH_DESC,
};

static Bool strstr_nocase(const char *text, const char *subtext, u32 subtext_len)
{
	if (!*text || !subtext || !subtext_len)
		return GF_FALSE;

	while (*text) {
		if (tolower(*text) == *subtext) {
			if (!strnicmp(text, subtext, subtext_len))
				return GF_TRUE;

		}
		text++;
	}
	return GF_FALSE;
}

static u32 PrintHelpForArgs(char *arg_name, MP4BoxArg *args, GF_GPACArg *_args, u32 search_type)
{
	u32 res=0;
	u32 i=0;
	u32 alen = (u32) strlen(arg_name);

	while (1) {
		u32 flags=0;
		GF_GPACArg *arg;
		GF_GPACArg an_arg;
		Bool do_match = GF_FALSE;
		if (args) {
			if (!args[i].name)
				break;
			arg = (GF_GPACArg *) &args[i];
		} else {
			if (!_args[i].name)
				break;
			arg = &_args[i];
		}

		if (args == m4b_imp_fileopt_args) {
			flags = GF_PRINTARG_COLON;
			if (!strncmp(arg_name, arg->name, alen) && ((arg->name[alen]==0) || (arg->name[alen]=='=')))
				do_match = GF_TRUE;
		}
		else if (!strcmp(arg_name, arg->name))
			do_match = GF_TRUE;
		else if ((alen < (u32) strlen(arg->name)) && (arg->name[alen]==' ') && !strncmp(arg_name, arg->name, alen))
			do_match = GF_TRUE;

		if (arg_name[0] == '@')
			do_match = GF_TRUE;

		if ((search_type==SEARCH_ARG_EXACT) && !do_match) {
			i++;
			continue;
		}
		if ((search_type==SEARCH_ARG_CLOSE) && !gf_sys_word_match(arg_name, arg->name)) {
			i++;
			continue;
		}
		if ((search_type==SEARCH_DESC) && !strstr_nocase(arg->description, arg_name, alen)) {
			i++;
			continue;
		}

		an_arg = *arg;
		if (search_type!=SEARCH_ARG_EXACT) {
			an_arg.description = NULL;
			an_arg.type = GF_ARG_BOOL;
		}
		gf_sys_print_arg(helpout, flags, (GF_GPACArg *) &an_arg, "");
		res++;
		i++;
	}
	return res;
}
static Bool PrintHelpArg(char *arg_name, u32 search_type, GF_FilterSession *fs)
{
	Bool first=GF_TRUE;
	GF_GPACArg an_arg;
	u32 i, count;
	u32 res = 0;
	u32 alen = (u32) strlen(arg_name);
	res += PrintHelpForArgs(arg_name, m4b_gen_args, NULL, search_type);
	res += PrintHelpForArgs(arg_name, m4b_split_args, NULL, search_type);
	res += PrintHelpForArgs(arg_name, m4b_dash_args, NULL, search_type);
	res += PrintHelpForArgs(arg_name, m4b_imp_args, NULL, search_type);
	res += PrintHelpForArgs(arg_name, m4b_imp_fileopt_args, NULL, search_type);
	res += PrintHelpForArgs(arg_name, m4b_senc_args, NULL, search_type);
	res += PrintHelpForArgs(arg_name, m4b_crypt_args, NULL, search_type);
	res += PrintHelpForArgs(arg_name, m4b_hint_args, NULL, search_type);
	res += PrintHelpForArgs(arg_name, m4b_extr_args, NULL, search_type);
	res += PrintHelpForArgs(arg_name, m4b_dump_args, NULL, search_type);
	res += PrintHelpForArgs(arg_name, m4b_meta_args, NULL, search_type);
	res += PrintHelpForArgs(arg_name, m4b_swf_args, NULL, search_type);
	res += PrintHelpForArgs(arg_name, m4b_liveenc_args, NULL, search_type);
	res += PrintHelpForArgs(arg_name, m4b_usage_args, NULL, search_type);
	res += PrintHelpForArgs(arg_name, NULL, (GF_GPACArg *) gf_sys_get_options(), search_type);

	if (!fs) return res;

	memset(&an_arg, 0, sizeof(GF_GPACArg));
	count = gf_fs_filters_registers_count(fs);
	for (i=0; i<count; i++) {
		u32 j=0;
		const GF_FilterRegister *reg = gf_fs_get_filter_register(fs, i);

		while (reg->args) {
			u32 len;
			const GF_FilterArgs *arg = &reg->args[j];
			if (!arg || !arg->arg_name) break;
			j++;
			if ((search_type==SEARCH_ARG_EXACT) && strcmp(arg->arg_name, arg_name)) continue;

			if ((search_type==SEARCH_ARG_CLOSE) && !gf_sys_word_match(arg->arg_name, arg_name)) continue;

			if (search_type==SEARCH_DESC) {
				if (!strstr_nocase(arg->arg_desc, arg_name, alen)) continue;
			}

			an_arg.name = arg->arg_name;
			if (search_type==SEARCH_ARG_EXACT) {
				an_arg.description = arg->arg_desc;
				switch (arg->arg_type) {
				case GF_PROP_BOOL:
					an_arg.type = GF_ARG_BOOL;
					break;
				case GF_PROP_UINT:
				case GF_PROP_SINT:
					an_arg.type = GF_ARG_INT;
					break;
				case GF_PROP_DOUBLE:
					an_arg.type = GF_ARG_DOUBLE;
					break;
				case GF_PROP_STRING_LIST:
				case GF_PROP_UINT_LIST:
				case GF_PROP_SINT_LIST:
				case GF_PROP_VEC2I_LIST:
					an_arg.type = GF_ARG_STRINGS;
					break;
				case GF_PROP_4CC:
					an_arg.type = GF_ARG_4CC;
					break;
				case GF_PROP_4CC_LIST:
					an_arg.type = GF_ARG_4CCS;
					break;
				default:
					an_arg.type = GF_ARG_STRING;
					break;
				}
				if (first) {
					first = GF_FALSE;
					gf_sys_format_help(helpout, 0, "\nGlobal filter session arguments. Syntax is `--arg` or `--arg=VAL`. `[F]` indicates filter name. See `gpac -h` and `gpac -h F` for more info.\n");
				}
				fprintf(helpout, "[%s]", reg->name);
				len = (u32)strlen(reg->name);
				while (len<10) {
					len++;
					fprintf(helpout, " ");
				}
				fprintf(helpout, " ");
			}

			gf_sys_print_arg(helpout, GF_PRINTARG_ADD_DASH, &an_arg, "TEST");
			res++;
		}
	}
	if (res) return GF_TRUE;
	return GF_FALSE;
}

static void PrintHelp(char *arg_name, Bool search_desc, Bool no_match)
{
	GF_FilterSession *fs;
	Bool res;

	fs = gf_fs_new_defaults(0);

	if (arg_name[0]=='-')
		arg_name++;

	if (search_desc) {
		char *_arg_name = gf_strdup(arg_name);
		strlwr(_arg_name);
		GF_LOG(GF_LOG_INFO, GF_LOG_APP, ("Possible options mentionning `%s`:\n", arg_name));
		PrintHelpArg(_arg_name, SEARCH_DESC, fs);
		gf_free(_arg_name);
	} else {
		res = no_match ? GF_FALSE : PrintHelpArg(arg_name, SEARCH_ARG_EXACT, fs);
		if (!res) {
			GF_LOG(GF_LOG_ERROR, GF_LOG_APP, ("Option -%s unknown, please check usage.\n", arg_name));
			GF_LOG(GF_LOG_INFO, GF_LOG_APP, ("Possible options are:\n"));

			PrintHelpArg(arg_name, SEARCH_ARG_CLOSE, fs);
		}
	}
	if (fs)
		gf_fs_del(fs);
}


u32 parse_sdp_ext(char *arg_val, u32 param)
{
	char *id;
	sdp_lines = gf_realloc(sdp_lines, sizeof(SDPLine) * (nb_sdp_ex + 1));
	if (!sdp_lines) return 2;
	id = strchr(arg_val, ':');
	if (id) {
		id[0] = 0;
		if (sscanf(arg_val, "%u", &sdp_lines[0].trackID) == 1) {
			id[0] = ':';
			sdp_lines[nb_sdp_ex].line = id + 1;
		}
		else {
			id[0] = ':';
			sdp_lines[nb_sdp_ex].line = arg_val;
			sdp_lines[nb_sdp_ex].trackID = 0;
		}
	}
	else {
		sdp_lines[nb_sdp_ex].line = arg_val;
		sdp_lines[nb_sdp_ex].trackID = 0;
	}
	open_edit = GF_TRUE;
	nb_sdp_ex++;
	return GF_FALSE;
}


#ifndef GPAC_DISABLE_ISOM_WRITE
static u32 parse_meta_args(char *opts, MetaActionType act_type)
{
	MetaAction *meta;

	metas = gf_realloc(metas, sizeof(MetaAction) * (nb_meta_act + 1));
	if (!metas) return 2;
	meta = &metas[nb_meta_act];
	nb_meta_act ++;

	memset(meta, 0, sizeof(MetaAction));
	meta->act_type = act_type;
	meta->trackID = 0;
	meta->root_meta = 1;
	open_edit = GF_TRUE;

	if (!opts) return 2;

	if (act_type == META_ACTION_ADD_IMAGE_ITEM)
		has_add_image = GF_TRUE;

	while (1) {
		char *next;
		char *szSlot;
		if (!opts || !opts[0]) return 0;
		if (opts[0]==':') opts += 1;

		szSlot = opts;
		next = gf_url_colon_suffix(opts);
		if (next) next[0] = 0;

		if (!strnicmp(szSlot, "tk=", 3)) {
			sscanf(szSlot, "tk=%u", &meta->trackID);
			meta->root_meta = 0;
		}
		else if (!strnicmp(szSlot, "id=", 3)) {
			meta->item_id = atoi(szSlot+3);
		}
		else if (!strnicmp(szSlot, "type=", 5)) {
			meta->item_type = GF_4CC(szSlot[5], szSlot[6], szSlot[7], szSlot[8]);
		}
		//"ref" (without '=') is for data reference, "ref=" is for item references
		else if (!strnicmp(szSlot, "ref=", 4)) {
			char type[5];
			MetaRef	*ref;
			if (!meta->item_refs) {
				meta->item_refs = gf_list_new();
				if (!meta->item_refs) return 2;
			}
			GF_SAFEALLOC(ref, MetaRef);
			if (!ref) return 2;
			sscanf(szSlot, "ref=%4s,%u", type, &(ref->ref_item_id));
			ref->ref_type = GF_4CC(type[0], type[1], type[2], type[3]);
			gf_list_add(meta->item_refs, ref);
		}
		else if (!strnicmp(szSlot, "name=", 5)) {
			meta->szName = gf_strdup(szSlot+5);
		}
		else if (!strnicmp(szSlot, "path=", 5)) {
			meta->szPath = gf_strdup(szSlot+5);
		}
		else if (!strnicmp(szSlot, "mime=", 5)) {
			meta->item_type = GF_META_ITEM_TYPE_MIME;
			meta->mime_type = gf_strdup(szSlot+5);
		}
		else if (!strnicmp(szSlot, "encoding=", 9)) {
			meta->enc_type = gf_strdup(szSlot+9);
		}
		else if (!strnicmp(szSlot, "image-size=", 11)) {
			if (!meta->image_props) {
				GF_SAFEALLOC(meta->image_props, GF_ImageItemProperties);
				if (!meta->image_props) return 2;
			}
			sscanf(szSlot+11, "%dx%d", &meta->image_props->width, &meta->image_props->height);
		}
		else if (!strnicmp(szSlot, "image-grid-size=", 16)) {
			if (!meta->image_props) {
				GF_SAFEALLOC(meta->image_props, GF_ImageItemProperties);
			}
			sscanf(szSlot+16, "%dx%d", &meta->image_props->num_grid_rows, &meta->image_props->num_grid_columns);
		}
		else if (!strnicmp(szSlot, "image-pasp=", 11)) {
			if (!meta->image_props) {
				GF_SAFEALLOC(meta->image_props, GF_ImageItemProperties);
				if (!meta->image_props) return 2;
			}
			sscanf(szSlot+11, "%dx%d", &meta->image_props->hSpacing, &meta->image_props->vSpacing);
		}
		else if (!strnicmp(szSlot, "image-rloc=", 11)) {
			if (!meta->image_props) {
				GF_SAFEALLOC(meta->image_props, GF_ImageItemProperties);
				if (!meta->image_props) return 2;
			}
			sscanf(szSlot+11, "%dx%d", &meta->image_props->hOffset, &meta->image_props->vOffset);
		}
		else if (!strnicmp(szSlot, "rotation=", 9)) {
			if (!meta->image_props) {
				GF_SAFEALLOC(meta->image_props, GF_ImageItemProperties);
				if (!meta->image_props) return 2;
			}
			meta->image_props->angle = atoi(szSlot+9);
		}
		else if (!strnicmp(szSlot, "mirror-axis=", 12)) {
			if (!meta->image_props) {
				GF_SAFEALLOC(meta->image_props, GF_ImageItemProperties);
				if (!meta->image_props) return 2;
			}
			meta->image_props->mirror = (!strnicmp(szSlot+12, "vertical", 8) ? 1 : 2);
		}
<<<<<<< HEAD
			break;
		default:
			if (!PL) gf_isom_set_pl_indication(file, GF_ISOM_PL_AUDIO, 0xFE);
		}
		break;
	}
	gf_odf_desc_del((GF_Descriptor *) esd);
}
void remove_systems_tracks(GF_ISOFile *file)
{
	u32 i, count;

	count = gf_isom_get_track_count(file);
	if (count==1) return;

	/*force PL rewrite*/
	gf_isom_set_pl_indication(file, GF_ISOM_PL_VISUAL, 0);
	gf_isom_set_pl_indication(file, GF_ISOM_PL_AUDIO, 0);
	gf_isom_set_pl_indication(file, GF_ISOM_PL_OD, 1);	/*the lib always remove IOD when no profiles are specified..*/

	for (i=0; i<gf_isom_get_track_count(file); i++) {
		switch (gf_isom_get_media_type(file, i+1)) {
		case GF_ISOM_MEDIA_VISUAL:
        case GF_ISOM_MEDIA_AUXV:
        case GF_ISOM_MEDIA_PICT:
		case GF_ISOM_MEDIA_AUDIO:
		case GF_ISOM_MEDIA_TEXT:
		case GF_ISOM_MEDIA_SUBT:
			gf_isom_remove_track_from_root_od(file, i+1);
			check_media_profile(file, i+1);
			break;
		/*only remove real systems tracks (eg, delaing with scene description & presentation)
		but keep meta & all unknown tracks*/
		case GF_ISOM_MEDIA_SCENE:
			switch (gf_isom_get_media_subtype(file, i+1, 1)) {
			case GF_ISOM_MEDIA_DIMS:
				gf_isom_remove_track_from_root_od(file, i+1);
				continue;
			default:
				break;
			}
		case GF_ISOM_MEDIA_OD:
		case GF_ISOM_MEDIA_OCR:
		case GF_ISOM_MEDIA_MPEGJ:
			gf_isom_remove_track(file, i+1);
			i--;
			break;
		default:
			break;
		}
	}
	/*none required*/
	if (!gf_isom_get_pl_indication(file, GF_ISOM_PL_AUDIO)) gf_isom_set_pl_indication(file, GF_ISOM_PL_AUDIO, 0xFF);
	if (!gf_isom_get_pl_indication(file, GF_ISOM_PL_VISUAL)) gf_isom_set_pl_indication(file, GF_ISOM_PL_VISUAL, 0xFF);

	gf_isom_set_pl_indication(file, GF_ISOM_PL_OD, 0xFF);
	gf_isom_set_pl_indication(file, GF_ISOM_PL_SCENE, 0xFF);
	gf_isom_set_pl_indication(file, GF_ISOM_PL_GRAPHICS, 0xFF);
	gf_isom_set_pl_indication(file, GF_ISOM_PL_INLINE, 0);
}

#endif /*!defined(GPAC_DISABLE_ISOM_WRITE) && !defined(GPAC_DISABLE_AV_PARSERS)*/

GF_FileType get_file_type_by_ext(char *inName)
{
	GF_FileType type = GF_FILE_TYPE_NOT_SUPPORTED;
	char *ext = strrchr(inName, '.');
	if (ext) {
		char *sep;
		if (!strcmp(ext, ".gz")) ext = strrchr(ext-1, '.');
		ext+=1;
		sep = strchr(ext, '.');
		if (sep) sep[0] = 0;

		if (!stricmp(ext, "mp4") || !stricmp(ext, "3gp") || !stricmp(ext, "mov") || !stricmp(ext, "3g2") || !stricmp(ext, "3gs")) {
			type = GF_FILE_TYPE_ISO_MEDIA;
		} else if (!stricmp(ext, "bt") || !stricmp(ext, "wrl") || !stricmp(ext, "x3dv")) {
			type = GF_FILE_TYPE_BT_WRL_X3DV;
		} else if (!stricmp(ext, "xmt") || !stricmp(ext, "x3d")) {
			type = GF_FILE_TYPE_XMT_X3D;
		} else if (!stricmp(ext, "lsr") || !stricmp(ext, "saf")) {
			type = GF_FILE_TYPE_LSR_SAF;
		} else if (!stricmp(ext, "svg") || !stricmp(ext, "xsr") || !stricmp(ext, "xml")) {
			type = GF_FILE_TYPE_SVG;
		} else if (!stricmp(ext, "swf")) {
			type = GF_FILE_TYPE_SWF;
		} else if (!stricmp(ext, "jp2")) {
			if (sep) sep[0] = '.';
			return GF_FILE_TYPE_NOT_SUPPORTED;
		}
		else type = GF_FILE_TYPE_NOT_SUPPORTED;

		if (sep) sep[0] = '.';
	}


	/*try open file in read mode*/
	if (!type && gf_isom_probe_file(inName)) type = GF_FILE_TYPE_ISO_MEDIA;
	return type;
}

typedef struct
{
	GF_ISOTrackID trackID;
	char *line;
} SDPLine;

typedef enum {
	META_ACTION_SET_TYPE			= 0,
	META_ACTION_ADD_ITEM			= 1,
	META_ACTION_REM_ITEM			= 2,
	META_ACTION_SET_PRIMARY_ITEM	= 3,
	META_ACTION_SET_XML				= 4,
	META_ACTION_SET_BINARY_XML		= 5,
	META_ACTION_REM_XML				= 6,
	META_ACTION_DUMP_ITEM			= 7,
	META_ACTION_DUMP_XML			= 8,
	META_ACTION_ADD_IMAGE_ITEM		= 9,
	META_ACTION_ADD_IMAGE_DERIVED	= 10,
} MetaActionType;

typedef struct {
	u32 ref_item_id;
	u32 ref_type;
} MetaRef;

typedef struct
{
	MetaActionType act_type;
	Bool root_meta, use_dref;
	GF_ISOTrackID trackID;
	u32 meta_4cc;
	char *szPath, *szName, *mime_type, *enc_type;
	u32 item_id;
	Bool primary;
	u32 item_type;
	u32 ref_item_id;
	GF_List *item_refs;
	u32 group_id;
	u32 group_type;
	GF_ImageItemProperties *image_props;
} MetaAction;

#ifndef GPAC_DISABLE_ISOM_WRITE
static Bool parse_meta_args(MetaAction *meta, MetaActionType act_type, char *opts)
{
	Bool ret = 0;

	memset(meta, 0, sizeof(MetaAction));
	meta->act_type = act_type;
	meta->trackID = 0;
	meta->root_meta = 1;

	if (!opts) return 0;
	while (1) {
		char *next;
		char *szSlot;
		if (!opts || !opts[0]) return ret;
		if (opts[0]==':') opts += 1;

		szSlot = opts;
		next = gf_url_colon_suffix(opts);
		if (next) next[0] = 0;

		if (!strnicmp(szSlot, "tk=", 3)) {
			sscanf(szSlot, "tk=%u", &meta->trackID);
			meta->root_meta = 0;
			ret = 1;
		}
		else if (!strnicmp(szSlot, "id=", 3)) {
			meta->item_id = atoi(szSlot+3);
			ret = 1;
		}
		else if (!strnicmp(szSlot, "type=", 5)) {
			meta->item_type = GF_4CC(szSlot[5], szSlot[6], szSlot[7], szSlot[8]);
			ret = 1;
		}
		//"ref" (without '=') is for data reference, "ref=" is for item references
		else if (!strnicmp(szSlot, "ref=", 4)) {
			char type[5];
			MetaRef	*ref;
			if (!meta->item_refs) {
				meta->item_refs = gf_list_new();
				if (!meta->item_refs) return 0;
			}
			GF_SAFEALLOC(ref, MetaRef);
			if (!ref) return 0;
			sscanf(szSlot, "ref=%4s,%u", type, &(ref->ref_item_id));
			ref->ref_type = GF_4CC(type[0], type[1], type[2], type[3]);
			gf_list_add(meta->item_refs, ref);
			ret = 1;
		}
		else if (!strnicmp(szSlot, "name=", 5)) {
			meta->szName = gf_strdup(szSlot+5);
			ret = 1;
		}
		else if (!strnicmp(szSlot, "path=", 5)) {
			meta->szPath = gf_strdup(szSlot+5);
			ret = 1;
		}
		else if (!strnicmp(szSlot, "mime=", 5)) {
			meta->item_type = GF_META_ITEM_TYPE_MIME;
			meta->mime_type = gf_strdup(szSlot+5);
			ret = 1;
		}
		else if (!strnicmp(szSlot, "encoding=", 9)) {
			meta->enc_type = gf_strdup(szSlot+9);
			ret = 1;
		}
		else if (!strnicmp(szSlot, "image-size=", 11)) {
			if (!meta->image_props) {
				GF_SAFEALLOC(meta->image_props, GF_ImageItemProperties);
				if (!meta->image_props) return 0;
			}

			sscanf(szSlot+11, "%dx%d", &meta->image_props->width, &meta->image_props->height);
			ret = 1;
		}
		else if (!strnicmp(szSlot, "image-grid-size=", 16)) {
			if (!meta->image_props) {
				GF_SAFEALLOC(meta->image_props, GF_ImageItemProperties);
			}
			sscanf(szSlot+16, "%dx%d", &meta->image_props->num_grid_rows, &meta->image_props->num_grid_columns);
			ret = 1;
		}
		else if (!strnicmp(szSlot, "image-overlay-color=", 20)) {
			if (!meta->image_props) {
				GF_SAFEALLOC(meta->image_props, GF_ImageItemProperties);
			}
			sscanf(szSlot+20, "%d,%d,%d,%d", &meta->image_props->overlay_canvas_fill_value_r,&meta->image_props->overlay_canvas_fill_value_g,&meta->image_props->overlay_canvas_fill_value_b,&meta->image_props->overlay_canvas_fill_value_a);
			ret = 1;
		}
		else if (!strnicmp(szSlot, "image-overlay-offsets=", 22)) {
			if (!meta->image_props) {
				GF_SAFEALLOC(meta->image_props, GF_ImageItemProperties);
			}
			u32 position = 22;
			u32 comma_count = 0;
			u32 offset_index = 0;
			char *prev = szSlot+position;
			char *next = strchr(szSlot+position, ',');
			while (next != NULL) {
				comma_count++;
				next++;
				next = strchr(next, ',');
			}
			meta->image_props->overlay_count = comma_count/2+1;
			meta->image_props->overlay_offsets = (GF_ImageItemOverlayOffset *)gf_malloc(meta->image_props->overlay_count*sizeof(GF_ImageItemOverlayOffset));
			if (!meta->image_props->overlay_offsets) {
				return 0;
			}
			next = strchr(szSlot+position, ',');
			while (next != NULL) {
				*next = 0;
				meta->image_props->overlay_offsets[offset_index].horizontal = atoi(prev);
				*next = ',';
				next++;
				prev = next;
				if (next) {
					next = strchr(next, ',');
					if (next) *next = 0;
					meta->image_props->overlay_offsets[offset_index].vertical = atoi(prev);
					if (next) {
						*next = ',';
						next++;
						prev = next;
						next = strchr(next, ',');
					}
				} else {
					meta->image_props->overlay_offsets[offset_index].vertical = 0;
				}
				offset_index++;
			}
			ret = 1;
		}
		else if (!strnicmp(szSlot, "image-pasp=", 11)) {
			if (!meta->image_props) {
				GF_SAFEALLOC(meta->image_props, GF_ImageItemProperties);
				if (!meta->image_props) return 0;
			}
			sscanf(szSlot+11, "%dx%d", &meta->image_props->hSpacing, &meta->image_props->vSpacing);
			ret = 1;
		}
		else if (!strnicmp(szSlot, "image-pixi=", 11)) {
			if (!meta->image_props) {
				GF_SAFEALLOC(meta->image_props, GF_ImageItemProperties);
				if (!meta->image_props) return 0;
			}
			if (strchr(szSlot+11, ',') == NULL) {
				meta->image_props->num_channels = 1;
				meta->image_props->bits_per_channel[0] = atoi(szSlot+11);
			} else {
				meta->image_props->num_channels = 3;
				sscanf(szSlot+11, "%u,%u,%u", &(meta->image_props->bits_per_channel[0]), &(meta->image_props->bits_per_channel[1]), &(meta->image_props->bits_per_channel[2]));
			}
			ret = 1;
		}
		else if (!strnicmp(szSlot, "image-rloc=", 11)) {
			if (!meta->image_props) {
				GF_SAFEALLOC(meta->image_props, GF_ImageItemProperties);
				if (!meta->image_props) return 0;
			}
			sscanf(szSlot+11, "%dx%d", &meta->image_props->hOffset, &meta->image_props->vOffset);
			ret = 1;
		}
		else if (!strnicmp(szSlot, "rotation=", 9)) {
			if (!meta->image_props) {
				GF_SAFEALLOC(meta->image_props, GF_ImageItemProperties);
				if (!meta->image_props) return 0;
			}
			meta->image_props->angle = atoi(szSlot+9);
			ret = 1;
		}
		else if (!strnicmp(szSlot, "mirror-axis=", 12)) {
			if (!meta->image_props) {
				GF_SAFEALLOC(meta->image_props, GF_ImageItemProperties);
				if (!meta->image_props) return 0;
			}
			meta->image_props->mirror = (!strnicmp(szSlot+12, "vertical", 8) ? 1 : 2);
			ret = 1;
		}
		else if (!strnicmp(szSlot, "clap=", 5)) {
			if (!meta->image_props) {
				GF_SAFEALLOC(meta->image_props, GF_ImageItemProperties);
				if (!meta->image_props) return 0;
=======
		else if (!strnicmp(szSlot, "clap=", 5)) {
			if (!meta->image_props) {
				GF_SAFEALLOC(meta->image_props, GF_ImageItemProperties);
				if (!meta->image_props) return 2;
>>>>>>> 67271ce0
			}
			sscanf(szSlot + 5, "%d,%d,%d,%d,%d,%d,%d,%d", &meta->image_props->clap_wnum, &meta->image_props->clap_wden,
					   &meta->image_props->clap_hnum, &meta->image_props->clap_hden,
					   &meta->image_props->clap_honum, &meta->image_props->clap_hoden,
					   &meta->image_props->clap_vonum, &meta->image_props->clap_voden);
<<<<<<< HEAD
			ret = 1;
=======
>>>>>>> 67271ce0
		}
		else if (!stricmp(szSlot, "hidden")) {
			if (!meta->image_props) {
				GF_SAFEALLOC(meta->image_props, GF_ImageItemProperties);
				if (!meta->image_props) return 2;
			}
			meta->image_props->hidden = GF_TRUE;
		}
		else if (!stricmp(szSlot, "alpha")) {
			if (!meta->image_props) {
				GF_SAFEALLOC(meta->image_props, GF_ImageItemProperties);
				if (!meta->image_props) return 2;
			}
			meta->image_props->alpha = GF_TRUE;
		}
		else if (!stricmp(szSlot, "depth")) {
			if (!meta->image_props) {
				GF_SAFEALLOC(meta->image_props, GF_ImageItemProperties);
				if (!meta->image_props) return 0;
			}
			meta->image_props->depth = GF_TRUE;
			ret = 1;
		}
		//"ref" (without '=') is for data reference, "ref=" is for item references
		else if (!stricmp(szSlot, "ref")) {
			if (!meta->image_props) {
				GF_SAFEALLOC(meta->image_props, GF_ImageItemProperties);
				if (!meta->image_props) return 2;
			}
			meta->image_props->use_reference = GF_TRUE;
		}
		else if (!strnicmp(szSlot, "time=", 5)) {
			Float s=0, e=0, step=0;
			if (!meta->image_props) {
				GF_SAFEALLOC(meta->image_props, GF_ImageItemProperties);
				if (!meta->image_props) return 2;
			}
			if (sscanf(szSlot+5, "%f-%f/%f", &s, &e, &step)==3) {
				meta->image_props->time = s;
				meta->image_props->end_time = e;
				meta->image_props->step_time = step;
			} else if (sscanf(szSlot+5, "%f-%f", &s, &e)==2) {
				meta->image_props->time = s;
				meta->image_props->end_time = e;
			} else if (sscanf(szSlot+5, "%f/%f", &s, &step)==2) {
				meta->image_props->time = s;
				meta->image_props->step_time = step;
			} else if (sscanf(szSlot+5, "%f", &s)==1) {
				meta->image_props->time = s;
			}
		}
		else if (!strnicmp(szSlot, "samp=", 5)) {
			if (!meta->image_props) {
				GF_SAFEALLOC(meta->image_props, GF_ImageItemProperties);
				if (!meta->image_props) return 2;
			}
			meta->image_props->sample_num = atoi(szSlot+5);
			meta->root_meta = 1;
		}
		else if (!strnicmp(szSlot, "group=", 6)) {
			char type[5];
			sscanf(szSlot, "group=%4s,%u", type, &meta->group_id);
			meta->group_type = GF_4CC(type[0], type[1], type[2], type[3]);
		}
		else if (!stricmp(szSlot, "split_tiles")) {
			if (!meta->image_props) {
				GF_SAFEALLOC(meta->image_props, GF_ImageItemProperties);
				if (!meta->image_props) return 2;
			}
			meta->image_props->tile_mode = TILE_ITEM_ALL_BASE;
		}
		else if (!stricmp(szSlot, "dref")) {
			meta->use_dref = 1;
		}
		else if (!stricmp(szSlot, "primary")) {
			meta->primary = 1;
		}
		else if (!stricmp(szSlot, "binary")) {
			if (meta->act_type==META_ACTION_SET_XML) meta->act_type=META_ACTION_SET_BINARY_XML;
		}
		else if (!strnicmp(szSlot, "icc_path=", 9)) {
			if (!meta->image_props) {
				GF_SAFEALLOC(meta->image_props, GF_ImageItemProperties);
				if (!meta->image_props) return 2;
			}
			strcpy(meta->image_props->iccPath, szSlot+9);
		}
		else if (!stricmp(szSlot, "agrid") || !strnicmp(szSlot, "agrid=", 6)) {
			if (!meta->image_props) {
				GF_SAFEALLOC(meta->image_props, GF_ImageItemProperties);
				if (!meta->image_props) return 2;
			}
			meta->image_props->auto_grid = GF_TRUE;
			if (!strnicmp(szSlot, "agrid=", 6))
				meta->image_props->auto_grid_ratio = atof(szSlot+6);
		}
		else if (!strchr(szSlot, '=')) {
			switch (meta->act_type) {
			case META_ACTION_SET_TYPE:
				if (!stricmp(szSlot, "null") || !stricmp(szSlot, "0")) meta->meta_4cc = 0;
				else meta->meta_4cc = GF_4CC(szSlot[0], szSlot[1], szSlot[2], szSlot[3]);
				break;
			case META_ACTION_ADD_ITEM:
			case META_ACTION_ADD_IMAGE_ITEM:
			case META_ACTION_SET_XML:
			case META_ACTION_DUMP_XML:
				if (!strncmp(szSlot, "dopt", 4) || !strncmp(szSlot, "sopt", 4) || !strncmp(szSlot, "@", 1)) {
					if (next) next[0]=':';
					next=NULL;
				}
				//cat as -add arg
				gf_dynstrcat(&meta->szPath, szSlot, ":");
				if (!meta->szPath) return 2;
				break;
			case META_ACTION_REM_ITEM:
			case META_ACTION_SET_PRIMARY_ITEM:
			case META_ACTION_DUMP_ITEM:
				meta->item_id = atoi(szSlot);
				break;
			default:
				break;
			}
		}
		if (!next) break;
		opts += strlen(szSlot);
		next[0] = ':';
	}
	return 0;
}
#endif //GPAC_DISABLE_ISOM_WRITE


#ifndef GPAC_DISABLE_ISOM_WRITE
static Bool parse_tsel_args(char *opts, TSELActionType act)
{
	GF_ISOTrackID refTrackID = 0;
	Bool has_switch_id;
	u32 switch_id = 0;
	u32 criteria[30];
	u32 nb_criteria = 0;
	TSELAction *tsel_act;
	char szSlot[1024];

	has_switch_id = 0;

	if (!opts) return 0;
	while (1) {
		char *next;
		if (!opts || !opts[0]) return 0;
		if (opts[0]==':') opts += 1;
		strcpy(szSlot, opts);
		next = gf_url_colon_suffix(szSlot);
		if (next) next[0] = 0;


		if (!strnicmp(szSlot, "refTrack=", 9)) refTrackID = atoi(szSlot+9);
		else if (!strnicmp(szSlot, "switchID=", 9)) {
			if (atoi(szSlot+9)<0) {
				switch_id = 0;
				has_switch_id = 0;
			} else {
				switch_id = atoi(szSlot+9);
				has_switch_id = 1;
			}
		}
		else if (!strnicmp(szSlot, "switchID", 8)) {
			switch_id = 0;
			has_switch_id = 1;
		}
		else if (!strnicmp(szSlot, "criteria=", 9)) {
			u32 j=9;
			nb_criteria = 0;
			while (j+3<strlen(szSlot)) {
				criteria[nb_criteria] = GF_4CC(szSlot[j], szSlot[j+1], szSlot[j+2], szSlot[j+3]);
				j+=5;
				nb_criteria++;
			}
		}
		else if (!strnicmp(szSlot, "trackID=", 8) || !strchr(szSlot, '=') ) {
			tsel_acts = gf_realloc(tsel_acts, sizeof(TSELAction) * (nb_tsel_acts + 1));
			if (!tsel_acts) return 2;

			tsel_act = &tsel_acts[nb_tsel_acts];
			nb_tsel_acts++;

			memset(tsel_act, 0, sizeof(TSELAction));
			tsel_act->act_type = act;
			tsel_act->trackID = strchr(szSlot, '=') ? atoi(szSlot+8) : atoi(szSlot);
			tsel_act->refTrackID = refTrackID;
			tsel_act->switchGroupID = switch_id;
			tsel_act->is_switchGroup = has_switch_id;
			tsel_act->nb_criteria = nb_criteria;
			memcpy(tsel_act->criteria, criteria, sizeof(u32)*nb_criteria);

			if (!refTrackID)
				refTrackID = tsel_act->trackID;

			open_edit = GF_TRUE;
		}
		opts += strlen(szSlot);
	}
	return 0;
}
#endif // GPAC_DISABLE_ISOM_WRITE


GF_DashSegmenterInput *set_dash_input(GF_DashSegmenterInput *dash_inputs, char *name, u32 *nb_dash_inputs)
{
	GF_DashSegmenterInput *di;
	Bool skip_rep_id = GF_FALSE;
	char *other_opts = NULL;
	char *sep = gf_url_colon_suffix(name);

	dash_inputs = gf_realloc(dash_inputs, sizeof(GF_DashSegmenterInput) * (*nb_dash_inputs + 1) );
	memset(&dash_inputs[*nb_dash_inputs], 0, sizeof(GF_DashSegmenterInput) );
	di = &dash_inputs[*nb_dash_inputs];
	(*nb_dash_inputs)++;

	if (sep) {
		char *opts, *first_opt;
		first_opt = sep;
		opts = sep+1;
		while (opts) {
			sep = gf_url_colon_suffix(opts);
			if (sep && !strncmp(sep, "://", 3) && strncmp(sep, ":@", 2)) sep = gf_url_colon_suffix(sep+3);
			if (sep) sep[0] = 0;

			if (!strnicmp(opts, "id=", 3)) {
				if (!stricmp(opts+3, "NULL"))
					skip_rep_id = GF_TRUE;
				else
					di->representationID = gf_strdup(opts+3);
				/*we allow the same repID to be set to force muxed representations*/
			}
			else if (!strnicmp(opts, "dur=", 4)) gf_parse_lfrac(opts+4, &di->media_duration);
			else if (!strnicmp(opts, "period=", 7)) di->periodID = gf_strdup(opts+7);
			else if (!strnicmp(opts, "BaseURL=", 8)) {
				di->baseURL = (char **)gf_realloc(di->baseURL, (di->nb_baseURL+1)*sizeof(char *));
				di->baseURL[di->nb_baseURL] = gf_strdup(opts+8);
				di->nb_baseURL++;
			} else if (!strnicmp(opts, "bandwidth=", 10)) di->bandwidth = atoi(opts+10);
			else if (!strnicmp(opts, "role=", 5)) {
				di->roles = gf_realloc(di->roles, sizeof (char *) * (di->nb_roles+1));
				di->roles[di->nb_roles] = gf_strdup(opts+5);
				di->nb_roles++;
			} else if (!strnicmp(opts, "desc", 4)) {
				u32 *nb_descs=NULL;
				char ***descs=NULL;
				u32 opt_offset=0;
				u32 len;
				if (!strnicmp(opts, "desc_p=", 7)) {
					nb_descs = &di->nb_p_descs;
					descs = &di->p_descs;
					opt_offset = 7;
				} else if (!strnicmp(opts, "desc_as=", 8)) {
					nb_descs = &di->nb_as_descs;
					descs = &di->as_descs;
					opt_offset = 8;
				} else if (!strnicmp(opts, "desc_as_c=", 8)) {
					nb_descs = &di->nb_as_c_descs;
					descs = &di->as_c_descs;
					opt_offset = 10;
				} else if (!strnicmp(opts, "desc_rep=", 8)) {
					nb_descs = &di->nb_rep_descs;
					descs = &di->rep_descs;
					opt_offset = 9;
				}
				if (opt_offset) {
					(*nb_descs)++;
					opts += opt_offset;
					len = (u32) strlen(opts);
					(*descs) = (char **)gf_realloc((*descs), (*nb_descs)*sizeof(char *));
					(*descs)[(*nb_descs)-1] = (char *)gf_malloc((len+1)*sizeof(char));
					memcpy((*descs)[(*nb_descs)-1], opts, len);
					(*descs)[(*nb_descs)-1][len] = 0;
				}

			}
			else if (!strnicmp(opts, "xlink=", 6)) di->xlink = gf_strdup(opts+6);
			else if (!strnicmp(opts, "sscale", 6)) di->sscale = GF_TRUE;
			else if (!strnicmp(opts, "pdur=", 5)) gf_parse_frac(opts+5, &di->period_duration);
			else if (!strnicmp(opts, "period_duration=", 16)) gf_parse_frac(opts+16, &di->period_duration);
			else if (!strnicmp(opts, "ddur=", 5)) gf_parse_frac(opts+5, &di->dash_duration);
			else if (!strnicmp(opts, "duration=", 9)) gf_parse_frac(opts+9, &di->dash_duration);
			else if (!strnicmp(opts, "asID=", 5)) di->asID = atoi(opts+5);
			else if (!strnicmp(opts, "sn=", 3)) di->startNumber = atoi(opts+3);
			else if (!strnicmp(opts, "tpl=", 4)) di->seg_template = gf_strdup(opts+4);
			else if (!strnicmp(opts, "hls=", 4)) di->hls_pl = gf_strdup(opts+4);
			else if (!strnicmp(opts, "trackID=", 8)) di->track_id = atoi(opts+8);
			else if (!strnicmp(opts, "@", 1)) {
				Bool old_syntax = (opts[1]=='@') ? GF_TRUE : GF_FALSE;
				if (sep) sep[0] = ':';
				di->filter_chain = gf_strdup(opts + (old_syntax ? 2 : 1) );
				sep = NULL;
				if (!old_syntax && (strstr(di->filter_chain, "@@")!=NULL)) {
					skip_rep_id = GF_TRUE;
				}
			} else {
				gf_dynstrcat(&other_opts, opts, ":");
			}

			if (!sep) break;
			sep[0] = ':';
			opts = sep+1;
		}
		first_opt[0] = '\0';
	}
	di->file_name = name;
	di->source_opts = other_opts;

	if (!skip_rep_id && !di->representationID) {
		char szRep[100];
		sprintf(szRep, "%d", *nb_dash_inputs);
		di->representationID = gf_strdup(szRep);
	}

	return dash_inputs;
}

static Bool create_new_track_action(char *arg_val, u32 act_type, u32 dump_type)
{
	TrackAction *tka;
	char *param = arg_val;
	tracks = (TrackAction *)gf_realloc(tracks, sizeof(TrackAction) * (nb_track_act+1));
	if (!tracks) return GF_FALSE;

	tka = & tracks[nb_track_act];
	nb_track_act++;

	memset(tka, 0, sizeof(TrackAction) );
	tka->act_type = act_type;
	tka->dump_type = dump_type;
	if (act_type != TRAC_ACTION_RAW_EXTRACT) {
		open_edit = GF_TRUE;
		do_save = GF_TRUE;
	}

	if ((act_type==TRAC_ACTION_SET_ID) || (act_type==TRAC_ACTION_SWAP_ID)) {
		if (sscanf(param, "%d:%u", &tka->trackID, &tka->newTrackID) != 2) {
			M4_LOG(GF_LOG_ERROR, ("Bad format for -set-track-id - expecting \"id1:id2\" got \"%s\"\n", param));
			return GF_FALSE;
		}
		return GF_TRUE;
	}
	if (act_type==TRAC_ACTION_SET_PAR) {
		char *ext;
		ext = strchr(param, '=');
		if (!ext) {
			M4_LOG(GF_LOG_ERROR, ("Bad format for track par - expecting tkID=none or tkID=PAR_NUM:PAR_DEN got %s\n", param));
			return GF_FALSE;
		}
		ext[0] = 0;
		tka->trackID = atoi(param);
		ext[0] = '=';

		if (!stricmp(ext+1, "none"))
			tka->par_num = tka->par_den = 0;
		else if (!stricmp(ext+1, "auto")) {
			tka->par_num = tka->par_den = -1;
			tka->force_par = 1;
		}
		else if (!stricmp(ext+1, "force")) {
			tka->par_num = tka->par_den = 1;
			tka->force_par = 1;
		}
		else {
			if (ext[1]=='w') {
				tka->rewrite_bs = 1;
				ext++;
			}
			if (sscanf(ext+1, "%d:%d", &tka->par_num, &tka->par_den) != 2) {
				M4_LOG(GF_LOG_ERROR, ("Bad format for track par - expecting tkID=PAR_NUM:PAR_DEN got %s\n", param));
				return GF_FALSE;
			}
		}
		return GF_TRUE;
	}
	if (act_type==TRAC_ACTION_SET_CLAP) {
		char *ext = strchr(param, '=');
		if (!ext) {
			M4_LOG(GF_LOG_ERROR, ("Bad format for track clap - expecting tkID=none or tkID=Wn,Wd,Hn,Hd,HOn,HOd,VOn,VOd got %s\n", param));
			return GF_FALSE;
		}
		ext[0] = 0;
		tka->trackID = atoi(param);
		ext[0] = '=';
		if (stricmp(ext + 1, "none")) {
			if (sscanf(ext + 1, "%d,%d,%d,%d,%d,%d,%d,%d", &tka->clap_wnum, &tka->clap_wden, &tka->clap_hnum, &tka->clap_hden, &tka->clap_honum, &tka->clap_hoden, &tka->clap_vonum, &tka->clap_voden) != 8) {

				M4_LOG(GF_LOG_ERROR, ("Bad format for track clap - expecting tkID=none or tkID=Wn,Wd,Hn,Hd,HOn,HOd,VOn,VOd got %s\n", param));
				return GF_FALSE;
			}
		}
		return GF_TRUE;
	}

	if (act_type==TRAC_ACTION_SET_MX) {
		char *ext = strchr(param, '=');
		if (!ext) {
			M4_LOG(GF_LOG_ERROR, ("Bad format for track matrix - expecting ID=none or ID=M1:M2:M3:M4:M5:M6:M7:M8:M9 got %s\n", param));
			return GF_FALSE;
		}
		ext[0] = 0;
		tka->trackID = atoi(param);
		ext[0] = '=';
		if (!stricmp(ext + 1, "none")) {
			memset(tka->mx, 0, sizeof(s32)*9);
			tka->mx[0] = tka->mx[4] = tka->mx[8] = 1;
		} else {
			s32 res;
			if (strstr(ext+1, "0x")) {
				res = sscanf(ext + 1, "0x%d:0x%d:0x%d:0x%d:0x%d:0x%d:0x%d:0x%d:0x%d", &tka->mx[0], &tka->mx[1], &tka->mx[2], &tka->mx[3], &tka->mx[4], &tka->mx[5], &tka->mx[6], &tka->mx[7], &tka->mx[8]);
			} else {
				res = sscanf(ext + 1, "%d:%d:%d:%d:%d:%d:%d:%d:%d", &tka->mx[0], &tka->mx[1], &tka->mx[2], &tka->mx[3], &tka->mx[4], &tka->mx[5], &tka->mx[6], &tka->mx[7], &tka->mx[8]);
			}
			if (res != 9) {
				M4_LOG(GF_LOG_ERROR, ("Bad format for track matrix - expecting ID=none or ID=M1:M2:M3:M4:M5:M6:M7:M8:M9 got %s\n", param));
				return GF_FALSE;
			}
		}
		return GF_TRUE;
	}
	if (act_type==TRAC_ACTION_SET_EDITS) {
		char *ext = strchr(param, '=');
		if (!ext) {
			M4_LOG(GF_LOG_ERROR, ("Bad format for track edits - expecting ID=EDITS got %s\n", param));
			return GF_FALSE;
		}
		ext[0] = 0;
		tka->trackID = atoi(param);
		ext[0] = '=';
		tka->string = gf_strdup(ext+1);
		return GF_TRUE;
	}
	if (act_type==TRAC_ACTION_SET_LANGUAGE) {
		char *ext = strchr(param, '=');
		if (!strnicmp(param, "all=", 4)) {
			strncpy(tka->lang, param + 4, 10-1);
		}
		else if (!ext) {
			strncpy(tka->lang, param, 10-1);
		} else {
			strncpy(tka->lang, ext + 1, 10-1);
			ext[0] = 0;
			tka->trackID = atoi(param);
			ext[0] = '=';
		}
		return GF_TRUE;
	}
	if ((act_type==TRAC_ACTION_SET_KIND) || (act_type==TRAC_ACTION_REM_KIND)) {
		char *ext;
		char *scheme_start = NULL;

		//extract trackID
		if (!strnicmp(param, "all=", 4)) {
			scheme_start = param + 4;
		} else {
			ext = strchr(param, '=');
			if (ext) {
				ext[0] = 0;
				if (sscanf(param, "%d", &tka->trackID) == 1) {
					scheme_start = ext + 1;
				} else {
					scheme_start = param;
				}
				ext[0] = '=';
			} else {
				scheme_start = param;
			}
		}

		//extract scheme and value - if not, remove kind
		if (!scheme_start || !scheme_start[0]) {
			M4_LOG(GF_LOG_ERROR, ("Missing kind scheme - expecting ID=schemeURI=value got %s\n", param));
			return GF_FALSE;
		} else {
			ext = strchr(scheme_start, '=');
			if (!ext) {
				tka->kind_scheme = gf_strdup(scheme_start);
			} else {
				ext[0] = 0;
				tka->kind_scheme = gf_strdup(scheme_start);
				ext[0] = '=';
				tka->kind_value = gf_strdup(ext + 1);
			}
		}
		return GF_TRUE;
	}
	if (act_type==TRAC_ACTION_SET_DELAY) {
		char *ext = strchr(param, '=');
		if (!ext) {
			M4_LOG(GF_LOG_ERROR, ("Bad format for track delay - expecting tkID=DLAY got %s\n", param));
			return GF_FALSE;
		}
		ext[0] = 0;
		tka->trackID = atoi(param);
		ext[0] = '=';
		if (sscanf(ext+1, "%d/%u", &tka->delay.num, &tka->delay.den) != 2) {
			tka->delay.num = atoi(ext + 1);
			tka->delay.den = 1000;
		}
		return GF_TRUE;
	}
	if (act_type==TRAC_ACTION_REFERENCE) {
		char *ext = strchr(param, '=');
		if (!ext) ext = strchr(param, ':');
		if (!ext) {
			M4_LOG(GF_LOG_ERROR, ("Bad format for track reference - expecting tkID:XXXX:refID got %s\n", param));
			return GF_FALSE;
		}
		ext[0] = 0;
		tka->trackID = atoi(param);
		ext[0] = '=';

		char *ext2 = strchr(ext, ':');
		if (!ext2) {
			M4_LOG(GF_LOG_ERROR, ("Bad format for track reference - expecting tkID:XXXX:refID got %s\n", param));
			return GF_FALSE;
		}
		ext2[0] = 0;
		strncpy(tka->lang, ext+1, 9);
		ext2[0] = ':';
		tka->newTrackID = (s32) atoi(ext2 + 1);
		return GF_TRUE;
	}
	if (act_type==TRAC_ACTION_SET_HANDLER_NAME) {
		char *ext = strchr(param, '=');
		if (!ext) {
			M4_LOG(GF_LOG_ERROR, ("Bad format for track name - expecting tkID=name got %s\n", param));
			return GF_FALSE;
		}
		ext[0] = 0;
		tka->trackID = atoi(param);
		ext[0] = '=';
		tka->hdl_name = ext + 1;
		return GF_TRUE;
	}
	if (act_type==TRAC_ACTION_SET_KMS_URI) {
		char *ext = strchr(param, '=');

		if (!strnicmp(param, "all=", 4)) {
			tka->kms = param + 4;
		} else if (!ext) {
			tka->kms = param;
		} else {
			tka->kms = ext + 1;
			ext[0] = 0;
			tka->trackID = atoi(param);
			ext[0] = '=';
		}
		return GF_TRUE;
	}
	if ((act_type==TRAC_ACTION_SET_TIME) || (act_type==TRAC_ACTION_SET_MEDIA_TIME)) {
		struct tm time;
		char *ext = strchr(arg_val, '=');
		if (ext) {
			ext[0] = 0;
			tka->trackID = atoi(arg_val);
			ext[0] = '=';
			arg_val = ext+1;
		}
		memset(&time, 0, sizeof(struct tm));
		sscanf(arg_val, "%d/%d/%d-%d:%d:%d", &time.tm_mday, &time.tm_mon, &time.tm_year, &time.tm_hour, &time.tm_min, &time.tm_sec);
		time.tm_isdst = 0;
		time.tm_year -= 1900;
		time.tm_mon -= 1;
		tka->time = 2082758400;
		tka->time += mktime(&time);
		return GF_TRUE;
	}

	while (param) {
		param = gf_url_colon_suffix(param);
		if (param) {
			*param = 0;
			param++;
#ifndef GPAC_DISABLE_MEDIA_EXPORT
			if (!strncmp("vttnomerge", param, 10)) {
				tka->dump_type |= GF_EXPORT_WEBVTT_NOMERGE;
			} else if (!strncmp("layer", param, 5)) {
				tka->dump_type |= GF_EXPORT_SVC_LAYER;
			} else if (!strncmp("full", param, 4)) {
				tka->dump_type |= GF_EXPORT_NHML_FULL;
			} else if (!strncmp("embedded", param, 8)) {
				tka->dump_type |= GF_EXPORT_WEBVTT_META_EMBEDDED;
			} else if (!strncmp("output=", param, 7)) {
				tka->out_name = gf_strdup(param+7);
			} else if (!strncmp("src=", param, 4)) {
				tka->src_name = gf_strdup(param+4);
			} else if (!strncmp("str=", param, 4)) {
				tka->string = gf_strdup(param+4);
			} else if (!strncmp("box=", param, 4)) {
				tka->src_name = gf_strdup(param+4);
				tka->sample_num = 1;
			} else if (!strncmp("type=", param, 4)) {
				tka->udta_type = GF_4CC(param[5], param[6], param[7], param[8]);
			} else if (tka->dump_type == GF_EXPORT_RAW_SAMPLES) {
				tka->sample_num = atoi(param);
			}
#endif
		}
	}
	if (arg_val) {
		if (!strcmp(arg_val, "*")) {
			tka->trackID = (u32) -1;
		} else {
			if (act_type==TRAC_ACTION_RAW_EXTRACT) {
				if (!strncmp(arg_val, "video", 5)) {
					arg_val += 5;
					tka->dump_track_type = 1;
				}
				else if (!strncmp(arg_val, "audio", 5)) {
					arg_val += 5;
					tka->dump_track_type = 2;
				}
			}
			if (arg_val[0])
				tka->trackID = atoi(arg_val);
		}
	}
	return GF_TRUE;
}

u32 parse_track_dump(char *arg, u32 dump_type)
{
	if (!create_new_track_action(arg, TRAC_ACTION_RAW_EXTRACT, dump_type))
		return 2;
	track_dump_type = dump_type;
	return 0;
}
u32 parse_track_action(char *arg, u32 act_type)
{
	if (!create_new_track_action(arg, act_type, 0)) {
		return 2;
	}
	return 0;
}

u32 parse_comp_box(char *arg_val, u32 opt)
{
	compress_top_boxes = arg_val;
	size_top_box = opt;
	return 0;
}
u32 parse_dnal(char *arg_val, u32 opt)
{
	dump_nal = atoi(arg_val);
	dump_nal_type = opt;
	return 0;
}
u32 parse_dsap(char *arg_val, u32 opt)
{
	dump_saps = atoi(arg_val);
	dump_saps_mode = opt;
	return 0;
}

u32 parse_bs_switch(char *arg_val, u32 opt)
{
	if (!stricmp(arg_val, "no") || !stricmp(arg_val, "off")) bitstream_switching_mode = GF_DASH_BSMODE_NONE;
	else if (!stricmp(arg_val, "merge"))  bitstream_switching_mode = GF_DASH_BSMODE_MERGED;
	else if (!stricmp(arg_val, "multi"))  bitstream_switching_mode = GF_DASH_BSMODE_MULTIPLE_ENTRIES;
	else if (!stricmp(arg_val, "single"))  bitstream_switching_mode = GF_DASH_BSMODE_SINGLE;
	else if (!stricmp(arg_val, "inband"))  bitstream_switching_mode = GF_DASH_BSMODE_INBAND;
	else {
		M4_LOG(GF_LOG_ERROR, ("Unrecognized bitstream switching mode \"%s\" - please check usage\n", arg_val));
		return 2;
	}
	return 0;
}

u32 parse_cp_loc(char *arg_val, u32 opt)
{
	if (!strcmp(arg_val, "both")) cp_location_mode = GF_DASH_CPMODE_BOTH;
	else if (!strcmp(arg_val, "as")) cp_location_mode = GF_DASH_CPMODE_ADAPTATION_SET;
	else if (!strcmp(arg_val, "rep")) cp_location_mode = GF_DASH_CPMODE_REPRESENTATION;
	else {
		M4_LOG(GF_LOG_ERROR, ("Unrecognized ContentProtection loction mode \"%s\" - please check usage\n", arg_val));
		return 2;
	}
	return 0;
}

u32 parse_pssh(char *arg_val, u32 opt)
{
	if (!strcmp(arg_val, "f")) pssh_mode = GF_DASH_PSSH_MOOF;
	else if (!strcmp(arg_val, "v")) pssh_mode = GF_DASH_PSSH_MOOV;
	else if (!strcmp(arg_val, "m")) pssh_mode = GF_DASH_PSSH_MPD;
	else if (!strcmp(arg_val, "mf") || !strcmp(arg_val, "fm")) pssh_mode = GF_DASH_PSSH_MOOF_MPD;
	else if (!strcmp(arg_val, "mv") || !strcmp(arg_val, "vm")) pssh_mode = GF_DASH_PSSH_MOOV_MPD;
	else pssh_mode = GF_DASH_PSSH_MOOV;
	return 0;
}
u32 parse_sdtp(char *arg_val, u32 opt)
{
	if (!stricmp(arg_val, "both")) sdtp_in_traf = 2;
	else if (!stricmp(arg_val, "sdtp")) sdtp_in_traf = 1;
	else sdtp_in_traf = 0;
	return 0;
}

u32 parse_rap_ref(char *arg_val, u32 opt)
{
	if (arg_val) {
		if (sscanf(arg_val, "%d", &trackID) == 1) {
			parse_track_action(arg_val, opt ? TRAC_ACTION_REM_NON_REFS : TRAC_ACTION_REM_NON_RAP);
		}
	}
	hint_flags |= GP_RTP_PCK_SIGNAL_RAP;
	seg_at_rap = 1;
	return 0;
}
u32 parse_store_mode(char *arg_val, u32 opt)
{
	do_save = GF_TRUE;
	if ((opt == 0) || (opt == 1)) {
		interleaving_time = atof(arg_val) / 1000;
		if (!interleaving_time) do_flat = 2;
		open_edit = GF_TRUE;
		no_inplace = GF_TRUE;
		if (opt==1) old_interleave = 1;
	} else if (opt==2) {
		interleaving_time = atof(arg_val);
		do_frag = GF_TRUE;
	} else {
		force_new = 2;
		interleaving_time = 0.5;
		do_flat = 1;
	}
	return 0;
}
u32 parse_base_url(char *arg_val, u32 opt)
{
	mpd_base_urls = gf_realloc(mpd_base_urls, (nb_mpd_base_urls + 1)*sizeof(char**));
	if (!mpd_base_urls) return 2;
	mpd_base_urls[nb_mpd_base_urls] = arg_val;
	nb_mpd_base_urls++;
	return 0;
}
u32 parse_multi_rtp(char *arg_val, u32 opt)
{
	hint_flags |= GP_RTP_PCK_USE_MULTI;
	if (arg_val)
		max_ptime = atoi(arg_val);
	return 0;
}


u32 parse_senc_param(char *arg_val, u32 opt)
{
	switch (opt) {
	case 0: //-sync
		smenc_opts.flags |= GF_SM_ENCODE_RAP_INBAND;
		smenc_opts.rap_freq = atoi(arg_val);
		break;
	case 1: //-shadow
		smenc_opts.flags &= ~GF_SM_ENCODE_RAP_INBAND;
		smenc_opts.flags |= GF_SM_ENCODE_RAP_SHADOW;
		smenc_opts.rap_freq = atoi(arg_val);
		break;
	case 2: //-carousel
		smenc_opts.flags &= ~(GF_SM_ENCODE_RAP_INBAND | GF_SM_ENCODE_RAP_SHADOW);
		smenc_opts.rap_freq = atoi(arg_val);
		break;
	case 3: //-auto-quant
		smenc_opts.resolution = atoi(arg_val);
		smenc_opts.auto_quant = 1;
		break;
	case 4: //-global-quant
		smenc_opts.resolution = atoi(arg_val);
		smenc_opts.auto_quant = 2;
		break;
	case 5: //-ctx-in or -inctx
		chunk_mode = GF_TRUE;
		input_ctx = arg_val;
	}
	return 0;
}
u32 parse_cryp(char *arg_val, u32 opt)
{
	open_edit = GF_TRUE;
	if (!opt) {
		crypt = 1;
		drm_file = arg_val;
		open_edit = GF_TRUE;
		return 0;
	}
	crypt = 2;
	if (arg_val && get_file_type_by_ext(arg_val) != 1) {
		drm_file = arg_val;
		return 0;
	}
	return 3;
}

u32 parse_dash_profile(char *arg_val, u32 opt)
{
	if (!stricmp(arg_val, "live") || !stricmp(arg_val, "simple")) dash_profile = GF_DASH_PROFILE_LIVE;
	else if (!stricmp(arg_val, "onDemand")) dash_profile = GF_DASH_PROFILE_ONDEMAND;
	else if (!stricmp(arg_val, "hbbtv1.5:live") || !stricmp(arg_val, "hbbtv1.5.live"))
		dash_profile = GF_DASH_PROFILE_HBBTV_1_5_ISOBMF_LIVE;
	else if (!stricmp(arg_val, "dashavc264:live") || !stricmp(arg_val, "dashavc264.live"))
		dash_profile = GF_DASH_PROFILE_AVC264_LIVE;
	else if (!stricmp(arg_val, "dashavc264:onDemand") || !stricmp(arg_val, "dashavc264.onDemand"))
		dash_profile = GF_DASH_PROFILE_AVC264_ONDEMAND;
	else if (!stricmp(arg_val, "dashif.ll")) dash_profile = GF_DASH_PROFILE_DASHIF_LL;
	else if (!stricmp(arg_val, "main")) dash_profile = GF_DASH_PROFILE_MAIN;
	else if (!stricmp(arg_val, "full")) dash_profile = GF_DASH_PROFILE_FULL;
	else {
		M4_LOG(GF_LOG_ERROR, ("Unrecognized DASH profile \"%s\" - please check usage\n", arg_val));
		return 2;
	}
	return 0;
}

u32 parse_fps(char *arg_val, u32 opt)
{
	u32 ticks, dts_inc;
	if (!strcmp(arg_val, "auto")) {
		M4_LOG(GF_LOG_WARNING, ("Warning, fps=auto option is deprecated\n"));
	}
	else if ((sscanf(arg_val, "%u-%u", &ticks, &dts_inc)==2) || (sscanf(arg_val, "%u/%u", &ticks, &dts_inc)==2) ) {
		if (!dts_inc) dts_inc = 1;
		import_fps.num = ticks;
		import_fps.den = dts_inc;
	} else {
		gf_parse_frac(arg_val, &import_fps);
	}
	return 0;
}

u32 parse_split(char *arg_val, u32 opt)
{
	switch (opt) {
	case 0://-split
		split_duration = atof(arg_val);
		if (split_duration < 0) split_duration = 0;
		split_size = 0;
		break;
	case 1: //-split-rap, -splitr
		split_duration = -1;
		split_size = -1;
		break;
	case 2: //-split-size, -splits
		split_size = (u32)atoi(arg_val);
		split_duration = 0;
		break;
	case 3: //-split-chunk, -splitx
	case 4: //-splitz
	case 5: //-splitg
	case 6: //-splitf
		adjust_split_end = opt-3;
		if (!strstr(arg_val, ":") && !strstr(arg_val, "-")) {
			M4_LOG(GF_LOG_ERROR, ("Chunk extraction usage: \"-split* start:end\" expressed in seconds\n"));
			return 2;
		}
		if (strstr(arg_val, "end")) {
			if (strstr(arg_val, "end-")) {
				Double dur_end=0;
				sscanf(arg_val, "%lf:end-%lf", &split_start, &dur_end);
				split_duration = -2 - dur_end;
			} else {
				sscanf(arg_val, "%lf:end", &split_start);
				split_duration = -2;
			}
		} else {
			split_range_str = arg_val;
		}
		split_size = 0;
		break;
	}
	return 0;
}

u32 parse_brand(char *b, u32 opt)
{
	open_edit = GF_TRUE;
	switch (opt) {
	case 0: //-brand
		major_brand = GF_4CC(b[0], b[1], b[2], b[3]);
		if (b[4] == ':') {
			if (!strncmp(b+5, "0x", 2))
				sscanf(b+5, "0x%x", &minor_version);
			else
				minor_version = atoi(b + 5);
		}
		break;
	case 1: //-ab
		brand_add = (u32*)gf_realloc(brand_add, sizeof(u32) * (nb_alt_brand_add + 1));
		if (!brand_add) return 2;
		brand_add[nb_alt_brand_add] = GF_4CC(b[0], b[1], b[2], b[3]);
		nb_alt_brand_add++;
		break;
	case 2: //-rb
		brand_rem = (u32*)gf_realloc(brand_rem, sizeof(u32) * (nb_alt_brand_rem + 1));
		if (!brand_rem) return 2;
		brand_rem[nb_alt_brand_rem] = GF_4CC(b[0], b[1], b[2], b[3]);
		nb_alt_brand_rem++;
		break;
	}
	return 0;
}

u32 parse_mpegu(char *arg_val, u32 opt)
{
	pack_file = arg_val;
	pack_wgt = GF_TRUE;
	return 0;
}

u32 parse_file_info(char *arg_val, u32 opt)
{
	print_info = opt ? 2 : 1;
	if (arg_val) {
		if (sscanf(arg_val, "%u", &info_track_id) == 1) {
			char szTk[20];
			sprintf(szTk, "%u", info_track_id);
			if (strcmp(szTk, arg_val)) info_track_id = 0;
		}
		if (!info_track_id) return 3;
	}
	return 0;
}
u32 parse_boxpatch(char *arg_val, u32 opt)
{
	box_patch_filename = arg_val;
	char *sep = strchr(box_patch_filename, '=');
	if (sep) {
		sep[0] = 0;
		box_patch_trackID = atoi(box_patch_filename);
		sep[0] = '=';
		box_patch_filename = sep+1;
	}
	open_edit = GF_TRUE;
	return 0;
}
u32 parse_compress(char *arg_val, u32 opt)
{
	compress_moov = opt ? 2 : 1;
	open_edit = GF_TRUE;
	return 0;
}


u32 parse_dump_udta(char *code, u32 opt)
{
	char *sep;
	sep = strchr(code, ':');
	if (sep) {
		sep[0] = 0;
		dump_udta_track = atoi(code);
		sep[0] = ':';
		code = sep + 1;
	}

	if (strlen(code) == 4) {
		dump_udta_type = GF_4CC(code[0], code[1], code[2], code[3]);
	} else if (strlen(code) == 8) {
		// hex representation on 8 chars
		u32 hex1, hex2, hex3, hex4;
		if (sscanf(code, "%02x%02x%02x%02x", &hex1, &hex2, &hex3, &hex4) != 4) {
			M4_LOG(GF_LOG_ERROR, ("udta code is either a 4CC or 8 hex chars for non-printable 4CC\n"));
			return 2;
		}
		dump_udta_type = GF_4CC(hex1, hex2, hex3, hex4);
	} else {
		M4_LOG(GF_LOG_ERROR, ("udta code is either a 4CC or 8 hex chars for non-printable 4CC\n"));
		return 2;
	}
	return 0;
}

u32 parse_dump_ts(char *arg_val, u32 opt)
{
	dump_timestamps = 1;
	if (arg_val) {
		if (isdigit(arg_val[0])) {
			program_number = atoi(arg_val);
		} else {
			return 3;
		}
	}
	return 0;
}

u32 parse_ttxt(char *arg_val, u32 opt)
{
	if (opt) //-srt
		dump_srt = GF_TRUE;
	else
		dump_ttxt = GF_TRUE;

	import_subtitle = 1;
	trackID = 0;

	if (arg_val && (!strcmp(arg_val, "*") || !strcmp(arg_val, "@") || !strcmp(arg_val, "all")) ) {
		trackID = (u32)-1;
	} else if (arg_val) {
		if (sscanf(arg_val, "%u", &trackID) == 1) {
			char szTk[20];
			sprintf(szTk, "%d", trackID);
			if (strcmp(szTk, arg_val))
				trackID = 0;
		}
		if (!trackID) return 3;
	}
	return 0;
}

u32 parse_dashlive(char *arg, char *arg_val, u32 opt)
{
	dash_mode = opt ? GF_DASH_DYNAMIC_DEBUG : GF_DASH_DYNAMIC;
	dash_live = 1;
	if (arg[10] == '=') {
		dash_ctx_file = arg + 11;
	}
	dash_duration = atof(arg_val);
	return 0;
}

u32 parse_help(char *arg_val, u32 opt)
{
	if (!arg_val) PrintUsage();
	else if (opt) PrintHelp(arg_val, GF_TRUE, GF_FALSE);
	else if (!strcmp(arg_val, "general")) PrintGeneralUsage();
	else if (!strcmp(arg_val, "extract")) PrintExtractUsage();
	else if (!strcmp(arg_val, "split")) PrintSplitUsage();
	else if (!strcmp(arg_val, "dash")) PrintDASHUsage();
	else if (!strcmp(arg_val, "dump")) PrintDumpUsage();
	else if (!strcmp(arg_val, "import")) PrintImportUsage();
	else if (!strcmp(arg_val, "format")) {
		M4_LOG(GF_LOG_WARNING, ("deprecated, see [filters documentation](Filters)\n"));
	}
	else if (!strcmp(arg_val, "hint")) PrintHintUsage();
	else if (!strcmp(arg_val, "encode")) PrintEncodeUsage();
	else if (!strcmp(arg_val, "crypt")) PrintEncryptUsage();
	else if (!strcmp(arg_val, "meta")) PrintMetaUsage();
	else if (!strcmp(arg_val, "swf")) PrintSWFUsage();
#if !defined(GPAC_DISABLE_STREAMING) && !defined(GPAC_DISABLE_SENG)
	else if (!strcmp(arg_val, "rtp")) {
		M4_LOG(GF_LOG_WARNING, ("RTP streaming deprecated in MP4Box, use gpac application\n"));
	}
	else if (!strcmp(arg_val, "live")) PrintLiveUsage();
#endif
	else if (!strcmp(arg_val, "core")) PrintCoreUsage();
	else if (!strcmp(arg_val, "tags")) PrintTags();
	else if (!strcmp(arg_val, "cicp")) PrintCICP();
	else if (!strcmp(arg_val, "all")) {
		PrintGeneralUsage();
		PrintExtractUsage();
		PrintDASHUsage();
		PrintSplitUsage();
		PrintDumpUsage();
		PrintImportUsage();
		PrintHintUsage();
		PrintEncodeUsage();
		PrintEncryptUsage();
		PrintMetaUsage();
		PrintSWFUsage();
#if !defined(GPAC_DISABLE_STREAMING) && !defined(GPAC_DISABLE_SENG)
		PrintLiveUsage();
#endif
		PrintCoreUsage();
		PrintTags();
		PrintCICP();
	} else if (!strcmp(arg_val, "opts")) {
		PrintHelp("@", GF_FALSE, GF_FALSE);
	} else {
		PrintHelp(arg_val, GF_FALSE, GF_FALSE);
	}
	return 1;
}

u32 parse_gendoc(char *name, u32 opt)
{
	u32 i=0;
	//gen MD
	if (!opt) {
		help_flags = GF_PRINTARG_MD | GF_PRINTARG_IS_APP;
		helpout = gf_fopen("mp4box-gen-opts.md", "w");

		fprintf(helpout, "[**HOME**](Home) » [**MP4Box**](MP4Box) » General");
		fprintf(helpout, "<!-- automatically generated - do not edit, patch gpac/applications/mp4box/main.c -->\n");
		fprintf(helpout, "# Syntax\n");
		gf_sys_format_help(helpout, help_flags, "MP4Box [option] input [option] [other_dash_inputs]\n"
			"  \n"
		);
		PrintGeneralUsage();
		PrintEncryptUsage();
		fprintf(helpout, "# Help Options\n");
		while (m4b_usage_args[i].name) {
			GF_GPACArg *g_arg = (GF_GPACArg *) &m4b_usage_args[i];
			i++;
			gf_sys_print_arg(helpout, help_flags, g_arg, "mp4box-general");
		}

		gf_fclose(helpout);

		helpout = gf_fopen("mp4box-import-opts.md", "w");
		fprintf(helpout, "[**HOME**](Home) » [**MP4Box**](MP4Box) » Media Import");
		fprintf(helpout, "<!-- automatically generated - do not edit, patch gpac/applications/mp4box/main.c -->\n");
		PrintImportUsage();
		gf_fclose(helpout);

		helpout = gf_fopen("mp4box-dash-opts.md", "w");
		fprintf(helpout, "[**HOME**](Home) » [**MP4Box**](MP4Box) » Media DASH");
		fprintf(helpout, "<!-- automatically generated - do not edit, patch gpac/applications/mp4box/main.c -->\n");
		PrintDASHUsage();
		gf_fclose(helpout);

		helpout = gf_fopen("mp4box-dump-opts.md", "w");
		fprintf(helpout, "[**HOME**](Home) » [**MP4Box**](MP4Box) » Media Dump and Export");
		fprintf(helpout, "<!-- automatically generated - do not edit, patch gpac/applications/mp4box/main.c -->\n");
		PrintExtractUsage();
		PrintDumpUsage();
		PrintSplitUsage();
		gf_fclose(helpout);

		helpout = gf_fopen("mp4box-meta-opts.md", "w");
		fprintf(helpout, "[**HOME**](Home) » [**MP4Box**](MP4Box) » Meta and HEIF/IFF");
		fprintf(helpout, "<!-- automatically generated - do not edit, patch gpac/applications/mp4box/main.c -->\n");
		PrintMetaUsage();
		gf_fclose(helpout);


		helpout = gf_fopen("mp4box-scene-opts.md", "w");
		fprintf(helpout, "[**HOME**](Home) » [**MP4Box**](MP4Box) » Scene Description");
		fprintf(helpout, "<!-- automatically generated - do not edit, patch gpac/applications/mp4box/main.c -->\n");
		PrintEncodeUsage();
#if !defined(GPAC_DISABLE_STREAMING) && !defined(GPAC_DISABLE_SENG)
		PrintLiveUsage();
#endif
		PrintSWFUsage();
		gf_fclose(helpout);

		helpout = gf_fopen("mp4box-other-opts.md", "w");
		fprintf(helpout, "[**HOME**](Home) » [**MP4Box**](MP4Box) » Other Features");
		fprintf(helpout, "<!-- automatically generated - do not edit, patch gpac/applications/mp4box/main.c -->\n");
		PrintHintUsage();
		PrintTags();
		gf_fclose(helpout);
	}
	//gen man
	else {
		help_flags = GF_PRINTARG_MAN;
		helpout = gf_fopen("mp4box.1", "w");


		fprintf(helpout, ".TH MP4Box 1 2019 MP4Box GPAC\n");
		fprintf(helpout, ".\n.SH NAME\n.LP\nMP4Box \\- GPAC command-line media packager\n.SH SYNOPSIS\n.LP\n.B MP4Box\n.RI [options] \\ [file] \\ [options]\n.br\n.\n");

		PrintGeneralUsage();
		PrintExtractUsage();
		PrintDASHUsage();
		PrintSplitUsage();
		PrintDumpUsage();
		PrintImportUsage();
		PrintHintUsage();
		PrintEncodeUsage();
		PrintEncryptUsage();
		PrintMetaUsage();
		PrintSWFUsage();
		PrintTags();
#if !defined(GPAC_DISABLE_STREAMING) && !defined(GPAC_DISABLE_SENG)
		PrintLiveUsage();
#endif

		fprintf(helpout, ".SH EXAMPLES\n.TP\nBasic and advanced examples are available at https://wiki.gpac.io/MP4Box\n");
		fprintf(helpout, ".SH MORE\n.LP\nAuthors: GPAC developers, see git repo history (-log)\n"
		".br\nFor bug reports, feature requests, more information and source code, visit https://github.com/gpac/gpac\n"
		".br\nbuild: %s\n"
		".br\nCopyright: %s\n.br\n"
		".SH SEE ALSO\n"
		".LP\ngpac(1), MP4Client(1)\n", gf_gpac_version(), gf_gpac_copyright());

		gf_fclose(helpout);
	}
	return 1;
}

static Bool arg_parse_res = 0;
u32 mp4box_parse_single_arg_class(int argc, char **argv, char *arg, u32 *arg_index, MP4BoxArg *arg_class)
{
	MP4BoxArg *arg_desc = NULL;
	char *arg_val = NULL;
	u32 i=0;
	while (arg_class[i].name) {
		arg_desc = (MP4BoxArg *) &arg_class[i];
		i++;

#ifdef TEST_ARGS
		char *sep = strchr(arg_desc->name, ' ');
		if (sep) {
			M4_LOG(GF_LOG_ERROR, ("Invalid arg %s, space not allowed\n", arg_desc->name));
			exit(1);
		}
#endif
		if (!strcmp(arg_desc->name, arg+1))
			break;
		if (arg_desc->altname && !strcmp(arg_desc->altname, arg+1))
			break;

		if (arg_desc->parse_flags & ARG_IS_FUN2) {
			if (!strncmp(arg_desc->name, arg+1, strlen(arg_desc->name) ))
				break;
		}
		arg_desc = NULL;
	}
	if (!arg_desc)
		return GF_FALSE;

	if (arg_desc->parse_flags & ARG_OPEN_EDIT) open_edit = GF_TRUE;
	if (arg_desc->parse_flags & ARG_NEED_SAVE) do_save = GF_TRUE;
	if (arg_desc->parse_flags & ARG_NO_INPLACE) no_inplace = GF_TRUE;

	if (arg_desc->type != GF_ARG_BOOL) {
		Bool has_next = GF_TRUE;
		if (*arg_index + 1 == (u32) argc)
			has_next = GF_FALSE;
		else if (argv[*arg_index + 1][0] == '-') {
			s32 v;
			if (sscanf(argv[*arg_index + 1], "%d", &v)!=1)
				has_next = GF_FALSE;
		}
		if (!has_next && ! (arg_desc->parse_flags & ARG_EMPTY) ) {
			M4_LOG(GF_LOG_ERROR, ("Missing argument value for %s - please check usage\n", arg));
			arg_parse_res = 2;
			return GF_TRUE;
		}

		if (has_next && (arg_desc->parse_flags & ARG_EMPTY) && (arg_desc->type==GF_ARG_INT)) {
			s32 ival;
			if (sscanf(argv[*arg_index + 1], "%d", &ival) != 1) {
				has_next = GF_FALSE;
				arg_val = NULL;
			}
		}
		if (has_next) {
			has_next_arg = GF_TRUE;
			*arg_index += 1;
			arg_val = argv[*arg_index];
		}
	}
	if (!arg_desc->arg_ptr) return GF_TRUE;

	if (arg_desc->parse_flags & (ARG_IS_FUN|ARG_IS_FUN2) ) {
		u32 res;
		if (arg_desc->parse_flags & ARG_PUSH_SYSARGS)
			gf_sys_set_args(argc, (const char**) argv);

		if (arg_desc->parse_flags & ARG_IS_FUN) {
			parse_arg_fun fun = (parse_arg_fun) arg_desc->arg_ptr;
			res = fun(arg_val, arg_desc->argv_val);
		} else {
			parse_arg_fun2 fun2 = (parse_arg_fun2) arg_desc->arg_ptr;
			res = fun2(arg, arg_val, arg_desc->argv_val);
		}
		//rewind, not our arg
		if ((res==3) && argv) {
			*arg_index -= 1;
			res = 0;
		}
		arg_parse_res = res;
		return GF_TRUE;
	}

	if (arg_desc->parse_flags & ARG_INT_INC) {
		* (u32 *) arg_desc->arg_ptr += 1;
		return GF_TRUE;
	}

	if (arg_desc->type == GF_ARG_BOOL) {
		if (!arg_desc->parse_flags) {
			if (arg_desc->argv_val) {
				* (u32 *) arg_desc->arg_ptr = arg_desc->argv_val;
			} else {
				* (Bool *) arg_desc->arg_ptr = GF_TRUE;
			}
		} else if (arg_desc->parse_flags & ARG_BOOL_REV) {
			* (Bool *) arg_desc->arg_ptr = GF_FALSE;
		} else if (arg_desc->parse_flags & ARG_HAS_VALUE) {
			* (u32 *) arg_desc->arg_ptr = 0;
		} else if (arg_desc->parse_flags & ARG_BIT_MASK) {
			* (u32 *) arg_desc->arg_ptr |= arg_desc->argv_val;
		} else if (arg_desc->parse_flags & ARG_BIT_MASK_REM) {
			* (u32 *) arg_desc->arg_ptr &= ~arg_desc->argv_val;
		} else if (arg_desc->argv_val) {
			* (u32 *) arg_desc->arg_ptr = arg_desc->argv_val;
		} else {
			* (u32 *) arg_desc->arg_ptr = GF_TRUE;
		}
		return GF_TRUE;
	}

	if (arg_desc->type == GF_ARG_STRING) {
		if (arg_desc->parse_flags & ARG_IS_4CC) {
			u32 alen = arg_val ? (u32) strlen(arg_val) : 0;
			if ((alen<3) || (alen>4)) {
				M4_LOG(GF_LOG_ERROR, ("Value for %s must be a 4CC, %s is not - please check usage\n", arg, arg_val));
				arg_parse_res = 2;
				return GF_TRUE;
			}
			* (u32 *) arg_desc->arg_ptr = GF_4CC(arg_val[0], arg_val[1], arg_val[2], arg_val[3]);
			return GF_TRUE;
		}

		* (char **) arg_desc->arg_ptr = arg_val;
		return GF_TRUE;
	}
	if (!arg_val) {
		M4_LOG(GF_LOG_ERROR, ("Missing value for %s - please check usage\n", arg));
		arg_parse_res = 2;
		return GF_TRUE;
	}

	if (arg_desc->type == GF_ARG_DOUBLE) {
		Double v = atof(arg_val);
		if (arg_desc->parse_flags & ARG_DIV_1000) {
			v /= 1000;
		}
		if ((arg_desc->parse_flags & ARG_NON_ZERO) && !v) {
			M4_LOG(GF_LOG_ERROR, ("Value for %s shall not be 0 - please check usage\n", arg));
			arg_parse_res = 2;
			return GF_TRUE;
		}
		* (Double *) arg_desc->arg_ptr = v;
		return GF_TRUE;
	}

	if (arg_desc->type != GF_ARG_INT) {
		M4_LOG(GF_LOG_ERROR, ("Unsupported argument type for %s - please report to gpac devs\n", arg));
		arg_parse_res = 2;
		return GF_TRUE;
	}
	if (arg_desc->parse_flags & ARG_64BITS) {
		u64 v;
		sscanf(arg_val, LLU, &v);
		if (arg_desc->parse_flags & ARG_DIV_1000) {
			v /= 1000;
		}
		if ((arg_desc->parse_flags & ARG_NON_ZERO) && !v) {
			M4_LOG(GF_LOG_ERROR, ("Value for %s shall not be 0 - please check usage\n", arg));
			arg_parse_res = 2;
			return GF_TRUE;
		}
		* (u64 *) arg_desc->arg_ptr = v;
	} else {
		u32 v = atoi(arg_val);
		if (arg_desc->parse_flags & ARG_DIV_1000) {
			v /= 1000;
		}
		if ((arg_desc->parse_flags & ARG_NON_ZERO) && !v) {
			M4_LOG(GF_LOG_ERROR, ("Value for %s shall not be 0 - please check usage\n", arg));
			arg_parse_res = 2;
			return GF_TRUE;
		}
		* (s32 *) arg_desc->arg_ptr = v;
	}
	return GF_TRUE;
}

Bool mp4box_parse_single_arg(int argc, char **argv, char *arg, u32 *arg_index)
{
	if (mp4box_parse_single_arg_class(argc, argv, arg, arg_index, m4b_gen_args)) return GF_TRUE;
	if (mp4box_parse_single_arg_class(argc, argv, arg, arg_index, m4b_split_args)) return GF_TRUE;
	if (mp4box_parse_single_arg_class(argc, argv, arg, arg_index, m4b_dash_args)) return GF_TRUE;
	if (mp4box_parse_single_arg_class(argc, argv, arg, arg_index, m4b_imp_args)) return GF_TRUE;
	if (mp4box_parse_single_arg_class(argc, argv, arg, arg_index, m4b_senc_args)) return GF_TRUE;
	if (mp4box_parse_single_arg_class(argc, argv, arg, arg_index, m4b_crypt_args)) return GF_TRUE;
	if (mp4box_parse_single_arg_class(argc, argv, arg, arg_index, m4b_hint_args)) return GF_TRUE;
	if (mp4box_parse_single_arg_class(argc, argv, arg, arg_index, m4b_extr_args)) return GF_TRUE;
	if (mp4box_parse_single_arg_class(argc, argv, arg, arg_index, m4b_dump_args)) return GF_TRUE;
	if (mp4box_parse_single_arg_class(argc, argv, arg, arg_index, m4b_meta_args)) return GF_TRUE;
	if (mp4box_parse_single_arg_class(argc, argv, arg, arg_index, m4b_swf_args)) return GF_TRUE;
	if (mp4box_parse_single_arg_class(argc, argv, arg, arg_index, m4b_liveenc_args)) return GF_TRUE;
	if (mp4box_parse_single_arg_class(argc, argv, arg, arg_index, m4b_usage_args)) return GF_TRUE;

	return GF_FALSE;
}


u32 mp4box_parse_args(int argc, char **argv)
{
	u32 i;
	/*parse our args*/
	for (i = 1; i < (u32)argc; i++) {
		char *arg = argv[i];
		/*input file(s)*/
		if ((arg[0] != '-') || !stricmp(arg, "--")) {
			char *arg_val = arg;
			if (!stricmp(arg, "--")) {
				if (i+1==(u32)argc) {
					M4_LOG(GF_LOG_ERROR, ("Missing arg for `--` - please check usage\n"));
					return 2;
				}
				has_next_arg = GF_TRUE;
				arg_val = argv[i + 1];
				i++;
			}
			if (argc < 3) {
				M4_LOG(GF_LOG_ERROR, ("Error - only one input file found as argument, please check usage\n"));
				return 2;
			}
			else if (inName) {
				if (dash_duration) {
					if (!nb_dash_inputs) {
						dash_inputs = set_dash_input(dash_inputs, inName, &nb_dash_inputs);
					}
					dash_inputs = set_dash_input(dash_inputs, arg_val, &nb_dash_inputs);
				}
				else {
					M4_LOG(GF_LOG_ERROR, ("Error - 2 input names specified, please check usage\n"));
					return 2;
				}
			}
			else {
				inName = arg_val;
			}
		}
		//all deprecated options
		else if (!stricmp(arg, "-grab-ts") || !stricmp(arg, "-atsc") || !stricmp(arg, "-rtp")) {
			M4_LOG(GF_LOG_ERROR, ("Deprecated fuctionnality `%s` - use gpac application\n", arg));
			return 2;
		}
		else if (!stricmp(arg, "-write-buffer")) {
			M4_LOG(GF_LOG_WARNING, ("`%s` option deprecated, use `-bs-cache-size`", arg));
			gf_opts_set_key("temp", "bs-cache-size", argv[i + 1]);
			i++;
		}
		else if (!stricmp(arg, "-pssh-moof")) {
			M4_LOG(GF_LOG_ERROR, ("`-pssh-moof` option deprecated , use `-pssh` option\n"));
			return 2;
		}
		else if (!stricmp(arg, "-tag-list")) {
			M4_LOG(GF_LOG_ERROR, ("`-tag-list` option deprecated, use `-h tags`\n"));
			return 2;
		}
		else if (!stricmp(arg, "-aviraw")) {
			M4_LOG(GF_LOG_ERROR, ("`-aviraw` option deprecated, use `-raw`\n"));
			return 2;
		}
		else if (!stricmp(arg, "-avi")) {
			M4_LOG(GF_LOG_ERROR, ("`-avi` option deprecated, use `-mux`\n"));
			return 2;
		}
		else if (!strncmp(arg, "-p=", 3)) {
			continue;
		}

		//parse argument
		else if (mp4box_parse_single_arg(argc, argv, arg, &i)) {
			if (arg_parse_res)
				return mp4box_cleanup(arg_parse_res);
		}
		//not a MP4Box arg
		else {
			u32 res = gf_sys_is_gpac_arg(arg);
			if (res==0) {
				PrintHelp(arg, GF_FALSE, GF_TRUE);
				return 2;
			} else if (res==2) {
				i++;
			}
		}
		//live scene encoder does not use the unified parsing and should be moved as a scene encoder filter
		if (live_scene) return 0;
	}
	return 0;
}

/*
	END OF OPTION PARSING CODE
*/



void scene_coding_log(void *cbk, GF_LOG_Level log_level, GF_LOG_Tool log_tool, const char *fmt, va_list vlist)
{
	FILE *logs = cbk;
	if (log_tool != GF_LOG_CODING) return;
	vfprintf(logs, fmt, vlist);
	fflush(logs);
}


#ifndef GPAC_DISABLE_ISOM_HINTING

/*
		MP4 File Hinting
*/

void SetupClockReferences(GF_ISOFile *file)
{
	u32 i, count, ocr_id;
	count = gf_isom_get_track_count(file);
	if (count==1) return;
	ocr_id = 0;
	for (i=0; i<count; i++) {
		if (!gf_isom_is_track_in_root_od(file, i+1)) continue;
		ocr_id = gf_isom_get_track_id(file, i+1);
		break;
	}
	/*doesn't look like MP4*/
	if (!ocr_id) return;
	for (i=0; i<count; i++) {
		GF_ESD *esd = gf_isom_get_esd(file, i+1, 1);
		if (esd) {
			esd->OCRESID = ocr_id;
			gf_isom_change_mpeg4_description(file, i+1, 1, esd);
			gf_odf_desc_del((GF_Descriptor *) esd);
		}
	}
}

/*base RTP payload type used (you can specify your own types if needed)*/
#define BASE_PAYT		96

GF_Err HintFile(GF_ISOFile *file, u32 MTUSize, u32 max_ptime, u32 rtp_rate, u32 base_flags, Bool copy_data, Bool interleave, Bool regular_iod, Bool single_group, Bool hint_no_offset)
{
	GF_ESD *esd;
	GF_InitialObjectDescriptor *iod;
	u32 i, val, res, streamType;
	u32 sl_mode, prev_ocr, single_ocr, nb_done, tot_bw, bw, flags, spec_type;
	GF_Err e;
	char szPayload[30];
	GF_RTPHinter *hinter;
	Bool copy, has_iod, single_av;
	u8 init_payt = BASE_PAYT;
	u32 mtype;
	GF_SDP_IODProfile iod_mode = GF_SDP_IOD_NONE;
	u32 media_group = 0;
	u8 media_prio = 0;

	tot_bw = 0;
	prev_ocr = 0;
	single_ocr = 1;

	has_iod = 1;
	iod = (GF_InitialObjectDescriptor *) gf_isom_get_root_od(file);
	if (!iod) has_iod = 0;
	else {
		if (!gf_list_count(iod->ESDescriptors)) has_iod = 0;
		gf_odf_desc_del((GF_Descriptor *) iod);
	}

	spec_type = gf_isom_guess_specification(file);
	single_av = single_group ? 1 : gf_isom_is_single_av(file);

	/*first make sure we use a systems track as base OCR*/
	for (i=0; i<gf_isom_get_track_count(file); i++) {
		res = gf_isom_get_media_type(file, i+1);
		if ((res==GF_ISOM_MEDIA_SCENE) || (res==GF_ISOM_MEDIA_OD)) {
			if (gf_isom_is_track_in_root_od(file, i+1)) {
				gf_isom_set_default_sync_track(file, i+1);
				break;
			}
		}
	}

	nb_done = 0;
	for (i=0; i<gf_isom_get_track_count(file); i++) {
		sl_mode = base_flags;
		copy = copy_data;
		/*skip emty tracks (mainly MPEG-4 interaction streams...*/
		if (!gf_isom_get_sample_count(file, i+1)) continue;
		if (!gf_isom_is_track_enabled(file, i+1)) {
			M4_LOG(GF_LOG_INFO, ("Track ID %d disabled - skipping hint\n", gf_isom_get_track_id(file, i+1) ));
			continue;
		}

		mtype = gf_isom_get_media_type(file, i+1);
		switch (mtype) {
		case GF_ISOM_MEDIA_VISUAL:
			if (single_av) {
				media_group = 2;
				media_prio = 2;
			}
			break;
        case GF_ISOM_MEDIA_AUXV:
            if (single_av) {
                media_group = 2;
                media_prio = 3;
            }
            break;
        case GF_ISOM_MEDIA_PICT:
            if (single_av) {
                media_group = 2;
                media_prio = 4;
            }
            break;
		case GF_ISOM_MEDIA_AUDIO:
			if (single_av) {
				media_group = 2;
				media_prio = 1;
			}
			break;
		case GF_ISOM_MEDIA_HINT:
			continue;
		default:
			/*no hinting of systems track on isma*/
			if (spec_type==GF_ISOM_BRAND_ISMA) continue;
		}
		mtype = gf_isom_get_media_subtype(file, i+1, 1);
		if ((mtype==GF_ISOM_SUBTYPE_MPEG4) || (mtype==GF_ISOM_SUBTYPE_MPEG4_CRYP) ) mtype = gf_isom_get_mpeg4_subtype(file, i+1, 1);

		if (!single_av) {
			/*one media per group only (we should prompt user for group selection)*/
			media_group ++;
			media_prio = 1;
		}

		streamType = 0;
		esd = gf_isom_get_esd(file, i+1, 1);
		if (esd && esd->decoderConfig) {
			streamType = esd->decoderConfig->streamType;
			if (!prev_ocr) {
				prev_ocr = esd->OCRESID;
				if (!esd->OCRESID) prev_ocr = esd->ESID;
			} else if (esd->OCRESID && prev_ocr != esd->OCRESID) {
				single_ocr = 0;
			}
			/*OD MUST BE WITHOUT REFERENCES*/
			if (streamType==1) copy = 1;
		}
		gf_odf_desc_del((GF_Descriptor *) esd);

		if (!regular_iod && gf_isom_is_track_in_root_od(file, i+1)) {
			/*single AU - check if base64 would fit in ESD (consider 33% overhead of base64), otherwise stream*/
			if (gf_isom_get_sample_count(file, i+1)==1) {
				GF_ISOSample *samp = gf_isom_get_sample(file, i+1, 1, &val);
				if (streamType && samp) {
					res = gf_hinter_can_embbed_data(samp->data, samp->dataLength, streamType);
				} else {
					/*not a system track, we shall hint it*/
					res = 0;
				}
				if (samp) gf_isom_sample_del(&samp);
				if (res) continue;
			}
		}
		if (interleave) sl_mode |= GP_RTP_PCK_USE_INTERLEAVING;

		hinter = gf_hinter_track_new(file, i+1, MTUSize, max_ptime, rtp_rate, sl_mode, init_payt, copy, media_group, media_prio, &e);

		if (!hinter) {
			if (e) {
				M4_LOG(nb_done ? GF_LOG_WARNING : GF_LOG_ERROR, ("Cannot create hinter (%s)\n", gf_error_to_string(e) ));
				if (!nb_done) return e;
			}
			continue;
		}
<<<<<<< HEAD
		else if (!stricmp(arg, "-split-size") || !stricmp(arg, "-splits")) {
			CHECK_NEXT_ARG
			split_size = (u32)atoi(argv[i + 1]);
			i++;
			split_duration = 0;
		}
		else if (!stricmp(arg, "-split-chunk") || !stricmp(arg, "-splitx") || !stricmp(arg, "-splitz")) {
			CHECK_NEXT_ARG
			if (!strstr(argv[i + 1], ":")) {
				fprintf(stderr, "Chunk extraction usage: \"-splitx start:end\" expressed in seconds\n");
				return 2;
			}
			if (strstr(argv[i + 1], "end")) {
				if (strstr(argv[i + 1], "end-")) {
					Double dur_end=0;
					sscanf(argv[i + 1], "%lf:end-%lf", &split_start, &dur_end);
					split_duration = -2 - dur_end;
				} else {
					sscanf(argv[i + 1], "%lf:end", &split_start);
					split_duration = -2;
				}
			}
			else {
				if (strchr(argv[i + 1], '-')) {
					split_range_str = argv[i + 1];
				} else {
					sscanf(argv[i + 1], "%lf:%lf", &split_start, &split_duration);
					split_duration -= split_start;
				}
			}
			split_size = 0;
			if (!stricmp(arg, "-splitz")) adjust_split_end = 1;
			i++;
		}
		/*meta*/
		else if (!stricmp(arg, "-set-meta")) {
			metas = gf_realloc(metas, sizeof(MetaAction) * (nb_meta_act + 1));
			parse_meta_args(&metas[nb_meta_act], META_ACTION_SET_TYPE, argv[i + 1]);
			nb_meta_act++;
			open_edit = GF_TRUE;
			i++;
		}
		else if (!stricmp(arg, "-add-item")) {
			metas = gf_realloc(metas, sizeof(MetaAction) * (nb_meta_act + 1));
			parse_meta_args(&metas[nb_meta_act], META_ACTION_ADD_ITEM, argv[i + 1]);
			nb_meta_act++;
			open_edit = GF_TRUE;
			i++;
		}
		else if (!stricmp(arg, "-add-image")) {
			metas = gf_realloc(metas, sizeof(MetaAction) * (nb_meta_act + 1));
			parse_meta_args(&metas[nb_meta_act], META_ACTION_ADD_IMAGE_ITEM, argv[i + 1]);
			nb_meta_act++;
			open_edit = GF_TRUE;
			i++;
		}
		else if (!stricmp(arg, "-add-derived-image")) {
			metas = gf_realloc(metas, sizeof(MetaAction) * (nb_meta_act + 1));
			parse_meta_args(&metas[nb_meta_act], META_ACTION_ADD_IMAGE_DERIVED, argv[i + 1]);
			nb_meta_act++;
			open_edit = GF_TRUE;
			i++;
		}
		else if (!stricmp(arg, "-rem-item")) {
			metas = gf_realloc(metas, sizeof(MetaAction) * (nb_meta_act + 1));
			parse_meta_args(&metas[nb_meta_act], META_ACTION_REM_ITEM, argv[i + 1]);
			nb_meta_act++;
			open_edit = GF_TRUE;
			i++;
		}
		else if (!stricmp(arg, "-set-primary")) {
			metas = gf_realloc(metas, sizeof(MetaAction) * (nb_meta_act + 1));
			parse_meta_args(&metas[nb_meta_act], META_ACTION_SET_PRIMARY_ITEM, argv[i + 1]);
			nb_meta_act++;
			open_edit = GF_TRUE;
			i++;
		}
		else if (!stricmp(arg, "-set-xml")) {
			metas = gf_realloc(metas, sizeof(MetaAction) * (nb_meta_act + 1));
			parse_meta_args(&metas[nb_meta_act], META_ACTION_SET_XML, argv[i + 1]);
			nb_meta_act++;
			open_edit = GF_TRUE;
			i++;
		}
		else if (!stricmp(arg, "-rem-xml")) {
			metas = gf_realloc(metas, sizeof(MetaAction) * (nb_meta_act + 1));
			if (parse_meta_args(&metas[nb_meta_act], META_ACTION_REM_XML, argv[i + 1])) i++;
			nb_meta_act++;
			open_edit = GF_TRUE;
		}
		else if (!stricmp(arg, "-dump-xml")) {
			metas = gf_realloc(metas, sizeof(MetaAction) * (nb_meta_act + 1));
			parse_meta_args(&metas[nb_meta_act], META_ACTION_DUMP_XML, argv[i + 1]);
			nb_meta_act++;
			i++;
		}
		else if (!stricmp(arg, "-dump-item")) {
			metas = gf_realloc(metas, sizeof(MetaAction) * (nb_meta_act + 1));
			parse_meta_args(&metas[nb_meta_act], META_ACTION_DUMP_ITEM, argv[i + 1]);
			nb_meta_act++;
			i++;
		}
		else if (!stricmp(arg, "-group-add") || !stricmp(arg, "-group-rem-track") || !stricmp(arg, "-group-rem") ) {
			TSELActionType act_type;
			if (!stricmp(arg, "-group-rem")) {
				act_type = TSEL_ACTION_REMOVE_ALL_TSEL_IN_GROUP;
			}
			else if (!stricmp(arg, "-group-rem-track")) {
				act_type = TSEL_ACTION_REMOVE_TSEL;
			}
			else {
				act_type = TSEL_ACTION_SET_PARAM;
			}
			if (parse_tsel_args(&tsel_acts, argv[i + 1], &nb_tsel_acts, act_type) == 0) {
				fprintf(stderr, "Invalid group syntax - check usage\n");
				return 2;
			}
			open_edit = GF_TRUE;
			i++;
		}
		else if (!stricmp(arg, "-group-clean")) {
			clean_groups = 1;
			open_edit = GF_TRUE;
		}
		else if (!stricmp(arg, "-group-single")) {
			single_group = 1;
		}
		else if (!stricmp(arg, "-package")) {
			CHECK_NEXT_ARG
			pack_file = argv[i + 1];
			i++;
		}
		else if (!stricmp(arg, "-zmov")) {
			compress_moov = GF_TRUE;
		}
		else if (!stricmp(arg, "-mgt")) {
			CHECK_NEXT_ARG
			pack_file = argv[i + 1];
			pack_wgt = GF_TRUE;
			i++;
		}
		else if (!stricmp(arg, "-brand")) {
			char *b = argv[i + 1];
			CHECK_NEXT_ARG
			major_brand = GF_4CC(b[0], b[1], b[2], b[3]);
			open_edit = GF_TRUE;
			if (b[4] == ':') {
				if (!strncmp(b+5, "0x", 2))
					sscanf(b+5, "0x%x", &minor_version);
				else
					minor_version = atoi(b + 5);
			}
			i++;
		}
		else if (!stricmp(arg, "-ab")) {
			char *b = argv[i + 1];
			CHECK_NEXT_ARG
			brand_add = (u32*)gf_realloc(brand_add, sizeof(u32) * (nb_alt_brand_add + 1));
			brand_add[nb_alt_brand_add] = GF_4CC(b[0], b[1], b[2], b[3]);
			nb_alt_brand_add++;
			open_edit = GF_TRUE;
			i++;
		}
		else if (!stricmp(arg, "-rb")) {
			char *b = argv[i + 1];
			CHECK_NEXT_ARG
			brand_rem = (u32*)gf_realloc(brand_rem, sizeof(u32) * (nb_alt_brand_rem + 1));
			brand_rem[nb_alt_brand_rem] = GF_4CC(b[0], b[1], b[2], b[3]);
			nb_alt_brand_rem++;
			open_edit = GF_TRUE;
			i++;
		}
#endif
		else if (!stricmp(arg, "-languages")) {
			PrintLanguages();
			return 1;
		}
		else if (!stricmp(arg, "-h")) {
			gf_sys_set_args(argc, (const char**) argv);
=======
>>>>>>> 67271ce0

		if (hint_no_offset)
			gf_hinter_track_force_no_offsets(hinter);

		bw = gf_hinter_track_get_bandwidth(hinter);
		tot_bw += bw;
		flags = gf_hinter_track_get_flags(hinter);

		//set extraction mode for AVC/SVC
		gf_isom_set_nalu_extract_mode(file, i+1, GF_ISOM_NALU_EXTRACT_LAYER_ONLY);

		gf_hinter_track_get_payload_name(hinter, szPayload);
		M4_LOG(GF_LOG_INFO, ("Hinting track ID %d - Type \"%s:%s\" (%s) - BW %d kbps\n", gf_isom_get_track_id(file, i+1), gf_4cc_to_str(mtype), gf_4cc_to_str(mtype), szPayload, bw));
		if (flags & GP_RTP_PCK_SYSTEMS_CAROUSEL) M4_LOG(GF_LOG_INFO, ("\tMPEG-4 Systems stream carousel enabled\n"));
		e = gf_hinter_track_process(hinter);

		if (!e) e = gf_hinter_track_finalize(hinter, has_iod);
		gf_hinter_track_del(hinter);

		if (e) {
			M4_LOG(GF_LOG_ERROR, ("Error while hinting (%s)\n", gf_error_to_string(e)));
			if (!nb_done) return e;
		}
		init_payt++;
		nb_done ++;
	}

	if (has_iod) {
		iod_mode = GF_SDP_IOD_ISMA;
		if (regular_iod) iod_mode = GF_SDP_IOD_REGULAR;
	} else {
		iod_mode = GF_SDP_IOD_NONE;
	}
	gf_hinter_finalize(file, iod_mode, tot_bw);

	if (!single_ocr)
		M4_LOG(GF_LOG_WARNING, ("Warning: at least 2 timelines found in the file\nThis may not be supported by servers/players\n\n"));

	return GF_OK;
}

#endif /*GPAC_DISABLE_ISOM_HINTING*/

#if !defined(GPAC_DISABLE_ISOM_WRITE) && !defined(GPAC_DISABLE_AV_PARSERS)

static void check_media_profile(GF_ISOFile *file, u32 track)
{
	u8 PL;
	GF_ESD *esd = gf_isom_get_esd(file, track, 1);
	if (!esd) return;

	switch (esd->decoderConfig->streamType) {
	case 0x04:
		PL = gf_isom_get_pl_indication(file, GF_ISOM_PL_VISUAL);
		if (esd->decoderConfig->objectTypeIndication==GF_CODECID_MPEG4_PART2) {
			GF_M4VDecSpecInfo vdsi;
			gf_m4v_get_config(esd->decoderConfig->decoderSpecificInfo->data, esd->decoderConfig->decoderSpecificInfo->dataLength, &vdsi);
			if (vdsi.VideoPL > PL) gf_isom_set_pl_indication(file, GF_ISOM_PL_VISUAL, vdsi.VideoPL);
		} else if ((esd->decoderConfig->objectTypeIndication==GF_CODECID_AVC) || (esd->decoderConfig->objectTypeIndication==GF_CODECID_SVC)) {
			gf_isom_set_pl_indication(file, GF_ISOM_PL_VISUAL, 0x15);
		} else if (!PL) {
			gf_isom_set_pl_indication(file, GF_ISOM_PL_VISUAL, 0xFE);
		}
		break;
	case 0x05:
		PL = gf_isom_get_pl_indication(file, GF_ISOM_PL_AUDIO);
		switch (esd->decoderConfig->objectTypeIndication) {
		case GF_CODECID_AAC_MPEG2_MP:
		case GF_CODECID_AAC_MPEG2_LCP:
		case GF_CODECID_AAC_MPEG2_SSRP:
		case GF_CODECID_AAC_MPEG4:
		{
			GF_M4ADecSpecInfo adsi;
			gf_m4a_get_config(esd->decoderConfig->decoderSpecificInfo->data, esd->decoderConfig->decoderSpecificInfo->dataLength, &adsi);
			if (adsi.audioPL > PL) gf_isom_set_pl_indication(file, GF_ISOM_PL_AUDIO, adsi.audioPL);
		}
			break;
		default:
			if (!PL) gf_isom_set_pl_indication(file, GF_ISOM_PL_AUDIO, 0xFE);
		}
		break;
	}
	gf_odf_desc_del((GF_Descriptor *) esd);
}
void remove_systems_tracks(GF_ISOFile *file)
{
	u32 i, count;

	count = gf_isom_get_track_count(file);
	if (count==1) return;

	/*force PL rewrite*/
	gf_isom_set_pl_indication(file, GF_ISOM_PL_VISUAL, 0);
	gf_isom_set_pl_indication(file, GF_ISOM_PL_AUDIO, 0);
	gf_isom_set_pl_indication(file, GF_ISOM_PL_OD, 1);	/*the lib always remove IOD when no profiles are specified..*/

	for (i=0; i<gf_isom_get_track_count(file); i++) {
		switch (gf_isom_get_media_type(file, i+1)) {
		case GF_ISOM_MEDIA_VISUAL:
        case GF_ISOM_MEDIA_AUXV:
        case GF_ISOM_MEDIA_PICT:
		case GF_ISOM_MEDIA_AUDIO:
		case GF_ISOM_MEDIA_TEXT:
		case GF_ISOM_MEDIA_SUBT:
			gf_isom_remove_track_from_root_od(file, i+1);
			check_media_profile(file, i+1);
			break;
		/*only remove real systems tracks (eg, delaing with scene description & presentation)
		but keep meta & all unknown tracks*/
		case GF_ISOM_MEDIA_SCENE:
			switch (gf_isom_get_media_subtype(file, i+1, 1)) {
			case GF_ISOM_MEDIA_DIMS:
				gf_isom_remove_track_from_root_od(file, i+1);
				continue;
			default:
				break;
			}
		case GF_ISOM_MEDIA_OD:
		case GF_ISOM_MEDIA_OCR:
		case GF_ISOM_MEDIA_MPEGJ:
			gf_isom_remove_track(file, i+1);
			i--;
			break;
		default:
			break;
		}
	}
	/*none required*/
	if (!gf_isom_get_pl_indication(file, GF_ISOM_PL_AUDIO)) gf_isom_set_pl_indication(file, GF_ISOM_PL_AUDIO, 0xFF);
	if (!gf_isom_get_pl_indication(file, GF_ISOM_PL_VISUAL)) gf_isom_set_pl_indication(file, GF_ISOM_PL_VISUAL, 0xFF);

	gf_isom_set_pl_indication(file, GF_ISOM_PL_OD, 0xFF);
	gf_isom_set_pl_indication(file, GF_ISOM_PL_SCENE, 0xFF);
	gf_isom_set_pl_indication(file, GF_ISOM_PL_GRAPHICS, 0xFF);
	gf_isom_set_pl_indication(file, GF_ISOM_PL_INLINE, 0);
}

#endif /*!defined(GPAC_DISABLE_ISOM_WRITE) && !defined(GPAC_DISABLE_AV_PARSERS)*/

GF_FileType get_file_type_by_ext(char *inName)
{
	GF_FileType type = GF_FILE_TYPE_NOT_SUPPORTED;
	char *ext = strrchr(inName, '.');
	if (ext) {
		char *sep;
		if (!strcmp(ext, ".gz")) ext = strrchr(ext-1, '.');
		ext+=1;
		sep = strchr(ext, '.');
		if (sep) sep[0] = 0;

		if (!stricmp(ext, "mp4") || !stricmp(ext, "3gp") || !stricmp(ext, "mov") || !stricmp(ext, "3g2") || !stricmp(ext, "3gs")) {
			type = GF_FILE_TYPE_ISO_MEDIA;
		} else if (!stricmp(ext, "bt") || !stricmp(ext, "wrl") || !stricmp(ext, "x3dv")) {
			type = GF_FILE_TYPE_BT_WRL_X3DV;
		} else if (!stricmp(ext, "xmt") || !stricmp(ext, "x3d")) {
			type = GF_FILE_TYPE_XMT_X3D;
		} else if (!stricmp(ext, "lsr") || !stricmp(ext, "saf")) {
			type = GF_FILE_TYPE_LSR_SAF;
		} else if (!stricmp(ext, "svg") || !stricmp(ext, "xsr") || !stricmp(ext, "xml")) {
			type = GF_FILE_TYPE_SVG;
		} else if (!stricmp(ext, "swf")) {
			type = GF_FILE_TYPE_SWF;
		} else if (!stricmp(ext, "jp2")) {
			if (sep) sep[0] = '.';
			return GF_FILE_TYPE_NOT_SUPPORTED;
		}
		else type = GF_FILE_TYPE_NOT_SUPPORTED;

		if (sep) sep[0] = '.';
	}


	/*try open file in read mode*/
	if (!type && gf_isom_probe_file(inName)) type = GF_FILE_TYPE_ISO_MEDIA;
	return type;
}


#ifndef GPAC_DISABLE_CORE_TOOLS
static GF_Err xml_bs_to_bin(char *inName, char *outName, u32 dump_std)
{
	GF_Err e;
	GF_XMLNode *root;
	u8 *data = NULL;
	u32 data_size;

	GF_DOMParser *dom = gf_xml_dom_new();
	e = gf_xml_dom_parse(dom, inName, NULL, NULL);
	if (e) {
		gf_xml_dom_del(dom);
		M4_LOG(GF_LOG_ERROR, ("Failed to parse XML file: %s\n", gf_error_to_string(e)));
		return e;
	}
	root = gf_xml_dom_get_root_idx(dom, 0);
	if (!root) {
		gf_xml_dom_del(dom);
		return GF_OK;
	}

	e = gf_xml_parse_bit_sequence(root, inName, &data, &data_size);
	gf_xml_dom_del(dom);

	if (e) {
		M4_LOG(GF_LOG_ERROR, ("Failed to parse binary sequence: %s\n", gf_error_to_string(e)));
		return e;
	}

	if (dump_std) {
		gf_fwrite(data, data_size, stdout);
	} else {
		FILE *t;
		char szFile[GF_MAX_PATH];
		if (outName) {
			strcpy(szFile, outName);
		} else {
			strcpy(szFile, inName);
			strcat(szFile, ".bin");
		}
		t = gf_fopen(szFile, "wb");
		if (!t) {
			M4_LOG(GF_LOG_ERROR, ("Failed to open file %s\n", szFile));
			e = GF_IO_ERR;
		} else {
			if (gf_fwrite(data, data_size, t) != data_size) {
				M4_LOG(GF_LOG_ERROR, ("Failed to write output to file %s\n", szFile));
				e = GF_IO_ERR;
			}
			gf_fclose(t);
		}
	}
	gf_free(data);
	return e;
}
#endif /*GPAC_DISABLE_CORE_TOOLS*/

static u64 do_size_top_boxes(char *inName, char *compress_top_boxes, u32 mode)
{
	FILE *in;
	u64 top_size = 0;
	Bool do_all = GF_FALSE;
	GF_BitStream *bs_in;
	if (!compress_top_boxes) return GF_BAD_PARAM;
	if (!strcmp(compress_top_boxes, "all") || !strcmp(compress_top_boxes, "*") || !strcmp(compress_top_boxes, "@"))
		do_all = GF_TRUE;

	in = gf_fopen(inName, "rb");
	if (!in) return GF_URL_ERROR;
	bs_in = gf_bs_from_file(in, GF_BITSTREAM_READ);
	while (gf_bs_available(bs_in)) {
		const char *stype;
		u32 hdr_size = 8;
		u64 lsize = gf_bs_read_u32(bs_in);
		u32 type = gf_bs_read_u32(bs_in);

		if (lsize==1) {
			lsize = gf_bs_read_u64(bs_in);
			hdr_size = 16;
		} else if (lsize==0) {
			lsize = gf_bs_available(bs_in) + 8;
		}
		stype = gf_4cc_to_str(type);
		if (do_all || strstr(compress_top_boxes, stype)) {
			//only count boxes
			if (mode==2) {
				top_size += 1;
			} else {
				top_size += lsize;
			}
		}
		gf_bs_skip_bytes(bs_in, lsize - hdr_size);
	}
	gf_bs_del(bs_in);
	gf_fclose(in);
	return top_size;

}

static GF_Err do_compress_top_boxes(char *inName, char *outName)
{
	FILE *in, *out;
	u8 *buf;
	u32 buf_alloc, comp_size;
	s32 bytes_comp=0;
	s32 bytes_uncomp=0;
	GF_Err e = GF_OK;
	u64 source_size, dst_size;
	u32 orig_box_overhead;
	u32 final_box_overhead;
	u32 nb_added_box_bytes=0;
	Bool has_mov = GF_FALSE;
	Bool replace_all = !strcmp(compress_top_boxes, "*");
	GF_BitStream *bs_in, *bs_out;

	if (!outName) {
		M4_LOG(GF_LOG_ERROR, ("Missing output file name\n"));
		return GF_BAD_PARAM;
	}

	in = gf_fopen(inName, "rb");
	if (!in) return GF_URL_ERROR;
	out = gf_fopen(outName, "wb");
	if (!out) return GF_IO_ERR;

	buf_alloc = 4096;
	buf = gf_malloc(buf_alloc);

	bs_in = gf_bs_from_file(in, GF_BITSTREAM_READ);
	source_size = gf_bs_get_size(bs_in);

	bs_out = gf_bs_from_file(out, GF_BITSTREAM_WRITE);

	orig_box_overhead = 0;
	final_box_overhead = 0;
	while (gf_bs_available(bs_in)) {
		u32 size = gf_bs_read_u32(bs_in);
		u32 type = gf_bs_read_u32(bs_in);
		const char *b4cc = gf_4cc_to_str(type);
		const u8 *replace = (const u8 *) strstr(compress_top_boxes, b4cc);
		if (!strcmp(b4cc, "moov")) has_mov = GF_TRUE;

		if (!replace && !replace_all) {
			gf_bs_write_u32(bs_out, size);
			gf_bs_write_u32(bs_out, type);

			size-=8;
			while (size) {
				u32 nbytes = size;
				if (nbytes>buf_alloc) nbytes=buf_alloc;
				gf_bs_read_data(bs_in, buf, nbytes);
				gf_bs_write_data(bs_out, buf, nbytes);
				size-=nbytes;
			}
			continue;
		}
		orig_box_overhead += size;

		size-=8;

		if (size>buf_alloc) {
			buf_alloc = size;
			buf = gf_realloc(buf, buf_alloc);
		}
		gf_bs_read_data(bs_in, buf, size);

		replace+=5;

		comp_size = buf_alloc;

		e = gf_gz_compress_payload(&buf, size, &comp_size);
		if (e) break;

		if (comp_size>buf_alloc) {
			buf_alloc = comp_size;
		}
		bytes_uncomp += size;
		bytes_comp += comp_size;

		//write size
		gf_bs_write_u32(bs_out, comp_size+8);
		//write type
		gf_bs_write_data(bs_out, replace, 4);
		//write data
		gf_bs_write_data(bs_out, buf, comp_size);

		final_box_overhead += 8+comp_size;
	}
	dst_size = gf_bs_get_position(bs_out);

	if (buf) gf_free(buf);
	gf_bs_del(bs_in);
	gf_bs_del(bs_out);
	gf_fclose(in);
	gf_fclose(out);
	if (e) {
		M4_LOG(GF_LOG_ERROR, ("Error compressing: %s\n", gf_error_to_string(e)));
		return e;
	}

	if (has_mov) {
		u32 i, nb_tracks, nb_samples;
		GF_ISOFile *mov;
		Double rate, new_rate, duration;

		mov = gf_isom_open(inName, GF_ISOM_OPEN_READ, NULL);
		duration = (Double) gf_isom_get_duration(mov);
		duration /= gf_isom_get_timescale(mov);

		nb_samples = 0;
		nb_tracks = gf_isom_get_track_count(mov);
		for (i=0; i<nb_tracks; i++) {
			nb_samples += gf_isom_get_sample_count(mov, i+1);
		}
		gf_isom_close(mov);

		rate = (Double) source_size;
		rate /= duration;
		rate /= 1000;

		new_rate = (Double) dst_size;
		new_rate /= duration;
		new_rate /= 1000;


		fprintf(stderr, "Log format:\nname\torig\tcomp\tgain\tadded_bytes\torate\tcrate\tsamples\tduration\tobbps\tcbbps\n");
		fprintf(stdout, "%s\t%d\t%d\t%g\t%d\t%g\t%g\t%d\t%g\t%g\t%g\n", inName, bytes_uncomp, bytes_comp, ((Double)(bytes_uncomp-bytes_comp)*100)/bytes_uncomp, nb_added_box_bytes, rate, new_rate, nb_samples, duration, ((Double)orig_box_overhead)/nb_samples, ((Double)final_box_overhead)/nb_samples );

		fprintf(stderr, "%s Compressing top-level boxes saved %d bytes out of %d (reduced by %g %%) additional bytes %d original rate %g kbps new rate %g kbps, orig %g box bytes/sample final %g bytes/sample\n", inName, bytes_uncomp-bytes_comp, bytes_uncomp, ((Double)(bytes_uncomp-bytes_comp)*100)/bytes_uncomp, nb_added_box_bytes, rate, new_rate, ((Double)orig_box_overhead)/nb_samples, ((Double)final_box_overhead)/nb_samples );

	} else {
		fprintf(stderr, "Log format:\nname\torig\tcomp\tgain\tadded_bytes\n");
		fprintf(stdout, "%s\t%d\t%d\t%g\t%d\n", inName, bytes_uncomp, bytes_comp, ((Double) (bytes_uncomp - bytes_comp)*100)/(bytes_uncomp), nb_added_box_bytes);

		fprintf(stderr, "%s Compressing top-level boxes saved %d bytes out of %d (reduced by %g %%) additional bytes %d\n", inName, bytes_uncomp-bytes_comp, bytes_uncomp, ((Double)(bytes_uncomp-bytes_comp)*100)/bytes_uncomp, nb_added_box_bytes);

	}
	return GF_OK;
}

static GF_Err hash_file(char *name, u32 dump_std)
{
	u32 i;
	u8 hash[20];
	GF_Err e = gf_media_get_file_hash(name, hash);
	if (e) return e;
	if (dump_std==2) {
		gf_fwrite(hash, 20, stdout);
	} else if (dump_std==1) {
		for (i=0; i<20; i++) fprintf(stdout, "%02X", hash[i]);
	}
	fprintf(stderr, "File hash (SHA-1): ");
	for (i=0; i<20; i++) fprintf(stderr, "%02X", hash[i]);
	fprintf(stderr, "\n");

	return GF_OK;
}

static u32 do_raw_cat()
{
	char chunk[4096];
	FILE *fin, *fout;
	s64 to_copy, done;
	fin = gf_fopen(raw_cat, "rb");
	if (!fin) return mp4box_cleanup(1);

	fout = gf_fopen(inName, "a+b");
	if (!fout) {
		gf_fclose(fin);
		return mp4box_cleanup(1);
	}
	gf_fseek(fin, 0, SEEK_END);
	to_copy = gf_ftell(fin);
	gf_fseek(fin, 0, SEEK_SET);
	done = 0;
	while (1) {
		u32 nb_bytes = (u32) gf_fread(chunk, 4096, fin);
		gf_fwrite(chunk, nb_bytes, fout);
		done += nb_bytes;
		fprintf(stderr, "Appending file %s - %02.2f done\r", raw_cat, 100.0*done/to_copy);
		if (done >= to_copy) break;
	}
	gf_fclose(fin);
	gf_fclose(fout);
	return mp4box_cleanup(0);
}

static u32 do_write_udp()
{
	GF_Err e;
	GF_Socket *sock = gf_sk_new(GF_SOCK_TYPE_UDP);
	u16 port = 2345;
	char *sep = strrchr(udp_dest, ':');
	if (sep) {
		sep[0] = 0;
		port = atoi(sep+1);
	}
	e = gf_sk_bind( sock, "127.0.0.1", 0, udp_dest, port, 0);
	if (sep) sep[0] = ':';
	if (e) {
		M4_LOG(GF_LOG_ERROR, ("Failed to bind socket to %s: %s\n", udp_dest, gf_error_to_string(e) ));
	} else {
		e = gf_sk_send(sock, (u8 *) inName, (u32)strlen(inName));
		if (e)
			M4_LOG(GF_LOG_ERROR, ("Failed to send datagram: %s\n", gf_error_to_string(e) ));
	}
	gf_sk_del(sock);
	return 0;
}

#ifndef GPAC_DISABLE_MPD
static u32 convert_mpd()
{
	GF_Err e;
	Bool remote = GF_FALSE;
	GF_MPD *mpd;
	char *mpd_base_url = NULL;
	if (!strnicmp(inName, "http://", 7) || !strnicmp(inName, "https://", 8)) {
#if !defined(GPAC_DISABLE_CORE_TOOLS)
		e = gf_dm_wget(inName, "tmp_main.m3u8", 0, 0, &mpd_base_url);
		if (e != GF_OK) {
			M4_LOG(GF_LOG_ERROR, ("Cannot retrieve M3U8 (%s): %s\n", inName, gf_error_to_string(e)));
			if (mpd_base_url) gf_free(mpd_base_url);
			return mp4box_cleanup(1);
		}
		remote = GF_TRUE;
#else
		gf_free(mpd_base_url);
		M4_LOG(GF_LOG_ERROR, ("HTTP Downloader disabled in this build\n"));
		return mp4box_cleanup(1);
#endif

		if (outName)
			strcpy(outfile, outName);
		else {
			const char *sep = gf_file_basename(inName);
			char *ext = gf_file_ext_start(sep);
			if (ext) ext[0] = 0;
			sprintf(outfile, "%s.mpd", sep);
			if (ext) ext[0] = '.';
		}
	} else {
		if (outName)
			strcpy(outfile, outName);
		else {
			char *dst = strdup(inName);
			char *ext = strstr(dst, ".m3u8");
			if (ext) ext[0] = 0;
			sprintf(outfile, "%s.mpd", dst);
			gf_free(dst);
		}
	}

	mpd = gf_mpd_new();
	if (!mpd) {
		e = GF_OUT_OF_MEM;
		M4_LOG(GF_LOG_ERROR, ("[DASH] Error: MPD creation problem %s\n", gf_error_to_string(e)));
		mp4box_cleanup(1);
	}
	FILE *f = gf_fopen(remote ? "tmp_main.m3u8" : inName, "r");
	u32 manif_type = 0;
	if (f) {
		char szDATA[1000];
		s32 read;
		szDATA[999]=0;
		read = (s32) gf_fread(szDATA, 999, f);
		if (read<0) read = 0;
		szDATA[read]=0;
		gf_fclose(f);
		if (strstr(szDATA, "SmoothStreamingMedia"))
			manif_type = 2;
		else if (strstr(szDATA, "#EXTM3U"))
			manif_type = 1;
	}

	if (manif_type==1) {
		e = gf_m3u8_to_mpd(remote ? "tmp_main.m3u8" : inName, mpd_base_url ? mpd_base_url : inName, outfile, 0, "video/mp2t", GF_TRUE, use_url_template, segment_timeline, NULL, mpd, GF_TRUE, GF_TRUE);
	} else if (manif_type==2) {
		e = gf_mpd_smooth_to_mpd(remote ? "tmp_main.m3u8" : inName, mpd, mpd_base_url ? mpd_base_url : inName);
	} else {
		e = GF_NOT_SUPPORTED;
	}
	if (!e)
		gf_mpd_write_file(mpd, outfile);

	if (mpd)
		gf_mpd_del(mpd);
	if (mpd_base_url)
		gf_free(mpd_base_url);

	if (remote) {
		gf_file_delete("tmp_main.m3u8");
	}
	if (e != GF_OK) {
		M4_LOG(GF_LOG_ERROR, ("Error converting %s (%s) to MPD (%s): %s\n", (manif_type==1) ? "HLS" : "Smooth",  inName, outfile, gf_error_to_string(e)));
		return mp4box_cleanup(1);
	} else {
		M4_LOG(GF_LOG_INFO, ("Done converting %s (%s) to MPD (%s)\n", (manif_type==1) ? "HLS" : "Smooth",  inName, outfile));
		return mp4box_cleanup(0);
	}
}
#endif

static u32 do_import_sub()
{
	/* We import the subtitle file,
	   i.e. we parse it and store the content as samples of a 3GPP Timed Text track in an ISO file,
	   possibly for later export (e.g. when converting SRT to TTXT, ...) */
#ifndef GPAC_DISABLE_MEDIA_IMPORT
	GF_Err e;
	GF_MediaImporter import;
	/* Prepare the importer */
	file = gf_isom_open("ttxt_convert", GF_ISOM_OPEN_WRITE, NULL);
	if (timescale && file) gf_isom_set_timescale(file, timescale);

	memset(&import, 0, sizeof(GF_MediaImporter));
	import.dest = file;
	import.in_name = inName;
	/* Start the import */
	e = gf_media_import(&import);
	if (e) {
		M4_LOG(GF_LOG_ERROR, ("Error importing %s: %s\n", inName, gf_error_to_string(e)));
		gf_isom_delete(file);
		gf_file_delete("ttxt_convert");
		return mp4box_cleanup(1);
	}
	/* Prepare the export */
	strcpy(outfile, inName);
	if (strchr(outfile, '.')) {
		while (outfile[strlen(outfile)-1] != '.') outfile[strlen(outfile)-1] = 0;
		outfile[strlen(outfile)-1] = 0;
	}
#ifndef GPAC_DISABLE_ISOM_DUMP
	/* Start the export of the track #1, in the appropriate dump type, indicating it's a conversion */
	dump_isom_timed_text(file, gf_isom_get_track_id(file, 1),
						  dump_std ? NULL : (outName ? outName : outfile), outName ? GF_TRUE : GF_FALSE,
						  GF_TRUE,
						  (import_subtitle==2) ? GF_TEXTDUMPTYPE_SVG : (dump_srt ? GF_TEXTDUMPTYPE_SRT : GF_TEXTDUMPTYPE_TTXT));
#endif
	/* Clean the importer */
	gf_isom_delete(file);
	gf_file_delete("ttxt_convert");
	if (e) {
		M4_LOG(GF_LOG_ERROR, ("Error converting %s: %s\n", inName, gf_error_to_string(e)));
		return mp4box_cleanup(1);
	}
	return mp4box_cleanup(0);
#else
	M4_LOG(GF_LOG_ERROR, ("Feature not supported\n"));
	return mp4box_cleanup(1);
#endif
}

#if !defined(GPAC_DISABLE_MEDIA_IMPORT) && !defined(GPAC_DISABLE_ISOM_WRITE)
static u32 do_add_cat(int argc, char **argv)
{
	GF_Err e;
	u32 i, ipass, nb_pass = 1;
	char *mux_args=NULL;
	GF_FilterSession *fs = NULL;
	if (nb_add) {

		GF_ISOOpenMode open_mode = GF_ISOM_OPEN_EDIT;
		if (force_new) {
			open_mode = (do_flat || (force_new==2)) ? GF_ISOM_OPEN_WRITE : GF_ISOM_WRITE_EDIT;
		} else {
			FILE *test = gf_fopen(inName, "rb");
			if (!test) {
				open_mode = (do_flat) ? GF_ISOM_OPEN_WRITE : GF_ISOM_WRITE_EDIT;
				if (!outName) outName = inName;
			} else {
				gf_fclose(test);
				if (! gf_isom_probe_file(inName) ) {
					open_mode = (do_flat) ? GF_ISOM_OPEN_WRITE : GF_ISOM_WRITE_EDIT;
					if (!outName) outName = inName;
				}
			}
		}
		open_edit = do_flat ? GF_FALSE : GF_TRUE;
		file = gf_isom_open(inName, open_mode, NULL);
		if (!file) {
			M4_LOG(GF_LOG_ERROR, ("Cannot open destination file %s: %s\n", inName, gf_error_to_string(gf_isom_last_error(NULL)) ));
			return mp4box_cleanup(1);
		}

		if (freeze_box_order)
			gf_isom_freeze_order(file);

		if (do_flat) {
			if (major_brand)
				gf_isom_set_brand_info(file, major_brand, minor_version);
			for (i=0; i<nb_alt_brand_add; i++) {
				gf_isom_modify_alternate_brand(file, brand_add[i], GF_TRUE);
				do_save = GF_TRUE;
			}

			if (!major_brand && !nb_alt_brand_add && has_add_image) {
				gf_isom_modify_alternate_brand(file, GF_ISOM_BRAND_MIF1, GF_TRUE);
			}
		}
	}

	if (file && keep_utc && open_edit) {
		gf_isom_keep_utc_times(file, 1);
	}

	if (do_flat && interleaving_time) {
		char szSubArg[100];
		gf_isom_set_storage_mode(file, GF_ISOM_STORE_FASTSTART);
		do_flat = 2;
		nb_pass = 2;
		fs = gf_fs_new_defaults(0);
		if (!fs) {
			M4_LOG(GF_LOG_ERROR, ("Error creating filter session\n"));
			gf_isom_delete(file);
			return mp4box_cleanup(1);
		}

		//mux args
		gf_dynstrcat(&mux_args, "mp4mx:importer:store=fstart", ":");

		sprintf(szSubArg, "file=%p", file);
		gf_dynstrcat(&mux_args, szSubArg, ":");
		sprintf(szSubArg, "cdur=%g", interleaving_time);
		gf_dynstrcat(&mux_args, szSubArg, ":");
	}

	for (ipass=0; ipass<nb_pass; ipass++) {
		u32 tk_idx = 1;
		for (i=0; i<(u32) argc; i++) {
			char *margs=NULL;
			if (!strcmp(argv[i], "-add")) {
				char *src = argv[i+1];

				while (src) {
					char *loc_src = src;
					char *sep = NULL;
					while (1) {
						char *opt_sep;
						sep = strchr(loc_src, '+');
						if (!sep) break;

						sep[0] = 0;
						if (strstr(src, "://"))
							break;

						opt_sep = gf_url_colon_suffix(src);
						if (opt_sep)
							opt_sep[0] = 0;
						if (gf_file_exists(src)) {
							if (opt_sep)
								opt_sep[0] = ':';
							break;
						}
						if (opt_sep)
							opt_sep[0] = ':';

						sep[0] = '+';
						loc_src = sep+1;
					}

					e = import_file(file, src, import_flags, import_fps, agg_samples, fs, (fs && (ipass==0)) ? &margs : NULL, tk_idx);
					tk_idx++;

					if (margs) {
						gf_dynstrcat(&mux_args, margs, ":");
						gf_free(margs);
					}

					if (e) {
						M4_LOG(GF_LOG_ERROR, ("Error importing %s: %s\n", argv[i+1], gf_error_to_string(e)));
						gf_isom_delete(file);
						if (fs)
							gf_fs_del(fs);
						return mp4box_cleanup(1);
					}
					if (sep) {
						sep[0] = '+';
						src = sep+1;
					} else {
						break;
					}
				}
				i++;
			} else if (!strcmp(argv[i], "-cat") || !strcmp(argv[i], "-catx") || !strcmp(argv[i], "-catpl")) {
				if (nb_pass == 2) {
					M4_LOG(GF_LOG_ERROR, ("Cannot cat files when using -newfs mode\n"));
					return mp4box_cleanup(1);
				}
				if (!file) {
					u8 open_mode = GF_ISOM_OPEN_EDIT;
					if (force_new) {
						open_mode = (do_flat) ? GF_ISOM_OPEN_WRITE : GF_ISOM_WRITE_EDIT;
					} else {
						FILE *test = gf_fopen(inName, "rb");
						if (!test) {
							open_mode = (do_flat) ? GF_ISOM_OPEN_WRITE : GF_ISOM_WRITE_EDIT;
							if (!outName) outName = inName;
						}
						else gf_fclose(test);
					}

					open_edit = GF_TRUE;
					file = gf_isom_open(inName, open_mode, NULL);
					if (!file) {
						M4_LOG(GF_LOG_ERROR, ("Cannot open destination file %s: %s\n", inName, gf_error_to_string(gf_isom_last_error(NULL)) ));
						return mp4box_cleanup(1);
					}
				}

				e = cat_isomedia_file(file, argv[i+1], import_flags, import_fps, agg_samples, force_cat, align_cat, !strcmp(argv[i], "-catx") ? GF_TRUE : GF_FALSE, !strcmp(argv[i], "-catpl") ? GF_TRUE : GF_FALSE);
				if (e) {
					M4_LOG(GF_LOG_ERROR, ("Error appending %s: %s\n", argv[i+1], gf_error_to_string(e)));
					gf_isom_delete(file);
					return mp4box_cleanup(1);
				}
				i++;
			}
		}
		if ((nb_pass == 2) && !ipass) {
			GF_Filter *mux_filter = gf_fs_load_filter(fs, mux_args, NULL);
			gf_free(mux_args);
			if (!mux_filter) {
				M4_LOG(GF_LOG_ERROR, ("Error loadin isobmff mux filter\n"));
				gf_isom_delete(file);
				gf_fs_del(fs);
				return mp4box_cleanup(1);
			}

			e = gf_fs_run(fs);
			if (e==GF_EOS) e = GF_OK;

			if (!e) e = gf_fs_get_last_connect_error(fs);
			if (!e) e = gf_fs_get_last_process_error(fs);

			if (e) {
				M4_LOG(GF_LOG_ERROR, ("Error importing sources: %s\n", gf_error_to_string(e)));
				gf_isom_delete(file);
				gf_fs_del(fs);
				return mp4box_cleanup(1);
			}
		}
	}
	if (fs) {
		gf_fs_print_non_connected(fs);
		if (fs_dump_flags & 1) gf_fs_print_stats(fs);
		if (fs_dump_flags & 2) gf_fs_print_connections(fs);
		gf_fs_del(fs);
	}

	/*unless explicitly asked, remove all systems tracks*/
#ifndef GPAC_DISABLE_AV_PARSERS
	if (!keep_sys_tracks) remove_systems_tracks(file);
#endif
	do_save = GF_TRUE;

	return 0;
}
#endif /*!GPAC_DISABLE_MEDIA_IMPORT && !GPAC_DISABLE_ISOM_WRITE*/


#if !defined(GPAC_DISABLE_ISOM_WRITE) && !defined(GPAC_DISABLE_SCENE_ENCODER) && !defined(GPAC_DISABLE_MEDIA_IMPORT)
static GF_Err do_scene_encode()
{
	GF_Err e;
	FILE *logs = NULL;
	if (do_scene_log) {
		char alogfile[GF_MAX_PATH];
		strcpy(alogfile, inName);
		if (strchr(alogfile, '.')) {
			while (alogfile[strlen(alogfile)-1] != '.') alogfile[strlen(alogfile)-1] = 0;
			alogfile[strlen(alogfile)-1] = 0;
		}
		strcat(alogfile, "_enc.logs");
		logs = gf_fopen(alogfile, "wt");
	}
	strcpy(outfile, outName ? outName : inName);
	if (strchr(outfile, '.')) {
		while (outfile[strlen(outfile)-1] != '.') outfile[strlen(outfile)-1] = 0;
		outfile[strlen(outfile)-1] = 0;
	}
	strcat(outfile, ".mp4");
	file = gf_isom_open(outfile, GF_ISOM_WRITE_EDIT, NULL);
	smenc_opts.mediaSource = mediaSource ? mediaSource : outfile;
	e = EncodeFile(inName, file, &smenc_opts, logs);
	if (logs) gf_fclose(logs);
	if (e) return e;
	do_save = GF_TRUE;
	if (do_saf) {
		do_save = GF_FALSE;
		open_edit = GF_FALSE;
	}
	return GF_OK;
}
#endif //!defined(GPAC_DISABLE_ISOM_WRITE) && !defined(GPAC_DISABLE_SCENE_ENCODER) && !defined(GPAC_DISABLE_MEDIA_IMPORT)


static GF_Err do_dash()
{
	GF_Err e;
	u32 i;
	Bool del_file = GF_FALSE;
	char szMPD[GF_MAX_PATH], *sep;
	char szStateFile[GF_MAX_PATH];
	Bool dyn_state_file = GF_FALSE;
	u32 do_abort = 0;
	GF_DASHSegmenter *dasher=NULL;

	if (crypt) {
		M4_LOG(GF_LOG_ERROR, ("MP4Box cannot use -crypt and -dash in the same pass. Please encrypt your content first, or specify encryption filters on dash sources.\n"));
		return GF_BAD_PARAM;
	}

	strcpy(outfile, outName ? outName : gf_url_get_resource_name(inName) );
	sep = strrchr(outfile, '.');
	if (sep) sep[0] = 0;
	if (!outName) strcat(outfile, "_dash");
	strcpy(szMPD, outfile);
	if (outName && sep) {
		sep[0] = '.';
		strcat(szMPD, sep);
	} else {
		strcat(szMPD, ".mpd");
	}

	if ((dash_subduration>0) && (dash_duration > dash_subduration)) {
		M4_LOG(GF_LOG_WARNING, ("Warning: -subdur parameter (%g s) should be greater than segment duration (%g s), using segment duration instead\n", dash_subduration, dash_duration));
		dash_subduration = dash_duration;
	}

	if (dash_mode && dash_live)
		M4_LOG(GF_LOG_INFO, ("Live DASH-ing - press 'q' to quit, 's' to save context and quit\n"));

	if (!dash_ctx_file && dash_live) {
		u32 r1;
		u64 add = (u64) (intptr_t) &dasher;
		add ^= gf_net_get_utc();
		r1 = (u32) add ^ (u32) (add/0xFFFFFFFF);
		r1 ^= gf_rand();
		sprintf(szStateFile, "%s/dasher_%X.xml", gf_get_default_cache_directory(), r1 );
		dash_ctx_file = szStateFile;
		dyn_state_file = GF_TRUE;
	} else if (dash_ctx_file) {
		if (force_new)
			gf_file_delete(dash_ctx_file);
	}

	if (dash_profile==GF_DASH_PROFILE_AUTO)
		dash_profile = dash_mode ? GF_DASH_PROFILE_LIVE : GF_DASH_PROFILE_FULL;

	if (!dash_mode) {
		time_shift_depth = 0;
		mpd_update_time = 0;
	} else if ((dash_profile>=GF_DASH_PROFILE_MAIN) && !use_url_template && !mpd_update_time) {
		/*use a default MPD update of dash_duration sec*/
		mpd_update_time = (Double) (dash_subduration ? dash_subduration : dash_duration);
		M4_LOG(GF_LOG_INFO, ("Using default MPD refresh of %g seconds\n", mpd_update_time));
	}

	if (file && do_save) {
		gf_isom_close(file);
		file = NULL;
		del_file = GF_TRUE;
	}

	/*setup dash*/
	dasher = gf_dasher_new(szMPD, dash_profile, NULL, dash_scale, dash_ctx_file);
	if (!dasher) {
		return mp4box_cleanup(1);
	}
	e = gf_dasher_set_info(dasher, dash_title, cprt, dash_more_info, dash_source, NULL);
	if (e) {
		M4_LOG(GF_LOG_ERROR, ("DASH Error: %s\n", gf_error_to_string(e)));
		gf_dasher_del(dasher);
		return e;
	}

	gf_dasher_set_start_date(dasher, dash_start_date);
	gf_dasher_set_location(dasher, dash_source);
	for (i=0; i < nb_mpd_base_urls; i++) {
		e = gf_dasher_add_base_url(dasher, mpd_base_urls[i]);
		if (e) {
			M4_LOG(GF_LOG_ERROR, ("DASH Error: %s\n", gf_error_to_string(e)));
			gf_dasher_del(dasher);
			return e;
		}
	}

	if (segment_timeline && !use_url_template) {
		M4_LOG(GF_LOG_WARNING, ("DASH Warning: using -segment-timeline with no -url-template. Forcing URL template.\n"));
		use_url_template = GF_TRUE;
	}

	e = gf_dasher_enable_url_template(dasher, (Bool) use_url_template, seg_name, seg_ext, init_seg_ext);
	if (!e) e = gf_dasher_enable_segment_timeline(dasher, segment_timeline);
	if (!e) e = gf_dasher_enable_single_segment(dasher, single_segment);
	if (!e) e = gf_dasher_enable_single_file(dasher, single_file);
	if (!e) e = gf_dasher_set_switch_mode(dasher, bitstream_switching_mode);
	if (!e) e = gf_dasher_set_durations(dasher, dash_duration, interleaving_time, dash_subduration);
	if (!e) e = gf_dasher_enable_rap_splitting(dasher, seg_at_rap, frag_at_rap);
	if (!e) e = gf_dasher_set_segment_marker(dasher, segment_marker);
	if (!e) e = gf_dasher_enable_sidx(dasher, (subsegs_per_sidx>=0) ? 1 : 0, (u32) subsegs_per_sidx, daisy_chain_sidx, use_ssix);
	if (!e) e = gf_dasher_set_dynamic_mode(dasher, dash_mode, mpd_update_time, time_shift_depth, mpd_live_duration);
	if (!e) e = gf_dasher_set_min_buffer(dasher, min_buffer);
	if (!e) e = gf_dasher_set_ast_offset(dasher, ast_offset_ms);
	if (!e) e = gf_dasher_enable_memory_fragmenting(dasher, memory_frags);
	if (!e) e = gf_dasher_set_initial_isobmf(dasher, initial_moof_sn, initial_tfdt);
	if (!e) e = gf_dasher_configure_isobmf_default(dasher, no_fragments_defaults, pssh_mode, samplegroups_in_traf, single_traf_per_moof, tfdt_per_traf, mvex_after_traks, sdtp_in_traf);
	if (!e) e = gf_dasher_enable_utc_ref(dasher, insert_utc);
	if (!e) e = gf_dasher_enable_real_time(dasher, frag_real_time);
	if (!e) e = gf_dasher_set_content_protection_location_mode(dasher, cp_location_mode);
	if (!e) e = gf_dasher_set_profile_extension(dasher, dash_profile_extension);
	if (!e) e = gf_dasher_enable_cached_inputs(dasher, no_cache);
	if (!e) e = gf_dasher_enable_loop_inputs(dasher, ! no_loop);
	if (!e) e = gf_dasher_set_split_mode(dasher, dash_split_mode);
	if (!e) e = gf_dasher_set_last_segment_merge(dasher, merge_last_seg);
	if (!e) e = gf_dasher_set_hls_clock(dasher, hls_clock);
	if (!e && dash_cues) e = gf_dasher_set_cues(dasher, dash_cues, strict_cues);
	if (!e) e = gf_dasher_print_session_info(dasher, fs_dump_flags);
	if (!e)  e = gf_dasher_keep_source_utc(dasher, keep_utc);

	for (i=0; i < nb_dash_inputs; i++) {
		if (!e) e = gf_dasher_add_input(dasher, &dash_inputs[i]);
	}
	if (e) {
		M4_LOG(GF_LOG_ERROR, ("DASH Setup Error: %s\n", gf_error_to_string(e)));
		gf_dasher_del(dasher);
		return e;
	}

	dash_cumulated_time=0;

	while (1) {
		if (run_for && (dash_cumulated_time >= run_for)) {
			M4_LOG(GF_LOG_INFO, ("Done running, computing static MPD\n"));
			do_abort = 3;
		}

		dash_prev_time=gf_sys_clock();
		if (do_abort>=2) {
			e = gf_dasher_set_dynamic_mode(dasher, GF_DASH_DYNAMIC_LAST, 0, time_shift_depth, mpd_live_duration);
		}

		if (!e) e = gf_dasher_process(dasher);
		if (!dash_live && (e==GF_EOS) ) {
			M4_LOG(GF_LOG_INFO, ("Nothing to dash, too early ...\n"));
			e = GF_OK;
		}

		if (do_abort)
			break;

		//this happens when reading file while writing them (local playback of the live session ...)
		if (dash_live && (e==GF_IO_ERR) ) {
			M4_LOG(GF_LOG_WARNING, ("Error dashing file (%s) but continuing ...\n", gf_error_to_string(e) ));
			e = GF_OK;
		}

		if (e) break;

		if (dash_live) {
			u64 ms_in_session=0;
			u32 slept = gf_sys_clock();
			u32 sleep_for = gf_dasher_next_update_time(dasher, &ms_in_session);
			M4_LOG(GF_LOG_INFO, ("Next generation scheduled in %u ms (DASH time "LLU" ms)\r", sleep_for, ms_in_session));
			if (run_for && (ms_in_session>=run_for)) {
				dash_cumulated_time = 1+run_for;
				continue;
			}

			while (1) {
				if (gf_prompt_has_input()) {
					char c = (char) gf_prompt_get_char();
					if (c=='X') {
						do_abort = 1;
						break;
					}
					if (c=='q') {
						do_abort = 2;
						break;
					}
					if (c=='s') {
						do_abort = 3;
						break;
					}
				}

				if (dash_mode == GF_DASH_DYNAMIC_DEBUG) {
					break;
				}
				if (!sleep_for) break;

				gf_sleep(sleep_for/10);
				sleep_for = gf_dasher_next_update_time(dasher, NULL);
				if (sleep_for<=1) {
					dash_now_time=gf_sys_clock();
					dash_cumulated_time+=(dash_now_time-dash_prev_time);
					M4_LOG(GF_LOG_INFO, ("Slept for %d ms before generation, dash cumulated time %d\n", dash_now_time - slept, dash_cumulated_time));
					break;
				}
			}
		} else {
			break;
		}
	}

	gf_dasher_del(dasher);

	if (!run_for && dash_ctx_file && (do_abort==3) && (dyn_state_file) && !gf_sys_is_test_mode() ) {
		char szName[1024];
		M4_LOG(GF_LOG_INFO, ("Enter file name to save dash context:\n"));
		if (scanf("%1023s", szName) == 1) {
			gf_file_move(dash_ctx_file, szName);
		}
	}
	if (e) M4_LOG(GF_LOG_ERROR, ("Error DASHing file: %s\n", gf_error_to_string(e)));
	if (file) gf_isom_delete(file);
	if (del_file)
		gf_file_delete(inName);

	return e;
}


static GF_Err do_export_tracks_non_isobmf()
{
	u32 i;

	GF_MediaExporter mdump;
	char szFile[GF_MAX_PATH+24];
	for (i=0; i<nb_track_act; i++) {
		GF_Err e;
		TrackAction *tka = &tracks[i];
		if (tka->act_type != TRAC_ACTION_RAW_EXTRACT) continue;
		memset(&mdump, 0, sizeof(mdump));
		mdump.in_name = inName;
		mdump.flags = tka->dump_type;
		mdump.trackID = tka->trackID;
		mdump.track_type = tka->dump_track_type;
		mdump.sample_num = tka->sample_num;

		if (dump_std) {
			mdump.out_name = "std";
		}
		else if (outName) {
			mdump.out_name = outName;
			mdump.flags |= GF_EXPORT_MERGE;
		} else if (nb_track_act>1) {
			sprintf(szFile, "%s_track%d", outfile, mdump.trackID);
			mdump.out_name = szFile;
		} else {
			mdump.out_name = outfile;
		}
		mdump.print_stats_graph = fs_dump_flags;
		e = gf_media_export(&mdump);
		if (e) return e;
	}
	return GF_OK;
}


static GF_Err do_dump_iod()
{
	GF_Err e = GF_OK;
	GF_InitialObjectDescriptor *iod = (GF_InitialObjectDescriptor *)gf_isom_get_root_od(file);
	if (!iod) {
		M4_LOG(GF_LOG_WARNING, ("File %s has no IOD\n", inName));
	} else {
		char szName[GF_MAX_PATH+10];
		FILE *iodf;
		sprintf(szName, "%s.iod", outfile);
		iodf = gf_fopen(szName, "wb");
		if (!iodf) {
			M4_LOG(GF_LOG_ERROR, ("Cannot open destination %s\n", szName));
			e = GF_IO_ERR;
		} else {
			u8 *desc;
			u32 size;
			GF_BitStream *bs = gf_bs_from_file(iodf, GF_BITSTREAM_WRITE);
			if (gf_odf_desc_write((GF_Descriptor *)iod, &desc, &size)==GF_OK) {
				gf_fwrite(desc, size, iodf);
				gf_free(desc);
			} else {
				M4_LOG(GF_LOG_ERROR, ("Error writing IOD %s\n", szName));
				e = GF_IO_ERR;
			}
			gf_bs_del(bs);
			gf_fclose(iodf);
		}
		gf_odf_desc_del((GF_Descriptor*)iod);
	}
	return e;
}

static GF_Err do_export_tracks()
{
	GF_Err e;
	u32 i;
	char szFile[GF_MAX_PATH+24];
	GF_MediaExporter mdump;
	for (i=0; i<nb_track_act; i++) {
		u32 j;
		TrackAction *tka = &tracks[i];
		if (tka->act_type != TRAC_ACTION_RAW_EXTRACT) continue;
		memset(&mdump, 0, sizeof(mdump));
		mdump.file = file;
		mdump.flags = tka->dump_type;
		mdump.trackID = tka->trackID;
		mdump.sample_num = tka->sample_num;
		if (tka->out_name) {
			mdump.out_name = tka->out_name;
		} else if (outName) {
			mdump.out_name = outName;
			mdump.flags |= GF_EXPORT_MERGE;
			/*don't infer extension on user-given filename*/
			mdump.flags |= GF_EXPORT_NO_FILE_EXT;
		} else if (mdump.trackID) {
			sprintf(szFile, "%s_track%d", outfile, mdump.trackID);
			mdump.out_name = szFile;
		} else {
			sprintf(szFile, "%s_export", outfile);
			mdump.out_name = szFile;
		}
		if (tka->trackID==(u32) -1) {
			for (j=0; j<gf_isom_get_track_count(file); j++) {
				mdump.trackID = gf_isom_get_track_id(file, j+1);
				sprintf(szFile, "%s_track%d", outfile, mdump.trackID);
				mdump.out_name = szFile;
				mdump.print_stats_graph = fs_dump_flags;
				e = gf_media_export(&mdump);
				if (e) return e;
			}
		} else {
			mdump.print_stats_graph = fs_dump_flags;
			e = gf_media_export(&mdump);
			if (e) return e;
		}
	}
	return GF_OK;
}

static GF_Err do_meta_act()
{
	u32 i;
	for (i=0; i<nb_meta_act; i++) {
		GF_Err e = GF_OK;
		u32 tk = 0;
#ifndef GPAC_DISABLE_ISOM_WRITE
		Bool self_ref;
#endif
		MetaAction *meta = &metas[i];

		if (meta->trackID) tk = gf_isom_get_track_by_id(file, meta->trackID);

		switch (meta->act_type) {
#ifndef GPAC_DISABLE_ISOM_WRITE
		case META_ACTION_SET_TYPE:
			/*note: we don't handle file brand modification, this is an author stuff and cannot be guessed from meta type*/
			e = gf_isom_set_meta_type(file, meta->root_meta, tk, meta->meta_4cc);
			gf_isom_modify_alternate_brand(file, GF_ISOM_BRAND_ISO2, GF_TRUE);
			do_save = GF_TRUE;
			break;
		case META_ACTION_ADD_ITEM:
			self_ref = !stricmp(meta->szPath, "NULL") || !stricmp(meta->szPath, "this") || !stricmp(meta->szPath, "self");
			e = gf_isom_add_meta_item(file, meta->root_meta, tk, self_ref, self_ref ? NULL : meta->szPath,
			                          meta->szName,
			                          meta->item_id,
									  meta->item_type,
			                          meta->mime_type,
			                          meta->enc_type,
			                          meta->use_dref ? meta->szPath : NULL,  NULL,
			                          meta->image_props);
			if (meta->item_refs && gf_list_count(meta->item_refs)) {
				u32 ref_i;
				for (ref_i = 0; ref_i < gf_list_count(meta->item_refs); ref_i++) {
					MetaRef	*ref_entry = gf_list_get(meta->item_refs, ref_i);
					e = gf_isom_meta_add_item_ref(file, meta->root_meta, tk, meta->item_id, ref_entry->ref_item_id, ref_entry->ref_type, NULL);
				}
			}
			do_save = GF_TRUE;
			break;
		case META_ACTION_ADD_IMAGE_ITEM:
		{
			u32 old_tk_count = gf_isom_get_track_count(file);
			u32 src_tk_id = 1;
			GF_Fraction _frac = {0,0};
			GF_ISOFile *fsrc = file;
			self_ref = GF_FALSE;

			tk = 0;
			if (meta->image_props && meta->image_props->auto_grid) {
				e = GF_OK;
				self_ref = GF_TRUE;
			} else if (!meta->szPath || (meta->image_props && meta->image_props->sample_num && meta->image_props->use_reference)) {
				e = GF_OK;
				self_ref = GF_TRUE;
				src_tk_id = meta->trackID;
			} else if (meta->szPath) {
				if (meta->image_props && gf_isom_probe_file(meta->szPath) && !meta->image_props->tile_mode) {
					meta->image_props->src_file = gf_isom_open(meta->szPath, GF_ISOM_OPEN_READ, NULL);
					e = gf_isom_last_error(meta->image_props->src_file);
					fsrc = meta->image_props->src_file;
				} else {
					e = import_file(file, meta->szPath, 0, _frac, 0, NULL, NULL, 0);
				}
			} else {
				M4_LOG(GF_LOG_ERROR, ("Missing file name to import\n"));
				e = GF_BAD_PARAM;
			}
			if (e == GF_OK) {
				u32 meta_type = gf_isom_get_meta_type(file, meta->root_meta, tk);
				if (!meta_type) {
					e = gf_isom_set_meta_type(file, meta->root_meta, tk, GF_META_ITEM_TYPE_PICT);
				} else {
					if (meta_type != GF_META_ITEM_TYPE_PICT) {
						GF_LOG(GF_LOG_ERROR, GF_LOG_CONTAINER, ("Warning: file already has a root 'meta' box of type %s\n", gf_4cc_to_str(meta_type)));
						e = GF_BAD_PARAM;
					}
				}
				if (e == GF_OK) {
					if (!meta->item_id) {
						e = gf_isom_meta_get_next_item_id(file, meta->root_meta, tk, &meta->item_id);
					}
					if (e == GF_OK) {
						if (!src_tk_id) {
							u32 j;
							for (j=0; j<gf_isom_get_track_count(fsrc); j++) {
								if (gf_isom_is_video_handler_type (gf_isom_get_media_type(fsrc, j+1))) {
									src_tk_id = gf_isom_get_track_id(fsrc, j+1);
									break;
								}
							}

							if (!src_tk_id) {
								M4_LOG(GF_LOG_ERROR, ("No video track in file, cannot add image from track\n"));
								e = GF_BAD_PARAM;
								break;
							}
						}

						e = gf_isom_iff_create_image_item_from_track(file, meta->root_meta, tk, src_tk_id, meta->szName, meta->item_id, meta->image_props, NULL);
						if (e == GF_OK && meta->primary) {
							e = gf_isom_set_meta_primary_item(file, meta->root_meta, tk, meta->item_id);
						}
						if (e == GF_OK && meta->item_refs && gf_list_count(meta->item_refs)) {
							u32 ref_i;
							for (ref_i = 0; ref_i < gf_list_count(meta->item_refs); ref_i++) {
								MetaRef	*ref_entry = gf_list_get(meta->item_refs, ref_i);
								e = gf_isom_meta_add_item_ref(file, meta->root_meta, tk, meta->item_id, ref_entry->ref_item_id, ref_entry->ref_type, NULL);
							}
						}
						if (e == GF_OK && meta->group_type) {
							e = gf_isom_meta_add_item_group(file, meta->root_meta, tk, meta->item_id, meta->group_id, meta->group_type);
						}
					}
				}
			}
			if (meta->image_props && meta->image_props->src_file) {
				gf_isom_delete(meta->image_props->src_file);
				meta->image_props->src_file = NULL;
			} else if (!self_ref) {
				gf_isom_remove_track(file, old_tk_count+1);
				if (do_flat) {
					M4_LOG(GF_LOG_ERROR, ("Warning: -flat storage cannot be used when using -add-image on external file\n"));
					e = GF_NOT_SUPPORTED;
				}
			}
			do_save = GF_TRUE;
		}
			break;
		case META_ACTION_ADD_IMAGE_GRID:
		{
			u32 meta_type = gf_isom_get_meta_type(file, meta->root_meta, tk);
			e = GF_OK;
			if (!meta_type) {
				e = gf_isom_set_meta_type(file, meta->root_meta, tk, GF_META_ITEM_TYPE_PICT);
			} else {
				if (meta_type != GF_META_ITEM_TYPE_PICT) {
					GF_LOG(GF_LOG_WARNING, GF_LOG_CONTAINER, ("Warning: file already has a root 'meta' box of type %s\n", gf_4cc_to_str(meta_type)));
					e = GF_BAD_PARAM;
				}
			}
			if (e == GF_OK) {
				if (!meta->item_id) {
					e = gf_isom_meta_get_next_item_id(file, meta->root_meta, tk, &meta->item_id);
				}
				if (e == GF_OK) {
					e = gf_isom_iff_create_image_grid_item(file, meta->root_meta, tk,
							meta->szName && strlen(meta->szName) ? meta->szName : NULL,
							meta->item_id,
							meta->image_props);
					if (e == GF_OK && meta->primary) {
						e = gf_isom_set_meta_primary_item(file, meta->root_meta, tk, meta->item_id);
					}
					if (e == GF_OK && meta->item_refs && gf_list_count(meta->item_refs)) {
						u32 ref_i;
						for (ref_i = 0; ref_i < gf_list_count(meta->item_refs); ref_i++) {
							MetaRef	*ref_entry = gf_list_get(meta->item_refs, ref_i);
							e = gf_isom_meta_add_item_ref(file, meta->root_meta, tk, meta->item_id, ref_entry->ref_item_id, ref_entry->ref_type, NULL);
						}
					}
				}
			}
			do_save = GF_TRUE;
		}
			break;
		case META_ACTION_REM_ITEM:
			e = gf_isom_remove_meta_item(file, meta->root_meta, tk, meta->item_id);
			do_save = GF_TRUE;
			break;
		case META_ACTION_SET_PRIMARY_ITEM:
			e = gf_isom_set_meta_primary_item(file, meta->root_meta, tk, meta->item_id);
			do_save = GF_TRUE;
			break;
		case META_ACTION_SET_XML:
		case META_ACTION_SET_BINARY_XML:
			e = gf_isom_set_meta_xml(file, meta->root_meta, tk, meta->szPath, NULL, 0, (meta->act_type==META_ACTION_SET_BINARY_XML) ? 1 : 0);
			do_save = GF_TRUE;
			break;
		case META_ACTION_REM_XML:
			if (gf_isom_get_meta_item_count(file, meta->root_meta, tk)) {
				e = gf_isom_remove_meta_xml(file, meta->root_meta, tk);
				do_save = GF_TRUE;
			} else {
				M4_LOG(GF_LOG_WARNING, ("No meta box in input file\n"));
				e = GF_OK;
			}
			break;
		case META_ACTION_DUMP_ITEM:
			if (gf_isom_get_meta_item_count(file, meta->root_meta, tk)) {
				e = gf_isom_extract_meta_item(file, meta->root_meta, tk, meta->item_id, meta->szPath && strlen(meta->szPath) ? meta->szPath : NULL);
			} else {
				M4_LOG(GF_LOG_WARNING, ("No meta box in input file\n"));
				e = GF_OK;
			}
			break;
#endif // GPAC_DISABLE_ISOM_WRITE

		case META_ACTION_DUMP_XML:
			if (gf_isom_has_meta_xml(file, meta->root_meta, tk)) {
				e = gf_isom_extract_meta_xml(file, meta->root_meta, tk, meta->szPath, NULL);
			} else {
				M4_LOG(GF_LOG_WARNING, ("No meta box in input file\n"));
				e = GF_OK;
			}
			break;
		default:
			break;
		}
		if (meta->item_refs) {
			while (gf_list_count(meta->item_refs)) {
				gf_free(gf_list_pop_back(meta->item_refs));
			}
			gf_list_del(meta->item_refs);
			meta->item_refs = NULL;
		}
		if (meta->image_props) {
			gf_free(meta->image_props);
			meta->image_props = NULL;
		}
		if (e) return e;
	}
	return GF_OK;
}

static GF_Err do_tsel_act()
{
	u32 i;
	GF_Err e;
	for (i=0; i<nb_tsel_acts; i++) {
		switch (tsel_acts[i].act_type) {
		case TSEL_ACTION_SET_PARAM:
			e = gf_isom_set_track_switch_parameter(file,
			                                       gf_isom_get_track_by_id(file, tsel_acts[i].trackID),
			                                       tsel_acts[i].refTrackID ? gf_isom_get_track_by_id(file, tsel_acts[i].refTrackID) : 0,
			                                       tsel_acts[i].is_switchGroup ? 1 : 0,
			                                       &tsel_acts[i].switchGroupID,
			                                       tsel_acts[i].criteria, tsel_acts[i].nb_criteria);
			if (e == GF_BAD_PARAM) {
				u32 alternateGroupID, nb_groups;
				gf_isom_get_track_switch_group_count(file, gf_isom_get_track_by_id(file, tsel_acts[i].trackID), &alternateGroupID, &nb_groups);
				if (alternateGroupID) {
					M4_LOG(GF_LOG_ERROR, ("Error - for adding more tracks to group, using: -group-add -refTrack=ID1:[criteria:]trackID=ID2\n"));
				} else {
					M4_LOG(GF_LOG_ERROR, ("Error - for creating a new grouping information, using -group-add -trackID=ID1:[criteria:]trackID=ID2\n"));
				}
			}
			if (e) return e;
			do_save = GF_TRUE;
			break;
		case TSEL_ACTION_REMOVE_TSEL:
			e = gf_isom_reset_track_switch_parameter(file, gf_isom_get_track_by_id(file, tsel_acts[i].trackID), 0);
			if (e) return e;
			do_save = GF_TRUE;
			break;
		case TSEL_ACTION_REMOVE_ALL_TSEL_IN_GROUP:
			e = gf_isom_reset_track_switch_parameter(file, gf_isom_get_track_by_id(file, tsel_acts[i].trackID), 1);
			if (e) return e;
			do_save = GF_TRUE;
			break;
		default:
			break;
		}
	}
	return GF_OK;
}

static void do_ipod_conv()
{
	u32 i, ipod_major_brand = 0;
	M4_LOG(GF_LOG_INFO, ("Setting up iTunes/iPod file\n"));

	for (i=0; i<gf_isom_get_track_count(file); i++) {
		u32 mType = gf_isom_get_media_type(file, i+1);
		switch (mType) {
		case GF_ISOM_MEDIA_VISUAL:
		case GF_ISOM_MEDIA_AUXV:
		case GF_ISOM_MEDIA_PICT:
			ipod_major_brand = GF_ISOM_BRAND_M4V;
			gf_isom_set_ipod_compatible(file, i+1);
			break;
		case GF_ISOM_MEDIA_AUDIO:
			if (!ipod_major_brand) ipod_major_brand = GF_ISOM_BRAND_M4A;
			else gf_isom_modify_alternate_brand(file, GF_ISOM_BRAND_M4A, GF_TRUE);
			break;
		case GF_ISOM_MEDIA_TEXT:
			/*this is a text track track*/
			if (gf_isom_get_media_subtype(file, i+1, 1) == GF_ISOM_SUBTYPE_TX3G) {
				Bool is_chap = 0;
				u32 j;
				for (j=0; j<gf_isom_get_track_count(file); j++) {
					s32 count = gf_isom_get_reference_count(file, j+1, GF_ISOM_REF_CHAP);
					if (count>0) {
						u32 tk, k;
						for (k=0; k<(u32) count; k++) {
							gf_isom_get_reference(file, j+1, GF_ISOM_REF_CHAP, k+1, &tk);
							if (tk==i+1) {
								is_chap = 1;
								break;
							}
						}
						if (is_chap) break;
					}
					if (is_chap) break;
				}
				/*this is a subtitle track*/
				if (!is_chap)
					gf_isom_set_media_type(file, i+1, GF_ISOM_MEDIA_SUBT);
			}
			break;
		}
	}
	gf_isom_set_brand_info(file, ipod_major_brand, 1);
	gf_isom_modify_alternate_brand(file, GF_ISOM_BRAND_MP42, GF_TRUE);
	do_save = GF_TRUE;
}

static GF_Err do_track_act()
{
	u32 j;
	for (j=0; j<nb_track_act; j++) {
		u32 i;
		GF_Err e = GF_OK;
		TrackAction *tka = &tracks[j];
		u32 track = tka->trackID ? gf_isom_get_track_by_id(file, tka->trackID) : 0;

		timescale = gf_isom_get_timescale(file);
		switch (tka->act_type) {
		case TRAC_ACTION_REM_TRACK:
			e = gf_isom_remove_track(file, track);
			if (e) {
				M4_LOG(GF_LOG_ERROR, ("Error Removing track ID %d: %s\n", tka->trackID, gf_error_to_string(e)));
			} else {
				M4_LOG(GF_LOG_INFO, ("Removing track ID %d\n", tka->trackID));
			}
			do_save = GF_TRUE;
			break;
		case TRAC_ACTION_SET_LANGUAGE:
			for (i=0; i<gf_isom_get_track_count(file); i++) {
				if (track && (track != i+1)) continue;
				e = gf_isom_set_media_language(file, i+1, tka->lang);
				if (e) return e;
				do_save = GF_TRUE;
			}
			do_save = GF_TRUE;
			break;
		case TRAC_ACTION_SET_KIND:
			for (i=0; i<gf_isom_get_track_count(file); i++) {
				if (track && (track != i+1)) continue;
				e = gf_isom_add_track_kind(file, i+1, tka->kind_scheme, tka->kind_value);
				if (e) return e;
				do_save = GF_TRUE;
			}
			do_save = GF_TRUE;
			break;
		case TRAC_ACTION_REM_KIND:
			for (i=0; i<gf_isom_get_track_count(file); i++) {
				if (track && (track != i+1)) continue;
				e = gf_isom_remove_track_kind(file, i+1, tka->kind_scheme, tka->kind_value);
				if (e) return e;
				do_save = GF_TRUE;
			}
			do_save = GF_TRUE;
			break;
		case TRAC_ACTION_SET_DELAY:
			if (tka->delay.num && tka->delay.den) {
				u64 tk_dur;

				e = gf_isom_remove_edits(file, track);
				if (e) return e;
				tk_dur = gf_isom_get_track_duration(file, track);
				if (gf_isom_get_edits_count(file, track))
					do_save = GF_TRUE;
				if (tka->delay.num>0) {
					//cast to u64, delay_ms * timescale can be quite big before / 1000
					e = gf_isom_append_edit(file, track, ((u64) tka->delay.num) * timescale / tka->delay.den, 0, GF_ISOM_EDIT_EMPTY);
					if (e) return e;
					e = gf_isom_append_edit(file, track, tk_dur, 0, GF_ISOM_EDIT_NORMAL);
					if (e) return e;
					do_save = GF_TRUE;
				} else {
					//cast to u64, delay_ms * timescale can be quite big before / 1000
					u64 to_skip = ((u64) -tka->delay.num) * timescale / tka->delay.den;
					if (to_skip<tk_dur) {
						//cast to u64, delay_ms * timescale can be quite big before / 1000
						u64 media_time = ((u64) -tka->delay.num) * gf_isom_get_media_timescale(file, track) / tka->delay.den;
						e = gf_isom_append_edit(file, track, tk_dur-to_skip, media_time, GF_ISOM_EDIT_NORMAL);
						if (e) return e;
						do_save = GF_TRUE;
					} else {
						M4_LOG(GF_LOG_WARNING, ("Warning: request negative delay longer than track duration - ignoring\n"));
					}
				}
			} else if (gf_isom_get_edits_count(file, track)) {
				e = gf_isom_remove_edits(file, track);
				if (e) return e;
				do_save = GF_TRUE;
			}
			break;
		case TRAC_ACTION_SET_KMS_URI:
			for (i=0; i<gf_isom_get_track_count(file); i++) {
				if (track && (track != i+1)) continue;
				if (!gf_isom_is_media_encrypted(file, i+1, 1)) continue;
				if (!gf_isom_is_ismacryp_media(file, i+1, 1)) continue;
				e = gf_isom_change_ismacryp_protection(file, i+1, 1, NULL, (char *) tka->kms);
				if (e) return e;
				do_save = GF_TRUE;
			}
			break;
		case TRAC_ACTION_SET_ID:
			if (!tka->trackID && (gf_isom_get_track_count(file) == 1)) {
				M4_LOG(GF_LOG_WARNING, ("Warning: track id is not specified, but file has only one track - assume that you want to change id for this track\n"));
				track = 1;
			}
			if (track) {
				u32 newTrack;
				newTrack = gf_isom_get_track_by_id(file, tka->newTrackID);
				if (newTrack != 0) {
					M4_LOG(GF_LOG_WARNING, ("Cannot set track id with value %d because a track already exists - ignoring", tka->newTrackID));
				} else {
					e = gf_isom_set_track_id(file, track, tka->newTrackID);
					if (e) return e;
					do_save = GF_TRUE;
				}
			} else {
				M4_LOG(GF_LOG_WARNING, ("Error: Cannot change id for track %d because it does not exist - ignoring", tka->trackID));
			}
			break;
		case TRAC_ACTION_SWAP_ID:
			if (track) {
				u32 tk1, tk2;
				tk1 = gf_isom_get_track_by_id(file, tka->trackID);
				tk2 = gf_isom_get_track_by_id(file, tka->newTrackID);
				if (!tk1 || !tk2) {
					M4_LOG(GF_LOG_WARNING, ("Error: Cannot swap track IDs because not existing - ignoring"));
				} else {
					e = gf_isom_set_track_id(file, tk2, 0);
					if (e) return e;
					e = gf_isom_set_track_id(file, tk1, tka->newTrackID);
					if (e) return e;
					e = gf_isom_set_track_id(file, tk2, tka->trackID);
					if (e) return e;
					do_save = GF_TRUE;
				}
			} else {
				M4_LOG(GF_LOG_WARNING, ("Error: Cannot change id for track %d because it does not exist - ignoring", tka->trackID));
			}
			break;
		case TRAC_ACTION_SET_PAR:
			e = gf_media_change_par(file, track, tka->par_num, tka->par_den, tka->force_par, tka->rewrite_bs);
			do_save = GF_TRUE;
			break;
		case TRAC_ACTION_SET_CLAP:
			e = gf_isom_set_clean_aperture(file, track, 1, tka->clap_wnum, tka->clap_wden, tka->clap_hnum, tka->clap_hden, tka->clap_honum, tka->clap_hoden, tka->clap_vonum, tka->clap_voden);
			do_save = GF_TRUE;
			break;
		case TRAC_ACTION_SET_MX:
			e = gf_isom_set_track_matrix(file, track, tka->mx);
			do_save = GF_TRUE;
			break;
		case TRAC_ACTION_SET_HANDLER_NAME:
			e = gf_isom_set_handler_name(file, track, tka->hdl_name);
			do_save = GF_TRUE;
			break;
		case TRAC_ACTION_ENABLE:
			if (!gf_isom_is_track_enabled(file, track)) {
				e = gf_isom_set_track_enabled(file, track, GF_TRUE);
				do_save = GF_TRUE;
			}
			break;
		case TRAC_ACTION_DISABLE:
			if (gf_isom_is_track_enabled(file, track)) {
				e = gf_isom_set_track_enabled(file, track, GF_FALSE);
				do_save = GF_TRUE;
			}
			break;
		case TRAC_ACTION_REFERENCE:
			e = gf_isom_set_track_reference(file, track, GF_4CC(tka->lang[0], tka->lang[1], tka->lang[2], tka->lang[3]), tka->newTrackID);
			do_save = GF_TRUE;
			break;
		case TRAC_ACTION_REM_NON_RAP:
			e = gf_media_remove_non_rap(file, track, GF_FALSE);
			do_save = GF_TRUE;
			break;
		case TRAC_ACTION_REM_NON_REFS:
			e = gf_media_remove_non_rap(file, track, GF_TRUE);
			do_save = GF_TRUE;
			break;
		case TRAC_ACTION_SET_UDTA:
			e = set_file_udta(file, track, tka->udta_type, tka->string ? tka->string : tka->src_name , tka->sample_num ? GF_TRUE : GF_FALSE, tka->string ? GF_TRUE : GF_FALSE);
			do_save = GF_TRUE;
			break;
		case TRAC_ACTION_SET_EDITS:
			e = apply_edits(file, track, tka->string);
			do_save = GF_TRUE;
			break;
		case TRAC_ACTION_SET_TIME:
			if (!tka->trackID) {
				e = gf_isom_set_creation_time(file, tka->time, tka->time);
				if (e) return e;
				for (i=0; i<gf_isom_get_track_count(file); i++) {
					e = gf_isom_set_track_creation_time(file, i+1, tka->time, tka->time);
					if (e) return e;
				}
			} else {
				e = gf_isom_set_track_creation_time(file, track, tka->time, tka->time);
			}
			do_save = GF_TRUE;
			break;
		case TRAC_ACTION_SET_MEDIA_TIME:
			for (i=0; i<gf_isom_get_track_count(file); i++) {
				if (track && (track != i+1)) continue;
				e = gf_isom_set_media_creation_time(file, i+1, tka->time, tka->time);
				if (e) return e;
			}
			do_save = GF_TRUE;
			break;
		default:
			break;
		}
		if (e) return e;
	}
	return GF_OK;
}

static GF_Err do_itunes_tag()
{
	GF_Err e;
	char *itunes_data = NULL;
	char *tags = itunes_tags;

	if (gf_file_exists(itunes_tags)) {
		u32 len;
		e = gf_file_load_data(itunes_tags, (u8 **) &itunes_data, &len);
		if (e) return e;;
		tags = itunes_data;
	}

	while (tags) {
		char *val;
		Bool clear = GF_FALSE;
		Bool is_wma = GF_FALSE;
		u32 tlen, tagtype=0, itag = 0;
		s32 tag_idx=-1;
		char *sep = itunes_data ? strchr(tags, '\n') : gf_url_colon_suffix(tags);
		while (sep) {
			char *eq = strchr(sep+1, '=');
			if (eq) eq[0] = 0;
			s32 next_tag_idx = gf_itags_find_by_name(sep+1);
			if ((next_tag_idx<0) && strlen(sep+1)==4)
				next_tag_idx = 0;

			if (eq) eq[0] = '=';
			if (next_tag_idx>=0) {
				sep[0] = 0;
				break;
			}
			sep = itunes_data ? strchr(sep+1, '\n') : gf_url_colon_suffix(sep+1);
		}
		val = strchr(tags, '=');
		if (val) val[0] = 0;
		if (!strcmp(tags, "clear") || !strcmp(tags, "reset")) {
			clear = GF_TRUE;
		} else if (!strncmp(tags, "WM/", 3) ) {
			is_wma = GF_TRUE;
		} else {
			tag_idx = gf_itags_find_by_name(tags);
			if (tag_idx<0) {
				if (strlen(tags)==4) {
					itag = GF_4CC(tags[0], tags[1], tags[2], tags[3]);
					tagtype = GF_ITAG_STR;
				} else if (strlen(tags)==3) {
					itag = GF_4CC(0xA9, tags[0], tags[1], tags[2]);
					tagtype = GF_ITAG_STR;
				}
			}
		}
		if (val) {
			val[0] = '=';
			val++;
		}
		if (!itag && !clear && !is_wma) {
			if (tag_idx<0) {
				M4_LOG(GF_LOG_WARNING, ("Invalid iTune tag name \"%s\" - ignoring\n", tags));
				break;
			}
			itag = gf_itags_get_itag(tag_idx);
			tagtype = gf_itags_get_type(tag_idx);
		}
		if (!val || (val[0]==':') || !val[0] || !stricmp(val, "NULL") ) val = NULL;

		tlen = val ? (u32) strlen(val) : 0;
		if (clear) {
			e = gf_isom_apple_set_tag(file, GF_ISOM_ITUNE_RESET, NULL, 0, 0, 0);
		}
		else if (is_wma) {
			if (val) val[-1] = 0;
			e = gf_isom_wma_set_tag(file, tags, val);
			if (val) val[-1] = '=';
		}
		else if (val && (tagtype==GF_ITAG_FILE)) {
			u32 flen = (u32) strlen(val);
			u8 *d=NULL;
			while (flen && val[flen-1]=='\n') flen--;
			val[flen] = 0;
			e = gf_file_load_data(val, (u8 **) &d, &tlen);
			val[flen] = '\n';

			if (!e)
				e = gf_isom_apple_set_tag(file, itag, d, tlen, 0, 0);

			if (d) gf_free(d);
		} else {
			e = gf_isom_apple_set_tag(file, itag, (u8 *) val, tlen, 0, 0);
		}
		if (e) {
			M4_LOG(GF_LOG_ERROR, ("Error assigning tag %s: %s\n", tags, gf_error_to_string(e) ));
		}

		do_save = GF_TRUE;

		if (sep) {
			sep[0] = itunes_data ? '\n' : ':';
			tags = sep+1;
		} else {
			tags = NULL;
		}
	}
	if (itunes_data) gf_free(itunes_data);
	return GF_OK;
}

#if !defined(GPAC_DISABLE_ISOM_HINTING) && !defined(GPAC_DISABLE_SENG)
static void set_sdp_ext()
{
	u32 i, j;
	for (i=0; i<nb_sdp_ex; i++) {
		if (sdp_lines[i].trackID) {
			u32 track = gf_isom_get_track_by_id(file, sdp_lines[i].trackID);
			if (gf_isom_get_media_type(file, track)!=GF_ISOM_MEDIA_HINT) {
				s32 ref_count;
				u32 k, count = gf_isom_get_track_count(file);
				for (j=0; j<count; j++) {
					if (gf_isom_get_media_type(file, j+1)!=GF_ISOM_MEDIA_HINT) continue;
					ref_count = gf_isom_get_reference_count(file, j+1, GF_ISOM_REF_HINT);
					if (ref_count<0) continue;
					for (k=0; k<(u32) ref_count; k++) {
						u32 refTk;
						if (gf_isom_get_reference(file, j+1, GF_ISOM_REF_HINT, k+1, &refTk)) continue;
						if (refTk==track) {
							track = j+1;
							j=count;
							break;
						}
					}
				}
			}
			gf_isom_sdp_add_track_line(file, track, sdp_lines[i].line);
			do_save = GF_TRUE;
		} else {
			gf_isom_sdp_add_line(file, sdp_lines[i].line);
			do_save = GF_TRUE;
		}
	}
}
#endif /*!defined(GPAC_DISABLE_ISOM_HINTING) && !defined(GPAC_DISABLE_SENG)*/

static GF_Err do_remux_file()
{
	GF_MediaExporter mdump;
	memset(&mdump, 0, sizeof(GF_MediaExporter));
	mdump.in_name = inName;
	mdump.out_name = mux_name;
	mdump.flags = GF_EXPORT_REMUX;
	mdump.print_stats_graph = fs_dump_flags;
	return gf_media_export(&mdump);
}

static u32 mp4box_cleanup(u32 ret_code) {
	if (mpd_base_urls) {
		gf_free(mpd_base_urls);
		mpd_base_urls = NULL;
	}
	if (sdp_lines) {
		gf_free(sdp_lines);
		sdp_lines = NULL;
	}
	if (metas) {
		u32 i;
		for (i=0; i<nb_meta_act; i++) {
			if (metas[i].enc_type) gf_free(metas[i].enc_type);
			if (metas[i].mime_type) gf_free(metas[i].mime_type);
			if (metas[i].szName) gf_free(metas[i].szName);
			if (metas[i].szPath) gf_free(metas[i].szPath);
		}
		gf_free(metas);
		metas = NULL;
	}
	if (tracks) {
		u32 i;
		for (i = 0; i<nb_track_act; i++) {
			if (tracks[i].out_name)
				gf_free(tracks[i].out_name);
			if (tracks[i].src_name)
				gf_free(tracks[i].src_name);
			if (tracks[i].string)
				gf_free(tracks[i].string);
			if (tracks[i].kind_scheme)
				gf_free(tracks[i].kind_scheme);
			if (tracks[i].kind_value)
				gf_free(tracks[i].kind_value);
		}
		gf_free(tracks);
		tracks = NULL;
	}
	if (tsel_acts) {
		gf_free(tsel_acts);
		tsel_acts = NULL;
	}
	if (brand_add) {
		gf_free(brand_add);
		brand_add = NULL;
	}
	if (brand_rem) {
		gf_free(brand_rem);
		brand_rem = NULL;
	}
	if (dash_inputs) {
		u32 i, j;
		for (i = 0; i<nb_dash_inputs; i++) {
			GF_DashSegmenterInput *di = &dash_inputs[i];
			if (di->nb_baseURL) {
				for (j = 0; j<di->nb_baseURL; j++) {
					gf_free(di->baseURL[j]);
				}
				gf_free(di->baseURL);
			}
			if (di->rep_descs) {
				for (j = 0; j<di->nb_rep_descs; j++) {
					gf_free(di->rep_descs[j]);
				}
				gf_free(di->rep_descs);
			}
			if (di->as_descs) {
				for (j = 0; j<di->nb_as_descs; j++) {
					gf_free(di->as_descs[j]);
				}
				gf_free(di->as_descs);
			}
			if (di->as_c_descs) {
				for (j = 0; j<di->nb_as_c_descs; j++) {
					gf_free(di->as_c_descs[j]);
				}
				gf_free(di->as_c_descs);
			}
			if (di->p_descs) {
				for (j = 0; j<di->nb_p_descs; j++) {
					gf_free(di->p_descs[j]);
				}
				gf_free(di->p_descs);
			}
			if (di->representationID) gf_free(di->representationID);
			if (di->periodID) gf_free(di->periodID);
			if (di->xlink) gf_free(di->xlink);
			if (di->seg_template) gf_free(di->seg_template);
			if (di->hls_pl) gf_free(di->hls_pl);
			if (di->source_opts) gf_free(di->source_opts);
			if (di->filter_chain) gf_free(di->filter_chain);

			if (di->roles) {
				for (j = 0; j<di->nb_roles; j++) {
					gf_free(di->roles[j]);
				}
				gf_free(di->roles);
			}
		}
		gf_free(dash_inputs);
		dash_inputs = NULL;
	}
	if (logfile) gf_fclose(logfile);
	gf_sys_close();

#ifdef GPAC_MEMORY_TRACKING
	if (mem_track && (gf_memory_size() || gf_file_handles_count() )) {
		gf_log_set_tool_level(GF_LOG_MEMORY, GF_LOG_INFO);
		gf_memory_print();
	}
#endif

	return ret_code;
}



int mp4boxMain(int argc, char **argv)
{
	u32 i, j;
	const char *gpac_profile = "0";
	GF_Err e = GF_OK;

#ifdef TEST_ARGS
	i=0;
	mp4box_parse_single_arg(argc, argv, "", &i);
#endif

	for (i = 1; i < (u32) argc ; i++) {
		if (!strcmp(argv[i], "-mem-track") || !strcmp(argv[i], "-mem-track-stack")) {
#ifdef GPAC_MEMORY_TRACKING
            mem_track = !strcmp(argv[i], "-mem-track-stack") ? GF_MemTrackerBackTrace : GF_MemTrackerSimple;
#else
			M4_LOG(GF_LOG_WARNING, ("WARNING - GPAC not compiled with Memory Tracker - ignoring \"%s\"\n", argv[i]));
#endif
			break;
		}
		else if (!strcmp(argv[i], "-p")) {
			if (i+1<(u32) argc)
				gpac_profile = argv[i+1];
			else {
				M4_LOG(GF_LOG_ERROR, ("Bad argument for -p, expecting profile name but no more args\n"));
				return 1;
			}
		}
		else if (!strncmp(argv[i], "-p=", 3))
			gpac_profile = argv[i]+3;
	}

#ifdef _TWO_DIGIT_EXPONENT
	_set_output_format(_TWO_DIGIT_EXPONENT);
#endif

	/*init libgpac*/
	gf_sys_init(mem_track, gpac_profile);
	if (argc < 2) {
		M4_LOG(GF_LOG_ERROR, ("Not enough arguments - check usage with -h\n"));
		M4_LOG(GF_LOG_INFO, ("MP4Box - GPAC version %s\n"
	        "%s\n", gf_gpac_version(), gf_gpac_copyright_cite() ));
		gf_sys_close();
		return 0;
	}

	helpout = stdout;

	i = mp4box_parse_args(argc, argv);
	if (i) {
		return mp4box_cleanup(i - 1);
	}
#if !defined(GPAC_DISABLE_STREAMING) && !defined(GPAC_DISABLE_SENG)
	if (live_scene) {
		int ret = live_session(argc, argv);
		return mp4box_cleanup(ret);
	}
#endif

	if (!dash_duration && interleaving_time && do_frag)
		interleaving_time /= 1000;

	if (do_mpd_conv) inName = do_mpd_conv;

	if (import_flags & GF_IMPORT_FORCE_MPEG4)
		hint_flags |= GP_RTP_PCK_FORCE_MPEG4;

	if (!inName && dump_std)
		inName = "std";

	if (!dash_duration && cprt)
		open_edit = GF_TRUE;

	if (!inName) {
		if (has_next_arg) {
			M4_LOG(GF_LOG_ERROR, ("Broken argument specifier or file name missing - check usage with -h\n"));
		} else {
			PrintUsage();
		}
		return mp4box_cleanup(1);
	}
	if (!strcmp(inName, "std")) dump_std = 2;
	if (!strcmp(inName, "stdb")) {
		inName = "std";
		dump_std = 1;
	}

	if (!interleaving_time) {
		/*by default use single fragment per dash segment*/
		if (dash_duration)
			interleaving_time = dash_duration;
		else if (!do_flat && !(split_duration || split_size || split_range_str)) {
			interleaving_time = DEFAULT_INTERLEAVING_IN_SEC;
		}
	}

	if (dump_std)
		outName = "std";

	if (dump_std==2) {
#ifdef WIN32
		if ( _setmode(_fileno(stdout), _O_BINARY) == -1 )
#else
		if ( freopen(NULL, "wb", stdout) == NULL)
#endif
		{
			M4_LOG(GF_LOG_ERROR, ("Fatal error: cannot reopen stdout in binary mode.\n"));
			return mp4box_cleanup(1);
		}
	}

	GF_LOG_Level level = verbose ? GF_LOG_DEBUG : GF_LOG_INFO;
	gf_log_set_tool_level(GF_LOG_CONTAINER, level);
	gf_log_set_tool_level(GF_LOG_SCENE, level);
	gf_log_set_tool_level(GF_LOG_PARSER, level);
	gf_log_set_tool_level(GF_LOG_AUTHOR, level);
	gf_log_set_tool_level(GF_LOG_CODING, level);
	gf_log_set_tool_level(GF_LOG_DASH, level);
#ifdef GPAC_MEMORY_TRACKING
	if (mem_track)
		gf_log_set_tool_level(GF_LOG_MEMORY, level);
#endif

	e = gf_sys_set_args(argc, (const char **) argv);
	if (e) {
		M4_LOG(GF_LOG_ERROR, ("Error assigning libgpac arguments: %s\n", gf_error_to_string(e) ));
		return mp4box_cleanup(1);
	}

	if (raw_cat)
		return do_raw_cat();

	if (compress_top_boxes) {
		if (size_top_box) {
			u64 top_size = do_size_top_boxes(inName, compress_top_boxes, size_top_box);
			fprintf(stdout, LLU"\n", top_size);
			return mp4box_cleanup(e ? 1 : 0);
		} else {
			e = do_compress_top_boxes(inName, outName);
			return mp4box_cleanup(e ? 1 : 0);
		}
	}

	if (do_mpd_rip) {
		e = rip_mpd(inName, outName);
		return mp4box_cleanup(e ? 1 : 0);
	}

#ifndef GPAC_DISABLE_CORE_TOOLS
	if (do_wget != NULL) {
		e = gf_dm_wget(do_wget, inName, 0, 0, NULL);
		if (e != GF_OK) {
			M4_LOG(GF_LOG_ERROR, ("Cannot retrieve %s: %s\n", do_wget, gf_error_to_string(e) ));
			return mp4box_cleanup(1);
		}
		return mp4box_cleanup(0);
	}
#endif

	if (udp_dest)
		return do_write_udp();

#ifndef GPAC_DISABLE_MPD
	if (do_mpd_conv)
		return convert_mpd();
#endif

	if (dash_duration && !nb_dash_inputs) {
		dash_inputs = set_dash_input(dash_inputs, inName, &nb_dash_inputs);
	}

	if (do_saf && !encode) {
		switch (get_file_type_by_ext(inName)) {
		case GF_FILE_TYPE_BT_WRL_X3DV:
		case GF_FILE_TYPE_XMT_X3D:
		case GF_FILE_TYPE_SVG:
			encode = GF_TRUE;
			break;
		case GF_FILE_TYPE_NOT_SUPPORTED:
		case GF_FILE_TYPE_ISO_MEDIA:
		case GF_FILE_TYPE_SWF:
		case GF_FILE_TYPE_LSR_SAF:
			break;
		}
	}

#ifndef GPAC_DISABLE_SCENE_DUMP
	if (dump_mode == GF_SM_DUMP_SVG) {
		if (strstr(inName, ".srt") || strstr(inName, ".ttxt")) import_subtitle = 2;
	}
#endif

	if (import_subtitle && !trackID)
		return do_import_sub();


#if !defined(GPAC_DISABLE_MEDIA_IMPORT) && !defined(GPAC_DISABLE_ISOM_WRITE)
	if (nb_add || nb_cat) {
		u32 res = do_add_cat(argc, argv);
		if (res) return res;
	}
#endif /*!GPAC_DISABLE_MEDIA_IMPORT && !GPAC_DISABLE_ISOM_WRITE*/

#if !defined(GPAC_DISABLE_ISOM_WRITE) && !defined(GPAC_DISABLE_SCENE_ENCODER) && !defined(GPAC_DISABLE_MEDIA_IMPORT)
	else if (chunk_mode) {
		if (!inName) {
			M4_LOG(GF_LOG_ERROR, ("chunk encoding syntax: [-outctx outDump] -inctx inScene auFile\n"));
			return mp4box_cleanup(1);
		}
		e = EncodeFileChunk(inName, outName ? outName : inName, input_ctx, output_ctx);
		if (e) {
			M4_LOG(GF_LOG_ERROR, ("Error encoding chunk file %s\n", gf_error_to_string(e)));
			return mp4box_cleanup(1);
		}
		goto exit;
	}
#endif // !defined(GPAC_DISABLE_ISOM_WRITE) && !defined(GPAC_DISABLE_SCENE_ENCODER) && !defined(GPAC_DISABLE_MEDIA_IMPORT)

	else if (encode) {
#if !defined(GPAC_DISABLE_ISOM_WRITE) && !defined(GPAC_DISABLE_SCENE_ENCODER) && !defined(GPAC_DISABLE_MEDIA_IMPORT)
		e = do_scene_encode();
		if (e) goto err_exit;
#endif //!defined(GPAC_DISABLE_ISOM_WRITE) && !defined(GPAC_DISABLE_SCENE_ENCODER) && !defined(GPAC_DISABLE_MEDIA_IMPORT)
	}

#ifndef GPAC_DISABLE_ISOM_WRITE
	else if (pack_file) {
		char *fileName = gf_url_colon_suffix(pack_file);
		if (fileName && ((fileName - pack_file)==4)) {
			fileName[0] = 0;
			file = package_file(fileName + 1, pack_file, pack_wgt);
			fileName[0] = ':';
		} else {
			file = package_file(pack_file, NULL, pack_wgt);
			if (!file) {
				M4_LOG(GF_LOG_ERROR, ("Failed to package file\n"));
				return mp4box_cleanup(1);
			}
		}
		if (!outName) outName = inName;
		do_save = GF_TRUE;
		open_edit = GF_TRUE;
	}
#endif //GPAC_DISABLE_ISOM_WRITE

	if (dash_duration) {
		e = do_dash();
		if (e) return mp4box_cleanup(1);
		goto exit;
	}

	if (split_duration || split_size || split_range_str) {
		if (force_new==2) {
			do_flat = 3;
			force_new = 0;
		}
	} else {
		if (do_flat)
			open_edit = GF_TRUE;
	}

	//need to open input
	if (!file && !do_hash) {
		FILE *st = gf_fopen(inName, "rb");
		Bool file_exists = 0;
		GF_ISOOpenMode omode;
		if (st) {
			file_exists = 1;
			gf_fclose(st);
		}
		switch (get_file_type_by_ext(inName)) {
		case 1:
			omode =  (u8) (force_new ? GF_ISOM_WRITE_EDIT : (open_edit ? GF_ISOM_OPEN_EDIT : ( ((dump_isom>0) || print_info) ? GF_ISOM_OPEN_READ_DUMP : GF_ISOM_OPEN_READ) ) );

			if (crypt) {
				//keep fragment signaling in moov
				omode = GF_ISOM_OPEN_READ;
				if (use_init_seg)
					file = gf_isom_open(use_init_seg, GF_ISOM_OPEN_READ, NULL);
			}
			if (!crypt && use_init_seg) {
				file = gf_isom_open(use_init_seg, GF_ISOM_OPEN_READ_DUMP, NULL);
				if (file) {
					e = gf_isom_open_segment(file, inName, 0, 0, 0);
					if (e==GF_ISOM_INCOMPLETE_FILE) {
						M4_LOG(GF_LOG_WARNING, ("Segment %s: %s\n", inName, gf_error_to_string(e) ));
					} else if (e) {
						M4_LOG(GF_LOG_ERROR, ("Error opening segment %s: %s\n", inName, gf_error_to_string(e) ));
						gf_isom_delete(file);
						file = NULL;
					}
				}
			}
			if (!file)
				file = gf_isom_open(inName, omode, NULL);

			if (!file && (gf_isom_last_error(NULL) == GF_ISOM_INCOMPLETE_FILE) && !open_edit) {
				u64 missing_bytes;
				gf_isom_open_progressive(inName, 0, 0, GF_FALSE, &file, &missing_bytes);
				if (missing_bytes)
					M4_LOG(GF_LOG_ERROR, ("Truncated file - missing "LLD" bytes\n", missing_bytes));
			}

			if (!file) {
				if (open_edit && nb_meta_act) {
					file = gf_isom_open(inName, GF_ISOM_WRITE_EDIT, NULL);
					if (!outName && file) outName = inName;
				}

				if (!file) {
					M4_LOG(GF_LOG_ERROR, ("Error opening file %s: %s\n", inName, gf_error_to_string(gf_isom_last_error(NULL))));
					return mp4box_cleanup(1);
				}
			}
			if (freeze_box_order)
				gf_isom_freeze_order(file);
			break;
		/*allowed for bt<->xmt*/
		case 2:
		case 3:
		/*allowed for svg->lsr**/
		case 4:
		/*allowed for swf->bt, swf->xmt, swf->svg*/
		case 5:
			break;
		/*used for .saf / .lsr dump*/
		case 6:
#ifndef GPAC_DISABLE_SCENE_DUMP
			if ((dump_mode==GF_SM_DUMP_LASER) || (dump_mode==GF_SM_DUMP_SVG)) {
				break;
			}
#endif

		default:
			if (!open_edit && file_exists && !gf_isom_probe_file(inName) && track_dump_type) {
			}
#ifndef GPAC_DISABLE_ISOM_WRITE
			else if (!open_edit && file_exists /* && !gf_isom_probe_file(inName) */
#ifndef GPAC_DISABLE_SCENE_DUMP
			         && dump_mode == GF_SM_DUMP_NONE
#endif //GPAC_DISABLE_SCENE_DUMP
			        ) {
				/*************************************************************************************************/
#ifndef GPAC_DISABLE_MEDIA_IMPORT
				if(dvbhdemux)
				{
					GF_MediaImporter import;
					file = gf_isom_open("ttxt_convert", GF_ISOM_OPEN_WRITE, NULL);
					memset(&import, 0, sizeof(GF_MediaImporter));
					import.dest = file;
					import.in_name = inName;
					import.flags = GF_IMPORT_MPE_DEMUX;
					e = gf_media_import(&import);
					if (e) {
						M4_LOG(GF_LOG_ERROR, ("Error importing %s: %s\n", inName, gf_error_to_string(e)));
						gf_isom_delete(file);
						gf_file_delete("ttxt_convert");
						return mp4box_cleanup(1);
					}
				}
#endif /*GPAC_DISABLE_MEDIA_IMPORT*/

				if (dump_m2ts) {
#ifndef GPAC_DISABLE_MPEG2TS
					dump_mpeg2_ts(inName, outName, program_number);
#endif
				} else if (dump_timestamps) {
#ifndef GPAC_DISABLE_MPEG2TS
					dump_mpeg2_ts(inName, outName, program_number);
#endif
#ifndef GPAC_DISABLE_CORE_TOOLS
				} else if (do_bin_xml) {
					xml_bs_to_bin(inName, outName, dump_std);
#endif
				} else if (do_hash) {
					hash_file(inName, dump_std);
				} else if (print_info) {
#ifndef GPAC_DISABLE_MEDIA_IMPORT
					convert_file_info(inName, info_track_id);
#endif
				} else {
					if (mux_name) {
						e = do_remux_file();
						if (e) goto err_exit;
						if (file) gf_isom_delete(file);
						goto exit;
					} else {
						M4_LOG(GF_LOG_ERROR, ("Input %s is not an MP4 file, operation not allowed\n", inName));
						return mp4box_cleanup(1);
					}
				}
				goto exit;
			}
#endif /*GPAC_DISABLE_ISOM_WRITE*/
			else if (open_edit) {
				file = gf_isom_open(inName, GF_ISOM_WRITE_EDIT, NULL);
				if (!outName && file) outName = inName;
			} else if (!file_exists) {
				M4_LOG(GF_LOG_ERROR, ("Error %s file %s: %s\n", force_new ? "creating" : "opening", inName, gf_error_to_string(GF_URL_ERROR)));
				return mp4box_cleanup(1);
			} else {
				M4_LOG(GF_LOG_ERROR, ("Cannot open %s - extension not supported\n", inName));
				return mp4box_cleanup(1);
			}
		}
	}

	if (high_dynamc_range_filename) {
		e = parse_high_dynamc_range_xml_desc(file, high_dynamc_range_filename);
		if (e) goto err_exit;
	}

	if (file && keep_utc) {
		gf_isom_keep_utc_times(file, 1);
	}

	if ( gf_strlcpy(outfile, outName ? outName : inName, sizeof(outfile)) >= sizeof(outfile) ) {
		GF_LOG(GF_LOG_ERROR, GF_LOG_CORE, ("Filename too long (limit is %d)\n", GF_MAX_PATH));
		return mp4box_cleanup(1);
	}

	char *szExt = gf_file_ext_start(outfile);
	if (szExt) {
		/*turn on 3GP saving*/
		if (!stricmp(szExt, ".3gp") || !stricmp(szExt, ".3gpp") || !stricmp(szExt, ".3g2"))
			conv_type = GF_ISOM_CONV_TYPE_3GPP;
		else if (!stricmp(szExt, ".m4a") || !stricmp(szExt, ".m4v"))
			conv_type = GF_ISOM_CONV_TYPE_IPOD;
		else if (!stricmp(szExt, ".psp"))
			conv_type = GF_ISOM_CONV_TYPE_PSP;
		else if (!stricmp(szExt, ".mov") || !stricmp(szExt, ".qt"))
			conv_type = GF_ISOM_CONV_TYPE_MOV;

		//remove extension from outfile
		*szExt = 0;
	}

#ifndef GPAC_DISABLE_MEDIA_EXPORT
	if (!open_edit && track_dump_type && !gf_isom_probe_file(inName)) {
		e = do_export_tracks_non_isobmf();
		if (e) goto err_exit;
		goto exit;
	}
	if (mux_name) {
		e = do_remux_file();
		if (e) goto err_exit;
		if (file) gf_isom_delete(file);
		goto exit;
	}



#endif /*GPAC_DISABLE_MEDIA_EXPORT*/

#ifndef GPAC_DISABLE_SCENE_DUMP
	if (dump_mode != GF_SM_DUMP_NONE) {
		e = dump_isom_scene(inName, dump_std ? NULL : (outName ? outName : outfile), outName ? GF_TRUE : GF_FALSE, dump_mode, do_scene_log, no_odf_conf);
		if (e) goto err_exit;
	}
#endif

#ifndef GPAC_DISABLE_SCENE_STATS
	if (stat_level) dump_isom_scene_stats(inName, dump_std ? NULL : (outName ? outName : outfile), outName ? GF_TRUE : GF_FALSE, stat_level);
#endif

#ifndef GPAC_DISABLE_ISOM_HINTING
	if (!do_hint && print_sdp) dump_isom_sdp(file, dump_std ? NULL : (outName ? outName : outfile), outName ? GF_TRUE : GF_FALSE);
#endif
	if (get_nb_tracks) {
		fprintf(stdout, "%d\n", gf_isom_get_track_count(file));
	}
	if (print_info) {
		if (!file) {
			M4_LOG(GF_LOG_ERROR, ("Cannot print info on a non ISOM file (%s)\n", inName));
		} else {
			if (info_track_id) DumpTrackInfo(file, info_track_id, 1, (print_info==2) ? GF_TRUE : GF_FALSE, GF_FALSE);
			else DumpMovieInfo(file);
		}
	}
#ifndef GPAC_DISABLE_ISOM_DUMP
	if (dump_isom) {
		e = dump_isom_xml(file, dump_std ? NULL : (outName ? outName : outfile), outName ? GF_TRUE : GF_FALSE, (dump_isom==2) ? GF_TRUE : GF_FALSE, merge_vtt_cues, use_init_seg ? GF_TRUE : GF_FALSE, (dump_isom==3) ? GF_TRUE : GF_FALSE);
		if (e) goto err_exit;
	}
	if (dump_cr) dump_isom_ismacryp(file, dump_std ? NULL : (outName ? outName : outfile), outName ? GF_TRUE : GF_FALSE);
	if ((dump_ttxt || dump_srt) && trackID) {

		if (trackID == (u32)-1) {
			for (j=0; j<gf_isom_get_track_count(file); j++) {
				trackID = gf_isom_get_track_id(file, j+1);
				dump_isom_timed_text(file, trackID, dump_std ? NULL : (outName ? outName : outfile), outName ? GF_TRUE : GF_FALSE,
									GF_FALSE, dump_srt ? GF_TEXTDUMPTYPE_SRT : GF_TEXTDUMPTYPE_TTXT);
			}

		}
		else {
			dump_isom_timed_text(file, trackID, dump_std ? NULL : (outName ? outName : outfile), outName ? GF_TRUE : GF_FALSE,
								GF_FALSE, dump_srt ? GF_TEXTDUMPTYPE_SRT : GF_TEXTDUMPTYPE_TTXT);
		}
	}

#ifndef GPAC_DISABLE_ISOM_HINTING
	if (dump_rtp) dump_isom_rtp(file, dump_std ? NULL : (outName ? outName : outfile), outName ? GF_TRUE : GF_FALSE);
#endif

#endif

	if (dump_timestamps) dump_isom_timestamps(file, dump_std ? NULL : (outName ? outName : outfile), outName ? GF_TRUE : GF_FALSE, dump_timestamps);
	if (dump_nal) dump_isom_nal(file, dump_nal, dump_std ? NULL : (outName ? outName : outfile), outName ? GF_TRUE : GF_FALSE, dump_nal_type);
	if (dump_saps) dump_isom_saps(file, dump_saps, dump_saps_mode, dump_std ? NULL : (outName ? outName : outfile), outName ? GF_TRUE : GF_FALSE);

	if (do_hash) {
		e = hash_file(inName, dump_std);
		if (e) goto err_exit;
	}
#ifndef GPAC_DISABLE_CORE_TOOLS
	if (do_bin_xml) {
		e = xml_bs_to_bin(inName, outName, dump_std);
		if (e) goto err_exit;
	}
#endif

	if (dump_chunk) dump_isom_chunks(file, dump_std ? NULL : (outName ? outName : outfile), outName ? GF_TRUE : GF_FALSE);
	if (dump_cart) dump_isom_cover_art(file, dump_std ? NULL : (outName ? outName : outfile), outName ? GF_TRUE : GF_FALSE);
	if (dump_chap) dump_isom_chapters(file, dump_std ? NULL : (outName ? outName : outfile), outName ? GF_TRUE : GF_FALSE, dump_chap);
	if (dump_udta_type) dump_isom_udta(file, dump_std ? NULL : (outName ? outName : outfile), outName ? GF_TRUE : GF_FALSE, dump_udta_type, dump_udta_track);

	if (dump_iod) {
		e = do_dump_iod();
		if (e) goto err_exit;
	}

#if !defined(GPAC_DISABLE_ISOM_WRITE) && !defined(GPAC_DISABLE_MEDIA_IMPORT)
	if (split_duration || split_size || split_range_str) {
		split_isomedia_file(file, split_duration, split_size, inName, interleaving_time, split_start, adjust_split_end, outName, seg_at_rap, split_range_str, fs_dump_flags);

		/*never save file when splitting is desired*/
		open_edit = GF_FALSE;
		do_save = GF_FALSE;
	}
#endif // !defined(GPAC_DISABLE_ISOM_WRITE) && !defined(GPAC_DISABLE_MEDIA_IMPORT)

#ifndef GPAC_DISABLE_MEDIA_EXPORT
	if (track_dump_type) {
		e = do_export_tracks();
		if (e) goto err_exit;
	} else if (do_saf) {
		GF_MediaExporter mdump;
		memset(&mdump, 0, sizeof(mdump));
		mdump.file = file;
		mdump.flags = GF_EXPORT_SAF;
		mdump.out_name = outfile;
		mdump.print_stats_graph = fs_dump_flags;
		e = gf_media_export(&mdump);
		if (e) goto err_exit;
	}
#endif

<<<<<<< HEAD
	for (i=0; i<nb_meta_act; i++) {
		u32 tk = 0;
#ifndef GPAC_DISABLE_ISOM_WRITE
		Bool self_ref;
#endif
		MetaAction *meta = &metas[i];

		if (meta->trackID) tk = gf_isom_get_track_by_id(file, meta->trackID);

		switch (meta->act_type) {
#ifndef GPAC_DISABLE_ISOM_WRITE
		case META_ACTION_SET_TYPE:
			/*note: we don't handle file brand modification, this is an author stuff and cannot be guessed from meta type*/
			e = gf_isom_set_meta_type(file, meta->root_meta, tk, meta->meta_4cc);
			gf_isom_modify_alternate_brand(file, GF_ISOM_BRAND_ISO2, GF_TRUE);
			needSave = GF_TRUE;
			break;
		case META_ACTION_ADD_ITEM:
			self_ref = !stricmp(meta->szPath, "NULL") || !stricmp(meta->szPath, "this") || !stricmp(meta->szPath, "self");
			e = gf_isom_add_meta_item(file, meta->root_meta, tk, self_ref, self_ref ? NULL : meta->szPath,
			                          meta->szName,
			                          meta->item_id,
									  meta->item_type,
			                          meta->mime_type,
			                          meta->enc_type,
			                          meta->use_dref ? meta->szPath : NULL,  NULL,
			                          meta->image_props);
			if (meta->item_refs && gf_list_count(meta->item_refs)) {
				u32 ref_i;
				for (ref_i = 0; ref_i < gf_list_count(meta->item_refs); ref_i++) {
					MetaRef	*ref_entry = gf_list_get(meta->item_refs, ref_i);
					e = gf_isom_meta_add_item_ref(file, meta->root_meta, tk, meta->item_id, ref_entry->ref_item_id, ref_entry->ref_type, NULL);
				}
			}
			needSave = GF_TRUE;
			break;
		case META_ACTION_ADD_IMAGE_ITEM:
		{
			u32 old_tk_count = gf_isom_get_track_count(file);
			u32 src_tk_id = 1;
			GF_Fraction _frac = {0,0};
			GF_ISOFile *fsrc = file;
			self_ref = GF_FALSE;

			tk = 0;
			if (meta->image_props && meta->image_props->auto_grid) {
				e = GF_OK;
				self_ref = GF_TRUE;
			} else if (!meta->szPath || (meta->image_props && meta->image_props->sample_num && meta->image_props->use_reference)) {
				e = GF_OK;
				self_ref = GF_TRUE;
				src_tk_id = meta->trackID;
			} else if (meta->szPath) {
				if (meta->image_props && gf_isom_probe_file(meta->szPath) && !meta->image_props->tile_mode) {
					meta->image_props->src_file = gf_isom_open(meta->szPath, GF_ISOM_OPEN_READ, NULL);
					e = gf_isom_last_error(meta->image_props->src_file);
					fsrc = meta->image_props->src_file;
				} else {
					e = import_file(file, meta->szPath, 0, _frac, 0, NULL, NULL, 0);
				}
			} else {
				fprintf(stderr, "Missing file name to import\n");
				e = GF_BAD_PARAM;
			}
			if (e == GF_OK) {
				u32 meta_type = gf_isom_get_meta_type(file, meta->root_meta, tk);
				if (!meta_type) {
					e = gf_isom_set_meta_type(file, meta->root_meta, tk, GF_META_ITEM_TYPE_PICT);
				} else {
					if (meta_type != GF_META_ITEM_TYPE_PICT) {
						GF_LOG(GF_LOG_ERROR, GF_LOG_CONTAINER, ("Warning: file already has a root 'meta' box of type %s\n", gf_4cc_to_str(meta_type)));
						e = GF_BAD_PARAM;
					}
				}
				if (e == GF_OK) {
					if (!meta->item_id) {
						e = gf_isom_meta_get_next_item_id(file, meta->root_meta, tk, &meta->item_id);
					}
					if (e == GF_OK) {
						if (!src_tk_id) {
							u32 j;
							for (j=0; j<gf_isom_get_track_count(fsrc); i++) {
								if (gf_isom_is_video_handler_type (gf_isom_get_media_type(fsrc, i+1))) {
									src_tk_id = gf_isom_get_track_id(fsrc, i+1);
									break;
								}
							}

							if (!src_tk_id) {
								fprintf(stderr, "No video track in file, cannot add image from track\n");
								e = GF_BAD_PARAM;
								break;
							}
						}

						e = gf_isom_iff_create_image_item_from_track(file, meta->root_meta, tk, src_tk_id, meta->szName, meta->item_id, meta->image_props, NULL);
						if (e == GF_OK && meta->primary) {
							e = gf_isom_set_meta_primary_item(file, meta->root_meta, tk, meta->item_id);
						}
						if (e == GF_OK && meta->item_refs && gf_list_count(meta->item_refs)) {
							u32 ref_i;
							for (ref_i = 0; ref_i < gf_list_count(meta->item_refs); ref_i++) {
								MetaRef	*ref_entry = gf_list_get(meta->item_refs, ref_i);
								e = gf_isom_meta_add_item_ref(file, meta->root_meta, tk, meta->item_id, ref_entry->ref_item_id, ref_entry->ref_type, NULL);
							}
						}
						if (e == GF_OK && meta->group_type) {
							e = gf_isom_meta_add_item_group(file, meta->root_meta, tk, meta->item_id, meta->group_id, meta->group_type);
						}
					}
				}
			}
			if (meta->image_props && meta->image_props->src_file) {
				gf_isom_delete(meta->image_props->src_file);
				meta->image_props->src_file = NULL;
			} else if (!self_ref) {
				gf_isom_remove_track(file, old_tk_count+1);
			}
			needSave = GF_TRUE;
		}
			break;
		case META_ACTION_ADD_IMAGE_DERIVED:
			{
				u32 meta_type = gf_isom_get_meta_type(file, meta->root_meta, tk);
				if (!meta_type) {
					e = gf_isom_set_meta_type(file, meta->root_meta, tk, GF_META_ITEM_TYPE_PICT);
				} else {
					if (meta_type != GF_META_ITEM_TYPE_PICT) {
						GF_LOG(GF_LOG_ERROR, GF_LOG_CONTAINER, ("Warning: file already has a root 'meta' box of type %s\n", gf_4cc_to_str(meta_type)));
						e = GF_BAD_PARAM;
					}
				}
				if (e == GF_OK) {
					if (!meta->item_id) {
						e = gf_isom_meta_get_next_item_id(file, meta->root_meta, tk, &meta->item_id);
					}
					if (e == GF_OK && meta->item_type) {
						if (meta->item_type == GF_4CC('g','r','i','d')) {
							e = gf_isom_iff_create_image_grid_item(file, meta->root_meta, tk,
									meta->szName && strlen(meta->szName) ? meta->szName : NULL,
									meta->item_id,
									meta->image_props);
						} else if (meta->item_type == GF_4CC('i','o','v','l')) {
							e = gf_isom_iff_create_image_overlay_item(file, meta->root_meta, tk,
									meta->szName && strlen(meta->szName) ? meta->szName : NULL,
									meta->item_id,
									meta->image_props);
						} else if (meta->item_type == GF_4CC('i','d','e','n')) {
							e = gf_isom_iff_create_image_identity_item(file, meta->root_meta, tk,
									meta->szName && strlen(meta->szName) ? meta->szName : NULL,
									meta->item_id,
									meta->image_props);
						} else {
							e = GF_NOT_SUPPORTED;
						}
						if (e == GF_OK && meta->primary) {
							e = gf_isom_set_meta_primary_item(file, meta->root_meta, tk, meta->item_id);
						}
						if (e == GF_OK && meta->item_refs && gf_list_count(meta->item_refs)) {
							u32 ref_i;
							for (ref_i = 0; ref_i < gf_list_count(meta->item_refs); ref_i++) {
								MetaRef	*ref_entry = gf_list_get(meta->item_refs, ref_i);
								e = gf_isom_meta_add_item_ref(file, meta->root_meta, tk, meta->item_id, ref_entry->ref_item_id, ref_entry->ref_type, NULL);
							}
						}
					}
				}
				needSave = GF_TRUE;
			}
			break;
		case META_ACTION_REM_ITEM:
			e = gf_isom_remove_meta_item(file, meta->root_meta, tk, meta->item_id);
			needSave = GF_TRUE;
			break;
		case META_ACTION_SET_PRIMARY_ITEM:
			e = gf_isom_set_meta_primary_item(file, meta->root_meta, tk, meta->item_id);
			needSave = GF_TRUE;
			break;
		case META_ACTION_SET_XML:
		case META_ACTION_SET_BINARY_XML:
			e = gf_isom_set_meta_xml(file, meta->root_meta, tk, meta->szPath, NULL, 0, (meta->act_type==META_ACTION_SET_BINARY_XML) ? 1 : 0);
			needSave = GF_TRUE;
			break;
		case META_ACTION_REM_XML:
			if (gf_isom_get_meta_item_count(file, meta->root_meta, tk)) {
				e = gf_isom_remove_meta_xml(file, meta->root_meta, tk);
				needSave = GF_TRUE;
			} else {
				fprintf(stderr, "No meta box in input file\n");
			}
			break;
		case META_ACTION_DUMP_ITEM:
			if (gf_isom_get_meta_item_count(file, meta->root_meta, tk)) {
				e = gf_isom_extract_meta_item(file, meta->root_meta, tk, meta->item_id, meta->szPath && strlen(meta->szPath) ? meta->szPath : NULL);
			} else {
				fprintf(stderr, "No meta box in input file\n");
			}
			break;
#endif // GPAC_DISABLE_ISOM_WRITE

		case META_ACTION_DUMP_XML:
			if (gf_isom_has_meta_xml(file, meta->root_meta, tk)) {
				e = gf_isom_extract_meta_xml(file, meta->root_meta, tk, meta->szPath, NULL);
			} else {
				fprintf(stderr, "No meta box in input file\n");
			}
			break;
		default:
			break;
		}
		if (meta->item_refs) {
			while (gf_list_count(meta->item_refs)) {
				gf_free(gf_list_pop_back(meta->item_refs));
			}
			gf_list_del(meta->item_refs);
			meta->item_refs = NULL;
		}
		if (meta->image_props) {
			gf_free(meta->image_props);
			meta->image_props = NULL;
		}
		if (e) goto err_exit;
	}
	if (!open_edit && !needSave) {
		if (file) gf_isom_delete(file);
		goto exit;
	}


#ifndef GPAC_DISABLE_ISOM_WRITE
	if (clean_groups) {
		e = gf_isom_reset_switch_parameters(file);
		if (e) goto err_exit;
		needSave = GF_TRUE;
	}

	for (i=0; i<nb_tsel_acts; i++) {
		switch (tsel_acts[i].act_type) {
		case TSEL_ACTION_SET_PARAM:
			e = gf_isom_set_track_switch_parameter(file,
			                                       gf_isom_get_track_by_id(file, tsel_acts[i].trackID),
			                                       tsel_acts[i].refTrackID ? gf_isom_get_track_by_id(file, tsel_acts[i].refTrackID) : 0,
			                                       tsel_acts[i].is_switchGroup ? 1 : 0,
			                                       &tsel_acts[i].switchGroupID,
			                                       tsel_acts[i].criteria, tsel_acts[i].nb_criteria);
			if (e == GF_BAD_PARAM) {
				u32 alternateGroupID, nb_groups;
				gf_isom_get_track_switch_group_count(file, gf_isom_get_track_by_id(file, tsel_acts[i].trackID), &alternateGroupID, &nb_groups);
				if (alternateGroupID)
					fprintf(stderr, "Hint: for adding more tracks to group, using: -group-add -refTrack=ID1:[criteria:]trackID=ID2\n");
				else
					fprintf(stderr, "Hint: for creates a new grouping information, using -group-add -trackID=ID1:[criteria:]trackID=ID2\n");
			}
			if (e) goto err_exit;
			needSave = GF_TRUE;
			break;
		case TSEL_ACTION_REMOVE_TSEL:
			e = gf_isom_reset_track_switch_parameter(file, gf_isom_get_track_by_id(file, tsel_acts[i].trackID), 0);
			if (e) goto err_exit;
			needSave = GF_TRUE;
			break;
		case TSEL_ACTION_REMOVE_ALL_TSEL_IN_GROUP:
			e = gf_isom_reset_track_switch_parameter(file, gf_isom_get_track_by_id(file, tsel_acts[i].trackID), 1);
			if (e) goto err_exit;
			needSave = GF_TRUE;
			break;
		default:
			break;
		}
=======
	e = do_meta_act();
	if (e) goto err_exit;

	if (!open_edit && !do_save) {
		if (file) gf_isom_delete(file);
		goto exit;
>>>>>>> 67271ce0
	}


#ifndef GPAC_DISABLE_ISOM_WRITE
	if (clean_groups) {
		e = gf_isom_reset_switch_parameters(file);
		if (e) goto err_exit;
		do_save = GF_TRUE;
	}


	e = do_tsel_act();
	if (e) goto err_exit;

	if (remove_sys_tracks) {
#ifndef GPAC_DISABLE_AV_PARSERS
		remove_systems_tracks(file);
#endif
		do_save = GF_TRUE;
		if (conv_type < GF_ISOM_CONV_TYPE_ISMA_EX) conv_type = 0;
	}
	if (remove_root_od) {
		gf_isom_remove_root_od(file);
		do_save = GF_TRUE;
	}
#ifndef GPAC_DISABLE_ISOM_HINTING
	if (remove_hint) {
		for (i=0; i<gf_isom_get_track_count(file); i++) {
			if (gf_isom_get_media_type(file, i+1) == GF_ISOM_MEDIA_HINT) {
				M4_LOG(GF_LOG_INFO, ("Removing hint track ID %d\n", gf_isom_get_track_id(file, i+1)));
				gf_isom_remove_track(file, i+1);
				i--;
			}
		}
		gf_isom_sdp_clean(file);
		do_save = GF_TRUE;
	}
#endif // GPAC_DISABLE_ISOM_HINTING

	if (timescale && (timescale != gf_isom_get_timescale(file))) {
		gf_isom_set_timescale(file, timescale);
		do_save = GF_TRUE;
	}

	if (!encode) {
		if (!file) {
			M4_LOG(GF_LOG_INFO, ("Nothing to do - exiting\n"));
			goto exit;
		}
		if (outName) {
			strcpy(outfile, outName);
		} else {
			const char *tmp_dir = gf_opts_get_key("core", "tmp");
			char *rel_name = strrchr(inName, GF_PATH_SEPARATOR);
			if (!rel_name) rel_name = strrchr(inName, '/');

			strcpy(outfile, "");
			if (tmp_dir) {
				strcpy(outfile, tmp_dir);
				if (!strchr("\\/", tmp_dir[strlen(tmp_dir)-1])) strcat(outfile, "/");
			}
			if (!pack_file) strcat(outfile, "out_");
			strcat(outfile, rel_name ? rel_name + 1 : inName);

			if (pack_file) {
				strcpy(outfile, rel_name ? rel_name + 1 : inName);
				rel_name = strrchr(outfile, '.');
				if (rel_name) rel_name[0] = 0;
				strcat(outfile, ".m21");
			}
		}
#ifndef GPAC_DISABLE_MEDIA_IMPORT
		if ((conv_type == GF_ISOM_CONV_TYPE_ISMA) || (conv_type == GF_ISOM_CONV_TYPE_ISMA_EX)) {
			M4_LOG(GF_LOG_INFO, ("Converting to ISMA Audio-Video MP4 file\n"));
			/*keep ESIDs when doing ISMACryp*/
			e = gf_media_make_isma(file, crypt ? 1 : 0, GF_FALSE, (conv_type==GF_ISOM_CONV_TYPE_ISMA_EX) ? 1 : 0);
			if (e) goto err_exit;
			do_save = GF_TRUE;
		}
		if (conv_type == GF_ISOM_CONV_TYPE_3GPP) {
			M4_LOG(GF_LOG_INFO, ("Converting to 3GP file\n"));
			e = gf_media_make_3gpp(file);
			if (e) goto err_exit;
			do_save = GF_TRUE;
		}
		if (conv_type == GF_ISOM_CONV_TYPE_PSP) {
			M4_LOG(GF_LOG_INFO, ("Converting to PSP file\n"));
			e = gf_media_make_psp(file);
			if (e) goto err_exit;
			do_save = GF_TRUE;
		}
		if (conv_type == GF_ISOM_CONV_TYPE_MOV) {
			e = gf_media_check_qt_prores(file);
			if (e) goto err_exit;
			do_save = GF_TRUE;
			if (interleaving_time) interleaving_time = 0.5;
		}
#endif /*GPAC_DISABLE_MEDIA_IMPORT*/
		if (conv_type == GF_ISOM_CONV_TYPE_IPOD) {
			do_ipod_conv();
		}

	} else if (outName) {
		strcpy(outfile, outName);
	}

	e = do_track_act();
	if (e) goto err_exit;

	if (itunes_tags) {
		e = do_itunes_tag();
		if (e) goto err_exit;
	}

	if (cprt) {
		e = gf_isom_set_copyright(file, "und", cprt);
		do_save = GF_TRUE;
		if (e) goto err_exit;
	}
	if (chap_file || chap_file_qt) {
#ifndef GPAC_DISABLE_MEDIA_IMPORT
		Bool chap_qt = GF_FALSE;
		if (chap_file_qt) {
			chap_file = chap_file_qt;
			chap_qt = GF_TRUE;
		}
		e = gf_media_import_chapters(file, chap_file, import_fps, chap_qt);
		do_save = GF_TRUE;
#else
		M4_LOG(GF_LOG_WARNING, ("Warning: GPAC compiled without Media Import, chapters can't be imported\n"));
		e = GF_NOT_SUPPORTED;
#endif
		if (e) goto err_exit;
	}

	if (major_brand) {
		gf_isom_set_brand_info(file, major_brand, minor_version);
		do_save = GF_TRUE;
	}
	for (i=0; i<nb_alt_brand_add; i++) {
		gf_isom_modify_alternate_brand(file, brand_add[i], GF_TRUE);
		do_save = GF_TRUE;
	}
	for (i=0; i<nb_alt_brand_rem; i++) {
		gf_isom_modify_alternate_brand(file, brand_rem[i], GF_FALSE);
		do_save = GF_TRUE;
	}
	if (box_patch_filename) {
		e = gf_isom_apply_box_patch(file, box_patch_trackID, box_patch_filename, GF_FALSE);
		if (e) {
			M4_LOG(GF_LOG_ERROR, ("Failed to apply box patch %s: %s\n", box_patch_filename, gf_error_to_string(e) ));
			goto err_exit;
		}
		do_save = GF_TRUE;
	}

#ifndef GPAC_DISABLE_CRYPTO
	if (crypt) {
		if (!drm_file && (crypt==1) ) {
			M4_LOG(GF_LOG_ERROR, ("Missing DRM file location - usage '-%s drm_file input_file\n", (crypt==1) ? "crypt" : "decrypt"));
			e = GF_BAD_PARAM;
			goto err_exit;
		}
		if (crypt == 1) {
			if (use_init_seg) {
				e = gf_crypt_fragment(file, drm_file, outfile, inName, fs_dump_flags);
			} else {
				e = gf_crypt_file(file, drm_file, outfile, interleaving_time, fs_dump_flags);
			}
		} else if (crypt ==2) {
			if (use_init_seg) {
				e = gf_decrypt_fragment(file, drm_file, outfile, inName, fs_dump_flags);
			} else {
				e = gf_decrypt_file(file, drm_file, outfile, interleaving_time, fs_dump_flags);
			}
		}
		if (e) goto err_exit;
		do_save = outName ? GF_FALSE : GF_TRUE;

		if (!do_frag && !do_hint && !full_interleave && !force_co64) {
			char szName[GF_MAX_PATH];
			strcpy(szName, gf_isom_get_filename(file) );
			gf_isom_delete(file);
			file = NULL;
			if (!outName) {
				e = gf_file_move(outfile, szName);
				if (e) goto err_exit;
			}
			goto exit;
		}
	}
#endif /*GPAC_DISABLE_CRYPTO*/

#ifndef GPAC_DISABLE_ISOM_FRAGMENTS
	if (do_frag) {
		if (!interleaving_time) interleaving_time = DEFAULT_INTERLEAVING_IN_SEC;
		if (do_hint) M4_LOG(GF_LOG_WARNING, ("Warning: cannot hint and fragment - ignoring hint\n"));
		M4_LOG(GF_LOG_INFO, ("Fragmenting file (%.3f seconds fragments)\n", interleaving_time));
		e = gf_media_fragment_file(file, outfile, interleaving_time, use_mfra);
		if (e) M4_LOG(GF_LOG_ERROR, ("Error while fragmenting file: %s\n", gf_error_to_string(e)));
		if (!e && !outName) {
			if (gf_file_exists(inName) && gf_file_delete(inName)) {
				M4_LOG(GF_LOG_INFO, ("Error removing file %s\n", inName));
			}
			else if (gf_file_move(outfile, inName)) {
				M4_LOG(GF_LOG_INFO, ("Error renaming file %s to %s\n", outfile, inName));
			}
		}
		if (e) goto err_exit;
		gf_isom_delete(file);
		goto exit;
	}
#endif

#ifndef GPAC_DISABLE_ISOM_HINTING
	if (do_hint) {
		if (force_ocr) SetupClockReferences(file);
		MTUSize -= 12;
		e = HintFile(file, MTUSize, max_ptime, rtp_rate, hint_flags, HintCopy, hint_interleave, regular_iod, single_group, hint_no_offset);
		if (e) goto err_exit;
		do_save = GF_TRUE;
		if (print_sdp) dump_isom_sdp(file, dump_std ? NULL : (outName ? outName : outfile), outName ? GF_TRUE : GF_FALSE);
	}
#endif

#if !defined(GPAC_DISABLE_ISOM_HINTING) && !defined(GPAC_DISABLE_SENG)
	set_sdp_ext();
#endif /*!defined(GPAC_DISABLE_ISOM_HINTING) && !defined(GPAC_DISABLE_SENG)*/

	if (force_co64)
		gf_isom_force_64bit_chunk_offset(file, GF_TRUE);

	if (compress_moov)
		gf_isom_enable_compression(file, GF_ISOM_COMP_ALL, (compress_moov==2) ? GF_ISOM_COMP_WRAP_FTYPE : 0);

	if (no_inplace)
		gf_isom_disable_inplace_rewrite(file);

	if (moov_pading)
		gf_isom_set_inplace_padding(file, moov_pading);

	if (outName) {
		gf_isom_set_final_name(file, outfile);
	} else if (!encode && !force_new && !gf_isom_is_inplace_rewrite(file)) {
		gf_isom_set_final_name(file, outfile);
	}

	Bool is_inplace = gf_isom_is_inplace_rewrite(file);


	/*full interleave (sample-based) if just hinted*/
	if (full_interleave) {
		e = gf_isom_set_storage_mode(file, GF_ISOM_STORE_TIGHT);
	} else if (do_flat) {
		e = gf_isom_set_storage_mode(file, (do_flat==1) ? GF_ISOM_STORE_FLAT : GF_ISOM_STORE_STREAMABLE);
		do_save = GF_TRUE;
	}
	//do not set storage mode unless inplace rewrite is disabled , either by user or due to operations on file
	else if (!is_inplace) {
		e = gf_isom_make_interleave(file, interleaving_time);
		if (!e && old_interleave) e = gf_isom_set_storage_mode(file, GF_ISOM_STORE_INTERLEAVED);
	}

	if (e) goto err_exit;


	if (do_save) {

		if (!gf_sys_is_quiet()) {
			if (outName) {
			} else if (encode || pack_file) {
				M4_LOG(GF_LOG_INFO, ("Saving to %s: ", gf_isom_get_filename(file) ));
			} else {
				M4_LOG(GF_LOG_INFO, ("Saving %s: ", inName));
			}
			if (is_inplace) {
				M4_LOG(GF_LOG_INFO, ("In-place rewrite\n"));
			} else if (do_hint && full_interleave) {
				M4_LOG(GF_LOG_INFO, ("Hinted file - Full Interleaving\n"));
			} else if (full_interleave) {
				M4_LOG(GF_LOG_INFO, ("Full Interleaving\n"));
			} else if ((force_new==2) && interleaving_time) {
				M4_LOG(GF_LOG_INFO, ("Fast-start interleaved storage\n"));
			} else if (do_flat || !interleaving_time) {
				M4_LOG(GF_LOG_INFO, ("Flat storage\n"));
			} else {
				M4_LOG(GF_LOG_INFO, ("%.3f secs Interleaving%s\n", interleaving_time, old_interleave ? " - no drift control" : ""));
			}
		}

		e = gf_isom_close(file);
		file = NULL;

		if (!e && !outName && !encode && !force_new && !pack_file && !is_inplace) {
			if (gf_file_exists(inName)) {
				e = gf_file_delete(inName);
				if (e) {
					M4_LOG(GF_LOG_ERROR, ("Error removing file %s\n", inName));
				}
			}

			e = gf_file_move(outfile, inName);
			if (e) {
				M4_LOG(GF_LOG_ERROR, ("Error renaming file %s to %s\n", outfile, inName));
			}
		}
	} else {
		gf_isom_delete(file);
	}

	if (e) {
		M4_LOG(GF_LOG_ERROR, ("Error: %s\n", gf_error_to_string(e)));
		goto err_exit;
	}
	goto exit;

#else
	/*close libgpac*/
	gf_isom_delete(file);
	M4_LOG(GF_LOG_ERROR, ("Error: Read-only version of MP4Box.\n"));
	return mp4box_cleanup(1);
#endif //GPAC_DISABLE_ISOM_WRITE


err_exit:
	/*close libgpac*/
	if (file) gf_isom_delete(file);
	M4_LOG(GF_LOG_ERROR, ("\n\tError: %s\n", gf_error_to_string(e)));
	return mp4box_cleanup(1);

exit:
	mp4box_cleanup(0);

#ifdef GPAC_MEMORY_TRACKING
	if (mem_track && (gf_memory_size() || gf_file_handles_count() )) {
		gf_log_set_tool_level(GF_LOG_MEMORY, GF_LOG_INFO);
		gf_memory_print();
		return 2;
	}
#endif
	return 0;
}


GF_MAIN_FUNC(mp4boxMain)


#endif /*GPAC_DISABLE_ISOM*/<|MERGE_RESOLUTION|>--- conflicted
+++ resolved
@@ -88,7 +88,7 @@
 	META_ACTION_DUMP_ITEM			= 7,
 	META_ACTION_DUMP_XML			= 8,
 	META_ACTION_ADD_IMAGE_ITEM		= 9,
-	META_ACTION_ADD_IMAGE_GRID		= 10,
+	META_ACTION_ADD_IMAGE_DERIVED	= 10,
 } MetaActionType;
 
 typedef struct {
@@ -1182,8 +1182,8 @@
 		"- rotation=a: set the rotation angle for this image to 90*a degrees anti-clockwise\n"
 		"- mirror-axis=axis: set the mirror axis: vertical, horizontal\n"
 		"- clap=Wn,Wd,Hn,Hd,HOn,HOd,VOn,VOd: see track clap\n"
-		"- image-pasp=axb: force the aspect ratio of the image\n"
-		"- image-pixi=(a|a,b,c): force the bit depth (1 or 3 channels)\n"
+ 		"- image-pasp=axb: force the aspect ratio of the image\n"
+ 		"- image-pixi=(a|a,b,c): force the bit depth (1 or 3 channels)\n"
 		"- hidden: indicate that this image item should be hidden\n"
 		"- icc_path: path to icc data to add as color info\n"
 		"- alpha: indicate that the image is an alpha image (should use ref=auxl also)\n"
@@ -1193,26 +1193,12 @@
 		"- ref: do not copy the data but refer to the final sample location\n"
 		"- agrid[=AR]: creates an automatic grid from the image items present in the file, in their declaration order. The grid will **try to** have `AR` aspect ratio if specified (float), or the aspect ratio of the source otherwise. The grid will be the primary item and all other images will be hidden\n"
 		"- any other options will be passed as options to the media importer, see [-add]()"
-<<<<<<< HEAD
-		, NULL, NULL, GF_ARG_STRING, 0),
-	GF_DEF_ARG("add-derived-image", NULL, "create an image grid, overlay or identity item, with parameter syntax `:type=(grid|iovl|iden)[:opt1:optN]`\n"
-		"- image-grid-size=rxc: set the number of rows and colums of the grid\n"
-		"- image-overlay-offsets=h,v[,h,v]*: set the horizontal and vertical offsets of the images in the overlay\n"
-		"- image-overlay-color=r,g,b,a: set the canvas color of the overlay [0-65535]\n"
-		"- any other options from [-add-image]() can be used\n", NULL, NULL, GF_ARG_STRING, 0),
-	GF_DEF_ARG("rem-item `item_ID[:tk=tkID]`", NULL, "remove resource from meta", NULL, NULL, GF_ARG_STRING, 0),
-	GF_DEF_ARG("set-primary `item_ID[:tk=tkID]`", NULL, "set item as primary for meta", NULL, NULL, GF_ARG_STRING, 0),
-	GF_DEF_ARG("set-xml `xml_file_path[:tk=tkID][:binary]`", NULL, "set meta XML data", NULL, NULL, GF_ARG_STRING, 0),
-	GF_DEF_ARG("rem-xml `[tk=tkID]`", NULL, "remove meta XML data", NULL, NULL, GF_ARG_STRING, 0),
-	GF_DEF_ARG("dump-xml `file_path[:tk=tkID]`", NULL, "dump meta XML to file", NULL, NULL, GF_ARG_STRING, 0),
-	GF_DEF_ARG("dump-item `item_ID[:tk=tkID][:path=fileName]`", NULL, "dump item to file", NULL, NULL, GF_ARG_STRING, 0),
-	GF_DEF_ARG("package", NULL, "package input XML file into an ISO container, all media referenced except hyperlinks are added to file", NULL, NULL, GF_ARG_STRING, 0),
-	GF_DEF_ARG("package", NULL, "package input XML file into an MPEG-U widget with ISO container, all files contained in the current folder are added to the widget package", NULL, NULL, GF_ARG_STRING, 0),
-=======
 		, GF_ARG_STRING, 0, parse_meta_args, META_ACTION_ADD_IMAGE_ITEM, ARG_IS_FUN),
-	MP4BOX_ARG("add-image-grid", "create an image grid item, with parameter syntax `grid[:opt1:optN]`\n"
+	MP4BOX_ARG("add-derived-image", "create an image grid, overlay or identity item, with parameter syntax `:type=(grid|iovl|iden)[:opt1:optN]`\n"
 		"- image-grid-size=rxc: set the number of rows and columns of the grid\n"
-	    "- any other options from [-add-image]() can be used\n", GF_ARG_STRING, 0, parse_meta_args, META_ACTION_ADD_IMAGE_GRID, ARG_IS_FUN),
+ 		"- image-overlay-offsets=h,v[,h,v]*: set the horizontal and vertical offsets of the images in the overlay\n"
+ 		"- image-overlay-color=r,g,b,a: set the canvas color of the overlay [0-65535]\n"
+	    "- any other options from [-add-image]() can be used\n", GF_ARG_STRING, 0, parse_meta_args, META_ACTION_ADD_IMAGE_DERIVED, ARG_IS_FUN),
 	MP4BOX_ARG_S_ALT("rem-item", "rem-image", "item_ID[:tk=tkID]", "remove resource from meta", 0, parse_meta_args, META_ACTION_REM_ITEM, ARG_IS_FUN),
 	MP4BOX_ARG_S("set-primary", "item_ID[:tk=tkID]", "set item as primary for meta", 0, parse_meta_args, META_ACTION_SET_PRIMARY_ITEM, ARG_IS_FUN),
 	MP4BOX_ARG_S("set-xml", "xml_file_path[:tk=tkID][:binary]", "set meta XML data", 0, parse_meta_args, META_ACTION_SET_XML, ARG_IS_FUN),
@@ -1221,7 +1207,6 @@
 	MP4BOX_ARG_S("dump-item", "item_ID[:tk=tkID][:path=fileName]", "dump item to file", 0, parse_meta_args, META_ACTION_DUMP_ITEM, ARG_IS_FUN),
 	MP4BOX_ARG("package", "package input XML file into an ISO container, all media referenced except hyperlinks are added to file", GF_ARG_STRING, 0, &pack_file, 0, 0),
 	MP4BOX_ARG("mgt", "package input XML file into an MPEG-U widget with ISO container, all files contained in the current folder are added to the widget package", GF_ARG_STRING, 0, parse_mpegu, 0, ARG_IS_FUN),
->>>>>>> 67271ce0
 	{0}
 };
 
@@ -1780,266 +1765,11 @@
 			}
 			sscanf(szSlot+16, "%dx%d", &meta->image_props->num_grid_rows, &meta->image_props->num_grid_columns);
 		}
-		else if (!strnicmp(szSlot, "image-pasp=", 11)) {
-			if (!meta->image_props) {
-				GF_SAFEALLOC(meta->image_props, GF_ImageItemProperties);
-				if (!meta->image_props) return 2;
-			}
-			sscanf(szSlot+11, "%dx%d", &meta->image_props->hSpacing, &meta->image_props->vSpacing);
-		}
-		else if (!strnicmp(szSlot, "image-rloc=", 11)) {
-			if (!meta->image_props) {
-				GF_SAFEALLOC(meta->image_props, GF_ImageItemProperties);
-				if (!meta->image_props) return 2;
-			}
-			sscanf(szSlot+11, "%dx%d", &meta->image_props->hOffset, &meta->image_props->vOffset);
-		}
-		else if (!strnicmp(szSlot, "rotation=", 9)) {
-			if (!meta->image_props) {
-				GF_SAFEALLOC(meta->image_props, GF_ImageItemProperties);
-				if (!meta->image_props) return 2;
-			}
-			meta->image_props->angle = atoi(szSlot+9);
-		}
-		else if (!strnicmp(szSlot, "mirror-axis=", 12)) {
-			if (!meta->image_props) {
-				GF_SAFEALLOC(meta->image_props, GF_ImageItemProperties);
-				if (!meta->image_props) return 2;
-			}
-			meta->image_props->mirror = (!strnicmp(szSlot+12, "vertical", 8) ? 1 : 2);
-		}
-<<<<<<< HEAD
-			break;
-		default:
-			if (!PL) gf_isom_set_pl_indication(file, GF_ISOM_PL_AUDIO, 0xFE);
-		}
-		break;
-	}
-	gf_odf_desc_del((GF_Descriptor *) esd);
-}
-void remove_systems_tracks(GF_ISOFile *file)
-{
-	u32 i, count;
-
-	count = gf_isom_get_track_count(file);
-	if (count==1) return;
-
-	/*force PL rewrite*/
-	gf_isom_set_pl_indication(file, GF_ISOM_PL_VISUAL, 0);
-	gf_isom_set_pl_indication(file, GF_ISOM_PL_AUDIO, 0);
-	gf_isom_set_pl_indication(file, GF_ISOM_PL_OD, 1);	/*the lib always remove IOD when no profiles are specified..*/
-
-	for (i=0; i<gf_isom_get_track_count(file); i++) {
-		switch (gf_isom_get_media_type(file, i+1)) {
-		case GF_ISOM_MEDIA_VISUAL:
-        case GF_ISOM_MEDIA_AUXV:
-        case GF_ISOM_MEDIA_PICT:
-		case GF_ISOM_MEDIA_AUDIO:
-		case GF_ISOM_MEDIA_TEXT:
-		case GF_ISOM_MEDIA_SUBT:
-			gf_isom_remove_track_from_root_od(file, i+1);
-			check_media_profile(file, i+1);
-			break;
-		/*only remove real systems tracks (eg, delaing with scene description & presentation)
-		but keep meta & all unknown tracks*/
-		case GF_ISOM_MEDIA_SCENE:
-			switch (gf_isom_get_media_subtype(file, i+1, 1)) {
-			case GF_ISOM_MEDIA_DIMS:
-				gf_isom_remove_track_from_root_od(file, i+1);
-				continue;
-			default:
-				break;
-			}
-		case GF_ISOM_MEDIA_OD:
-		case GF_ISOM_MEDIA_OCR:
-		case GF_ISOM_MEDIA_MPEGJ:
-			gf_isom_remove_track(file, i+1);
-			i--;
-			break;
-		default:
-			break;
-		}
-	}
-	/*none required*/
-	if (!gf_isom_get_pl_indication(file, GF_ISOM_PL_AUDIO)) gf_isom_set_pl_indication(file, GF_ISOM_PL_AUDIO, 0xFF);
-	if (!gf_isom_get_pl_indication(file, GF_ISOM_PL_VISUAL)) gf_isom_set_pl_indication(file, GF_ISOM_PL_VISUAL, 0xFF);
-
-	gf_isom_set_pl_indication(file, GF_ISOM_PL_OD, 0xFF);
-	gf_isom_set_pl_indication(file, GF_ISOM_PL_SCENE, 0xFF);
-	gf_isom_set_pl_indication(file, GF_ISOM_PL_GRAPHICS, 0xFF);
-	gf_isom_set_pl_indication(file, GF_ISOM_PL_INLINE, 0);
-}
-
-#endif /*!defined(GPAC_DISABLE_ISOM_WRITE) && !defined(GPAC_DISABLE_AV_PARSERS)*/
-
-GF_FileType get_file_type_by_ext(char *inName)
-{
-	GF_FileType type = GF_FILE_TYPE_NOT_SUPPORTED;
-	char *ext = strrchr(inName, '.');
-	if (ext) {
-		char *sep;
-		if (!strcmp(ext, ".gz")) ext = strrchr(ext-1, '.');
-		ext+=1;
-		sep = strchr(ext, '.');
-		if (sep) sep[0] = 0;
-
-		if (!stricmp(ext, "mp4") || !stricmp(ext, "3gp") || !stricmp(ext, "mov") || !stricmp(ext, "3g2") || !stricmp(ext, "3gs")) {
-			type = GF_FILE_TYPE_ISO_MEDIA;
-		} else if (!stricmp(ext, "bt") || !stricmp(ext, "wrl") || !stricmp(ext, "x3dv")) {
-			type = GF_FILE_TYPE_BT_WRL_X3DV;
-		} else if (!stricmp(ext, "xmt") || !stricmp(ext, "x3d")) {
-			type = GF_FILE_TYPE_XMT_X3D;
-		} else if (!stricmp(ext, "lsr") || !stricmp(ext, "saf")) {
-			type = GF_FILE_TYPE_LSR_SAF;
-		} else if (!stricmp(ext, "svg") || !stricmp(ext, "xsr") || !stricmp(ext, "xml")) {
-			type = GF_FILE_TYPE_SVG;
-		} else if (!stricmp(ext, "swf")) {
-			type = GF_FILE_TYPE_SWF;
-		} else if (!stricmp(ext, "jp2")) {
-			if (sep) sep[0] = '.';
-			return GF_FILE_TYPE_NOT_SUPPORTED;
-		}
-		else type = GF_FILE_TYPE_NOT_SUPPORTED;
-
-		if (sep) sep[0] = '.';
-	}
-
-
-	/*try open file in read mode*/
-	if (!type && gf_isom_probe_file(inName)) type = GF_FILE_TYPE_ISO_MEDIA;
-	return type;
-}
-
-typedef struct
-{
-	GF_ISOTrackID trackID;
-	char *line;
-} SDPLine;
-
-typedef enum {
-	META_ACTION_SET_TYPE			= 0,
-	META_ACTION_ADD_ITEM			= 1,
-	META_ACTION_REM_ITEM			= 2,
-	META_ACTION_SET_PRIMARY_ITEM	= 3,
-	META_ACTION_SET_XML				= 4,
-	META_ACTION_SET_BINARY_XML		= 5,
-	META_ACTION_REM_XML				= 6,
-	META_ACTION_DUMP_ITEM			= 7,
-	META_ACTION_DUMP_XML			= 8,
-	META_ACTION_ADD_IMAGE_ITEM		= 9,
-	META_ACTION_ADD_IMAGE_DERIVED	= 10,
-} MetaActionType;
-
-typedef struct {
-	u32 ref_item_id;
-	u32 ref_type;
-} MetaRef;
-
-typedef struct
-{
-	MetaActionType act_type;
-	Bool root_meta, use_dref;
-	GF_ISOTrackID trackID;
-	u32 meta_4cc;
-	char *szPath, *szName, *mime_type, *enc_type;
-	u32 item_id;
-	Bool primary;
-	u32 item_type;
-	u32 ref_item_id;
-	GF_List *item_refs;
-	u32 group_id;
-	u32 group_type;
-	GF_ImageItemProperties *image_props;
-} MetaAction;
-
-#ifndef GPAC_DISABLE_ISOM_WRITE
-static Bool parse_meta_args(MetaAction *meta, MetaActionType act_type, char *opts)
-{
-	Bool ret = 0;
-
-	memset(meta, 0, sizeof(MetaAction));
-	meta->act_type = act_type;
-	meta->trackID = 0;
-	meta->root_meta = 1;
-
-	if (!opts) return 0;
-	while (1) {
-		char *next;
-		char *szSlot;
-		if (!opts || !opts[0]) return ret;
-		if (opts[0]==':') opts += 1;
-
-		szSlot = opts;
-		next = gf_url_colon_suffix(opts);
-		if (next) next[0] = 0;
-
-		if (!strnicmp(szSlot, "tk=", 3)) {
-			sscanf(szSlot, "tk=%u", &meta->trackID);
-			meta->root_meta = 0;
-			ret = 1;
-		}
-		else if (!strnicmp(szSlot, "id=", 3)) {
-			meta->item_id = atoi(szSlot+3);
-			ret = 1;
-		}
-		else if (!strnicmp(szSlot, "type=", 5)) {
-			meta->item_type = GF_4CC(szSlot[5], szSlot[6], szSlot[7], szSlot[8]);
-			ret = 1;
-		}
-		//"ref" (without '=') is for data reference, "ref=" is for item references
-		else if (!strnicmp(szSlot, "ref=", 4)) {
-			char type[5];
-			MetaRef	*ref;
-			if (!meta->item_refs) {
-				meta->item_refs = gf_list_new();
-				if (!meta->item_refs) return 0;
-			}
-			GF_SAFEALLOC(ref, MetaRef);
-			if (!ref) return 0;
-			sscanf(szSlot, "ref=%4s,%u", type, &(ref->ref_item_id));
-			ref->ref_type = GF_4CC(type[0], type[1], type[2], type[3]);
-			gf_list_add(meta->item_refs, ref);
-			ret = 1;
-		}
-		else if (!strnicmp(szSlot, "name=", 5)) {
-			meta->szName = gf_strdup(szSlot+5);
-			ret = 1;
-		}
-		else if (!strnicmp(szSlot, "path=", 5)) {
-			meta->szPath = gf_strdup(szSlot+5);
-			ret = 1;
-		}
-		else if (!strnicmp(szSlot, "mime=", 5)) {
-			meta->item_type = GF_META_ITEM_TYPE_MIME;
-			meta->mime_type = gf_strdup(szSlot+5);
-			ret = 1;
-		}
-		else if (!strnicmp(szSlot, "encoding=", 9)) {
-			meta->enc_type = gf_strdup(szSlot+9);
-			ret = 1;
-		}
-		else if (!strnicmp(szSlot, "image-size=", 11)) {
-			if (!meta->image_props) {
-				GF_SAFEALLOC(meta->image_props, GF_ImageItemProperties);
-				if (!meta->image_props) return 0;
-			}
-
-			sscanf(szSlot+11, "%dx%d", &meta->image_props->width, &meta->image_props->height);
-			ret = 1;
-		}
-		else if (!strnicmp(szSlot, "image-grid-size=", 16)) {
-			if (!meta->image_props) {
-				GF_SAFEALLOC(meta->image_props, GF_ImageItemProperties);
-			}
-			sscanf(szSlot+16, "%dx%d", &meta->image_props->num_grid_rows, &meta->image_props->num_grid_columns);
-			ret = 1;
-		}
 		else if (!strnicmp(szSlot, "image-overlay-color=", 20)) {
 			if (!meta->image_props) {
 				GF_SAFEALLOC(meta->image_props, GF_ImageItemProperties);
 			}
 			sscanf(szSlot+20, "%d,%d,%d,%d", &meta->image_props->overlay_canvas_fill_value_r,&meta->image_props->overlay_canvas_fill_value_g,&meta->image_props->overlay_canvas_fill_value_b,&meta->image_props->overlay_canvas_fill_value_a);
-			ret = 1;
 		}
 		else if (!strnicmp(szSlot, "image-overlay-offsets=", 22)) {
 			if (!meta->image_props) {
@@ -2082,15 +1812,13 @@
 				}
 				offset_index++;
 			}
-			ret = 1;
 		}
 		else if (!strnicmp(szSlot, "image-pasp=", 11)) {
 			if (!meta->image_props) {
 				GF_SAFEALLOC(meta->image_props, GF_ImageItemProperties);
-				if (!meta->image_props) return 0;
+				if (!meta->image_props) return 2;
 			}
 			sscanf(szSlot+11, "%dx%d", &meta->image_props->hSpacing, &meta->image_props->vSpacing);
-			ret = 1;
 		}
 		else if (!strnicmp(szSlot, "image-pixi=", 11)) {
 			if (!meta->image_props) {
@@ -2104,51 +1832,37 @@
 				meta->image_props->num_channels = 3;
 				sscanf(szSlot+11, "%u,%u,%u", &(meta->image_props->bits_per_channel[0]), &(meta->image_props->bits_per_channel[1]), &(meta->image_props->bits_per_channel[2]));
 			}
-			ret = 1;
 		}
 		else if (!strnicmp(szSlot, "image-rloc=", 11)) {
 			if (!meta->image_props) {
 				GF_SAFEALLOC(meta->image_props, GF_ImageItemProperties);
-				if (!meta->image_props) return 0;
+				if (!meta->image_props) return 2;
 			}
 			sscanf(szSlot+11, "%dx%d", &meta->image_props->hOffset, &meta->image_props->vOffset);
-			ret = 1;
 		}
 		else if (!strnicmp(szSlot, "rotation=", 9)) {
 			if (!meta->image_props) {
 				GF_SAFEALLOC(meta->image_props, GF_ImageItemProperties);
-				if (!meta->image_props) return 0;
+				if (!meta->image_props) return 2;
 			}
 			meta->image_props->angle = atoi(szSlot+9);
-			ret = 1;
 		}
 		else if (!strnicmp(szSlot, "mirror-axis=", 12)) {
 			if (!meta->image_props) {
 				GF_SAFEALLOC(meta->image_props, GF_ImageItemProperties);
-				if (!meta->image_props) return 0;
+				if (!meta->image_props) return 2;
 			}
 			meta->image_props->mirror = (!strnicmp(szSlot+12, "vertical", 8) ? 1 : 2);
-			ret = 1;
-		}
-		else if (!strnicmp(szSlot, "clap=", 5)) {
-			if (!meta->image_props) {
-				GF_SAFEALLOC(meta->image_props, GF_ImageItemProperties);
-				if (!meta->image_props) return 0;
-=======
+		}
 		else if (!strnicmp(szSlot, "clap=", 5)) {
 			if (!meta->image_props) {
 				GF_SAFEALLOC(meta->image_props, GF_ImageItemProperties);
 				if (!meta->image_props) return 2;
->>>>>>> 67271ce0
 			}
 			sscanf(szSlot + 5, "%d,%d,%d,%d,%d,%d,%d,%d", &meta->image_props->clap_wnum, &meta->image_props->clap_wden,
 					   &meta->image_props->clap_hnum, &meta->image_props->clap_hden,
 					   &meta->image_props->clap_honum, &meta->image_props->clap_hoden,
 					   &meta->image_props->clap_vonum, &meta->image_props->clap_voden);
-<<<<<<< HEAD
-			ret = 1;
-=======
->>>>>>> 67271ce0
 		}
 		else if (!stricmp(szSlot, "hidden")) {
 			if (!meta->image_props) {
@@ -2165,13 +1879,12 @@
 			meta->image_props->alpha = GF_TRUE;
 		}
 		else if (!stricmp(szSlot, "depth")) {
-			if (!meta->image_props) {
-				GF_SAFEALLOC(meta->image_props, GF_ImageItemProperties);
-				if (!meta->image_props) return 0;
-			}
+ 			if (!meta->image_props) {
+ 				GF_SAFEALLOC(meta->image_props, GF_ImageItemProperties);
+ 				if (!meta->image_props) return 0;
+ 			}
 			meta->image_props->depth = GF_TRUE;
-			ret = 1;
-		}
+ 		}
 		//"ref" (without '=') is for data reference, "ref=" is for item references
 		else if (!stricmp(szSlot, "ref")) {
 			if (!meta->image_props) {
@@ -3800,188 +3513,6 @@
 			}
 			continue;
 		}
-<<<<<<< HEAD
-		else if (!stricmp(arg, "-split-size") || !stricmp(arg, "-splits")) {
-			CHECK_NEXT_ARG
-			split_size = (u32)atoi(argv[i + 1]);
-			i++;
-			split_duration = 0;
-		}
-		else if (!stricmp(arg, "-split-chunk") || !stricmp(arg, "-splitx") || !stricmp(arg, "-splitz")) {
-			CHECK_NEXT_ARG
-			if (!strstr(argv[i + 1], ":")) {
-				fprintf(stderr, "Chunk extraction usage: \"-splitx start:end\" expressed in seconds\n");
-				return 2;
-			}
-			if (strstr(argv[i + 1], "end")) {
-				if (strstr(argv[i + 1], "end-")) {
-					Double dur_end=0;
-					sscanf(argv[i + 1], "%lf:end-%lf", &split_start, &dur_end);
-					split_duration = -2 - dur_end;
-				} else {
-					sscanf(argv[i + 1], "%lf:end", &split_start);
-					split_duration = -2;
-				}
-			}
-			else {
-				if (strchr(argv[i + 1], '-')) {
-					split_range_str = argv[i + 1];
-				} else {
-					sscanf(argv[i + 1], "%lf:%lf", &split_start, &split_duration);
-					split_duration -= split_start;
-				}
-			}
-			split_size = 0;
-			if (!stricmp(arg, "-splitz")) adjust_split_end = 1;
-			i++;
-		}
-		/*meta*/
-		else if (!stricmp(arg, "-set-meta")) {
-			metas = gf_realloc(metas, sizeof(MetaAction) * (nb_meta_act + 1));
-			parse_meta_args(&metas[nb_meta_act], META_ACTION_SET_TYPE, argv[i + 1]);
-			nb_meta_act++;
-			open_edit = GF_TRUE;
-			i++;
-		}
-		else if (!stricmp(arg, "-add-item")) {
-			metas = gf_realloc(metas, sizeof(MetaAction) * (nb_meta_act + 1));
-			parse_meta_args(&metas[nb_meta_act], META_ACTION_ADD_ITEM, argv[i + 1]);
-			nb_meta_act++;
-			open_edit = GF_TRUE;
-			i++;
-		}
-		else if (!stricmp(arg, "-add-image")) {
-			metas = gf_realloc(metas, sizeof(MetaAction) * (nb_meta_act + 1));
-			parse_meta_args(&metas[nb_meta_act], META_ACTION_ADD_IMAGE_ITEM, argv[i + 1]);
-			nb_meta_act++;
-			open_edit = GF_TRUE;
-			i++;
-		}
-		else if (!stricmp(arg, "-add-derived-image")) {
-			metas = gf_realloc(metas, sizeof(MetaAction) * (nb_meta_act + 1));
-			parse_meta_args(&metas[nb_meta_act], META_ACTION_ADD_IMAGE_DERIVED, argv[i + 1]);
-			nb_meta_act++;
-			open_edit = GF_TRUE;
-			i++;
-		}
-		else if (!stricmp(arg, "-rem-item")) {
-			metas = gf_realloc(metas, sizeof(MetaAction) * (nb_meta_act + 1));
-			parse_meta_args(&metas[nb_meta_act], META_ACTION_REM_ITEM, argv[i + 1]);
-			nb_meta_act++;
-			open_edit = GF_TRUE;
-			i++;
-		}
-		else if (!stricmp(arg, "-set-primary")) {
-			metas = gf_realloc(metas, sizeof(MetaAction) * (nb_meta_act + 1));
-			parse_meta_args(&metas[nb_meta_act], META_ACTION_SET_PRIMARY_ITEM, argv[i + 1]);
-			nb_meta_act++;
-			open_edit = GF_TRUE;
-			i++;
-		}
-		else if (!stricmp(arg, "-set-xml")) {
-			metas = gf_realloc(metas, sizeof(MetaAction) * (nb_meta_act + 1));
-			parse_meta_args(&metas[nb_meta_act], META_ACTION_SET_XML, argv[i + 1]);
-			nb_meta_act++;
-			open_edit = GF_TRUE;
-			i++;
-		}
-		else if (!stricmp(arg, "-rem-xml")) {
-			metas = gf_realloc(metas, sizeof(MetaAction) * (nb_meta_act + 1));
-			if (parse_meta_args(&metas[nb_meta_act], META_ACTION_REM_XML, argv[i + 1])) i++;
-			nb_meta_act++;
-			open_edit = GF_TRUE;
-		}
-		else if (!stricmp(arg, "-dump-xml")) {
-			metas = gf_realloc(metas, sizeof(MetaAction) * (nb_meta_act + 1));
-			parse_meta_args(&metas[nb_meta_act], META_ACTION_DUMP_XML, argv[i + 1]);
-			nb_meta_act++;
-			i++;
-		}
-		else if (!stricmp(arg, "-dump-item")) {
-			metas = gf_realloc(metas, sizeof(MetaAction) * (nb_meta_act + 1));
-			parse_meta_args(&metas[nb_meta_act], META_ACTION_DUMP_ITEM, argv[i + 1]);
-			nb_meta_act++;
-			i++;
-		}
-		else if (!stricmp(arg, "-group-add") || !stricmp(arg, "-group-rem-track") || !stricmp(arg, "-group-rem") ) {
-			TSELActionType act_type;
-			if (!stricmp(arg, "-group-rem")) {
-				act_type = TSEL_ACTION_REMOVE_ALL_TSEL_IN_GROUP;
-			}
-			else if (!stricmp(arg, "-group-rem-track")) {
-				act_type = TSEL_ACTION_REMOVE_TSEL;
-			}
-			else {
-				act_type = TSEL_ACTION_SET_PARAM;
-			}
-			if (parse_tsel_args(&tsel_acts, argv[i + 1], &nb_tsel_acts, act_type) == 0) {
-				fprintf(stderr, "Invalid group syntax - check usage\n");
-				return 2;
-			}
-			open_edit = GF_TRUE;
-			i++;
-		}
-		else if (!stricmp(arg, "-group-clean")) {
-			clean_groups = 1;
-			open_edit = GF_TRUE;
-		}
-		else if (!stricmp(arg, "-group-single")) {
-			single_group = 1;
-		}
-		else if (!stricmp(arg, "-package")) {
-			CHECK_NEXT_ARG
-			pack_file = argv[i + 1];
-			i++;
-		}
-		else if (!stricmp(arg, "-zmov")) {
-			compress_moov = GF_TRUE;
-		}
-		else if (!stricmp(arg, "-mgt")) {
-			CHECK_NEXT_ARG
-			pack_file = argv[i + 1];
-			pack_wgt = GF_TRUE;
-			i++;
-		}
-		else if (!stricmp(arg, "-brand")) {
-			char *b = argv[i + 1];
-			CHECK_NEXT_ARG
-			major_brand = GF_4CC(b[0], b[1], b[2], b[3]);
-			open_edit = GF_TRUE;
-			if (b[4] == ':') {
-				if (!strncmp(b+5, "0x", 2))
-					sscanf(b+5, "0x%x", &minor_version);
-				else
-					minor_version = atoi(b + 5);
-			}
-			i++;
-		}
-		else if (!stricmp(arg, "-ab")) {
-			char *b = argv[i + 1];
-			CHECK_NEXT_ARG
-			brand_add = (u32*)gf_realloc(brand_add, sizeof(u32) * (nb_alt_brand_add + 1));
-			brand_add[nb_alt_brand_add] = GF_4CC(b[0], b[1], b[2], b[3]);
-			nb_alt_brand_add++;
-			open_edit = GF_TRUE;
-			i++;
-		}
-		else if (!stricmp(arg, "-rb")) {
-			char *b = argv[i + 1];
-			CHECK_NEXT_ARG
-			brand_rem = (u32*)gf_realloc(brand_rem, sizeof(u32) * (nb_alt_brand_rem + 1));
-			brand_rem[nb_alt_brand_rem] = GF_4CC(b[0], b[1], b[2], b[3]);
-			nb_alt_brand_rem++;
-			open_edit = GF_TRUE;
-			i++;
-		}
-#endif
-		else if (!stricmp(arg, "-languages")) {
-			PrintLanguages();
-			return 1;
-		}
-		else if (!stricmp(arg, "-h")) {
-			gf_sys_set_args(argc, (const char**) argv);
-=======
->>>>>>> 67271ce0
 
 		if (hint_no_offset)
 			gf_hinter_track_force_no_offsets(hinter);
@@ -5330,7 +4861,7 @@
 			do_save = GF_TRUE;
 		}
 			break;
-		case META_ACTION_ADD_IMAGE_GRID:
+		case META_ACTION_ADD_IMAGE_DERIVED:
 		{
 			u32 meta_type = gf_isom_get_meta_type(file, meta->root_meta, tk);
 			e = GF_OK;
@@ -5346,11 +4877,25 @@
 				if (!meta->item_id) {
 					e = gf_isom_meta_get_next_item_id(file, meta->root_meta, tk, &meta->item_id);
 				}
-				if (e == GF_OK) {
-					e = gf_isom_iff_create_image_grid_item(file, meta->root_meta, tk,
-							meta->szName && strlen(meta->szName) ? meta->szName : NULL,
-							meta->item_id,
-							meta->image_props);
+				if (e == GF_OK && meta->item_type) {
+					if (meta->item_type == GF_4CC('g','r','i','d')) {
+						e = gf_isom_iff_create_image_grid_item(file, meta->root_meta, tk,
+								meta->szName && strlen(meta->szName) ? meta->szName : NULL,
+								meta->item_id,
+								meta->image_props);
+					} else if (meta->item_type == GF_4CC('i','o','v','l')) {
+						e = gf_isom_iff_create_image_overlay_item(file, meta->root_meta, tk,
+								meta->szName && strlen(meta->szName) ? meta->szName : NULL,
+								meta->item_id,
+								meta->image_props);
+					} else if (meta->item_type == GF_4CC('i','d','e','n')) {
+						e = gf_isom_iff_create_image_identity_item(file, meta->root_meta, tk,
+								meta->szName && strlen(meta->szName) ? meta->szName : NULL,
+								meta->item_id,
+								meta->image_props);
+					} else {
+						e = GF_NOT_SUPPORTED;
+					}
 					if (e == GF_OK && meta->primary) {
 						e = gf_isom_set_meta_primary_item(file, meta->root_meta, tk, meta->item_id);
 					}
@@ -6552,284 +6097,12 @@
 	}
 #endif
 
-<<<<<<< HEAD
-	for (i=0; i<nb_meta_act; i++) {
-		u32 tk = 0;
-#ifndef GPAC_DISABLE_ISOM_WRITE
-		Bool self_ref;
-#endif
-		MetaAction *meta = &metas[i];
-
-		if (meta->trackID) tk = gf_isom_get_track_by_id(file, meta->trackID);
-
-		switch (meta->act_type) {
-#ifndef GPAC_DISABLE_ISOM_WRITE
-		case META_ACTION_SET_TYPE:
-			/*note: we don't handle file brand modification, this is an author stuff and cannot be guessed from meta type*/
-			e = gf_isom_set_meta_type(file, meta->root_meta, tk, meta->meta_4cc);
-			gf_isom_modify_alternate_brand(file, GF_ISOM_BRAND_ISO2, GF_TRUE);
-			needSave = GF_TRUE;
-			break;
-		case META_ACTION_ADD_ITEM:
-			self_ref = !stricmp(meta->szPath, "NULL") || !stricmp(meta->szPath, "this") || !stricmp(meta->szPath, "self");
-			e = gf_isom_add_meta_item(file, meta->root_meta, tk, self_ref, self_ref ? NULL : meta->szPath,
-			                          meta->szName,
-			                          meta->item_id,
-									  meta->item_type,
-			                          meta->mime_type,
-			                          meta->enc_type,
-			                          meta->use_dref ? meta->szPath : NULL,  NULL,
-			                          meta->image_props);
-			if (meta->item_refs && gf_list_count(meta->item_refs)) {
-				u32 ref_i;
-				for (ref_i = 0; ref_i < gf_list_count(meta->item_refs); ref_i++) {
-					MetaRef	*ref_entry = gf_list_get(meta->item_refs, ref_i);
-					e = gf_isom_meta_add_item_ref(file, meta->root_meta, tk, meta->item_id, ref_entry->ref_item_id, ref_entry->ref_type, NULL);
-				}
-			}
-			needSave = GF_TRUE;
-			break;
-		case META_ACTION_ADD_IMAGE_ITEM:
-		{
-			u32 old_tk_count = gf_isom_get_track_count(file);
-			u32 src_tk_id = 1;
-			GF_Fraction _frac = {0,0};
-			GF_ISOFile *fsrc = file;
-			self_ref = GF_FALSE;
-
-			tk = 0;
-			if (meta->image_props && meta->image_props->auto_grid) {
-				e = GF_OK;
-				self_ref = GF_TRUE;
-			} else if (!meta->szPath || (meta->image_props && meta->image_props->sample_num && meta->image_props->use_reference)) {
-				e = GF_OK;
-				self_ref = GF_TRUE;
-				src_tk_id = meta->trackID;
-			} else if (meta->szPath) {
-				if (meta->image_props && gf_isom_probe_file(meta->szPath) && !meta->image_props->tile_mode) {
-					meta->image_props->src_file = gf_isom_open(meta->szPath, GF_ISOM_OPEN_READ, NULL);
-					e = gf_isom_last_error(meta->image_props->src_file);
-					fsrc = meta->image_props->src_file;
-				} else {
-					e = import_file(file, meta->szPath, 0, _frac, 0, NULL, NULL, 0);
-				}
-			} else {
-				fprintf(stderr, "Missing file name to import\n");
-				e = GF_BAD_PARAM;
-			}
-			if (e == GF_OK) {
-				u32 meta_type = gf_isom_get_meta_type(file, meta->root_meta, tk);
-				if (!meta_type) {
-					e = gf_isom_set_meta_type(file, meta->root_meta, tk, GF_META_ITEM_TYPE_PICT);
-				} else {
-					if (meta_type != GF_META_ITEM_TYPE_PICT) {
-						GF_LOG(GF_LOG_ERROR, GF_LOG_CONTAINER, ("Warning: file already has a root 'meta' box of type %s\n", gf_4cc_to_str(meta_type)));
-						e = GF_BAD_PARAM;
-					}
-				}
-				if (e == GF_OK) {
-					if (!meta->item_id) {
-						e = gf_isom_meta_get_next_item_id(file, meta->root_meta, tk, &meta->item_id);
-					}
-					if (e == GF_OK) {
-						if (!src_tk_id) {
-							u32 j;
-							for (j=0; j<gf_isom_get_track_count(fsrc); i++) {
-								if (gf_isom_is_video_handler_type (gf_isom_get_media_type(fsrc, i+1))) {
-									src_tk_id = gf_isom_get_track_id(fsrc, i+1);
-									break;
-								}
-							}
-
-							if (!src_tk_id) {
-								fprintf(stderr, "No video track in file, cannot add image from track\n");
-								e = GF_BAD_PARAM;
-								break;
-							}
-						}
-
-						e = gf_isom_iff_create_image_item_from_track(file, meta->root_meta, tk, src_tk_id, meta->szName, meta->item_id, meta->image_props, NULL);
-						if (e == GF_OK && meta->primary) {
-							e = gf_isom_set_meta_primary_item(file, meta->root_meta, tk, meta->item_id);
-						}
-						if (e == GF_OK && meta->item_refs && gf_list_count(meta->item_refs)) {
-							u32 ref_i;
-							for (ref_i = 0; ref_i < gf_list_count(meta->item_refs); ref_i++) {
-								MetaRef	*ref_entry = gf_list_get(meta->item_refs, ref_i);
-								e = gf_isom_meta_add_item_ref(file, meta->root_meta, tk, meta->item_id, ref_entry->ref_item_id, ref_entry->ref_type, NULL);
-							}
-						}
-						if (e == GF_OK && meta->group_type) {
-							e = gf_isom_meta_add_item_group(file, meta->root_meta, tk, meta->item_id, meta->group_id, meta->group_type);
-						}
-					}
-				}
-			}
-			if (meta->image_props && meta->image_props->src_file) {
-				gf_isom_delete(meta->image_props->src_file);
-				meta->image_props->src_file = NULL;
-			} else if (!self_ref) {
-				gf_isom_remove_track(file, old_tk_count+1);
-			}
-			needSave = GF_TRUE;
-		}
-			break;
-		case META_ACTION_ADD_IMAGE_DERIVED:
-			{
-				u32 meta_type = gf_isom_get_meta_type(file, meta->root_meta, tk);
-				if (!meta_type) {
-					e = gf_isom_set_meta_type(file, meta->root_meta, tk, GF_META_ITEM_TYPE_PICT);
-				} else {
-					if (meta_type != GF_META_ITEM_TYPE_PICT) {
-						GF_LOG(GF_LOG_ERROR, GF_LOG_CONTAINER, ("Warning: file already has a root 'meta' box of type %s\n", gf_4cc_to_str(meta_type)));
-						e = GF_BAD_PARAM;
-					}
-				}
-				if (e == GF_OK) {
-					if (!meta->item_id) {
-						e = gf_isom_meta_get_next_item_id(file, meta->root_meta, tk, &meta->item_id);
-					}
-					if (e == GF_OK && meta->item_type) {
-						if (meta->item_type == GF_4CC('g','r','i','d')) {
-							e = gf_isom_iff_create_image_grid_item(file, meta->root_meta, tk,
-									meta->szName && strlen(meta->szName) ? meta->szName : NULL,
-									meta->item_id,
-									meta->image_props);
-						} else if (meta->item_type == GF_4CC('i','o','v','l')) {
-							e = gf_isom_iff_create_image_overlay_item(file, meta->root_meta, tk,
-									meta->szName && strlen(meta->szName) ? meta->szName : NULL,
-									meta->item_id,
-									meta->image_props);
-						} else if (meta->item_type == GF_4CC('i','d','e','n')) {
-							e = gf_isom_iff_create_image_identity_item(file, meta->root_meta, tk,
-									meta->szName && strlen(meta->szName) ? meta->szName : NULL,
-									meta->item_id,
-									meta->image_props);
-						} else {
-							e = GF_NOT_SUPPORTED;
-						}
-						if (e == GF_OK && meta->primary) {
-							e = gf_isom_set_meta_primary_item(file, meta->root_meta, tk, meta->item_id);
-						}
-						if (e == GF_OK && meta->item_refs && gf_list_count(meta->item_refs)) {
-							u32 ref_i;
-							for (ref_i = 0; ref_i < gf_list_count(meta->item_refs); ref_i++) {
-								MetaRef	*ref_entry = gf_list_get(meta->item_refs, ref_i);
-								e = gf_isom_meta_add_item_ref(file, meta->root_meta, tk, meta->item_id, ref_entry->ref_item_id, ref_entry->ref_type, NULL);
-							}
-						}
-					}
-				}
-				needSave = GF_TRUE;
-			}
-			break;
-		case META_ACTION_REM_ITEM:
-			e = gf_isom_remove_meta_item(file, meta->root_meta, tk, meta->item_id);
-			needSave = GF_TRUE;
-			break;
-		case META_ACTION_SET_PRIMARY_ITEM:
-			e = gf_isom_set_meta_primary_item(file, meta->root_meta, tk, meta->item_id);
-			needSave = GF_TRUE;
-			break;
-		case META_ACTION_SET_XML:
-		case META_ACTION_SET_BINARY_XML:
-			e = gf_isom_set_meta_xml(file, meta->root_meta, tk, meta->szPath, NULL, 0, (meta->act_type==META_ACTION_SET_BINARY_XML) ? 1 : 0);
-			needSave = GF_TRUE;
-			break;
-		case META_ACTION_REM_XML:
-			if (gf_isom_get_meta_item_count(file, meta->root_meta, tk)) {
-				e = gf_isom_remove_meta_xml(file, meta->root_meta, tk);
-				needSave = GF_TRUE;
-			} else {
-				fprintf(stderr, "No meta box in input file\n");
-			}
-			break;
-		case META_ACTION_DUMP_ITEM:
-			if (gf_isom_get_meta_item_count(file, meta->root_meta, tk)) {
-				e = gf_isom_extract_meta_item(file, meta->root_meta, tk, meta->item_id, meta->szPath && strlen(meta->szPath) ? meta->szPath : NULL);
-			} else {
-				fprintf(stderr, "No meta box in input file\n");
-			}
-			break;
-#endif // GPAC_DISABLE_ISOM_WRITE
-
-		case META_ACTION_DUMP_XML:
-			if (gf_isom_has_meta_xml(file, meta->root_meta, tk)) {
-				e = gf_isom_extract_meta_xml(file, meta->root_meta, tk, meta->szPath, NULL);
-			} else {
-				fprintf(stderr, "No meta box in input file\n");
-			}
-			break;
-		default:
-			break;
-		}
-		if (meta->item_refs) {
-			while (gf_list_count(meta->item_refs)) {
-				gf_free(gf_list_pop_back(meta->item_refs));
-			}
-			gf_list_del(meta->item_refs);
-			meta->item_refs = NULL;
-		}
-		if (meta->image_props) {
-			gf_free(meta->image_props);
-			meta->image_props = NULL;
-		}
-		if (e) goto err_exit;
-	}
-	if (!open_edit && !needSave) {
-		if (file) gf_isom_delete(file);
-		goto exit;
-	}
-
-
-#ifndef GPAC_DISABLE_ISOM_WRITE
-	if (clean_groups) {
-		e = gf_isom_reset_switch_parameters(file);
-		if (e) goto err_exit;
-		needSave = GF_TRUE;
-	}
-
-	for (i=0; i<nb_tsel_acts; i++) {
-		switch (tsel_acts[i].act_type) {
-		case TSEL_ACTION_SET_PARAM:
-			e = gf_isom_set_track_switch_parameter(file,
-			                                       gf_isom_get_track_by_id(file, tsel_acts[i].trackID),
-			                                       tsel_acts[i].refTrackID ? gf_isom_get_track_by_id(file, tsel_acts[i].refTrackID) : 0,
-			                                       tsel_acts[i].is_switchGroup ? 1 : 0,
-			                                       &tsel_acts[i].switchGroupID,
-			                                       tsel_acts[i].criteria, tsel_acts[i].nb_criteria);
-			if (e == GF_BAD_PARAM) {
-				u32 alternateGroupID, nb_groups;
-				gf_isom_get_track_switch_group_count(file, gf_isom_get_track_by_id(file, tsel_acts[i].trackID), &alternateGroupID, &nb_groups);
-				if (alternateGroupID)
-					fprintf(stderr, "Hint: for adding more tracks to group, using: -group-add -refTrack=ID1:[criteria:]trackID=ID2\n");
-				else
-					fprintf(stderr, "Hint: for creates a new grouping information, using -group-add -trackID=ID1:[criteria:]trackID=ID2\n");
-			}
-			if (e) goto err_exit;
-			needSave = GF_TRUE;
-			break;
-		case TSEL_ACTION_REMOVE_TSEL:
-			e = gf_isom_reset_track_switch_parameter(file, gf_isom_get_track_by_id(file, tsel_acts[i].trackID), 0);
-			if (e) goto err_exit;
-			needSave = GF_TRUE;
-			break;
-		case TSEL_ACTION_REMOVE_ALL_TSEL_IN_GROUP:
-			e = gf_isom_reset_track_switch_parameter(file, gf_isom_get_track_by_id(file, tsel_acts[i].trackID), 1);
-			if (e) goto err_exit;
-			needSave = GF_TRUE;
-			break;
-		default:
-			break;
-		}
-=======
 	e = do_meta_act();
 	if (e) goto err_exit;
 
 	if (!open_edit && !do_save) {
 		if (file) gf_isom_delete(file);
 		goto exit;
->>>>>>> 67271ce0
 	}
 
 
