--- conflicted
+++ resolved
@@ -1033,60 +1033,8 @@
 			gf_log_set_tool_level(GF_LOG_RTI, GF_LOG_DEBUG);
 
 			GF_LOG(GF_LOG_DEBUG, GF_LOG_RTI, ("[RTI] System state when enabling log\n"));
-<<<<<<< HEAD
 		} else if (log_rti_time_start) {
 			log_rti_time_start = gf_sys_clock_high_res();
-=======
-		} else if (log_time_start) {
-			log_time_start = gf_sys_clock_high_res();
-		}
-	}
-}
-
-void set_cfg_option(char *opt_string)
-{
-	char *sep, *sep2, szSec[1024], szKey[1024], szVal[1024];
-	sep = strchr(opt_string, ':');
-	if (!sep) {
-		fprintf(stderr, "Badly formatted option %s - expected Section:Name=Value\n", opt_string);
-		return;
-	}
-	{
-		const size_t sepIdx = sep - opt_string;
-		if (sepIdx >= sizeof(szSec)) {
-			fprintf(stderr, "Badly formatted option %s - Section name is too long\n", opt_string);
-			return;
-		}
-
-		strncpy(szSec, opt_string, sepIdx);
-		szSec[sepIdx] = 0;
-	}
-	sep ++;
-	sep2 = strchr(sep, '=');
-	if (!sep2) {
-		fprintf(stderr, "Badly formatted option %s - expected Section:Name=Value\n", opt_string);
-		return;
-	}
-	{
-		const size_t sepIdx = sep2 - sep;
-		if (sepIdx >= sizeof(szKey)) {
-			fprintf(stderr, "Badly formatted option %s - key name is too long\n", opt_string);
-			return;
-		}
-		strncpy(szKey, sep, sepIdx);
-		szKey[sepIdx] = 0;
-		if (strlen(sep2 + 1) >= sizeof(szVal)) {
-			fprintf(stderr, "Badly formatted option %s - value is too long\n", opt_string);
-			return;
-		}
-		strcpy(szVal, sep2+1);
-	}
-
-	if (!stricmp(szKey, "*")) {
-		if (stricmp(szVal, "null")) {
-			fprintf(stderr, "Badly formatted option %s - expected Section:*=null\n", opt_string);
-			return;
->>>>>>> 637a1d0b
 		}
 	}
 }
@@ -1615,12 +1563,8 @@
 		fprintf(stderr, "Hit 'h' for help\n\n");
 		str = gf_opts_get_key("General", "StartupFile");
 		if (str) {
-<<<<<<< HEAD
-			sprintf(the_url, "MP4Client %s", gf_gpac_version() );
-=======
-			strncpy(the_url, "MP4Client "GPAC_FULL_VERSION , sizeof(the_url)-1);
+			snprintf(the_url, sizeof(the_url)-1, "MP4Client %s", gf_gpac_version() );
 			the_url[sizeof(the_url) - 1] = 0;
->>>>>>> 637a1d0b
 			gf_term_connect(term, str);
 			startup_file = 1;
 			is_connected = 1;
