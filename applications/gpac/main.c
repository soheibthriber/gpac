/*
 *			GPAC - Multimedia Framework C SDK
 *
 *			Authors: Jean Le Feuvre
 *			Copyright (c) Telecom ParisTech 2017-2020
 *					All rights reserved
 *
 *  This file is part of GPAC / gpac application
 *
 *  GPAC is free software; you can redistribute it and/or modify
 *  it under the terms of the GNU Lesser General Public License as published by
 *  the Free Software Foundation; either version 2, or (at your option)
 *  any later version.
 *
 *  GPAC is distributed in the hope that it will be useful,
 *  but WITHOUT ANY WARRANTY; without even the implied warranty of
 *  MERCHANTABILITY or FITNESS FOR A PARTICULAR PURPOSE.  See the
 *  GNU Lesser General Public License for more details.
 *
 *  You should have received a copy of the GNU Lesser General Public
 *  License along with this library; see the file COPYING.  If not, write to
 *  the Free Software Foundation, 675 Mass Ave, Cambridge, MA 02139, USA.
 *
 */

#include <gpac/main.h>
#include <gpac/filters.h>

static GF_SystemRTInfo rti;
static GF_FilterSession *session=NULL;
static u32 list_filters = 0;
static Bool dump_stats = GF_FALSE;
static Bool dump_graph = GF_FALSE;
static Bool print_filter_info = GF_FALSE;
static Bool print_meta_filters = GF_FALSE;
static Bool load_test_filters = GF_FALSE;
static s32 nb_loops = 0;
static s32 runfor = 0;
Bool enable_prompt = GF_FALSE;
u32 enable_reports = 0;
char *report_filter = NULL;
Bool do_unit_tests = GF_FALSE;
static int alias_argc = 0;
static char **alias_argv = NULL;
static GF_List *args_used = NULL;
static GF_List *args_alloc = NULL;
static u32 gen_doc = 0;
static u32 help_flags = 0;

//coverage for FileIO
static const char *make_fileio(const char *inargs, const char **out_arg, Bool is_input, GF_Err *e);
static void cleanup_file_io();

FILE *sidebar_md=NULL;
static FILE *helpout = NULL;


static const char *auto_gen_md_warning = "<!-- automatically generated - do not edit, patch gpac/applications/gpac/main.c -->\n";

//uncomment to check argument description matches our conventions - see filter.h
#define CHECK_DOC

//the default set of separators
static char separator_set[7] = GF_FS_DEFAULT_SEPS;
#define SEP_LINK	5
#define SEP_FRAG	2
#define SEP_LIST	3

static Bool print_filters(int argc, char **argv, GF_FilterSession *session, GF_SysArgMode argmode);
static void dump_all_props(void);
static void dump_all_codec(GF_FilterSession *session);
static void write_filters_options(GF_FilterSession *fsess);
static void write_core_options();
static void write_file_extensions();
static int gpac_make_lang(char *filename);
static Bool gpac_expand_alias(int argc, char **argv);
static u32 gpac_unit_tests(GF_MemTrackerType mem_track);

static Bool revert_cache_file(void *cbck, char *item_name, char *item_path, GF_FileEnumInfo *file_info);



#ifndef GPAC_DISABLE_DOC
const char *gpac_doc =
"# General\n"
"Filters are configurable processing units consuming and producing data packets. These packets are carried "
"between filters through a data channel called __pid__. A PID is in charge of allocating/tracking data packets, "
"and passing the packets to the destination filter(s). A filter output PID may be connected to zero or more filters. "
"This fan-out is handled internally by GPAC (no such thing as a tee filter in GPAC).\n"
"Note: When a PID cannot be connected to any filter, a warning is thrown and all packets dispatched on "
"this PID will be destroyed. The session may however still run, unless [-full-link](CORE) is set.\n"
"  \nEach output PID carries a set of properties describing the data it delivers (eg __width__, __height__, __codec__, ...). Properties "
"can be built-in (identified by a 4 character code **abcd**, see [properties (-h props)](filters_properties) ), or user-defined (identified by a string). Each PID tracks "
"its properties changes and triggers filter reconfiguration during packet processing. This allows the filter chain to be "
"reconfigured at run time, potentially reloading part of the chain (eg unload a video decoder when switching from compressed "
"to uncompressed sources).\n"
"  \nEach filter exposes one or more sets of capabilities, called __capability bundle__, which are property type and values "
"that must be matched or excluded by connecting PIDs.\n"
"  \nEach filter exposes a set of argument to configure itself, using property types and values described as strings formated with "
"separators. This help is given with default separator sets `:=#,@` to specify filters, properties and options. Use [-seps](GPAC) to change them.\n"
"# Property format\n"
"- boolean: formatted as `yes`|`true`|`1` or `no`|`false`|`0`\n"
"- enumeration (for filter arguments only): must use the syntax given in the argument description, otherwise value `0` (first in enum) is assumed.\n"
"-  1-dimension (numbers, floats, ints...): formatted as `value[unit]`, where `unit` can be `k`|`K` (x1000) or `m`|`M` (x1000000) or `g`|`G` (x1000000000). "
"For such properties, value `+I` means maximum possible value, `-I` minimum possible value.\n"
"- fraction: formatted as `num/den` or `num-den` or `num`, in which case the denominator is 1 if `num` is an integer, or 1000000 if `num` is a floating-point value.\n"
"- unsigned 32 bit integer: formated as number or hexadecimal using the format `0xAABBCCDD`.\n"
"- N-dimension (vectors): formatted as `DIM1xDIM2[xDIM3[xDIM4]]` values, without unit multiplier.\n"
"- string: formatted as:\n"
" - `value`: copies value to string.\n"
" - `file@FILE`: load string from local `FILE` (opened in binary mode).\n"
" - `bxml@FILE`: binarize XML from local `FILE` and set property type to data - see https://wiki.gpac.io/NHML-Format.\n"
"- data: formatted as:\n"
" - `size@address`: constant data block, not internally copied; `size` gives the size of the block, `address` the data pointer.\n"
" - `0xBYTESTRING`: data block specified in hexadecimal, internally copied.\n"
" - `file@FILE`: load data from local `FILE` (opened in binary mode).\n"
" - `bxml@FILE`: binarize XML from local `FILE` - see https://wiki.gpac.io/NHML-Format.\n"
"- pointer: are formatted as `address` giving the pointer address (32 or 64 bit depending on platforms).\n"
"- string lists: formatted as `val1,val2[,...]`. Each value can also use `file@FILE` syntax.\n"
"- integer lists: formatted as `val1,val2[,...]`\n"
"Note: The special characters in property formats (0x,/,-,+I,-I,x) cannot be configured.\n"
"# Filter declaration [__FILTER__]\n"
"## Generic declaration\n"
"Each filter is declared by its name, with optional filter arguments appended as a list of colon-separated `name=value` pairs. Additional syntax is provided for:\n"
"- boolean: `value` can be omitted, defaulting to `true` (eg `:noedit`). Using `!` before the name negates the result (eg `:!moof_first`)\n"
"- enumerations: name can be omitted (eg `:disp=pbo` is equivalent to `:pbo`), provided that filter developers pay attention to not reuse enumeration names in the same filter.\n"
"\n  \n"
"When string parameters are used (eg URLs), it is recommended to escape the string using the keyword `gpac`.  \n"
"EX filter:ARG=http://foo/bar?yes:gpac:opt=VAL\n"
"This will properly extract the URL.\n"
"EX filter:ARG=http://foo/bar?yes:opt=VAL\n"
"This will fail to extract it and keep `:opt=VAL` as part of the URL.\n"
"The escape mechanism is not needed for local source, for which file existence is probed during argument parsing. "
"It is also not needed for builtin procotol handlers (`avin://`, `video://`, `audio://`, `pipe://`)\n"
"For `tcp://` and `udp://` protocols, the escape is not needed if a trailing `/` is appended after the port number.\n"
"EX -i tcp://127.0.0.1:1234:OPT\n"
"This will fail to extract the URL and options.\n"
"EX -i tcp://127.0.0.1:1234/:OPT\n"
"This will extract the URL and options.\n"
"Note: one trick to avoid the escape sequence is to declare the URLs option at the end, eg `f1:opt1=foo:url=http://bar`, provided you have only one URL parameter to specify on the filter.\n"
"\n"
"A filter may be assigned a name (for inspection purposes) using `:N=name` option. This name is not used in link resolution and may be changed at runtime by the filter instance.\n"
"## Source and Sink filters\n"
"Source and sink filters do not need to be addressed by the filter name, specifying `src=` or `dst=` instead is enough. "
"You can also use the syntax `-src URL` or `-i URL` for sources and `-dst URL` or `-o URL` for destination, this allows prompt completion in shells.\n"
"EX \"src=file.mp4\" or \"-src file.mp4\" or  \"-i file.mp4\"\n"
"This will find a filter (for example `fin`) able to load `file.mp4`. The same result can be achieved by using `fin:src=file.mp4`.\n"
"EX \"dst=dump.yuv\" or \"-dst dump.yuv\" or \"-o dump.yuv\"\n"
"This will dump the video content in `dump.yuv`. The same result can be achieved by using `fout:dst=dump.yuv`.\n"
"\n"
"Specific source or sink filters may also be specified using `filterName:src=URL` or `filterName:dst=URL`.\n"
"\n"
"The `src=` and `dst=` syntaxes can also be used in alias for dynamic argument cloning (see `gpac -hx alias`).\n"
"## Forcing specific filters\n"
"There is a special option called `gfreg` which allows specifying preferred filters to use when handling URLs.\n"
"EX src=file.mp4:gfreg=ffdmx,ffdec\n"
"This will use __ffdmx__ to read `file.mp4` and __ffdec__ to decode it.\n"
"This can be used to test a specific filter when alternate filter chains are possible.\n"
"## Specifying encoders and decoders\n"
"By default filters chain will be resolved without any decoding/encoding if the destination accepts the desired format. "
"Otherwise, decoders/encoders will be dynamically loaded to perform the conversion, unless dynamic resolution is disabled. "
"There is a special shorcut filter name for encoders `enc` allowing to match a filter providing the desired encoding. "
"The parameters for `enc` are:\n"
"- c=NAME: identifes the desired codec. `NAME` can be the gpac codec name or the encoder instance for ffmpeg/others\n"
"- b=UINT, rate=UINT, bitrate=UINT: indicates the bitrate in bits per second\n"
"- g=UINT, gop=UINT: indicates the GOP size in frames\n"
"- pfmt=NAME: indicates the target pixel format name (see [properties (-h props)](filters_properties) ) of the source, if supported by codec\n"
"- all_intra=BOOL: indicates all frames should be intra frames, if supported by codec\n"
"\n  \nOther options will be passed to the filter if it accepts generic argument parsing (as is the case for ffmpeg).\n"
"EX src=dump.yuv:size=320x240:fps=25 enc:c=avc:b=150000:g=50:cgop=true:fast=true dst=raw.264\n"
"This creates a 25 fps AVC at 175kbps with a gop duration of 2 seconds, using closed gop and fast encoding settings for ffmpeg.\n"
"\n"
"The inverse operation (forcing a decode to happen) is possible using the __reframer__ filter.\n"
"EX src=file.mp4 reframer:raw @ -o null\n"
"This will force decoding media from `file.mp4` and trash (send to `null`) the result (doing a decoder benchmark for example).\n"
"\n"
"When a filter uses an option defined as a string using the same separator character as gpac, you can either "
"modify the set of separators, or escape the seperator by duplicating it. The options enclosed by duplicated "
"separator are not parsed. This is mostly used for meta filters, such as ffmpeg, to pass options to subfilters "
"such as libx264 (cf `x264opts` parameter).\n"
"EX f:a=foo:b=bar\n"
"This will set option `a` to `foo` and option `b` to `bar` on the filter.\n"
"EX f::a=foo:b=bar\n"
"This will set option `a` to `foo:b=bar` on the filter.\n"
"EX f:a=foo::b=bar:c::d=fun\n"
"This will set option `a` to `foo`, `b` to `bar:c` and the option `d` to `fun` on the filter.\n"
"# Expliciting links between filters [__LINK__]\n"
"## Quick links\n"
"Link between filters may be manually specified. The syntax is an `@` character optionaly followed by an integer (0 if omitted). "
"This indicates which filter previously specified at prompt should be link to the next filter listed. The optional integer is a 0-based index to the previous filter declarations, 0 indicating the previous filter declaration, 1 the one before the previous delaration, ...).\n"
"Only the last link directive occuring before a filter is used to setup links for that filter.\n"
"EX fA fB @1 fC\n"
"This indicates to direct `fA` outputs to `fC`.\n"
"EX fA fB @1 @0 fC\n"
"This indicates to direct `fB` outputs to `fC`, `@1` is ignored.\n"
"\nIf no link directives are given, the links will be dynamically solved to fullfill as many connections as possible (__see below__).\n"
"Warning: This means that `fA fB fC` and `fA fB @ fC` will likely not give the same result.\n"
"\n"
"## Complex links\n"
"The link directive is just a quick shortcut to set the following arguments:\n"
"- FID=name, which assigns an identifier to the filter\n"
"- SID=name1[,name2...], which set a list of filter identifiers , or __sourceIDs__, restricting the list of possible inputs for a filter.\n"
"\n"
"EX fA fB @1 fC\n"
"This is equivalent to `fA:FID=1 fB fC:SID=1`.\n"
"Link directives specify which source a filter can accept connections from. They do not specifiy which destination a filter can connect to.\n"
"EX fA:FID=1 fB fC:SID=1\n"
"This indicates that `fC` only accpets input from `fA`, but `fB` might accept inputs from `fA`.\n"
"EX fA:FID=1 fB:FID=2 fC:SID=1 fD:SID=1,2\n"
"This indicates that `fD` only accepts input from `fA` and `fB` and `fC` only from `fA`\n"
"Note: A filter with sourceID set cannot get input from filters with no IDs.\n"
"A sourceID name can be further extended using fragment identifier (`#` by default):\n"
"- name#PIDNAME: accepts only PID(s) with name `PIDNAME`\n"
"- name#TYPE: accepts only PIDs of matching media type. TYPE can be `audio`, `video`, `scene`, `text`, `font`, `meta`\n"
"- name#TYPEN: accepts only `N`th PID of matching type from source\n"
"- name#P4CC=VAL: accepts only PIDs with property matching `VAL`.\n"
"- name#PName=VAL: same as above, using the builtin name corresponding to the property.\n"
"- name#AnyName=VAL: same as above, using the name of a non built-in property.\n"
"If the property is not defined on the PID, the property is matched. Otherwise, its value is checked against the given value.\n"
"\n"
"The following modifiers for comparisons are allowed (for both `P4CC=`, `PName=` and `AnyName=`):\n"
"- name#P4CC=!VAL: accepts only PIDs with property NOT matching `VAL`.\n"
"- name#P4CC-VAL: accepts only PIDs with property strictly less than `VAL` (only for 1-dimension number properties).\n"
"- name#P4CC+VAL: accepts only PIDs with property strictly greater than `VAL` (only for 1-dimension number properties).\n"
"\n"
"A sourceID name can also use wildcard or be empty to match a property regardless of the source filter.\n"
"EX fA fB:SID=*#ServiceID=2\n"
"EX fA fB:SID=#ServiceID=2\n"
"This indicates to match connection between `fA` and `fB` only for PIDs with a `ServiceID` property of `2`.\n"
"These extensions also work with the __LINK__ `@` shortcut.\n"
"EX fA fB @1#video fC\n"
"This indicates to direct `fA` video outputs to `fC`.\n"
"EX src=img.heif @#ItemID=200 vout\n"
"This indicates to connect to `vout` only PIDs with `ItemID` property equal to `200`.\n"
"EX src=vid.mp4 @#PID=1 vout\n"
"This indicates to connect to `vout` only PIDs with `ID` property equal to `1`.\n"
"EX src=vid.mp4 @#Width=640 vout\n"
"This indicates to connect to `vout` only PIDs with `Width` property equal to `640`.\n"
"EX src=vid.mp4 @#Width-640 vout\n"
"This indicates to connect to `vout` only PIDs with `Width` property less than `640`\n"
"\n"
"Multiple fragment can be specified to check for multiple PID properties.\n"
"EX src=vid.mp4 @#Width=640#Height+380 vout\n"
"This indicates to connect to `vout` only PIDs with `Width` property equal to `640` and `Height` greater than `380`.\n"
"\n"
"Warning: If a filter PID gets connected to a loaded filter, no further dynamic link resolution will "
"be done to connect it to other filters, unless sourceIDs are set. Link directives should be carfully setup.\n"
"EX src=file.mp4 @ reframer dst=dump.mp4\n"
"This will link src `file.mp4` PID (type __file__) to dst `dump.mp4`filter (type `file`) because dst has no sourceID and therefore will "
"accept input from src. Since the PID is connected, the filter engine will not try to solve "
"a link between src and `reframer`. The result is a direct copy of the source file, `reframer` being unused.\n"
"EX src=file.mp4 reframer @ dst=dump.mp4\n"
"This will force dst to accept only from reframer, a muxer will be loaded to solve this link, and "
"src PID will be linked to `reframer` (no source ID), loading a demuxer to solve the link. The result is a complete remux of the source file.\n"
"# Arguments inheriting\n"
"Unless explicitly disabled (see [-max-chain](CORE)), the filter engine will resolve implicit or explicit (__LINK__) connections "
"between filters and will allocate any filter chain required to connect the filters. "
"In doing so, it loads new filters with arguments inherited from both the source and the destination.\n"
"EX src=file.mp4:OPT dst=file.aac dst=file.264\n"
"This will pass the `:OPT` to all filters loaded between the source and the two destinations.\n"
"EX src=file.mp4 dst=file.aac:OPT dst=file.264\n"
"This will pass the `:OPT` to all filters loaded between the source and the file.aac destination.\n"
"Note: the destination arguments inherited are the arguments placed **AFTER** the `dst=` option.\n"
"EX src=file.mp4 fout:OPTFOO:dst=file.aac:OPTBAR\n"
"This will pass the `:OPTBAR` to all filters loaded between `file.mp4` source and `file.aac` destination, but not `OPTFOO`.\n"
"Arguments inheriting can be stopped by using the keyword `gfloc`: arguments after the keyword will not be inherited.\n"
"EX src=file.mp4 dst=file.aac:OPTFOO:gfloc:OPTBAR dst=file.264\n"
"This will pass the `:OPTFOO` to all filters loaded between `file.mp4`source and `file.aac` destination, but not `OPTBAR`\n"
"Arguments are by default tracked to check if they were used by the filter chain, and a warning is thrown if this is not the case.\n"
"It may be usefull to specify arguments which may not be consumed depending on the graph resolution; the specific keyword `gfopt` indicates that arguments after the keyword will not be tracked.\n"
"EX src=file.mp4 dst=file.aac:OPTFOO:gfopt:OPTBAR dst=file.264\n"
"This will warn if `OPTFOO` is not consumed, but will not track `OPTBAR`.\n"
"# URL templating\n"
"Destination URLs can be templated using the same mechanism as MPEG-DASH, where `$KEYWORD$` is replaced in the template with the "
"resolved value and `$KEYWORD%%0Nd$` is replaced in the template with the resolved integer, padded with N zeros if needed. "
"`$$` is an escape for $\n"
"`KEYWORD` is **case sensitive**, and may be present multiple times in the string. Supported `KEYWORD` are:\n"
"- num: replaced by file number if defined, 0 otherwise\n"
"- PID: ID of the source PID\n"
"- URL: URL of source file\n"
"- File: path on disk for source file\n"
"- p4cc=ABCD: uses PID property with 4CC value `ABCD`\n"
"- pname=VAL: uses PID property with name `VAL`\n"
"- OTHER: locates property 4CC for the given name, or property name if no 4CC matches.\n"
"\n  \nTemplating can be useful when encoding several qualities in one pass.\n"
"EX src=dump.yuv:size=640x360 vcrop:wnd=0x0x320x180 enc:c=avc:b=1M @2 enc:c=avc:b=750k dst=dump_$CropOrigin$x$Width$x$Height$.264:clone\n"
"This will create a croped version of the source, encoded in AVC at 1M, and a full version of the content in AVC at 750k. "
"Outputs will be `dump_0x0x320x180.264` for the croped version and `dump_0x0x640x360.264` for the non-croped one.\n"
"# Cloning filters\n"
"When a filter accepts a single connection and has a connected input, it is no longer available for dynamic resolution. "
"There may be cases where this behaviour is undesired. Take a HEIF file with N items and do:\n"
"EX src=img.heif dst=dump_$ItemID$.jpg\n"
"In this case, only one item (likely the first declared in the file) will connect to the destination.\n"
"Other items will not be connected since the destination only accepts one input PID.\n"
"There is a special option `clone` allowing destination filters (**and only them**) to be cloned with the same arguments:\n"
"EX src=img.heif dst=dump_$ItemID$.jpg:clone\n"
"In this case, the destination will be cloned for each item, and all will be exported to different JPEGs thanks to URL templating.\n"
"# Templating filter chains\n"
"There can be cases where the number of desired outputs depends on the source content, for example dumping a multiplex of N services into N files. When the destination involves multiplexing the input PIDs, the `:clone`option is not enough since the muxer will always accept the input PIDs.\n"
"To handle this, it is possible to use a PID property name in the sourceID of a filter with the value `*` or an empty value. In this case, whenever a new PID with a new value for the property is found, the filter with such sourceID will be dynamically cloned.\n"
"Warning: This feature should only be called with a single property set to `*` per source ID, results are undefined otherwise.\n"
"EX src=source.ts dst=file_$ServiceID$.mp4:SID=*#ServiceID=*\n"
"EX src=source.ts dst=file_$ServiceID$.mp4:SID=#ServiceID=\n"
"In this case, each new `ServiceID` value found when connecting PIDs to the destination will create a new destination file.\n"
"# Assigning PID properties\n"
"It is possible to define properties on output PIDs that will be declared by a filter. This allows tagging parts of the "
"graph with different properties than other parts (for example `ServiceID`). "
"The syntax is the same as filter option, and uses the fragment separator to identify properties, eg `#Name=Value`.\n"
"This sets output PIDs property (4cc, built-in name or any name) to the given value. Value can be omitted for booleans "
"(defaults to true, eg `:#Alpha`).\n"
"Non built-in properties are parsed as follows:\n"
"- `file@FOO` will be declared as string with a value set to the content of `FOO`.\n"
"- `bxml@FOO` will be declared as data with a value set to the binarized content of `FOO`.\n"
"- `FOO` will be declared as string with a value set to `FOO`.\n"
"- `TYPE@FOO` will be parsed according to `TYPE`. If the type is not recognized, the entire value is copied as string. See `gpac -h props` for defined types.\n"

"Warning: Properties are not filtered and override the properties of the filter's output PIDs, be carefull not to break "
"the session by overriding core properties such as width/height/samplerate/... !\n"
"EX -i v1.mp4:#ServiceID=4 -i v2.mp4:#ServiceID=2 -o dump.ts\n"
"This will mux the streams in `dump.ts`, using `ServiceID` 4 for PIDs from `v1.mp4` and `ServiceID` 2 for PIDs from `v2.mp4`.\n"
"\n"
"PID properties may be conditionally assigned by checking other PID properties. The syntax uses paranthesis (not configurable) after the property assignment sign:\n"
"`#Prop=(CP=CV)VAL`\n"
"This will assign PID property `Prop` to `VAL` for PIDs with property `CP` equal to `CV`.\n"
"`#Prop=(CP=CV)VAL,(CP2=CV2)VAL2`\n"
"This will assign PID property `Prop` to `VAL` for PIDs with property `CP` equal to `CV`, and to `VAL2` for PIDs with property `CP2` equal to `CV2`.\n"
"`#Prop=(CP=CV)(CP2=CV2)VAL`\n"
"This will assign PID property `Prop` to `VAL` for PIDs with property `CP` equal to `CV` and property `CP2` equal to `CV2`.\n"
"`#Prop=(CP=CV)VAL,()DEFAULT`\n"
"This will assign PID property `Prop` to `VAL` for PIDs with property `CP` equal to `CV`, or to `DEFAULT` for other PIDs.\n"
"The condition syntax is the same as source ID fragment syntax.\n"
"Note: When set, the default value (empty condition) always matches the PID, therefore it should be placed last in the list of conditions.\n"
"EX gpac -i source.mp4:#MyProp=(audio)\"Super Audio\",(video)\"Super Video\"\n"
"This will assign property `MyProp` to `Super Audio` for audio PIDs and to `Super Video` for video PIDs.\n"
"EX gpac -i source.mp4:#MyProp=(audio1)\"Super Audio\"\n"
"This will assign property `MyProp` to `Super Audio` for first audio PID declared.\n"
"EX gpac -i source.mp4:#MyProp=(Width+1280)HD\n"
"This will assign property `MyProp` to `HD` for PIDs with property `Width` greater than 1280.\n"
"# Using option files\n"
"It is possible to use a file to define options of a filter, by specifying the target file name as an option without value, i.e. `:myopts.txt`.\n"
"Warning: Only local files are allowed.\n"
"An option file is a simple text file containing one or more options or PID properties on one or more lines.\n"
"A line begining with \"//\" is a comment and is ignored.\n"
"Options in an option file may point to other option files, with a maximum redirection level of 5.\n"
"An option file declaration (`filter:myopts.txt`) follows the same inheritance rules as regular options.\n"
"EX src=source.mp4:myopts.txt:foo=bar dst\n"
"Any filter loaded between `source.mp4` and `dst` will inherit both `myopts.txt` and `foo` options and will resolve options and PID properties given in `myopts.txt`.\n"
"# Specific filter options\n"
"Some specific keywords are replaced when processing filter options.\n"
"Warning: These keywords do not apply to PID properties. Multiple keywords cannot be defined for a single option.\n"
"Defined keywords:\n"
"- $GSHARE: replaced by system path to GPAC shared directory (e.g. /usr/share)\n"
"- $GJS: replaced by the first path specified by global config option [-js-dirs](CORE) that contains the file name following the macro, e.g. $GJS/source.js\n"
"- $GLANG: replaced by the global config language option [-lang](CORE)\n"
"- $GUA: replaced by the global config user agent option [-user-agent](CORE)\n"
"- $GINC(init_val[,inc]): replaced by `init_val` and increment `init_val` by `inc` (positive or negative number, 1 if not specified) each time a new filter using this string is created.\n"
"\n"
"The $GINC construct can be used to dynamically assign numbers in filter chains:\n"
"EX gpac -i source.ts tssplit @#ServiceID= -o dump_$GINC(10,2).ts\n"
"This will dump first service in dump_10.ts, second service in dump_12.ts, etc...\n"
"# External filters\n"
"GPAC comes with a set of built-in filters in libgpac. It may also load external filters in dynamic libraries, located in "
"folders listed in [-mod-dirs](CORE) option. The files shall be named `gf_*` and shall export"
" a single function returning a filter register - see [libgpac documentation](https://doxygen.gpac.io/) for more details.\n"
"\n";
#endif

static void gpac_filter_help(void)
{
	gf_sys_format_help(helpout, help_flags,
"Usage: gpac [options] FILTER [LINK] FILTER [...] \n"
#ifndef GPAC_DISABLE_DOC
	"%s", gf_sys_localized("gpac", "doc", gpac_doc)
#else
	"GPAC compiled without built-in doc.\n"
#endif
	);

}

#include <gpac/modules/video_out.h>
#include <gpac/modules/audio_out.h>
#include <gpac/modules/compositor_ext.h>
#include <gpac/modules/hardcoded_proto.h>
#include <gpac/modules/font.h>

static void gpac_modules_help(void)
{
	u32 i;
	gf_sys_format_help(helpout, help_flags, "Available modules:\n");
	for (i=0; i<gf_modules_count(); i++) {
		char *str = (char *) gf_modules_get_file_name(i);
		if (!str) continue;
		gf_sys_format_help(helpout, help_flags | GF_PRINTARG_HIGHLIGHT_FIRST, "%s: implements ", str);
		if (!strncmp(str, "gm_", 3) || !strncmp(str, "gsm_", 4)) {
			GF_BaseInterface *ifce = gf_modules_load_by_name(str, GF_VIDEO_OUTPUT_INTERFACE);
			if (ifce) {
				gf_sys_format_help(helpout, help_flags, "VideoOutput ");
				gf_modules_close_interface(ifce);
			}
			ifce = gf_modules_load_by_name(str, GF_AUDIO_OUTPUT_INTERFACE);
			if (ifce) {
				gf_sys_format_help(helpout, help_flags, "AudioOutput ");
				gf_modules_close_interface(ifce);
			}
			ifce = gf_modules_load_by_name(str, GF_FONT_READER_INTERFACE);
			if (ifce) {
				gf_sys_format_help(helpout, help_flags, "FontReader ");
				gf_modules_close_interface(ifce);
			}
			ifce = gf_modules_load_by_name(str, GF_COMPOSITOR_EXT_INTERFACE);
			if (ifce) {
				gf_sys_format_help(helpout, help_flags, "CompositorExtension ");
				gf_modules_close_interface(ifce);
			}
			ifce = gf_modules_load_by_name(str, GF_HARDCODED_PROTO_INTERFACE);
			if (ifce) {
				gf_sys_format_help(helpout, help_flags, "HardcodedProto ");
				gf_modules_close_interface(ifce);
			}
		} else {
			gf_sys_format_help(helpout, help_flags, "Filter ");
		}
		gf_sys_format_help(helpout, help_flags, "\n");
	}
	gf_sys_format_help(helpout, help_flags, "\n");
}

#ifndef GPAC_DISABLE_DOC
const char *gpac_alias =
"The gpac command line can become quite complex when many sources or filters are used. In order to simplify this, an alias system is provided.\n"
"\n"
"To assign an alias, use the syntax `gpac -alias=\"NAME VALUE\"`.\n"
"- `NAME`: shall be a single string, with no space.\n"
"- `VALUE`: the list of argument this alias replaces. If not set, the alias is destroyed\n"
"\n"
"When parsing arguments, the alias will be replace by its value.\n"
"EX gpac -alias=\"output aout vout\"\n"
"This allows later audio and video playback using `gpac -i src.mp4 output`\n"
"\n"
"Aliases can use arguments from the command line. The allowed syntaxes are:\n"
"- `@{a}`: replaced by the value of the argument with index `a` after the alias\n"
"- `@{a,b}`: replaced by the value of the arguments with index `a` and `b`\n"
"- `@{a:b}`: replaced by the value of the arguments between index `a` and `b`\n"
"- `@{-a,b}`: replaced by the value of the arguments with index `a` and `b`, inserting a list separator (comma by default) between them\n"
"- `@{-a:b}`: replaced by the value of the arguments between index `a` and `b`, inserting a list separator (comma by default) between them\n"
"- `@{+a,b}`: clones the parent word in the alias for `a` and `b`, replacing this pattern in each clone by the corresponding argument\n"
"- `@{+a:b}`: clones the parent word in the alias for each argument between index `a` and `b`, replacing this pattern in each clone by the corresponding argument\n"
"\n"
"The specified index can be:\n"
"- forward index: a strictly positive integer, 1 being the first argument after the alias\n"
"- backward index: the value 'n' (or 'N') to indicate the last argument on the command line. This can be followed by `-x` to rewind arguments (eg `@{n-1}` is the before last argument)\n"
"\n"
"Arguments not used by any aliases are kept on the command line, other ones are removed\n"
"\n"
"EX -alias=\"foo src=@{N} dst=test.mp4\"\n"
"The command `gpac foo f1 f2` expands to `gpac src=f2 dst=test.mp4 f1`\n"
"EX -alias=\"list: inspect src=@{+:N}\"\n"
"The command `gpac list f1 f2 f3` expands to `gpac inspect src=f1 src=f2 src=f3`\n"
"EX -alias=\"list inspect src=@{+2:N}\"\n"
"The command `gpac list f1 f2 f3` expands to `gpac inspect src=f2 src=f3 f1`\n"
"EX -alias=\"plist aout vout flist:srcs=@{-,N}\"\n"
"The command `gpac plist f1 f2 f3` expands to `gpac aout vout plist:srcs=\"f1,f2,f3\"`  \n"
"\n"
"Alias documentation can be set using `gpac -aliasdoc=\"NAME VALUE\"`, with `NAME` the alias name and `VALUE` the documentation.\n"
"Alias documentation will then appear in gpac help.\n"
"\n";
#endif

static void gpac_alias_help(GF_SysArgMode argmode)
{
	u32 i, count;

	if (argmode >= GF_ARGMODE_EXPERT) {

#ifndef GPAC_DISABLE_DOC
		gf_sys_format_help(helpout, help_flags, "%s", gf_sys_localized("gpac", "alias", gpac_alias) );
#else
		gf_sys_format_help(helpout, help_flags, "%s", "GPAC compiled without built-in doc.\n");
#endif
		if (argmode == GF_ARGMODE_EXPERT) {
			return;
		}
	}

	count = gf_opts_get_key_count("gpac.alias");
	if (count) {
		if (argmode < GF_ARGMODE_EXPERT) {
			gf_sys_format_help(helpout, help_flags, "Available aliases (use 'gpac -hx alias' for more info on aliases):\n");
		} else {
			gf_sys_format_help(helpout, help_flags, "Available aliases:\n");
		}
		for (i=0; i<count; i++) {
			const char *alias = gf_opts_get_key_name("gpac.alias", i);
			const char *alias_doc = gf_opts_get_key("gpac.aliasdoc", alias);
			const char *alias_value = gf_opts_get_key("gpac.alias", alias);

			gf_sys_format_help(helpout, help_flags | GF_PRINTARG_HIGHLIGHT_FIRST, "%s", alias);
			if (argmode>=GF_ARGMODE_ADVANCED)
				gf_sys_format_help(helpout, help_flags, " (%s)", alias_value);

			if (alias_doc)
				gf_sys_format_help(helpout, help_flags | GF_PRINTARG_OPT_DESC, ": %s", gf_sys_localized("gpac", "aliasdoc", alias_doc));
			else if  (argmode<GF_ARGMODE_ADVANCED) {
				gf_sys_format_help(helpout, help_flags, " (%s)", alias_value);
			}

			gf_sys_format_help(helpout, help_flags, "\n");
		}
	} else {
		gf_sys_format_help(helpout, help_flags, "No aliases defined - use 'gpac -hx alias' for more info on aliases\n");
	}
}


static void gpac_core_help(GF_SysArgMode mode, Bool for_logs)
{
	u32 mask;
	gf_sys_format_help(helpout, help_flags, "# libgpac %s options:\n", for_logs ? "logs" : "core");
	if (for_logs) {
		mask = GF_ARG_SUBSYS_LOG;
	} else {
		mask = 0xFFFFFFFF;
		mask &= ~GF_ARG_SUBSYS_LOG;
		mask &= ~GF_ARG_SUBSYS_FILTERS;
	}
	gf_sys_print_core_help(helpout, help_flags, mode, mask);
}

GF_GPACArg gpac_args[] =
{
#ifdef GPAC_MEMORY_TRACKING
 	GF_DEF_ARG("mem-track", NULL, "enable memory tracker", NULL, NULL, GF_ARG_BOOL, GF_ARG_HINT_EXPERT),
 	GF_DEF_ARG("mem-track-stack", NULL, "enable memory tracker with stack dumping", NULL, NULL, GF_ARG_BOOL, GF_ARG_HINT_EXPERT),
#endif
	GF_DEF_ARG("ltf", NULL, "load test-unit filters (used for for unit tests only)", NULL, NULL, GF_ARG_BOOL, GF_ARG_HINT_EXPERT),
	GF_DEF_ARG("loop", NULL, "loop execution of session, creating a session at each loop, mainly used for testing. If no value is given, loops forever", NULL, NULL, GF_ARG_INT, GF_ARG_HINT_EXPERT),
 	GF_DEF_ARG("runfor", NULL, "run for the given amount of milliseconds", NULL, NULL, GF_ARG_INT, GF_ARG_HINT_EXPERT),

	GF_DEF_ARG("stats", NULL, "print stats after execution", NULL, NULL, GF_ARG_BOOL, 0),
	GF_DEF_ARG("graph", NULL, "print graph after execution", NULL, NULL, GF_ARG_BOOL, 0),
	GF_DEF_ARG("k", NULL, "enable keyboard interaction from command line", NULL, NULL, GF_ARG_BOOL, GF_ARG_HINT_EXPERT),
	GF_DEF_ARG("r", NULL, "enable reporting\n"
			"- r: runtime reporting\n"
			"- r=FA[,FB]: runtime reporting but only print given filters, eg `r=mp4mx`for ISOBMFF muxer only\n"
			"- r=: only print final report"
			, NULL, NULL, GF_ARG_STRING, 0),
	GF_DEF_ARG("seps", NULL, "set the default character sets used to separate various arguments\n"\
		"- the first char is used to separate argument names\n"\
		"- the second char, if present, is used to separate names and values\n"\
		"- the third char, if present, is used to separate fragments for PID sources\n"\
		"- the fourth char, if present, is used for list separators (__sourceIDs__, __gfreg__, ...)\n"\
		"- the fifth char, if present, is used for boolean negation\n"\
		"- the sixth char, if present, is used for LINK directives (see [filters help (-h doc)](filters_general))", GF_FS_DEFAULT_SEPS, NULL, GF_ARG_STRING, GF_ARG_HINT_EXPERT),

	GF_DEF_ARG("i", "src", "specify an input file - see [filters help (-h doc)](filters_general)", NULL, NULL, GF_ARG_STRING, 0),
	GF_DEF_ARG("o", "dst", "specify an output file - see [filters help (-h doc)](filters_general)", NULL, NULL, GF_ARG_STRING, 0),
	GF_DEF_ARG("ib", NULL, "specify an input file to wrap as GF_FileIO object (testing of GF_FileIO)", NULL, NULL, GF_ARG_STRING, GF_ARG_HINT_EXPERT),
	GF_DEF_ARG("ob", NULL, "specify an output file to wrap as GF_FileIO object (testing of GF_FileIO)", NULL, NULL, GF_ARG_STRING, GF_ARG_HINT_EXPERT),
	GF_DEF_ARG("h", "help,-ha,-hx,-hh", "print help. Use `-help` or `-h` for basic options, `-ha` for advanced options, `-hx` for expert options and `-hh` for all. String parameter can be:\n"\
			"- empty: print command line options help\n"\
			"- doc: print the general filter info\n"\
			"- alias: print the gpac alias syntax\n"\
			"- log: print the log system help\n"\
			"- core: print the supported libgpac core options. Use -ha/-hx/-hh for advanced/expert options\n"\
			"- cfg: print the GPAC configuration help\n"\
			"- prompt: print the GPAC prompt help when running in interactive mode (see [-k](GPAC) )\n"\
			"- modules: print available modules\n"\
			"- filters: print name of all available filters\n"\
			"- filters:*: print name of all available filters, including meta filters\n"\
			"- codecs: print the supported builtin codecs\n"\
			"- props: print the supported builtin PID and packet properties\n"\
			"- links: print possible connections between each supported filters.\n"\
			"- links FNAME: print sources and sinks for filter `FNAME` (either builtin or JS filter)\n"\
			"- FNAME: print filter `FNAME` info (multiple FNAME can be given). For meta-filters, use `FNAME:INST`, eg `ffavin:avfoundation`. Use `*` to print info on all filters (__big output!__), `*:*` to print info on all filters including meta filter instances (__really big output!__). By default only basic filter options and description are shown. Use `-ha` to show advanced options and filter IO capabilities, `-hx` for expert options, `-hh` for all options and filter capbilities\n"\
			"- FNAME.OPT: print option `OPT` in filter `FNAME`"
		, NULL, NULL, GF_ARG_STRING, 0),

 	GF_DEF_ARG("p", NULL, "use indicated profile for the global GPAC config. If not found, config file is created. If a file path is indicated, this will load profile from that file. Otherwise, this will create a directory of the specified name and store new config there. Reserved name `0` means a new profile, not stored to disk", NULL, NULL, GF_ARG_STRING, GF_ARG_HINT_ADVANCED),
 	GF_DEF_ARG("alias", NULL, "assign a new alias or remove an alias. Can be specified several times. See [alias usage (-h alias)](#using-aliases)", NULL, NULL, GF_ARG_STRING, GF_ARG_HINT_ADVANCED),
 	GF_DEF_ARG("aliasdoc", NULL, "assign documentation for a given alias (optional). Can be specified several times", NULL, NULL, GF_ARG_STRING, GF_ARG_HINT_ADVANCED),

 	GF_DEF_ARG("uncache", NULL, "revert all items in GPAC cache directory to their original name and server path", NULL, NULL, GF_ARG_BOOL, GF_ARG_HINT_ADVANCED),

	GF_DEF_ARG("wc", NULL, "write all core options in the config file unless already set", NULL, NULL, GF_ARG_BOOL, GF_ARG_HINT_EXPERT),
	GF_DEF_ARG("we", NULL, "write all file extensions in the config file unless already set (useful to change some default file extensions)", NULL, NULL, GF_ARG_BOOL, GF_ARG_HINT_EXPERT),
	GF_DEF_ARG("wf", NULL, "write all filter options in the config file unless already set", NULL, NULL, GF_ARG_BOOL, GF_ARG_HINT_EXPERT),
	GF_DEF_ARG("wfx", NULL, "write all filter options and all meta filter arguments in the config file unless already set (__large config file !__)", NULL, NULL, GF_ARG_BOOL, GF_ARG_HINT_EXPERT),
	GF_DEF_ARG("unit-tests", NULL, "enable unit tests of some functions otherwise not covered by gpac test suite", NULL, NULL, GF_ARG_BOOL, GF_ARG_HINT_HIDE),
	GF_DEF_ARG("genmd", NULL, "generate markdown doc", NULL, NULL, GF_ARG_BOOL, GF_ARG_HINT_HIDE),
	{0}
};


static void gpac_usage(GF_SysArgMode argmode)
{
	u32 i=0;
	if ((argmode != GF_ARGMODE_ADVANCED) && (argmode != GF_ARGMODE_EXPERT) ) {
		if (gen_doc!=2)
			gf_sys_format_help(helpout, help_flags, "Usage: gpac [options] FILTER [LINK] FILTER [...] \n");

		gf_sys_format_help(helpout, help_flags, "gpac is GPAC's command line tool for setting up and running filter chains.\n\n"
		"__FILTER__: a single filter declaration (eg, `-i file`, `-o dump`, `inspect`, ...), see %s.\n"
		"__[LINK]__: a link instruction (eg, `@`, `@2`, `@2#StreamType=Visual`, ...), see %s.\n"
		"__[options]__: one or more option strings, each starting with a `-` character.\n"
		"  - an option using a single `-` indicates an option of gpac (see %s) or of libgpac (see %s)\n"
		"  - an option using `--` indicates a global filter option, for example `--block_size=1000` (see %s)\n"
		"  - an option using `-+` indicates a global meta-filter filter (eg FFMPEG) option, for example `-+profile=Baseline` (see %s)\n"
		"\n  "
		"Options do not require any specific order, and may be present anywhere, including between link statements or filter declarations.\n"
		"boolean values do not need any value specified. Other types shall be formatted as `opt=val`, except [-i](), `-src`, [-o](), `-dst` and [-h]() options.\n\n"
		"The possible options for gpac are:\n\n",
			(gen_doc==1) ? "[gpac -h doc](filters_general#filter-declaration-filter)" : "`gpac -h doc`",
			(gen_doc==1) ? "[gpac -h doc](filters_general#expliciting-links-between-filters-link)" : "`gpac -h doc`",
			(gen_doc==1) ? "[gpac -hx](gpac_general#h)" : "`gpac -hx`",
			(gen_doc==1) ? "[gpac -hx core](core_options)" : "`gpac -hx core`",
			(gen_doc==1) ? "[gpac -h doc](core_config#global-filter-options)" : "`gpac -h doc`",
			(gen_doc==1) ? "[gpac -h doc](core_config#global-filter-options)" : "`gpac -h doc`"
		);
	}

	while (gpac_args[i].name) {
		GF_GPACArg *arg = &gpac_args[i];
		i++;

		if (argmode!=GF_ARGMODE_ALL) {
			if ((argmode==GF_ARGMODE_EXPERT) && !(arg->flags & GF_ARG_HINT_EXPERT)) continue;
			if ((argmode==GF_ARGMODE_ADVANCED) && !(arg->flags & GF_ARG_HINT_ADVANCED)) continue;
			else if ((argmode==GF_ARGMODE_BASE) && (arg->flags & (GF_ARG_HINT_ADVANCED| GF_ARG_HINT_EXPERT)) ) continue;
		}

		gf_sys_print_arg(helpout, help_flags, arg, "gpac");
	}

	if (argmode>=GF_ARGMODE_ADVANCED) {
		gf_sys_format_help(helpout, help_flags, "\n  \nThe following libgpac core options allow customizing the filter session:\n  \n" );
		gf_sys_print_core_help(helpout, help_flags, argmode, GF_ARG_SUBSYS_FILTERS);
	}

	if (argmode==GF_ARGMODE_BASE) {
		if ( gf_opts_get_key_count("gpac.aliasdoc")) {
			gf_sys_format_help(helpout, help_flags, "\n");
			gpac_alias_help(GF_ARGMODE_BASE);
		}

		gf_sys_format_help(helpout, help_flags, "\ngpac - GPAC command line filter engine - version %s\n%s\n", gf_gpac_version(), gf_gpac_copyright() );
	}
}

#ifndef GPAC_DISABLE_DOC
const char *gpac_config =
{
"# Configuration file\n"
"GPAC uses a configuration file to modify default options of libgpac and filters. This configuration file is located in `$HOME/.gpac/GPAC.cfg`.\n"
"Applications in GPAC can also specify a different configuration file through the [-p](GPAC) option to indicate a profile. "
"This allows different configurations for different usages and simplifies command line typing.\n"
"EX gpac -p=foo []\n"
"This will load configuration from $HOME/.gpac/foo/GPAC.cfg, creating it if needed.\n"
"The reserved name `0` is used to disable configuration file writing.\n"
"By default the configuration file only holds a few system specific options and directories. It is possible to serialize "
"the entire set of options to the configuration file, using [-wc](GPAC) [-wf](GPAC). This should be avoided as the resulting "
"configuration file size will be quite large, hence larger memory usage for the applications.\n"
"The options specified in the configuration file may be overriden by the values in __restrict.cfg__ file located in GPAC share system directory (e.g. /usr/share/gpac), "
"if present; this allows enforcing system-wide configuration values.\n"
"Note: The methods describe in this section apply to any application in GPAC transferring their arguments "
"to libgpac. This is the case for __gpac__, __MP4Box__, __MP4Client/Osmo4__.\n"
"# Core options\n"
"The options from libgpac core can also be assigned though the config file from section __core__ using "
"option name **without initial dash** as key name.\n"
"EX [core]threads=2\n"
"Setting this in the config file is equivalent to using `-threads=2`.\n"
"The options specified at prompt overrides the value of the config file.\n"
"# Filter options in configuration\n"
"It is possible to alter the default value of a filter option by modifing the configuration file. Filter __foo__ options are stored in section "
"`[filter@foo]`, using option name and value as key-value pair. Options specified through the configuration file do not take precedence over "
"options specified at prompt or through alias.\n"
"EX [filter@rtpin]interleave=yes\n"
"This will force the rtp input filter to always request RTP over RTSP by default.\n"
"To generate a configuration file with all filters options serialized, use [-wf](GPAC).\n"
"# Global filter options\n"
"It is possible to specify options global to multiple filters using `--OPTNAME=VAL`. Global options do not override filter options but "
"take precedence over options loaded from configuration file.\n"
"This will set option `OPTNAME`, when present, to `VAL` in any loaded filter.\n"
"EX --buffer=100 -i file vout aout\n"
"This is equivalent to specifying `vout:buffer=100 aout:buffer=100`.\n"
"EX --buffer=100 -i file vout aout:buffer=10\n"
"This is equivalent to specifying `vout:buffer=100 aout:buffer=10`.\n"
"Warning: This syntax only applies to regular filter options. It cannot be used with builtin shortcuts (gfreg, enc, ...).\n"
"Meta-filter options can be set in the same way using the syntax `-+OPT_NAME=VAL`.\n"
"EX -+profile=Baseline -i file.cmp -o dump.264\n"
"This is equivalent to specifying `-o dump.264:profile=Baseline`.\n"

};
#endif

static void gpac_config_help()
{

#ifndef GPAC_DISABLE_DOC
		gf_sys_format_help(helpout, help_flags, "%s", gf_sys_localized("gpac", "config", gpac_config) );
#else
		gf_sys_format_help(helpout, help_flags, "%s", "GPAC compiled without built-in doc.\n");
#endif
}


static Bool logs_to_file=GF_FALSE;

#define DEF_LOG_ENTRIES	10

struct _logentry
{
	u32 tool, level;
	u32 nb_repeat;
	u64 clock;
	char *szMsg;
} *static_logs;
static u32 nb_log_entries = DEF_LOG_ENTRIES;

static u32 log_write=0;

static char *log_buf = NULL;
static u32 log_buf_size=0;
static void gpac_on_logs(void *cbck, GF_LOG_Level log_level, GF_LOG_Tool log_tool, const char* fmt, va_list vlist)
{
	va_list vlist_tmp;
	va_copy(vlist_tmp, vlist);
	u32 len = vsnprintf(NULL, 0, fmt, vlist_tmp);
	va_end(vlist_tmp);
	if (log_buf_size < len+2) {
		log_buf_size = len+2;
		log_buf = gf_realloc(log_buf, log_buf_size);
	}
	vsprintf(log_buf, fmt, vlist);

	if (log_write && static_logs[log_write-1].szMsg) {
		if (!strcmp(static_logs[log_write-1].szMsg, log_buf)) {
			static_logs[log_write-1].nb_repeat++;
			return;
		}
	}

	static_logs[log_write].level = log_level;
	static_logs[log_write].tool = log_tool;
	if (static_logs[log_write].szMsg) gf_free(static_logs[log_write].szMsg);
	static_logs[log_write].szMsg = gf_strdup(log_buf);
	static_logs[log_write].clock = gf_net_get_utc();

	log_write++;
	if (log_write==nb_log_entries) {
		log_write = nb_log_entries - 1;
		gf_free(static_logs[0].szMsg);
		memmove(&static_logs[0], &static_logs[1], sizeof (struct _logentry) * (nb_log_entries-1) );
		memset(&static_logs[log_write], 0, sizeof(struct _logentry));
	}
}

u64 last_report_clock_us = 0;
static void print_date(u64 time)
{
	time_t gtime;
	struct tm *t;
	u32 sec;
	u32 ms;
	gtime = time / 1000;
	sec = (u32)(time / 1000);
	ms = (u32)(time - ((u64)sec) * 1000);
	t = gf_gmtime(&gtime);
//	fprintf(stderr, "[%d-%02d-%02dT%02d:%02d:%02d.%03dZ", 1900 + t->tm_year, t->tm_mon + 1, t->tm_mday, t->tm_hour, t->tm_min, t->tm_sec, ms);
	fprintf(stderr, "[%02d:%02d:%02d.%03dZ] ", t->tm_hour, t->tm_min, t->tm_sec, ms);
}

static void gpac_print_report(GF_FilterSession *fsess, Bool is_init, Bool is_final)
{
	u32 i, count, nb_active;
	u64 now;

	if (is_init) {
		if (enable_reports==2)
			gf_sys_set_console_code(stderr, GF_CONSOLE_SAVE);

		logs_to_file = gf_log_use_file();
		if (!logs_to_file && (enable_reports==2) ) {
			if (!nb_log_entries) nb_log_entries = 1;
			static_logs = gf_malloc(sizeof(struct _logentry) * nb_log_entries);
			memset(static_logs, 0, sizeof(struct _logentry) * nb_log_entries);
			gf_log_set_callback(fsess, gpac_on_logs);
		}
		last_report_clock_us = gf_sys_clock_high_res();
		return;
	}

	now = gf_sys_clock_high_res();
	if ( (now - last_report_clock_us < 200000) && !is_final)
		return;

	last_report_clock_us = now;
	if (!is_final)
		gf_sys_set_console_code(stderr, GF_CONSOLE_CLEAR);

	gf_sys_get_rti(100, &rti, 0);
	gf_sys_set_console_code(stderr, GF_CONSOLE_CYAN);
	print_date(gf_net_get_utc());
	fprintf(stderr, "GPAC Session Status: ");
	gf_sys_set_console_code(stderr, GF_CONSOLE_RESET);
	fprintf(stderr, "mem % 10"LLD_SUF" kb CPU % 2d", rti.gpac_memory/1000, rti.process_cpu_time);
	fprintf(stderr, "\n");

	gf_fs_lock_filters(fsess, GF_TRUE);
	nb_active = count = gf_fs_get_filters_count(fsess);
	for (i=0; i<count; i++) {
		GF_FilterStats stats;
		gf_fs_get_filter_stats(fsess, i, &stats);
		if (stats.done) {
			nb_active--;
			continue;
		}
		if (report_filter && (!strstr(report_filter, stats.reg_name)))
			continue;
		if (stats.status) {
			gf_sys_set_console_code(stderr, GF_CONSOLE_GREEN);
			fprintf(stderr, "%s", stats.name ? stats.name : stats.reg_name);
			gf_sys_set_console_code(stderr, GF_CONSOLE_RESET);
			fprintf(stderr, ": %s\n", stats.status);
		} else {
			gf_sys_set_console_code(stderr, GF_CONSOLE_GREEN);
			fprintf(stderr, "%s", stats.name ? stats.name : stats.reg_name);
			gf_sys_set_console_code(stderr, GF_CONSOLE_RESET);
			if (stats.name && strcmp(stats.name, stats.reg_name))
				fprintf(stderr, " (%s)", stats.reg_name);
			fprintf(stderr, ": %s ", gf_stream_type_name(stats.stream_type));
			if (stats.codecid)
			 	fprintf(stderr, "(%s) ", gf_codecid_name(stats.codecid) );

			if ((stats.nb_pid_in == stats.nb_pid_out) && (stats.nb_pid_in==1)) {
				Double pck_per_sec = (Double) (stats.nb_hw_pck_sent ? stats.nb_hw_pck_sent : stats.nb_pck_sent);
				pck_per_sec *= 1000000;
				pck_per_sec /= (stats.time_process+1);

				fprintf(stderr, "% 10"LLD_SUF" pck %02.02f FPS ", (s64) stats.nb_out_pck, pck_per_sec);
			} else {
				if (stats.nb_pid_in)
					fprintf(stderr, "in %d PIDs % 10"LLD_SUF" pck ", stats.nb_pid_in, (s64)stats.nb_in_pck);
				if (stats.nb_pid_out)
					fprintf(stderr, "out %d PIDs % 10"LLD_SUF" pck ", stats.nb_pid_out, (s64) stats.nb_out_pck);
			}
			if (stats.in_eos)
				fprintf(stderr, "- EOS");
			fprintf(stderr, "\n");
		}
	}
	fprintf(stderr, "Active filters: %d\n", nb_active);

	if (static_logs) {
		if (is_final && (!log_write || !static_logs[log_write-1].szMsg))
			return;

		fprintf(stderr, "\nLogs:\n");
		for (i=0; i<log_write; i++) {
			if (static_logs[i].level==GF_LOG_ERROR) gf_sys_set_console_code(stderr, GF_CONSOLE_RED);
			else if (static_logs[i].level==GF_LOG_WARNING) gf_sys_set_console_code(stderr, GF_CONSOLE_YELLOW);
			else if (static_logs[i].level==GF_LOG_INFO) gf_sys_set_console_code(stderr, GF_CONSOLE_GREEN);
			else gf_sys_set_console_code(stderr, GF_CONSOLE_CYAN);

			print_date(static_logs[i].clock);

			if (static_logs[i].nb_repeat)
				fprintf(stderr, "[repeated %d] ", static_logs[i].nb_repeat);

			fprintf(stderr, "%s", static_logs[i].szMsg);
			gf_sys_set_console_code(stderr, GF_CONSOLE_RESET);
		}
		fprintf(stderr, "\n");
	}
	gf_fs_lock_filters(fsess, GF_FALSE);
	fflush(stderr);
}

static Bool gpac_event_proc(void *opaque, GF_Event *event)
{
	GF_FilterSession *fsess = (GF_FilterSession *)opaque;
	if (event->type==GF_EVENT_PROGRESS) {
		if (event->progress.progress_type==3) {
			gpac_print_report(fsess, GF_FALSE, GF_FALSE);
		}
	}
	else if (event->type==GF_EVENT_QUIT) {
		gf_fs_abort(fsess, GF_TRUE);
	}
	return GF_FALSE;
}


typedef enum
{
	GPAC_QUIT = 0,
	GPAC_EXIT,
	GPAC_PRINT_STATS,
	GPAC_PRINT_GRAPH,
	GPAC_SEND_UPDATE,
	GPAC_PRINT_HELP
} GPAC_Command;

struct _gpac_key
{
	u8 char_code;
	GPAC_Command cmd_type;
	const char *cmd_help;
	u32 flags;
} GPAC_Keys[] = {
	{'q', GPAC_QUIT, "flush all streams and exit", 0},
	{'x', GPAC_EXIT, "exit with no flush (may break output files)", 0},
	{'s', GPAC_PRINT_STATS, "print statistics", 0},
	{'g', GPAC_PRINT_GRAPH, "print filter graph", 0},
	{'u', GPAC_SEND_UPDATE, "update argument in filter(s)", 0},
	{'h', GPAC_PRINT_HELP, "print this help", 0},
	{0}
};

static GPAC_Command get_cmd(u8 char_code)
{
	u32 i=0;
	while (GPAC_Keys[i].char_code) {
		if (GPAC_Keys[i].char_code == char_code)
			return GPAC_Keys[i].cmd_type;
		i++;
	}
	return 0;
}

static void gpac_fsess_task_help()
{
	gf_sys_format_help(helpout, help_flags, "Available runtime options/keys:\n");

	u32 i=0;
	while (GPAC_Keys[i].char_code) {
		gf_sys_format_help(helpout, help_flags, "- %c: %s\n", GPAC_Keys[i].char_code, GPAC_Keys[i].cmd_help);
		i++;
	}
}

char szFilter[100];
char szCom[2048];
static u64 run_start_time = 0;
static Bool gpac_fsess_task(GF_FilterSession *fsess, void *callback, u32 *reschedule_ms)
{

	if (enable_prompt && gf_prompt_has_input()) {
		GPAC_Command c = get_cmd(gf_prompt_get_char());
		switch (c) {
		case GPAC_QUIT:
			gf_fs_abort(fsess, GF_TRUE);
			nb_loops = 0;
			return GF_FALSE;
		case GPAC_EXIT:
			gf_fs_abort(fsess, GF_FALSE);
			nb_loops = 0;
			return GF_FALSE;
		case GPAC_PRINT_STATS:
			gf_fs_print_stats(fsess);
			break;
		case GPAC_PRINT_GRAPH:
			gf_fs_print_connections(fsess);
			break;
		case GPAC_PRINT_HELP:
			gpac_fsess_task_help();
			break;
		case GPAC_SEND_UPDATE:
			fprintf(stderr, "Sending filter update - enter the target filter ID or press enter for any:\n");
			if (1 > scanf("%99s", szFilter)) {
				fprintf(stderr, "Cannot read the filter ID, aborting.\n");
				break;
			}
			fprintf(stderr, "Enter the command to send\n");
			if (1 > scanf("%2047s", szCom)) {
				fprintf(stderr, "Cannot read the command, aborting.\n");
				break;
			}
			gf_fs_send_update(fsess, szFilter, NULL, szCom, NULL, 0);
			break;
		default:
			break;
		}
	}
	if (runfor>0) {
		u64 now = gf_sys_clock_high_res();
		if (!run_start_time) run_start_time = now;
		else if (now - run_start_time > runfor) {
			gf_fs_abort(fsess, GF_TRUE);
			nb_loops = 0;
			return GF_FALSE;
		}
	}

	if (gf_fs_is_last_task(fsess))
		return GF_FALSE;
	*reschedule_ms = 500;
	return GF_TRUE;
}

static Bool sigint_catched=GF_FALSE;
static Bool sigint_processed=GF_FALSE;
#ifdef WIN32
#include <windows.h>
static BOOL WINAPI gpac_sig_handler(DWORD sig)
{
	if (sig == CTRL_C_EVENT) {
#else
#include <signal.h>
static void gpac_sig_handler(int sig)
{
	if (sig == SIGINT) {
#endif
		nb_loops = 0;
		if (session) {
			char input=0;
			int res;
			if (sigint_catched) {
				if (sigint_processed) {
					fprintf(stderr, "catched SIGINT twice and session not responding, forcing exit. Please report to GPAC devs https://github.com/gpac/gpac\n");
				}
				exit(1);
			}
			sigint_catched = GF_TRUE;
			fprintf(stderr, "catched SIGINT - flush session before exit ? (Y/n):\n");
			res = scanf("%c", &input);
			if (res!=1) input=0;
			switch (input) {
			case 'Y':
			case 'y':
			case '\n':
				sigint_processed = GF_TRUE;
				gf_fs_abort(session, GF_TRUE);
				break;
			case 0:
				break;
			default:
				sigint_processed = GF_TRUE;
				gf_fs_abort(session, GF_FALSE);
				break;
			}
		}
	}
#ifdef WIN32
	return TRUE;
#endif
}

static void parse_sep_set(const char *arg, Bool *override_seps)
{
	if (!arg) return;
	u32 len = (u32) strlen(arg);
	if (!len) return;
	*override_seps = GF_TRUE;
	if (len>=1) separator_set[0] = arg[0];
	if (len>=2) separator_set[1] = arg[1];
	if (len>=3) separator_set[2] = arg[2];
	if (len>=4) separator_set[3] = arg[3];
	if (len>=5) separator_set[4] = arg[4];
	if (len>=6) separator_set[5] = arg[5];
}


static int gpac_exit_fun(int code, char **alias_argv, int alias_argc)
{
	if (alias_argv) {
		while (gf_list_count(args_alloc)) {
			gf_free(gf_list_pop_back(args_alloc));
		}
		gf_list_del(args_alloc);
		gf_list_del(args_used);
		gf_free(alias_argv);
	}
	if (log_buf) gf_free(log_buf);
	if ((helpout != stdout) && (helpout != stderr)) {
		if (gen_doc==2) {
			fprintf(helpout, ".SH EXAMPLES\n.TP\nBasic and advanced examples are available at https://wiki.gpac.io/Filters\n");
			fprintf(helpout, ".SH MORE\n.LP\nAuthors: GPAC developers, see git repo history (-log)\n"
			".br\nFor bug reports, feature requests, more information and source code, visit http://github.com/gpac/gpac\n"
			".br\nbuild: %s\n"
			".br\nCopyright: %s\n.br\n"
			".SH SEE ALSO\n"
			".LP\ngpac(1), MP4Client(1), MP4Box(1)\n", gf_gpac_version(), gf_gpac_copyright());
		}
		gf_fclose(helpout);
	}

	if (sidebar_md)
		gf_fclose(sidebar_md);

	if (static_logs) {
		u32 i;
		for (i=0; i<nb_log_entries; i++) {
			if (static_logs[i].szMsg)
				gf_free(static_logs[i].szMsg);
		}
		gf_free(static_logs);
	}

	gf_sys_close();
	if (code) return code;

#ifdef GPAC_MEMORY_TRACKING
	if (gf_memory_size() || gf_file_handles_count() ) {
		gf_log_set_tool_level(GF_LOG_MEMORY, GF_LOG_INFO);
		gf_memory_print();
		return 2;
	}
#endif
	return 0;
}

#define gpac_exit(_code) return gpac_exit_fun(_code, alias_argv, alias_argc)

#include <gpac/network.h>
static void gpac_load_suggested_filter_args()
{
	u32 i, count, k;
	GF_Config *opts = NULL;
	GF_FilterSession *fsess;
	const char *version, *cfg_path;
	char *all_opts;

	if (gf_opts_get_bool("core", "no-argchk"))
		return;

	cfg_path = gf_opts_get_filename();
	all_opts = gf_url_concatenate(cfg_path, "all_opts.txt");

	opts = gf_cfg_force_new(NULL, all_opts);
	gf_free(all_opts);

	version = gf_cfg_get_key(opts, "version", "version");
	if (version && !strcmp(version, gf_gpac_version()) ) {
		gf_cfg_del(opts);
		return;
	}
	gf_cfg_del_section(opts, "allopts");
	gf_cfg_set_key(opts, "version", "version", gf_gpac_version());

	gf_sys_format_help(stderr, 0, "__Refreshing all options registry, this may take some time ... ");

	fsess = gf_fs_new(0, GF_FS_SCHEDULER_LOCK_FREE, GF_FS_FLAG_LOAD_META, NULL);
	if (!fsess) {
		gf_sys_format_help(stderr, 0, "\nWarning: Error creating session\n");
		gf_cfg_del(opts);
		return;
	}

	count = gf_fs_filters_registers_count(fsess);
	for (i=0; i<count; i++) {
		const GF_FilterRegister *freg = gf_fs_get_filter_register(fsess, i);

		k=0;
		while (freg->args) {
			const char *old_val;
			char *argn=NULL;
			const GF_FilterArgs *arg = &freg->args[k];
			if (!arg || !arg->arg_name) {
				break;
			}
			k++;
			if (arg->flags & GF_FS_ARG_HINT_HIDE) continue;

			if (arg->flags & GF_FS_ARG_META) {
				gf_dynstrcat(&argn, "-+", NULL);
			} else {
				gf_dynstrcat(&argn, "--", NULL);
			}
			gf_dynstrcat(&argn, arg->arg_name, NULL);

			old_val = gf_cfg_get_key(opts, "allopts", argn);
			if (old_val) {
				char *newval = gf_strdup(freg->name);
				gf_dynstrcat(&newval, old_val, " ");
				gf_cfg_set_key(opts, "allopts", argn, newval);
				gf_free(newval);
			} else {
				gf_cfg_set_key(opts, "allopts", argn, freg->name);
			}
			gf_free(argn);
		}
	}
	gf_fs_del(fsess);
	gf_cfg_del(opts);
	gf_sys_format_help(stderr, 0, "done\n");
}

//very basic word match, check the number of source characters in order in dest
static Bool word_match(const char *orig, const char *dst)
{
	s32 dist = 0;
	u32 match = 0;
	u32 i;
	u32 olen = (u32) strlen(orig);
	u32 dlen = (u32) strlen(dst);
	u32 *run;
	if (olen*2 < dlen) {
		char *s1 = strchr(orig, ':');
		char *s2 = strchr(dst, ':');
		if (s1 && !s2) return GF_FALSE;
		if (!s1 && s2) return GF_FALSE;

		if (strstr(dst, orig))
			return GF_TRUE;
		return GF_FALSE;
	}
	run = gf_malloc(sizeof(u32) * olen);
	memset(run, 0, sizeof(u32) * olen);

	for (i=0; i<dlen; i++) {
		u32 dist_char;
		u32 offset=0;
		char *pos;

retry_char:
		pos = strchr(orig+offset, dst[i]);
		if (!pos) continue;
		dist_char = (u32) (pos - orig);
		if (!run[dist_char]) {
			run[dist_char] = i+1;
			match++;
		} else if (run[dist_char] > i) {
			run[dist_char] = i+1;
			match++;
		} else {
			//this can be a repeated character
			offset++;
			goto retry_char;

		}
	}
	if (match*2<olen) {
		gf_free(run);
		return GF_FALSE;
	}
	//if 4/5 of characters are matched, suggest it
	if (match * 5 >= 4 * dlen ) {
		gf_free(run);
		return GF_TRUE;
	}
/*	if ((olen<=4) && (match>=3) && (dlen*2<olen*3) ) {
		gf_free(run);
		return GF_TRUE;
	}
*/
	for (i=0; i<olen; i++) {
		if (!i) {
			if (run[0]==1)
				dist++;
		} else if (run[i-1] + 1 == run[i]) {
			dist++;
		}
	}
	gf_free(run);
	//if half the characters are in order, consider a match
	//if arg is small only check dst
	if ((olen<=4) && (dist >= 2))
		return GF_TRUE;
	if ((dist*2 >= (s32) olen) && (dist*2 >= (s32) dlen))
		return GF_TRUE;
	return GF_FALSE;
}

static void gpac_suggest_arg(char *aname)
{
	u32 k;
	const GF_GPACArg *args;
	if (!aname) return;
	args = gf_sys_get_options();
	Bool found=GF_FALSE;
	for (k=0; k<2; k++) {
		u32 i=0;
		if (k==0) args = gpac_args;
		else args = gf_sys_get_options();

		while (args[i].name) {
			const GF_GPACArg *arg = &args[i];
			i++;
			if (word_match(aname, arg->name)) {
				if (!found) {
					GF_LOG(GF_LOG_ERROR, GF_LOG_APP, ("Unrecognized option \"%s\", did you mean:\n", aname));
					found = GF_TRUE;
				}
				GF_LOG(GF_LOG_ERROR, GF_LOG_APP, ("\t-%s (see gpac -hx%s)\n", arg->name, k ? " core" : ""));
			}
		}
	}
	if (!found) {
		GF_LOG(GF_LOG_ERROR, GF_LOG_APP, ("Unrecognized option \"%s\", check usage \"gpac -h\"\n", aname));
	}
}

static void gpac_suggest_filter(char *fname, Bool is_help)
{
	Bool found = GF_FALSE;
	u32 i, count;
	if (!fname) return;
	count = gf_fs_filters_registers_count(session);
	for (i=0; i<count; i++) {
		const GF_FilterRegister *freg = gf_fs_get_filter_register(session, i);

		if (word_match(fname, freg->name)) {
			if (!found) {
				found = GF_TRUE;
				GF_LOG(GF_LOG_ERROR, GF_LOG_APP, ("Closest filter names: \n"));
			}
			GF_LOG(GF_LOG_ERROR, GF_LOG_APP, ("- %s\n", freg->name));
		}
	}
	if (!found && is_help) {
		const char *doc_helps[] = {
			"log", "core", "modules", "doc", "alias", "props", "cfg", "prompt", "codecs", "links", "bin", "filters", "filters:*", NULL
		};
		i=0;
		while (doc_helps[i]) {
			if (word_match(fname, doc_helps[i])) {
				if (!found) {
					found = GF_TRUE;
					GF_LOG(GF_LOG_ERROR, GF_LOG_APP, ("Closest help command: \n"));
				}
				GF_LOG(GF_LOG_ERROR, GF_LOG_APP, ("-h %s\n", doc_helps[i]));
			}
			i++;
		}
	}
	if (!found) {
		GF_LOG(GF_LOG_ERROR, GF_LOG_APP, ("No filter %swith similar name found, see gpac -h filters%s\n",
			is_help ? "or help command " : "",
			is_help ? " or gpac -h" : ""
		));
	}
}

static void gpac_suggest_filter_arg(GF_Config *opts, char *argname, u32 atype)
{
	char *keyname;
	const char *keyval;
	u32 i, count, len, nb_filters, j;
	Bool f_found = GF_FALSE;
	char szSep[2];

	if (gf_opts_get_bool("core", "no-argchk"))
		return;

	szSep[0] = separator_set[0];
	szSep[1] = 0;

	len = (u32) strlen(argname);
	keyname = gf_malloc(sizeof(char)*(len+3));
	sprintf(keyname, "-%c%s", (atype==2) ? '+' : '-', argname);
	keyval = gf_cfg_get_key(opts, "allopts", keyname);
	gf_free(keyname);
	if (keyval) {
		GF_LOG(GF_LOG_ERROR, GF_LOG_APP, ("Argument \"%s%s\" was set but not used by any filter\n",
		(atype==2) ? "-+" : (atype ? "--" : szSep), argname));
		return;
	}

	nb_filters = gf_fs_get_filters_count(session);
	count = gf_cfg_get_key_count(opts, "allopts");
	for (i=0; i<count; i++) {
		Bool ffound = GF_FALSE;
		const char *arg = gf_cfg_get_key_name(opts, "allopts", i);
		const char *aval = gf_cfg_get_key(opts, "allopts", arg);
		if ((arg[1]=='+') && (atype!=2)) continue;
		if ((arg[1]=='-') && (atype==2)) continue;

		arg += 2;
		u32 alen = (u32) strlen(arg);
		if (alen>2*len) continue;

		for (j=0; j<nb_filters; j++) {
			GF_FilterStats stats;
			stats.reg_name = NULL;
			gf_fs_get_filter_stats(session, j, &stats);

			if (stats.reg_name && strstr(aval, stats.reg_name)) {
				ffound = GF_TRUE;
				break;
			}
		}
		if (!ffound) continue;

		if (word_match(argname, arg)) {
			if (!f_found) {
				GF_LOG(GF_LOG_ERROR, GF_LOG_APP, ("Unknown argument \"%s%s\" set but not used by any filter - possible matches\n",
					(atype==2) ? "-+" : (atype ? "--" : szSep), argname));
				f_found = GF_TRUE;
			}
			GF_LOG(GF_LOG_ERROR, GF_LOG_APP, ("- %s in filters %s\n", arg, aval));
		}
	}
	if (!f_found) {
		GF_LOG(GF_LOG_ERROR, GF_LOG_APP, ("Unknown argument \"%s%s\" set but not used by any filter - no matching argument found\n",
			(atype==2) ? "-+" : (atype ? "--" : szSep), argname));
	}
}

static void gpac_check_session_args()
{
	GF_Config *opts = NULL;
	u32 idx = 0;
	char *argname;
	u32 argtype;

	while (1) {
		if (gf_fs_enum_unmapped_options(session, &idx, &argname, &argtype)==GF_FALSE)
			break;

		if (!opts) {
			const char *cfg_path = gf_opts_get_filename();
			char *all_opts = gf_url_concatenate(cfg_path, "all_opts.txt");
			opts = gf_cfg_new(NULL, all_opts);
			gf_free(all_opts);
		}
		if (!opts) {
			break;
		}
		gpac_suggest_filter_arg(opts, argname, argtype);
	}
	if (opts) gf_cfg_del(opts);
}

static int gpac_main(int argc, char **argv)
{
	GF_Err e=GF_OK;
	int i;
	const char *profile=NULL;
	u32 sflags=0;
	Bool override_seps=GF_FALSE;
	Bool write_profile=GF_FALSE;
	Bool write_core_opts=GF_FALSE;
	Bool write_extensions=GF_FALSE;
	s32 link_prev_filter = -1;
	char *link_prev_filter_ext=NULL;
	GF_List *loaded_filters=NULL;
	GF_SysArgMode argmode = GF_ARGMODE_BASE;
	u32 nb_filters = 0;
	Bool nothing_to_do = GF_TRUE;
	GF_MemTrackerType mem_track=GF_MemTrackerNone;
	char *view_conn_for_filter = NULL;
	Bool view_filter_conn = GF_FALSE;
	Bool dump_codecs = GF_FALSE;
	Bool has_alias = GF_FALSE;
	Bool alias_set = GF_FALSE;
	GF_FilterSession *tmp_sess;
	u32 loops_done = 0;

	helpout = stdout;

	//look for mem track and profile, and also process all helpers
	for (i=1; i<argc; i++) {
		char *arg = argv[i];
		if (!strcmp(arg, "-mem-track") || !strcmp(arg, "-mem-track-stack")) {
#ifdef GPAC_MEMORY_TRACKING
            mem_track = !strcmp(arg, "-mem-track-stack") ? GF_MemTrackerBackTrace : GF_MemTrackerSimple;
#else
			fprintf(stderr, "WARNING - GPAC not compiled with Memory Tracker - ignoring \"%s\"\n", arg);
#endif
		} else if (!strncmp(arg, "-p=", 3)) {
			profile = arg+3;
		} else if (!strncmp(arg, "-mkl=", 5)) {
			return gpac_make_lang(arg+5);
		}
	}

	gf_sys_init(mem_track, profile);

	gpac_load_suggested_filter_args();

//	gf_log_set_tool_level(GF_LOG_ALL, GF_LOG_WARNING);
	gf_log_set_tool_level(GF_LOG_APP, GF_LOG_INFO);

	if (gf_opts_get_key_count("gpac.alias")) {
		for (i=1; i<argc; i++) {
			char *arg = argv[i];
			if (gf_opts_get_key("gpac.alias", arg) != NULL) {
				has_alias = GF_TRUE;
				break;
			}
		}
		if (has_alias) {
			if (! gpac_expand_alias(argc, argv) ) {
				gpac_exit(1);
			}
			argc = alias_argc;
			argv = alias_argv;
		}
	}


	//this will parse default args
	e = gf_sys_set_args(argc, (const char **) argv);
	if (e) {
		fprintf(stderr, "Error assigning libgpac arguments: %s\n", gf_error_to_string(e) );
		gpac_exit(1);
	}

#ifndef GPAC_DISABLE_LOG
	if (gf_log_tool_level_on(GF_LOG_APP, GF_LOG_DEBUG)) {
		GF_LOG(GF_LOG_DEBUG, GF_LOG_APP, ("GPAC args: "));
		for (i=1; i<argc; i++) {
			char *arg = argv[i];
			GF_LOG(GF_LOG_DEBUG, GF_LOG_APP, ("%s ", arg));
		}
		GF_LOG(GF_LOG_DEBUG, GF_LOG_APP, ("\n"));
	}
#endif

	for (i=1; i<argc; i++) {
		char *arg = argv[i];
		char *arg_val = strchr(arg, '=');
		if (arg_val) {
			arg_val[0]=0;
			arg_val++;
		}

		if (!strcmp(arg, "-h") || !strcmp(arg, "-help") || !strcmp(arg, "-ha") || !strcmp(arg, "-hx") || !strcmp(arg, "-hh")) {
			if (!strcmp(arg, "-ha")) argmode = GF_ARGMODE_ADVANCED;
			else if (!strcmp(arg, "-hx")) argmode = GF_ARGMODE_EXPERT;
			else if (!strcmp(arg, "-hh")) argmode = GF_ARGMODE_ALL;

			if ((i+1==argc) || (argv[i+1][0]=='-')) {
				gpac_usage(argmode);
				gpac_exit(0);
			} else if (!strcmp(argv[i+1], "log")) {
				gpac_core_help(GF_ARGMODE_ALL, GF_TRUE);
				gpac_exit(0);
			} else if (!strcmp(argv[i+1], "core")) {
				gpac_core_help(argmode, GF_FALSE);
				gpac_exit(0);
			} else if (!strcmp(argv[i+1], "modules")) {
				gpac_modules_help();
				gpac_exit(0);
			} else if (!strcmp(argv[i+1], "doc")) {
				gpac_filter_help();
				gpac_exit(0);
			} else if (!strcmp(argv[i+1], "alias")) {
				gpac_alias_help(argmode);
				gpac_exit(0);
			} else if (!strcmp(argv[i+1], "props")) {
				dump_all_props();
				gpac_exit(0);
			} else if (!strcmp(argv[i+1], "cfg")) {
				gpac_config_help();
				gpac_exit(0);
			} else if (!strcmp(argv[i+1], "prompt")) {
				gpac_fsess_task_help();
				gpac_exit(0);
			} else if (!strcmp(argv[i+1], "codecs")) {
				dump_codecs = GF_TRUE;
				sflags |= GF_FS_FLAG_LOAD_META | GF_FS_FLAG_NO_GRAPH_CACHE;
				i++;
			} else if (!strcmp(argv[i+1], "links")) {
				view_filter_conn = GF_TRUE;
				if ((i+2<argc)	&& (argv[i+2][0] != '-')) {
					view_conn_for_filter = argv[i+2];
					i++;
				}

				i++;
			} else if (!strcmp(argv[i+1], "bin")) {
				gf_sys_format_help(helpout, help_flags, "GPAC binary information:\n"\
				 	"Version: %s\n"\
	        		"Compilation configuration: " GPAC_CONFIGURATION "\n"\
	        		"Enabled features: %s\n" \
	        		"Disabled features: %s\n", gf_gpac_version(), gf_sys_features(GF_FALSE), gf_sys_features(GF_TRUE)
				);
				gpac_exit(0);
			} else if (!strcmp(argv[i+1], "filters")) {
				list_filters = 1;
				sflags |= GF_FS_FLAG_NO_GRAPH_CACHE;
				i++;
			} else if (!strcmp(argv[i+1], "filters:*")) {
				list_filters = 2;
				sflags |= GF_FS_FLAG_NO_GRAPH_CACHE;
				i++;
			} else {
				print_filter_info = 1;
				sflags |= GF_FS_FLAG_NO_GRAPH_CACHE;
			}
		}
		else if (!strcmp(arg, "-genmd") || !strcmp(arg, "-genman")) {
			argmode = GF_ARGMODE_ALL;
			if (!strcmp(arg, "-genmd")) {
				gen_doc = 1;
				help_flags = GF_PRINTARG_MD;
				helpout = gf_fopen("gpac_general.md", "w");
				fprintf(helpout, "[**HOME**](Home) » [**Filters**](Filters) » Usage\n");
				fprintf(helpout, "%s", auto_gen_md_warning);
				fprintf(helpout, "# General Usage of gpac\n");
			} else {
				gen_doc = 2;
				help_flags = GF_PRINTARG_MAN;
				helpout = gf_fopen("gpac.1", "w");
	 			fprintf(helpout, ".TH gpac 1 2019 gpac GPAC\n");
				fprintf(helpout, ".\n.SH NAME\n.LP\ngpac \\- GPAC command-line filter session manager\n"
				".SH SYNOPSIS\n.LP\n.B gpac\n"
				".RI [options] FILTER [LINK] FILTER [...]\n.br\n.\n");
			}
			gpac_usage(GF_ARGMODE_ALL);

			if (gen_doc==1) {
				fprintf(helpout, "# Using Aliases\n");
			} else {
				fprintf(helpout, ".SH Using Aliases\n.PL\n");
			}
			gpac_alias_help(GF_ARGMODE_EXPERT);

			if (gen_doc==1) {
				gf_fclose(helpout);
				helpout = gf_fopen("core_config.md", "w");
				fprintf(helpout, "[**HOME**](Home) » [**Filters**](Filters) » Configuration\n");
				fprintf(helpout, "%s", auto_gen_md_warning);
			}
			gpac_config_help();

			if (gen_doc==1) {
				gf_fclose(helpout);
				helpout = gf_fopen("core_options.md", "w");
				fprintf(helpout, "[**HOME**](Home) » [**Filters**](Filters) » Core Options\n");
				fprintf(helpout, "%s", auto_gen_md_warning);
				fprintf(helpout, "# GPAC Core Options\n");
			}
			gpac_core_help(argmode, GF_FALSE);

			if (gen_doc==1) {
				gf_fclose(helpout);
				helpout = gf_fopen("core_logs.md", "w");
				fprintf(helpout, "[**HOME**](Home) » [**Filters**](Filters) » Logging System\n");
				fprintf(helpout, "%s", auto_gen_md_warning);
				fprintf(helpout, "# GPAC Log System\n");
			}
			gpac_core_help(argmode, GF_TRUE);

			if (gen_doc==1) {
				gf_fclose(helpout);
				helpout = gf_fopen("filters_general.md", "w");
				fprintf(helpout, "[**HOME**](Home) » [**Filters**](Filters) » General Concepts\n");
				fprintf(helpout, "%s", auto_gen_md_warning);
			}
			gf_sys_format_help(helpout, help_flags, "%s", gpac_doc);

			if (gen_doc==1) {
				gf_fclose(helpout);
				helpout = gf_fopen("filters_properties.md", "w");
				fprintf(helpout, "[**HOME**](Home) » [**Filters**](Filters) » Built-in Properties\n");
				fprintf(helpout, "%s", auto_gen_md_warning);
			}
			gf_sys_format_help(helpout, help_flags, "# GPAC Built-in properties\n");
			dump_all_props();
//			dump_codecs = GF_TRUE;

			if (gen_doc==2) {
				fprintf(helpout, ".SH EXAMPLES\n.TP\nBasic and advanced examples are available at https://wiki.gpac.io/Filters\n");
				fprintf(helpout, ".SH MORE\n.LP\nAuthors: GPAC developers, see git repo history (-log)\n"
				".br\nFor bug reports, feature requests, more information and source code, visit http://github.com/gpac/gpac\n"
				".br\nbuild: %s\n"
				".br\nCopyright: %s\n.br\n"
				".SH SEE ALSO\n"
				".LP\ngpac-filters(1), MP4Client(1), MP4Box(1)\n", gf_gpac_version(), gf_gpac_copyright());
				gf_fclose(helpout);

				helpout = gf_fopen("gpac-filters.1", "w");
	 			fprintf(helpout, ".TH gpac 1 2019 gpac GPAC\n");
				fprintf(helpout, ".\n.SH NAME\n.LP\ngpac \\- GPAC command-line filter session manager\n"
				".SH SYNOPSIS\n.LP\n.B gpac\n"
				".RI [options] FILTER [LINK] FILTER [...]\n.br\n.\n"
				".SH DESCRIPTION\n.LP"
				"\nThis page describes all filters usually present in GPAC\n"
				"\nTo check for help on a filter not listed here, use gpac -h myfilter\n"
				"\n"
				);
			}

			list_filters = 1;
		}
		else if (!strcmp(arg, "-ltf")) {
			load_test_filters = GF_TRUE;
		} else if (!strcmp(arg, "-stats")) {
			dump_stats = GF_TRUE;
		} else if (!strcmp(arg, "-graph")) {
			dump_graph = GF_TRUE;
		} else if (strstr(arg, ":*") && list_filters) {
			list_filters = 3;
		} else if (strstr(arg, ":*")) {
			print_meta_filters = GF_TRUE;
		} else if (!strcmp(arg, "-wc")) {
			write_core_opts = GF_TRUE;
		} else if (!strcmp(arg, "-we")) {
			write_extensions = GF_TRUE;
		} else if (!strcmp(arg, "-wf")) {
			write_profile = GF_TRUE;
		} else if (!strcmp(arg, "-wfx")) {
			write_profile = GF_TRUE;
			sflags |= GF_FS_FLAG_LOAD_META;
		} else if (!strcmp(arg, "-loop")) {
			nb_loops = -1;
			if (arg_val) nb_loops = atoi(arg_val);
		} else if (!strcmp(arg, "-runfor")) {
			if (arg_val) runfor = 1000*atoi(arg_val);
		} else if (!strcmp(arg, "-uncache")) {
			const char *cache_dir = gf_opts_get_key("core", "cache");
			gf_enum_directory(cache_dir, GF_FALSE, revert_cache_file, NULL, ".txt");
			fprintf(stderr, "GPAC Cache dir %s flattened\n", cache_dir);
			gpac_exit(0);
		} else if (!strcmp(arg, "-cfg")) {
			nothing_to_do = GF_FALSE;
		}

		else if (!strcmp(arg, "-alias") || !strcmp(arg, "-aliasdoc")) {
			char *alias_val;
			Bool exists;
			if (!arg_val) {
				GF_LOG(GF_LOG_ERROR, GF_LOG_APP, ("-alias does not have any argument, check usage \"gpac -h\"\n"));
				gpac_exit(1);
			}
			alias_val = arg_val ? strchr(arg_val, ' ') : NULL;
			if (alias_val) alias_val[0] = 0;

			session = gf_fs_new_defaults(sflags);
			exists = gf_fs_filter_exists(session, arg_val);
			gf_fs_del(session);
			if (exists) {
				GF_LOG(GF_LOG_ERROR, GF_LOG_APP, ("alias %s has the same name as an existing filter, not allowed\n", arg_val));
				if (alias_val) alias_val[0] = ' ';
				gpac_exit(1);
			}

			gf_opts_set_key(!strcmp(arg, "-alias") ? "gpac.alias" : "gpac.aliasdoc", arg_val, alias_val ? alias_val+1 : NULL);
			fprintf(stderr, "Set %s for %s to %s\n", arg, arg_val, alias_val ? alias_val+1 : "NULL");
			if (alias_val) alias_val[0] = ' ';
			alias_set = GF_TRUE;
		}
		else if (!strncmp(arg, "-seps=", 3)) {
			parse_sep_set(arg_val, &override_seps);
		} else if (!strcmp(arg, "-mem-track") || !strcmp(arg, "-mem-track-stack")) {

		} else if (!strcmp(arg, "-k")) {
			enable_prompt = GF_TRUE;
		} else if (!strcmp(arg, "-r")) {
			enable_reports = 2;
			if (arg_val && !strlen(arg_val)) {
				enable_reports = 1;
			} else {
				report_filter = arg_val;
			}
		} else if (!strcmp(arg, "-unit-tests")) {
			do_unit_tests = GF_TRUE;
		} else if (arg[0]=='-') {
<<<<<<< HEAD
			if (!strcmp(arg, "-i") || !strcmp(arg, "-src")
				|| !strcmp(arg, "-o") || !strcmp(arg, "-dst")
				|| !strcmp(arg, "-ib") || !strcmp(arg, "-ob")
				|| !strcmp(arg, "-p")
			) {
=======
			if (!strcmp(arg, "-") || !strcmp(arg, "-i") || !strcmp(arg, "-src") || !strcmp(arg, "-o") || !strcmp(arg, "-dst") || !strcmp(arg, "-p") ) {
>>>>>>> e9ac6060
			} else if (!gf_sys_is_gpac_arg(arg) ) {
				gpac_suggest_arg(arg);
				gpac_exit(1);
			}
		}

		if (arg_val) {
			arg_val--;
			arg_val[0]='=';
		}
	}

	if (do_unit_tests) {
		gpac_exit( gpac_unit_tests(mem_track) );
	}

	if (alias_set) {
		gpac_exit(0);
	}

	if (dump_stats && gf_sys_get_rti(0, &rti, 0) ) {
		GF_LOG(GF_LOG_INFO, GF_LOG_APP, ("System info: %d MB RAM - %d cores\n", (u32) (rti.physical_memory/1024/1024), rti.nb_cores));
	}
	if ((list_filters>=2) || print_meta_filters || dump_codecs || print_filter_info) sflags |= GF_FS_FLAG_LOAD_META;

restart:

	session = gf_fs_new_defaults(sflags);

	if (!session) {
		gpac_exit(1);
	}
	if (override_seps) gf_fs_set_separators(session, separator_set);
	if (load_test_filters) gf_fs_register_test_filters(session);

	if (gf_fs_get_max_resolution_chain_length(session) <= 1 ) {
		GF_LOG(GF_LOG_INFO, GF_LOG_APP, ("\nDynamic resolution of filter connections disabled\n\n"));
	}

	if (list_filters || print_filter_info) {
		if (print_filters(argc, argv, session, argmode)==GF_FALSE)
			e = GF_FILTER_NOT_FOUND;
		goto exit;
	}
	if (view_filter_conn) {
		gf_fs_print_all_connections(session, view_conn_for_filter, gf_sys_format_help);
		goto exit;
	}
	if (dump_codecs) {
		dump_all_codec(session);
		goto exit;
	}
	if (write_profile || write_extensions || write_core_opts) {
		if (write_core_opts)
			write_core_options();
		if (write_extensions)
			write_file_extensions();
		if (write_profile)
			write_filters_options(session);
		goto exit;
	}

	//all good to go, load filters
	loaded_filters = gf_list_new();
	for (i=1; i<argc; i++) {
		GF_Filter *filter=NULL;
		Bool is_simple=GF_FALSE;
		Bool f_loaded = GF_FALSE;
		char *arg = argv[i];

		if (!strcmp(arg, "-src") || !strcmp(arg, "-i") || !strcmp(arg, "-ib") ) {
			if (!strcmp(arg, "-ib")) {
				const char *fargs=NULL;
				const char *fio_url = make_fileio(argv[i+1], &fargs, GF_TRUE, &e);
				if (fio_url)
					filter = gf_fs_load_source(session, fio_url, fargs, NULL, &e);
			} else {
				filter = gf_fs_load_source(session, argv[i+1], NULL, NULL, &e);
			}
			arg = argv[i+1];
			i++;
			f_loaded = GF_TRUE;
		} else if (!strcmp(arg, "-dst") || !strcmp(arg, "-o")  || !strcmp(arg, "-ob") ) {
			if (!strcmp(arg, "-ob")) {
				const char *fargs=NULL;
				const char *fio_url = make_fileio(argv[i+1], &fargs, GF_FALSE, &e);
				if (fio_url)
					filter = gf_fs_load_destination(session, fio_url, fargs, NULL, &e);
			} else {
				filter = gf_fs_load_destination(session, argv[i+1], NULL, NULL, &e);
			}
			arg = argv[i+1];
			i++;
			f_loaded = GF_TRUE;
		}
		//appart from the above src/dst, other args starting with - are not filters
		else if (arg[0]=='-') {
			continue;
		}
		if (!f_loaded) {
			if (arg[0]== separator_set[SEP_LINK] ) {
				char *ext = strchr(arg, separator_set[SEP_FRAG]);
				if (ext) {
					ext[0] = 0;
					link_prev_filter_ext = ext+1;
				}
				link_prev_filter = 0;
				if (strlen(arg)>1) {
					link_prev_filter = atoi(arg+1);
					if (link_prev_filter<0) {
						GF_LOG(GF_LOG_ERROR, GF_LOG_APP, ("Wrong filter index %d, must be positive\n", link_prev_filter));
						e = GF_BAD_PARAM;
						goto exit;
					}
				}

				if (ext) ext[0] = separator_set[SEP_FRAG];
				continue;
			}

			if (!strncmp(arg, "src=", 4) ) {
				filter = gf_fs_load_source(session, arg+4, NULL, NULL, &e);
			} else if (!strncmp(arg, "dst=", 4) ) {
				filter = gf_fs_load_destination(session, arg+4, NULL, NULL, &e);
			} else {
				filter = gf_fs_load_filter(session, arg, &e);
				is_simple=GF_TRUE;
			}
		}

		if (!filter) {
			GF_LOG(GF_LOG_ERROR, GF_LOG_APP, ("Failed to load filter%s %s: %s\n", is_simple ? "" : " for",  arg, gf_error_to_string(e) ));
			if (!e) e = GF_FILTER_NOT_FOUND;
			nb_filters=0;

			if (e==GF_FILTER_NOT_FOUND)
				gpac_suggest_filter(arg, GF_FALSE);

			goto exit;
		}
		nb_filters++;

		if (link_prev_filter>=0) {
			GF_Filter *link_from = gf_list_get(loaded_filters, gf_list_count(loaded_filters)-1-link_prev_filter);
			if (!link_from) {
				GF_LOG(GF_LOG_ERROR, GF_LOG_APP, ("Wrong filter index @%d\n", link_prev_filter));
				e = GF_BAD_PARAM;
				goto exit;
			}
			link_prev_filter = -1;
			gf_filter_set_source(filter, link_from, link_prev_filter_ext);
			link_prev_filter_ext = NULL;
		}

		gf_list_add(loaded_filters, filter);
	}
	if (!gf_list_count(loaded_filters)) {
		if (nothing_to_do && !gen_doc) {
			GF_LOG(GF_LOG_INFO, GF_LOG_APP, ("Nothing to do, check usage \"gpac -h\"\ngpac - GPAC command line filter engine - version %s\n", gf_gpac_version()));
			e = GF_BAD_PARAM;
		} else {
			e = GF_EOS;
		}
		goto exit;
	}
	if (enable_reports) {
		if (enable_reports==2)
			gf_fs_set_ui_callback(session, gpac_event_proc, session);

		gf_fs_enable_reporting(session, GF_TRUE);
	}

	if (enable_prompt || (runfor>0)) {
		if (enable_prompt) {
			GF_LOG(GF_LOG_INFO, GF_LOG_APP, ("Running session, press 'h' for help\n"));
		}
		gf_fs_post_user_task(session, gpac_fsess_task, NULL, "gpac_fsess_task");
	}
	if (!enable_prompt) {
#ifdef WIN32
		SetConsoleCtrlHandler((PHANDLER_ROUTINE)gpac_sig_handler, TRUE);
#else
		signal(SIGINT, gpac_sig_handler);
#endif
	}

	if (enable_reports) {
		gpac_print_report(session, GF_TRUE, GF_FALSE);
	}

	e = gf_fs_run(session);
	if (e>0) e = GF_OK;

	if (e) {
		fprintf(stderr, "session error %s\n", gf_error_to_string(e) );
	} else {
		e = gf_fs_get_last_connect_error(session);
		if (e<0) fprintf(stderr, "session last connect error %s\n", gf_error_to_string(e) );

		if (!e) {
			e = gf_fs_get_last_process_error(session);
			if (e<0) fprintf(stderr, "session last process error %s\n", gf_error_to_string(e) );
		}
		gpac_check_session_args();
	}

	if (enable_reports) {
		if (enable_reports==2) {
			gf_sys_set_console_code(stderr, GF_CONSOLE_RESTORE);
		}
		gpac_print_report(session, GF_FALSE, GF_TRUE);
	}

exit:
	if (enable_reports==2) {
		gf_log_set_callback(session, NULL);
	}

	if (e && nb_filters) {
		gf_fs_run(session);
	}
	if (dump_stats)
		gf_fs_print_stats(session);
	if (dump_graph)
		gf_fs_print_connections(session);


	tmp_sess = session;
	session = NULL;
	gf_fs_del(tmp_sess);
	if (loaded_filters) gf_list_del(loaded_filters);

	cleanup_file_io();

	if (!e && nb_loops) {
		if (nb_loops>0) nb_loops--;
		loops_done++;
		fprintf(stderr, "session done, restarting (loop %d)\n", loops_done);
		gf_log_reset_file();
		goto restart;
	}

	gpac_exit(e<0 ? 1 : 0);
}

GF_MAIN_FUNC(gpac_main)


/*********************************************************
		Filter and property info/dump functions
*********************************************************/

static void dump_caps(u32 nb_caps, const GF_FilterCapability *caps)
{
	u32 i;
	for (i=0;i<nb_caps; i++) {
		const char *szName;
		const char *szVal;
		char szDump[GF_PROP_DUMP_ARG_SIZE];
		const GF_FilterCapability *cap = &caps[i];
		if (!(cap->flags & GF_CAPFLAG_IN_BUNDLE) && i+1==nb_caps) break;
		if (!i) gf_sys_format_help(helpout, help_flags, "Capabilities Bundle:\n");
		else if (!(cap->flags & GF_CAPFLAG_IN_BUNDLE) ) {
			gf_sys_format_help(helpout, help_flags, "Capabilities Bundle:\n");
			continue;
		}

		szName = cap->name ? cap->name : gf_props_4cc_get_name(cap->code);
		if (!szName) szName = gf_4cc_to_str(cap->code);
		gf_sys_format_help(helpout, help_flags, "\t Flags:");
		if (cap->flags & GF_CAPFLAG_INPUT) gf_sys_format_help(helpout, help_flags, " Input");
		if (cap->flags & GF_CAPFLAG_OUTPUT) gf_sys_format_help(helpout, help_flags, " Output");
		if (cap->flags & GF_CAPFLAG_EXCLUDED) gf_sys_format_help(helpout, help_flags, " Exclude");
		if (cap->flags & GF_CAPFLAG_LOADED_FILTER) gf_sys_format_help(helpout, help_flags, " LoadedFilterOnly");

		//dump some interesting predefined ones which are not mapped to types
		if (cap->code==GF_PROP_PID_STREAM_TYPE) szVal = gf_stream_type_name(cap->val.value.uint);
		else if (cap->code==GF_PROP_PID_CODECID) szVal = (const char *) gf_codecid_name(cap->val.value.uint);
		else szVal = gf_props_dump_val(&cap->val, szDump, GF_FALSE, NULL);

		gf_sys_format_help(helpout, help_flags, " %s=\"%s\"", szName,  szVal);
		if (cap->priority) gf_sys_format_help(helpout, help_flags, ", priority=%d", cap->priority);
		gf_sys_format_help(helpout, help_flags, "\n");
	}
}

static void print_filter_arg(const GF_FilterArgs *a, u32 gen_doc)
{
	Bool is_enum = GF_FALSE;

	if ((a->arg_type==GF_PROP_UINT) && a->min_max_enum && strchr(a->min_max_enum, '|')) {
		is_enum = GF_TRUE;
	}

	if (gen_doc==1) {
		gf_sys_format_help(helpout, help_flags, "<a id=\"%s\">", a->arg_name);
		gf_sys_format_help(helpout, help_flags | GF_PRINTARG_HIGHLIGHT_FIRST, "%s", a->arg_name);
		gf_sys_format_help(helpout, help_flags, "</a> (%s", is_enum ? "enum" : gf_props_get_type_name(a->arg_type));
	} else {
		gf_sys_format_help(helpout, help_flags | GF_PRINTARG_HIGHLIGHT_FIRST, "%s (%s", a->arg_name, is_enum ? "enum" : gf_props_get_type_name(a->arg_type));
	}
	if (a->arg_default_val) {
		if (!strcmp(a->arg_default_val, "2147483647"))
			gf_sys_format_help(helpout, help_flags, ", default: __+I__");
		else if (!strcmp(a->arg_default_val, "-2147483648"))
			gf_sys_format_help(helpout, help_flags, ", default: __-I__");
		else
			gf_sys_format_help(helpout, help_flags, ", default: __%s__", a->arg_default_val);
	} else {
//		gf_sys_format_help(helpout, help_flags, ", no default");
	}
	if (a->min_max_enum && !is_enum) {
		if (!strcmp(a->min_max_enum, "-2147483648-I"))
			gf_sys_format_help(helpout, help_flags, ", %s: -I-I", /*strchr(a->min_max_enum, '|') ? "Enum" : */"minmax");
		else
			gf_sys_format_help(helpout, help_flags, ", %s: %s", /*strchr(a->min_max_enum, '|') ? "Enum" : */"minmax", a->min_max_enum);
	}
	if (a->flags & GF_FS_ARG_UPDATE) gf_sys_format_help(helpout, help_flags, ", updatable");
//		if (a->flags & GF_FS_ARG_META) gf_sys_format_help(helpout, help_flags, ", meta");
	gf_sys_format_help(helpout, help_flags | GF_PRINTARG_OPT_DESC, "): %s\n", a->arg_desc);

	if (a->min_max_enum && strchr(a->min_max_enum, '|'))
		gf_sys_format_help(helpout, help_flags, "\n");
}

static void print_filter_single_opt(const GF_FilterRegister *reg, char *optname, GF_Filter *filter_inst)
{
	u32 idx=0;
	Bool found = GF_FALSE;
	const GF_FilterArgs *args = NULL;
	if (filter_inst) args = gf_filter_get_args(filter_inst);
	else args = reg->args;

	while (args) {
		const GF_FilterArgs *a = & args[idx];
		if (!a || !a->arg_name) break;
		idx++;
		if (strcmp(a->arg_name, optname)) continue;

		print_filter_arg(a, 0);
		found = GF_TRUE;
		break;
	}
	if (found) return;

	idx = 0;
	while (args) {
		const GF_FilterArgs *a = & args[idx];
		if (!a || !a->arg_name) break;
		idx++;
		if (word_match(optname, a->arg_name)
			|| (a->arg_desc && strstr(a->arg_desc, optname))
		) {
			if (!found) {
				found = GF_TRUE;
				fprintf(stderr, "No such option %s for filter %s - did you mean:\n", optname, filter_inst ? gf_filter_get_name(filter_inst) : reg->name);
			}
			fprintf(stderr, " - %s: %s\n", a->arg_name, a->arg_desc);
		}
	}
	if (found) return;

	fprintf(stderr, "No such option %s for filter %s\n", optname, filter_inst ? gf_filter_get_name(filter_inst) : reg->name);
}

static void print_filter(const GF_FilterRegister *reg, GF_SysArgMode argmode, GF_Filter *filter_inst)
{
	const GF_FilterArgs *args = NULL;

	if (gen_doc==1) {
		char szName[1024];
		sprintf(szName, "%s.md", reg->name);
		if (gen_doc==1) {
			gf_fclose(helpout);
			helpout = gf_fopen(szName, "w");
			fprintf(helpout, "[**HOME**](Home) » [**Filters**](Filters) » %s\n", reg->description);
			fprintf(helpout, "%s", auto_gen_md_warning);

			if (!sidebar_md) {
				char *sbbuf = NULL;
				if (gf_file_exists("_Sidebar.md")) {
					char szLine[1024];
					u32 end_pos=0;
					sidebar_md = gf_fopen("_Sidebar.md", "r");
					gf_fseek(sidebar_md, 0, SEEK_SET);
					while (!feof(sidebar_md)) {
						char *read = gf_fgets(szLine, 1024, sidebar_md);
						if (!read) break;
						if (!strncmp(szLine, "**Filters Help**", 16)) {
							end_pos = (u32) gf_ftell(sidebar_md);
							break;
						}
					}
					if (!end_pos) end_pos = (u32) gf_ftell(sidebar_md);
					if (end_pos) {
						sbbuf = gf_malloc(end_pos+1);
						gf_fseek(sidebar_md, 0, SEEK_SET);
						end_pos = (u32) gf_fread(sbbuf, end_pos, sidebar_md);
						sbbuf[end_pos]=0;
						gf_fclose(sidebar_md);
					}
				}
				sidebar_md = gf_fopen("_Sidebar.md", "w");
				if (sbbuf) {
					fprintf(sidebar_md, "%s\n  \n", sbbuf);
					gf_free(sbbuf);
				}
			}
#ifndef GPAC_DISABLE_DOC
			if (reg->description) {
				fprintf(sidebar_md, "[[%s (%s)|%s]]  \n", reg->description, reg->name, reg->name);
			} else {
				fprintf(sidebar_md, "[[%s|%s]]  \n", reg->name, reg->name);
			}
			if (!reg->help) {
				fprintf(stderr, "filter %s without help, forbidden\n", reg->name);
				exit(1);
			}
			if (!reg->description) {
				fprintf(stderr, "filter %s without description, forbidden\n", reg->name);
				exit(1);
			}
#endif
		}

		gf_sys_format_help(helpout, help_flags, "# %s\n", reg->description);
#ifndef GPAC_DISABLE_DOC
		gf_sys_format_help(helpout, help_flags, "Register name used to load filter: **%s**\n", reg->name);
#endif

	} else {
		gf_sys_format_help(helpout, help_flags, "# %s\n", filter_inst ? gf_filter_get_name(filter_inst) : reg->name);
		if (filter_inst)
			gf_sys_format_help(helpout, help_flags, "Description: %s\n", gf_filter_get_description(filter_inst) );
		else {
#ifndef GPAC_DISABLE_DOC
			if (reg->description) gf_sys_format_help(helpout, help_flags, "Description: %s\n", reg->description);
#endif

		}

		if (filter_inst)
			gf_sys_format_help(helpout, help_flags, "Version: %s\n", gf_filter_get_version(filter_inst) );
		else {
#ifndef GPAC_DISABLE_DOC
			if (reg->version) gf_sys_format_help(helpout, help_flags, "Version: %s\n", reg->version);
#endif
		}
	}

	if (filter_inst) {
		gf_sys_format_help(helpout, help_flags, "Author: %s\n", gf_filter_get_author(filter_inst) );
		gf_sys_format_help(helpout, help_flags, "\n%s\n\n", gf_filter_get_help(filter_inst) );
	} else {
#ifndef GPAC_DISABLE_DOC
		if (reg->author) gf_sys_format_help(helpout, help_flags, "Author: %s\n", reg->author);
		if (reg->help) {
			u32 hf = help_flags;
			if (gen_doc==1) hf |= GF_PRINTARG_ESCAPE_XML;
			gf_sys_format_help(helpout, hf, "\n%s\n\n", reg->help);
		}
#else
		gf_sys_format_help(helpout, help_flags, "GPAC compiled without built-in doc\n");
#endif
	}

	if (argmode==GF_ARGMODE_EXPERT) {
		if (reg->max_extra_pids==(u32) -1) gf_sys_format_help(helpout, help_flags, "Max Input PIDs: any\n");
		else gf_sys_format_help(helpout, help_flags, "Max Input PIDs: %d\n", 1 + reg->max_extra_pids);

		gf_sys_format_help(helpout, help_flags, "Flags:");
		if (reg->flags & GF_FS_REG_EXPLICIT_ONLY) gf_sys_format_help(helpout, help_flags, " ExplicitOnly");
		if (reg->flags & GF_FS_REG_MAIN_THREAD) gf_sys_format_help(helpout, help_flags, " MainThread");
		if (reg->flags & GF_FS_REG_CONFIGURE_MAIN_THREAD) gf_sys_format_help(helpout, help_flags, " ConfigureMainThread");
		if (reg->flags & GF_FS_REG_HIDE_WEIGHT) gf_sys_format_help(helpout, help_flags, " HideWeight");
		if (reg->flags & GF_FS_REG_DYNLIB) gf_sys_format_help(helpout, help_flags, " DynamicLib");
		if (reg->probe_url) gf_sys_format_help(helpout, help_flags, " URLMimeProber");
		if (reg->probe_data) gf_sys_format_help(helpout, help_flags, " DataProber");
		if (reg->reconfigure_output) gf_sys_format_help(helpout, help_flags, " ReconfigurableOutput");

		gf_sys_format_help(helpout, help_flags, "\nPriority %d", reg->priority);

		gf_sys_format_help(helpout, help_flags, "\n");
	}

	if (filter_inst) args = gf_filter_get_args(filter_inst);
	else args = reg->args;

	if (args) {
		u32 idx=0;
		if (gen_doc==1) {
			gf_sys_format_help(helpout, help_flags, "# Options  \n");
		} else {
			switch (argmode) {
			case GF_ARGMODE_ALL:
			case GF_ARGMODE_EXPERT:
				gf_sys_format_help(helpout, help_flags, "# Options (expert):\n");
				break;
			case GF_ARGMODE_ADVANCED:
				gf_sys_format_help(helpout, help_flags, "# Options (advanced):\n");
				break;
			case GF_ARGMODE_BASE:
				gf_sys_format_help(helpout, help_flags, "# Options (basic):\n");
				break;
			}
		}

		while (1) {
			const GF_FilterArgs *a = & args[idx];
			if (!a || !a->arg_name) break;
			idx++;

			if (a->flags & GF_FS_ARG_HINT_HIDE) continue;

			switch (argmode) {
			case GF_ARGMODE_ALL:
			case GF_ARGMODE_EXPERT:
			 	break;
			case GF_ARGMODE_ADVANCED:
			 	if (a->flags & GF_FS_ARG_HINT_EXPERT) continue;
			 	break;
			case GF_ARGMODE_BASE:
			 	if (a->flags & (GF_FS_ARG_HINT_EXPERT|GF_FS_ARG_HINT_ADVANCED)) continue;
			 	break;
			}

			print_filter_arg(a, gen_doc);

			if (!gen_doc) continue;

#ifdef CHECK_DOC
			if (a->flags & GF_FS_ARG_META) continue;

			u8 achar;
			u32 j=0;
			char szArg[100];
			sprintf(szArg, " %s ", a->arg_name);
			if (reg->help && strstr(reg->help, szArg)) {
				fprintf(stderr, "\nWARNING: filter %s bad help, uses arg %s without link\n", reg->name, a->arg_name);
				exit(1);
			}
			while (1) {
				const GF_FilterArgs *anarg = & args[j];
				if (!anarg || !anarg->arg_name) break;
				j++;
				if (a == anarg) continue;
				if (reg->help && strstr(reg->help, szArg)) {
					fprintf(stderr, "\nWARNING: filter %s bad description for argument %s, uses arg %s without link\n", reg->name, anarg->arg_name, a->arg_name);
					exit(1);
				}
			}
			
			if (a->min_max_enum) {
				//check format
                if ((a->arg_type!=GF_PROP_UINT_LIST) && !(a->flags&GF_FS_ARG_META) && strchr(a->min_max_enum, '|') ) {
                	if (!strstr(a->arg_desc, "- ")) {
                    	fprintf(stderr, "\nWARNING: filter %s bad description format for arg %s, missing list bullet \"- \"\n", reg->name, a->arg_name);
                    	exit(1);
					}
                	if (strstr(a->arg_desc, ":\n")) {
                    	fprintf(stderr, "\nWARNING: filter %s bad description format for arg %s, should not use \":\\n\"\n", reg->name, a->arg_name);
                    	exit(1);
					}
                } else if (!(a->flags&GF_FS_ARG_META) && strchr(a->arg_desc, '\n')) {
					fprintf(stderr, "\nWARNING: filter %s bad description format for arg %s, should not contain \"\\n\"\n", reg->name, a->arg_name);
					exit(1);
				}
			}
            if (!(a->flags&GF_FS_ARG_META)) {
				char *sep;

				achar = a->arg_desc[strlen(a->arg_desc)-1];
				if (achar == '\n') {
					fprintf(stderr, "\nWARNING: filter %s bad description format for arg %s, should not end with \"\\n\"\n", reg->name, a->arg_name);
					exit(1);
				}

				achar = a->arg_desc[0];
				if ((achar >= 'A') && (achar <= 'Z')) {
					achar = a->arg_desc[1];
					if ((achar < 'A') || (achar > 'Z')) {
						fprintf(stderr, "\nWARNING: filter %s bad description format for arg %s, should start with lowercase\n", reg->name, a->arg_name);
						exit(1);
					}
				}
				if (a->arg_desc[0] == ' ') {
					fprintf(stderr, "\nWARNING: filter %s bad description format for arg %s, first character should not be space\n", reg->name, a->arg_name);
					exit(1);
				}
				sep = strchr(a->arg_desc+1, ' ');
				if (sep) sep--;
				if (sep && (sep[0] == 's') && (sep[-1] != 's')) {
					fprintf(stderr, "\nWARNING: filter %s bad description format for arg %s, first word should be infinitive\n", reg->name, a->arg_name);
					exit(1);
				}
			}
#endif
		}
	} else {
		gf_sys_format_help(helpout, help_flags, "No options\n");
	}

	if (reg->nb_caps) {
		if (!gen_doc && (argmode==GF_ARGMODE_ALL)) {
			dump_caps(reg->nb_caps, reg->caps);
		}
	}
	gf_sys_format_help(helpout, help_flags, "\n");
}

static Bool print_filters(int argc, char **argv, GF_FilterSession *session, GF_SysArgMode argmode)
{
	Bool found = GF_FALSE;
	char *fname = NULL;
	u32 i, count = gf_fs_filters_registers_count(session);
	if (!gen_doc && list_filters) gf_sys_format_help(helpout, help_flags, "Listing %d supported filters%s:\n", count, (list_filters==2) ? " including meta-filters" : "");
	for (i=0; i<count; i++) {
		const GF_FilterRegister *reg = gf_fs_get_filter_register(session, i);
		if (gen_doc) {
			print_filter(reg, argmode, NULL);
			found = GF_TRUE;
		} else if (print_filter_info) {
			u32 k;
			//all good to go, load filters
			for (k=1; k<(u32) argc; k++) {
				char *arg = argv[k];
				char *sep;
				char *optname = NULL;
				if (arg[0]=='-') continue;

				sep = strchr(arg, '.');
				if (sep) {
					if (!strncmp(sep, ".js.", 4)) sep = strchr(sep+1, '.');
					else if (!strcmp(sep, ".js")) sep = NULL;
					if (sep) {
						sep[0] = 0;
						optname = sep+1;
					}
				}
				fname = arg;

				if (!strcmp(arg, reg->name) ) {
					if (optname)
						print_filter_single_opt(reg, optname, NULL);
					else
						print_filter(reg, argmode, NULL);
					found = GF_TRUE;
				} else {
					char *sep = strchr(arg, ':');
					char *sepd = strchr(reg->name, ':');
					Bool patch_meta = GF_FALSE;
					if (sep && sepd) {
						char *subf = strstr(reg->name, sep+1);
						if (subf) {
							u32 slen = (u32) strlen(sep+1);
							if ((subf[slen]==0) || (subf[slen]==','))
								patch_meta = GF_TRUE;
						}
					}
					if (!strcmp(arg, "*:*")
						|| (!sep && !strcmp(arg, "*"))
					 	|| (sep && !strcmp(sep, ":*") && !strncmp(reg->name, arg, 1+sep - arg) )
					 	|| patch_meta
					) {
						if (optname)
							print_filter_single_opt(reg, optname, NULL);
						else
							print_filter(reg, argmode, NULL);
						found = GF_TRUE;
						break;
					}
					//quick shortcuts
					else if (!strcmp(reg->name, "jsf") && (!strncmp(arg, "jsf:", 3) || strstr(arg, ".js")) ) {
						GF_Filter *f = gf_fs_load_filter(session, arg, NULL);
						if (f) {
							if (optname)
								print_filter_single_opt(reg, optname, f);
							else
								print_filter(reg, argmode, f);
							found = GF_TRUE;
						}
					}
				}
				if (sep) sep[0] = '.';
			}
		} else {
#ifndef GPAC_DISABLE_DOC
			gf_sys_format_help(helpout, help_flags | GF_PRINTARG_HIGHLIGHT_FIRST, "%s: %s\n", reg->name, reg->description);
#else
			gf_sys_format_help(helpout, help_flags, "%s (compiled without built-in doc)\n", reg->name);
#endif
			found = GF_TRUE;

		}
	}
	if (!found && fname) {
		GF_LOG(GF_LOG_ERROR, GF_LOG_APP, ("No such filter %s\n", fname));
		gpac_suggest_filter(fname, GF_TRUE);
	}
	return found;
}

static void dump_all_props(void)
{
	u32 i=0;
	const GF_BuiltInProperty *prop_info;

	if (gen_doc==1) {
		gf_sys_format_help(helpout, help_flags, "## Built-in property types\n"
		"  \n");

		gf_sys_format_help(helpout, help_flags, "Name | Description  \n");
		gf_sys_format_help(helpout, help_flags, "--- | ---  \n");
		for (i=GF_PROP_FORBIDEN+1; i<GF_PROP_LAST_DEFINED; i++) {
			if (i==GF_PROP_STRING_NO_COPY) continue;
			if (i==GF_PROP_DATA_NO_COPY) continue;
			gf_sys_format_help(helpout, help_flags | GF_PRINTARG_NL_TO_BR, "%s | %s  \n", gf_props_get_type_name(i), gf_props_get_type_desc(i) );
		}

		gf_sys_format_help(helpout, help_flags, "## Built-in properties for PIDs and packets, pixel formats and audio formats\n"
		"  \n"
		"Flags can be:\n"
		"- D: dropable property, see [GSF mux](gsfmx) filter help for more info\n"
		"- P: property applying to packet\n"
		"  \n");
		gf_sys_format_help(helpout, help_flags, "Name | type | Flags | Description | 4CC  \n");
		gf_sys_format_help(helpout, help_flags, "--- | --- | --- | --- | ---  \n");
	} else {
		gf_sys_format_help(helpout, help_flags, "Built-in property types\n");
		for (i=GF_PROP_FORBIDEN+1; i<GF_PROP_LAST_DEFINED-1; i++) {
			if (i==GF_PROP_STRING_NO_COPY) continue;
			if (i==GF_PROP_DATA_NO_COPY) continue;

			if (gen_doc==2) {
				gf_sys_format_help(helpout, help_flags, ".TP\n.B %s\n%s\n", gf_props_get_type_name(i), gf_props_get_type_desc(i));
			} else {
				gf_sys_format_help(helpout, help_flags | GF_PRINTARG_HIGHLIGHT_FIRST, "%s : %s\n", gf_props_get_type_name(i), gf_props_get_type_desc(i) );
			}
		}
		gf_sys_format_help(helpout, help_flags, "\n\n");

		gf_sys_format_help(helpout, help_flags, "Built-in properties for PIDs and packets listed as `Name (4CC type FLAGS): description`\n`FLAGS` can be D (dropable - see GSF mux filter help), P (packet property)\n");
	}
	i=0;
	while ((prop_info = gf_props_get_description(i))) {
		i++;
		char szFlags[10];
		if (! prop_info->name) continue;

		if (gen_doc==1) {
			strcpy(szFlags, "");
			if (prop_info->flags & GF_PROP_FLAG_GSF_REM) strcat(szFlags, "D");
			if (prop_info->flags & GF_PROP_FLAG_PCK) strcat(szFlags, "P");

			gf_sys_format_help(helpout, help_flags | GF_PRINTARG_NL_TO_BR, "%s | %s | %s | %s | %s  \n", prop_info->name,  gf_props_get_type_name(prop_info->data_type),
				szFlags,
			 	prop_info->description,
			 	gf_4cc_to_str(prop_info->type)
			);
		} else if (gen_doc==2) {
			gf_sys_format_help(helpout, help_flags, ".TP\n.B %s (%s,%s,%s%s)\n%s\n", prop_info->name, gf_4cc_to_str(prop_info->type), gf_props_get_type_name(prop_info->data_type),
			 	(prop_info->flags & GF_PROP_FLAG_GSF_REM) ? "D" : " ",
			 	(prop_info->flags & GF_PROP_FLAG_PCK) ? "P" : " ",
				prop_info->description);
		} else {
			u32 len;
			const char *ptype;
			szFlags[0]=0;
			if (prop_info->flags & GF_PROP_FLAG_GSF_REM) strcat(szFlags, "D");
			if (prop_info->flags & GF_PROP_FLAG_PCK) strcat(szFlags, "P");

			gf_sys_format_help(helpout, help_flags | GF_PRINTARG_HIGHLIGHT_FIRST, "%s", prop_info->name);
			len = (u32) strlen(prop_info->name);
			while (len<16) {
				gf_sys_format_help(helpout, help_flags, " ");
				len++;
			}
			ptype = gf_props_get_type_name(prop_info->data_type);
			gf_sys_format_help(helpout, help_flags, " (%s %s %s):", gf_4cc_to_str(prop_info->type), ptype, szFlags);
			len = (u32) strlen(ptype);
			while (len<6) {
				gf_sys_format_help(helpout, help_flags, " ");
				len++;
			}

			gf_sys_format_help(helpout, help_flags, "%s", prop_info->description);

			if (prop_info->data_type==GF_PROP_PIXFMT) {
				gf_sys_format_help(helpout, help_flags, "\n\tNames: %s\n\tFile extensions: %s", gf_pixel_fmt_all_names(), gf_pixel_fmt_all_shortnames() );
			} else if (prop_info->data_type==GF_PROP_PCMFMT) {
				gf_sys_format_help(helpout, help_flags, "\n\tNames: %s\n\tFile extensions: %s", gf_audio_fmt_all_names(), gf_audio_fmt_all_shortnames() );
			} else if (prop_info->type==GF_PROP_PID_STREAM_TYPE) {
				gf_sys_format_help(helpout, help_flags, "\n\tNames: %s\n\t", gf_stream_type_all_names() );
			}
			gf_sys_format_help(helpout, help_flags, "\n");
		}
	}
	if (gen_doc==1) {
		u32 idx=0;
		const char *name, *fileext, *desc;
		gf_sys_format_help(helpout, help_flags, "# Pixel formats\n");
		gf_sys_format_help(helpout, help_flags, "Name | File extensions | Description  \n");
		gf_sys_format_help(helpout, help_flags, " --- | --- | ---  \n");
		while ( gf_pixel_fmt_enum(&idx, &name, &fileext, &desc)) {
			gf_sys_format_help(helpout, help_flags | GF_PRINTARG_NL_TO_BR, "%s | %s | %s  \n", name, fileext, desc);
		}

		idx=0;
		gf_sys_format_help(helpout, help_flags, "# Audio formats\n");
		gf_sys_format_help(helpout, help_flags, " Name | File extensions | Description  \n");
		gf_sys_format_help(helpout, help_flags, " --- | --- | ---  \n");
		while ( gf_audio_fmt_enum(&idx, &name, &fileext, &desc)) {
			gf_sys_format_help(helpout, help_flags | GF_PRINTARG_NL_TO_BR, "%s | %s | %s  \n", name, fileext, desc);
		}

		idx=0;
		gf_sys_format_help(helpout, help_flags, "# Stream types\n");
		gf_sys_format_help(helpout, help_flags, " Name | Description  \n");
		gf_sys_format_help(helpout, help_flags, " --- | ---  \n");
		while ( gf_stream_types_enum(&idx, &name, &desc)) {
			gf_sys_format_help(helpout, help_flags | GF_PRINTARG_NL_TO_BR, "%s | %s  \n", name, desc);
		}

		idx=0;
		gf_sys_format_help(helpout, help_flags, "# Codecs\n");
		gf_sys_format_help(helpout, help_flags, "The codec name identifies a codec within GPAC. There can be several names for a given codec. The first name is used as a default file extension when dumping a raw media stream.\n"
			"  \n");

		gf_sys_format_help(helpout, help_flags, " Name | Description  \n");
		gf_sys_format_help(helpout, help_flags, " --- | ---  \n");
		while ( gf_codecid_enum(idx, &name, &desc)) {
			gf_sys_format_help(helpout, help_flags | GF_PRINTARG_NL_TO_BR | GF_PRINTARG_ESCAPE_PIPE, "%s | %s  \n", name, desc);
			idx++;
		}

	} else if (gen_doc==2) {
		u32 idx=0;
		const char *name, *fileext, *desc;
		gf_sys_format_help(helpout, help_flags, "# Pixel formats\n");
		while ( gf_pixel_fmt_enum(&idx, &name, &fileext, &desc)) {
			gf_sys_format_help(helpout, help_flags | GF_PRINTARG_NL_TO_BR, ".TP\n.B %s (ext *.%s)\n%s\n", name, fileext, desc);
		}

		idx=0;
		gf_sys_format_help(helpout, help_flags, "# Audio formats\n");
		while ( gf_audio_fmt_enum(&idx, &name, &fileext, &desc)) {
			gf_sys_format_help(helpout, help_flags | GF_PRINTARG_NL_TO_BR, ".TP\n.B %s (ext *.%s)\n%s\n", name, fileext, desc);
		}

		idx=0;
		gf_sys_format_help(helpout, help_flags, "# Stream types\n");
		while ( gf_stream_types_enum(&idx, &name, &desc)) {
			gf_sys_format_help(helpout, help_flags | GF_PRINTARG_NL_TO_BR, ".TP\n.B %s\n%s\n", name, desc);
		}

		idx=0;
		gf_sys_format_help(helpout, help_flags, "# Codecs\n");
		while ( gf_codecid_enum(idx, &name, &desc)) {
			gf_sys_format_help(helpout, help_flags | GF_PRINTARG_NL_TO_BR, ".TP\n.B %s\n%s\n", name, desc);
			idx++;
		}
	}}

static void dump_all_codec(GF_FilterSession *session)
{
	GF_PropertyValue rawp, filep, stp;
	GF_PropertyValue cp, acp;
	char szFlags[10], szCap[2];
	u32 cidx=0;
	u32 count = gf_fs_filters_registers_count(session);

	gf_sys_format_help(helpout, help_flags, "Codec support in filters, listed as `built_in_name[|variant] [FLAGS]: full_name (mime)` with possible FLAGS values:\n");
	gf_sys_format_help(helpout, help_flags, "  - I: Raw format input (demux) support\n");
	gf_sys_format_help(helpout, help_flags, "  - O: Raw format output (mux) support\n");
	gf_sys_format_help(helpout, help_flags, "  - D: Decoder support\n");
	gf_sys_format_help(helpout, help_flags, "  - E: Encoder support\n");
	gf_sys_format_help(helpout, help_flags, "\nNote: Raw output may still be possible even when no output serializer is given\n\n");

	rawp.type = cp.type = GF_PROP_UINT;
	rawp.value.uint = GF_CODECID_RAW;
	filep.type = cp.type = GF_PROP_UINT;
	filep.value.uint = GF_STREAM_FILE;
	stp.type = GF_PROP_UINT;
	cp.type = GF_PROP_UINT;
	acp.type = GF_PROP_UINT;
	szCap[1] = 0;

	while (1) {
		u32 i;
		const char *lname;
		const char *sname;
		const char *mime;
		u32 rfc4cc;
		Bool enc_found = GF_FALSE;
		Bool dec_found = GF_FALSE;
		Bool dmx_found = GF_FALSE;
		Bool mx_found = GF_FALSE;
		cp.value.uint = gf_codecid_enum(cidx, &sname, &lname);
		cidx++;
		if (cp.value.uint == GF_CODECID_NONE) break;
		if (cp.value.uint == GF_CODECID_RAW) continue;
		if (!sname) break;

		stp.value.uint = gf_codecid_type(cp.value.uint);
		acp.value.uint = gf_codecid_alt(cp.value.uint);

		for (i=0; i<count; i++) {
			const GF_FilterRegister *reg = gf_fs_get_filter_register(session, i);
			if ( gf_fs_check_filter_register_cap(reg, GF_PROP_PID_STREAM_TYPE, &stp, GF_PROP_PID_STREAM_TYPE, &stp, GF_TRUE)) {
				if ( gf_fs_check_filter_register_cap(reg, GF_PROP_PID_CODECID, &rawp, GF_PROP_PID_CODECID, &cp, GF_TRUE)) {
					enc_found = GF_TRUE;
				} else if (acp.value.uint && gf_fs_check_filter_register_cap(reg, GF_PROP_PID_CODECID, &rawp, GF_PROP_PID_CODECID, &acp, GF_TRUE)) {
						enc_found = GF_TRUE;
				}
				if ( gf_fs_check_filter_register_cap(reg, GF_PROP_PID_CODECID, &cp, GF_PROP_PID_CODECID, &rawp, GF_TRUE)) {
					dec_found = GF_TRUE;
				} else if (acp.value.uint && gf_fs_check_filter_register_cap(reg, GF_PROP_PID_CODECID, &acp, GF_PROP_PID_CODECID, &rawp, GF_TRUE)) {
					dec_found = GF_TRUE;
				}
			}

			if ( gf_fs_check_filter_register_cap(reg, GF_PROP_PID_STREAM_TYPE, &filep, GF_PROP_PID_STREAM_TYPE, &stp, GF_TRUE)) {
				if ( gf_fs_check_filter_register_cap(reg, GF_PROP_PID_STREAM_TYPE, &filep, GF_PROP_PID_CODECID, &cp, GF_TRUE))
					dmx_found = GF_TRUE;
			}
			if ( gf_fs_check_filter_register_cap(reg, GF_PROP_PID_STREAM_TYPE, &stp, GF_PROP_PID_STREAM_TYPE, &filep, GF_TRUE)) {
				if ( gf_fs_check_filter_register_cap(reg, GF_PROP_PID_CODECID, &cp, GF_PROP_PID_STREAM_TYPE, &filep, GF_TRUE))
					mx_found = GF_TRUE;
			}
		}

		szFlags[0] = 0;
		if (enc_found || dec_found || dmx_found || mx_found) {
			strcpy(szFlags, " [");
			if (dmx_found) { szCap[0] = 'I'; strcat(szFlags, szCap); }
			if (mx_found) { szCap[0] = 'O'; strcat(szFlags, szCap); }
			if (dec_found) { szCap[0] = 'D'; strcat(szFlags, szCap); }
			if (enc_found) { szCap[0] = 'E'; strcat(szFlags, szCap); }
			strcat(szFlags, "]");
		}

		mime = gf_codecid_mime(cp.value.uint);
		rfc4cc = gf_codecid_4cc_type(cp.value.uint);
		gf_sys_format_help(helpout, help_flags | GF_PRINTARG_HIGHLIGHT_FIRST, "%s%s: ", sname, szFlags);
		gf_sys_format_help(helpout, help_flags, "%s", lname);
		if (rfc4cc || mime) {
			gf_sys_format_help(helpout, help_flags, " (");
			if (rfc4cc) gf_sys_format_help(helpout, help_flags, "%s", gf_4cc_to_str(rfc4cc) );
			if (rfc4cc&&mime) gf_sys_format_help(helpout, help_flags, ", ");
			if (mime) gf_sys_format_help(helpout, help_flags, "%s", mime);
			gf_sys_format_help(helpout, help_flags, ")");
		}
		gf_sys_format_help(helpout, help_flags, "\n");
	}
	gf_sys_format_help(helpout, help_flags, "\n");
}

/*********************************************************
			Config file writing functions
*********************************************************/

static void write_core_options()
{
	//print libgpac core help
	const GF_GPACArg *args = gf_sys_get_options();
	u32 i = 0;

	while (args[i].name) {
		if (! gf_opts_get_key("core", args[i].name) && args[i].val) {
			gf_opts_set_key("core", args[i].name, args[i].val);
		}
		i++;
	}
}

static void write_file_extensions()
{
	u32 i = 0;

	while (1) {
		const char *short_name, *long_name, *mime ;
		u32 cid = gf_codecid_enum(i, &short_name, &long_name);
		if (cid==GF_CODECID_NONE) break;
		mime = gf_codecid_mime(cid);
		if (mime && ! gf_opts_get_key("file_extensions", mime) ) {
			gf_opts_set_key("file_extensions", mime, short_name);
		}
		i++;
	}
}

static void write_filters_options(GF_FilterSession *fsess)
{
	u32 i, count;
	count = gf_fs_filters_registers_count(fsess);
	for (i=0; i<count; i++) {
		char *meta_sep;
		u32 j=0;
		char szSecName[200];

		const GF_FilterRegister *freg = gf_fs_get_filter_register(fsess, i);
		sprintf(szSecName, "filter@%s", freg->name);
		meta_sep = strchr(szSecName + 7, ':');
		if (meta_sep) meta_sep[0] = 0;

		while (freg->args) {
			const GF_FilterArgs *arg = &freg->args[j];
			if (!arg || !arg->arg_name) break;
			j++;

			if (arg->arg_default_val && !gf_opts_get_key(szSecName, arg->arg_name)) {
				gf_opts_set_key(szSecName, arg->arg_name, arg->arg_default_val);
			}
		}
	}
}

/*********************************************************
		Language file creation / update functions
*********************************************************/

static Bool lang_updated = GF_FALSE;
static void gpac_lang_set_key(GF_Config *cfg, const char *sec_name,  const char *key_name, const char *key_val)
{
	char szKeyCRC[1024];
	const char *opt = gf_cfg_get_key(cfg, sec_name, key_name);
	u32 crc_key = 0;
	if (opt) {
		sprintf(szKeyCRC, "%s_crc", key_name);
		const char *crc_opt = gf_cfg_get_key(cfg, sec_name, szKeyCRC);
		if (crc_opt) {
			u32 old_crc = atoi(crc_opt);
			crc_key = gf_crc_32((u8*)key_val, (u32) strlen(key_val));
			if (old_crc != crc_key) {
				gf_sys_format_help(helpout, help_flags, "Warning: description has changed for %s:%s (crc %d - crc in file %d) - please check translation\n", sec_name, key_name, crc_key, old_crc);
			}
			return;
		}
	}
	if (!opt) {
		char szKeyCRCVal[100];
		if (!crc_key) {
			sprintf(szKeyCRC, "%s_crc", key_name);
			crc_key = gf_crc_32((u8*)key_val, (u32) strlen(key_val));
		}
		sprintf(szKeyCRCVal, "%u", crc_key);
		gf_cfg_set_key(cfg, sec_name, key_name, key_val);
		gf_cfg_set_key(cfg, sec_name, szKeyCRC, szKeyCRCVal);
		lang_updated = GF_TRUE;
	}
}
static int gpac_make_lang(char *filename)
{
	GF_Config *cfg;
	u32 i;
	gf_sys_init(GF_MemTrackerNone, NULL);

	session = gf_fs_new_defaults(0);
	if (!session) {
		gf_sys_format_help(helpout, help_flags, "failed to load session, cannot create language file\n");
		return 1;
	}
	if (!gf_file_exists(filename)) {
		FILE *f = gf_fopen(filename, "wt");
		if (!f) {
			gf_sys_format_help(helpout, help_flags, "failed to open %s in write mode\n", filename);
			gf_fs_del(session);
			return 1;
		}
		gf_fclose(f);
	}

	cfg = gf_cfg_new(NULL, filename);

	//print gpac help
	i = 0;
	while (gpac_args[i].name) {
		gpac_lang_set_key(cfg, "gpac", gpac_args[i].name, gpac_args[i].description);
		i++;
	}

	//print gpac doc
	gpac_lang_set_key(cfg, "gpac", "doc", gpac_doc);

	//print gpac alias doc
	gpac_lang_set_key(cfg, "gpac", "alias", gpac_alias);

	//print libgpac core help
	const GF_GPACArg *args = gf_sys_get_options();
	i = 0;

	while (args[i].name) {
		gpac_lang_set_key(cfg, "core", args[i].name, args[i].description);
		i++;
	}

	//print properties
	i=0;
	const GF_BuiltInProperty *prop_info;
	while ((prop_info = gf_props_get_description(i))) {
		i++;
		if (! prop_info->name || !prop_info->description) continue;
		gpac_lang_set_key(cfg, "properties", prop_info->name, prop_info->description);
	}

	//print filters
	u32 count = gf_fs_filters_registers_count(session);
	for (i=0; i<count; i++) {
		u32 j=0;
		const GF_FilterRegister *reg = gf_fs_get_filter_register(session, i);

		if (reg->description) {
			gpac_lang_set_key(cfg, reg->name, "desc", reg->description);
		}
		if (reg->help) {
			gpac_lang_set_key(cfg, reg->name, "help", reg->help);
		}
		while (reg->args && reg->args[j].arg_name) {
			gpac_lang_set_key(cfg, reg->name, reg->args[j].arg_name, reg->args[j].arg_desc);
			j++;
		}
	}

	if (!lang_updated) {
		gf_cfg_discard_changes(cfg);
		fprintf(stderr, "lang file %s has not been modified\n", filename);
	} else {
		fprintf(stderr, "lang file generated in %s\n", filename);
	}
	gf_cfg_del(cfg);

	gf_fs_del(session);
	gf_sys_close();
	return 0;
}


/*********************************************************
			Alias functions
*********************************************************/

static GFINLINE void push_arg(char *_arg, Bool _dup)
{
	alias_argv = gf_realloc(alias_argv, sizeof(char**) * (alias_argc+1));\
	alias_argv[alias_argc] = _dup ? gf_strdup(_arg) : _arg; \
	if (_dup) {
		if (!args_alloc) args_alloc = gf_list_new();
		gf_list_add(args_alloc, alias_argv[alias_argc]);
	}
	alias_argc++;
}

static Bool gpac_expand_alias_arg(char *param, char *prefix, char *suffix, int arg_idx, int argc, char **argv);

static Bool check_param_extension(char *szArg, int arg_idx, int argc, char **argv)
{
	char *par_start = strstr(szArg, "@{");
	if (par_start) {
		char szPar[100];
		Bool ok;
		char *par_end = strchr(par_start, '}');
		if (!par_end) {
			fprintf(stderr, "Bad format %s for alias parameter, expecting @{N}\n", szArg);
			return GF_FALSE;
		}
		par_end[0] = 0;
		strcpy(szPar, par_start+2);
		par_start[0] = 0;

	 	ok = gpac_expand_alias_arg(szPar, szArg, par_end+1, arg_idx, argc, argv);
	 	if (!ok) return GF_FALSE;
		par_start[0] = '@';
		par_end[0] = '}';
		return GF_TRUE;
	}
	//done, push arg
	push_arg(szArg, 1);
	return GF_TRUE;
}

static Bool gpac_expand_alias_arg(char *param, char *prefix, char *suffix, int arg_idx, int argc, char **argv)
{
	char szArg[1024];
	char szSepList[2];
	char *oparam = param;
	szSepList[0] = separator_set[SEP_LIST];
	szSepList[1] = 0;

	Bool is_list = param[0]=='-';
	Bool is_expand = param[0]=='+';

	if (is_list || is_expand) param++;
	strcpy(szArg, prefix);
	while (param) {
		u32 idx=0;
		u32 last_idx=0;
		char *sep = strchr(param, ',');
		if (sep) sep[0]=0;

		if ((param[0]=='n') || (param[0]=='N')) {
			idx = argc - arg_idx - 1;
			if (param[1]=='-') {
				u32 diff = atoi(param+2);
				if (diff>=idx) {
					if (sep) sep[0]=',';
					fprintf(stderr, "Bad usage for alias parameter %s: not enough parameters\n", oparam);
					return GF_FALSE;
				}
				idx -= diff;
			}
		} else {
			char *lsep = strchr(param, ':');
			if (lsep) {
				lsep[0] = 0;
				if (strlen(param))
					idx = atoi(param);
				else
					idx=1;

				lsep[0] = ':';
				if ((lsep[1]=='n') || (lsep[1]=='N')) {

					last_idx = argc - arg_idx - 1;
					if (lsep[2]=='-') {
						u32 diff = atoi(lsep+3);
						if (diff>=last_idx) {
							fprintf(stderr, "Bad usage for alias parameter %s: not enough parameters\n", oparam);
							return GF_FALSE;
						}
						last_idx -= diff;
					}
				} else {
					last_idx = atoi(lsep+1);
				}
			} else {
				idx = atoi(param);
			}
		}
		if (!idx) {
			if (sep) sep[0]=',';
			fprintf(stderr, "Bad format for alias parameter %s: cannot extract argument index\n", oparam);
			return GF_FALSE;
		}
		if ((int) idx + arg_idx >= argc) {
			if (sep) sep[0]=',';
			fprintf(stderr, "Bad format for alias parameter %s: argment out of bounds (not enough paramteters?)\n", oparam);
			return GF_FALSE;
		}

		if (!last_idx) last_idx=idx;
		for (; idx<=last_idx;idx++) {
			char *an_arg = argv[idx+arg_idx];

			if (!args_used) args_used = gf_list_new();
			gf_list_add(args_used, an_arg);

			if (is_expand) {
				strcpy(szArg, prefix);
				strcat(szArg, an_arg);
				strcat(szArg, suffix);

				Bool ok = check_param_extension(szArg, arg_idx, argc, argv);
				if (!ok) {
					if (sep) sep[0]=',';
					return GF_FALSE;
				}
			} else {
				strcat(szArg, an_arg);
				if (is_list && (idx<last_idx)) {
					strcat(szArg, szSepList);
				}
			}
		}

		if (!sep) break;
		sep[0]=',';
		param = sep+1;
		if (is_list) {
			strcat(szArg, szSepList);
		}
	}

	if (is_expand)
		return GF_TRUE;

	strcat(szArg, suffix);

	return check_param_extension(szArg, arg_idx, argc, argv);
}

static Bool gpac_expand_alias(int argc, char **argv)
{
	u32 i;

	for (i=0; i< (u32) argc; i++) {
		char *arg = argv[i];
		char *alias = (char *) gf_opts_get_key("gpac.alias", arg);
		if (alias == NULL) {
			if (gf_list_find(args_used, arg)<0) {
				push_arg(arg, 0);
			}
			continue;
		}
		char *sep;
		while (alias) {
			sep = strchr(alias, ' ');
			if (sep) sep[0] = 0;
			Bool ok = check_param_extension(alias, i, argc, argv);
			if (sep) sep[0] = ' ';
			if (!ok) return GF_FALSE;
			if (!sep) break;
			alias = sep+1;
		}

	}
	return GF_TRUE;
}

#ifdef GPAC_ENABLE_COVERAGE
#include <gpac/utf.h>
#include <gpac/base_coding.h>
#include <gpac/network.h>
#include <gpac/iso639.h>
#include <gpac/token.h>
#include <gpac/xml.h>
#include <gpac/thread.h>
#include <gpac/avparse.h>
#include <gpac/mpegts.h>
#include <gpac/rtp_streamer.h>
#endif
static u32 gpac_unit_tests(GF_MemTrackerType mem_track)
{
#ifdef GPAC_ENABLE_COVERAGE
	u32 ucs4_buf[4];
	u8 utf8_buf[7];

	void *mem = gf_calloc(4, sizeof(u32));
	gf_free(mem);

	if (mem_track == GF_MemTrackerNone) return 0;

	gpac_fsess_task_help(); //for coverage
	gf_dm_sess_last_error(NULL);
	gf_log_use_color();
	GF_LOG(GF_LOG_INFO, GF_LOG_CORE, ("[CoreUnitTests] performing tests\n"));

	utf8_buf[0] = 'a';
	utf8_buf[1] = 0;
	if (! utf8_to_ucs4 (ucs4_buf, 1, (unsigned char *) utf8_buf)) {
		GF_LOG(GF_LOG_ERROR, GF_LOG_CORE, ("[CoreUnitTests] UCS-4 translation failed for single char\n"));
		return 1;
	}
	utf8_buf[0] = 0xc2;
	utf8_buf[1] = 0xa3;
	utf8_buf[2] = 'a';
	utf8_buf[3] = 0;
	if (! utf8_to_ucs4 (ucs4_buf, 3, (unsigned char *) utf8_buf)) {
		GF_LOG(GF_LOG_ERROR, GF_LOG_CORE, ("[CoreUnitTests] UCS-4 translation failed for 2-byte + 1-byte char\n"));
		return 1;
	}
	utf8_buf[0] = 0xe0;
	utf8_buf[1] = 0xa4;
	utf8_buf[2] = 0xb9;
	utf8_buf[3] = 0;
	if (! utf8_to_ucs4 (ucs4_buf, 3, (unsigned char *) utf8_buf)) {
		GF_LOG(GF_LOG_ERROR, GF_LOG_CORE, ("[CoreUnitTests] UCS-4 translation failed for 3-byte char\n"));
		return 1;
	}
	utf8_buf[0] = 0xf0;
	utf8_buf[1] = 0x90;
	utf8_buf[2] = 0x8d;
	utf8_buf[3] = 0x88;
	utf8_buf[4] = 0;
	if (! utf8_to_ucs4 (ucs4_buf, 4, (unsigned char *) utf8_buf)) {
		GF_LOG(GF_LOG_ERROR, GF_LOG_CORE, ("[CoreUnitTests] UCS-4 translation failed for 4-byte char\n"));
		return 1;
	}

	utf8_buf[0] = 0xf8;
	utf8_buf[1] = 0x80;
	utf8_buf[2] = 0x80;
	utf8_buf[3] = 0x80;
	utf8_buf[4] = 0xaf;
	utf8_buf[5] = 0;
	if (! utf8_to_ucs4 (ucs4_buf, 5, (unsigned char *) utf8_buf)) {
		GF_LOG(GF_LOG_ERROR, GF_LOG_CORE, ("[CoreUnitTests] UCS-4 translation failed for 5-byte char\n"));
		return 1;
	}
	utf8_buf[0] = 0xfc;
	utf8_buf[1] = 0x80;
	utf8_buf[2] = 0x80;
	utf8_buf[3] = 0x80;
	utf8_buf[4] = 0x80;
	utf8_buf[5] = 0xaf;
	utf8_buf[6] = 0;
	if (! utf8_to_ucs4 (ucs4_buf, 6, (unsigned char *) utf8_buf)) {
		GF_LOG(GF_LOG_ERROR, GF_LOG_CORE, ("[CoreUnitTests] UCS-4 translation failed for 6-byte char\n"));
		return 1;
	}
	//test error case
	utf8_buf[0] = 0xf8;
	utf8_to_ucs4 (ucs4_buf, 6, (unsigned char *) utf8_buf);

	char buf[5], obuf[3];
	obuf[0] = 1;
	obuf[1] = 2;
	u32 res = gf_base16_encode(obuf, 2, buf, 5);
	if (res != 4) {
		GF_LOG(GF_LOG_ERROR, GF_LOG_CORE, ("[CoreUnitTests] base16 encode fail\n"));
		return 1;
	}
	u32 res2 = gf_base16_decode(buf, res, obuf, 3);
	if (res2 != 2) {
		GF_LOG(GF_LOG_ERROR, GF_LOG_CORE, ("[CoreUnitTests] base16 decode fail\n"));
		return 1;
	}

	u8 *zbuf;
	u32 osize;
	GF_Err e;
	u8 *ozbuf;

#ifndef GPAC_DISABLE_ZLIB
	zbuf = gf_strdup("123451234512345123451234512345");
	osize=0;
	e = gf_gz_compress_payload(&zbuf, 1 + (u32) strlen(zbuf), &osize);
	if (e) {
		GF_LOG(GF_LOG_ERROR, GF_LOG_CORE, ("[CoreUnitTests] zlib compress fail\n"));
		gf_free(zbuf);
		return 1;
	}
	ozbuf=NULL;
	res=0;
	e = gf_gz_decompress_payload(zbuf, osize, &ozbuf, &res);
	gf_free(zbuf);
	if (ozbuf) gf_free(ozbuf);
	if (e) {
		GF_LOG(GF_LOG_ERROR, GF_LOG_CORE, ("[CoreUnitTests] zlib decompress fail\n"));
		return 1;
	}
#endif

	zbuf = gf_strdup("123451234512345123451234512345");
	osize=0;
	e = gf_lz_compress_payload(&zbuf, 1+(u32) strlen(zbuf), &osize);
	if (e && (e!= GF_NOT_SUPPORTED)) {
		GF_LOG(GF_LOG_ERROR, GF_LOG_CORE, ("[CoreUnitTests] lzma compress fail\n"));
		gf_free(zbuf);
		return 1;
	}
	ozbuf=NULL;
	res=0;
	e = gf_lz_decompress_payload(zbuf, osize, &ozbuf, &res);
	gf_free(zbuf);
	if (ozbuf) gf_free(ozbuf);
	if (e && (e!= GF_NOT_SUPPORTED)) {
		GF_LOG(GF_LOG_ERROR, GF_LOG_CORE, ("[CoreUnitTests] lzma decompress fail\n"));
		return 1;
	}

	gf_htonl(0xAABBCCDD);
	gf_ntohl(0xAABBCCDD);
	gf_htons(0xAABB);
	gf_tohs(0xAABB);
	gf_errno_str(-1);

	/* these two lock the bash shell in test mode
	gf_prompt_set_echo_off(GF_TRUE);
	gf_prompt_set_echo_off(GF_FALSE);
	*/

	gf_net_set_ntp_shift(-1000);
	gf_net_get_ntp_diff_ms(gf_net_get_ntp_ts() );
	gf_net_get_timezone();
	gf_net_get_utc_ts(70, 1, 0, 0, 0, 0);

	gf_lang_get_count();
	gf_lang_get_2cc(2);
	GF_Blob b;
	b.data = (u8 *) "test";
	b.size = 5;
	char url[100];
	u8 *data;
	u32 size;
	sprintf(url, "gmem://%p", &b);

	gf_blob_get_data(url, &data, &size);
	if (!data || strcmp((char *)data, "test")) {
		GF_LOG(GF_LOG_ERROR, GF_LOG_CORE, ("[CoreUnitTests] blob url parsing fail\n"));
		return 1;
	}
	gf_sys_get_battery_state(NULL, NULL, NULL, NULL, NULL);
	gf_sys_get_process_id();
	data = (u8 *) gf_log_get_tools_levels();
	if (data) gf_free(data);

	gf_sys_is_quiet();
	gf_sys_get_argv();
	gf_mx_get_num_locks(NULL);
	sigint_catched = GF_TRUE;

#ifdef WIN32
	gpac_sig_handler(CTRL_C_EVENT);
#else
	gpac_sig_handler(SIGINT);
#endif

	gf_mkdir("testdir");
	gf_mkdir("testdir/somedir");
	strcpy(url, "testdir/somedir/test.bin");
	FILE *f=gf_fopen(url, "wb");
	fprintf(f, "some test\n");
#ifdef GPAC_MEMORY_TRACKING
	gf_memory_print();
#endif
	gf_fclose(f);
	gf_file_modification_time(url);
	gf_m2ts_probe_file(url);

	gf_cleanup_dir("testdir");
	gf_rmdir("testdir");

	//math.c not covered yet by our sample files
	GF_Matrix2D mx;
	gf_mx2d_init(mx);
	gf_mx2d_add_skew(&mx, FIX_ONE, FIX_ONE);
	gf_mx2d_add_skew_x(&mx, GF_PI/4);
	gf_mx2d_add_skew_y(&mx, GF_PI/4);
	GF_Point2D scale, translate;
	Fixed rotate;
	gf_mx2d_decompose(&mx, &scale, &rotate, &translate);
	GF_Rect rc1, rc2;
	memset(&rc1, 0, sizeof(GF_Rect));
	memset(&rc2, 0, sizeof(GF_Rect));
	gf_rect_equal(&rc1, &rc2);

	GF_Matrix mat;
	gf_mx_init(mat);
	Fixed yaw, pitch, roll;
	gf_mx_get_yaw_pitch_roll(&mat, &yaw, &pitch, &roll);
	gf_mx_ortho_reverse_z(&mat, -20, 20, -20, 20, 0.1, 100.0);
	gf_mx_perspective_reverse_z(&mat, 0.76, 1.0, 0.1, 100.0);

	GF_Ray ray;
	GF_Vec center, outPoint;
	memset(&ray, 0, sizeof(GF_Ray));
	ray.dir.z = FIX_ONE;
	memset(&center, 0, sizeof(GF_Vec));
	gf_ray_hit_sphere(&ray, &center, FIX_ONE, &outPoint);

	gf_closest_point_to_line(center, ray.dir, center);

	GF_Plane plane;
	plane.d = FIX_ONE;
	plane.normal = center;
	gf_plane_intersect_line(&plane, &center, &ray.dir, &outPoint);

	GF_Vec4 rot, quat;
	rot.x = rot.y = 0;
	rot.z = FIX_ONE;
	rot.q = GF_PI/4;
	quat = gf_quat_from_rotation(rot);
	gf_quat_get_inv(&quat);
	gf_quat_rotate(&quat, &ray.dir);
	gf_quat_slerp(quat, quat, FIX_ONE/2);
	GF_BBox bbox;
	memset(&bbox, 0, sizeof(GF_BBox));
	gf_bbox_equal(&bbox, &bbox);

	GF_Vec v;
	v.x = v.y = v.z = 0;
	gf_vec_scale_p(&v, 2*FIX_ONE);

	//token.c
	char container[1024];
	gf_token_get_strip("12 34{ 56 : }", 0, "{:", " ", container, 1024);

	//netwok.c
	char name[GF_MAX_IP_NAME_LEN];
	gf_sk_get_host_name(name);
	gf_sk_set_usec_wait(NULL, 1000);
	u32 fam;
	u16 port;
	//to remove once we have rtsp server back
	gf_sk_get_local_info(NULL, &port, &fam);
	gf_sk_receive_wait(NULL, NULL, 0, &fam, 1);
	gf_sk_send_wait(NULL, NULL, 0, 1);

	//path2D
	GF_Path *path = gf_path_new();
	gf_path_add_move_to(path, 0, 0);
	gf_path_add_quadratic_to(path, 5, 5, 10, 0);
	gf_path_point_over(path, 4, 0);
	gf_path_del(path);
	
	//xml dom - to update once we find a way to integrate atsc demux in tests
	GF_DOMParser *dom = gf_xml_dom_new();
	gf_xml_dom_parse_string(dom, "<Dummy>test</Dummy>");
	gf_xml_dom_get_error(dom);
	gf_xml_dom_get_line(dom);
	gf_xml_dom_get_root_nodes_count(dom);
	gf_xml_dom_del(dom);

	//downloader - to update once we find a way to integrate atsc demux in tests
	GF_DownloadManager *dm = gf_dm_new(NULL);
	gf_dm_set_auth_callback(dm, NULL, NULL);

	gf_dm_set_data_rate(dm, 0);
	gf_dm_get_data_rate(dm);
	gf_dm_set_localcache_provider(dm, NULL, NULL);

	const DownloadedCacheEntry ent = gf_dm_add_cache_entry(dm, "http://localhost/test.dummy", "test", 4, 0, 0, "application/octet-string", GF_FALSE, 1);

	gf_dm_force_headers(dm, ent, "x-GPAC: test\r\n");
	gf_dm_sess_enum_headers(NULL, NULL, NULL, NULL);//this one is deactivated in test mode in httpin because of Date: header
	gf_dm_sess_abort(NULL);
	gf_dm_del(dm);

	//constants
	gf_stream_type_afx_name(GPAC_AFX_3DMC);
	//thread
	gf_th_stop(NULL);
	gf_list_swap(NULL, NULL);
	//bitstream
	GF_BitStream *bs = gf_bs_new("test", 4, GF_BITSTREAM_READ);
	gf_bs_bits_available(bs);
	gf_bs_get_bit_offset(bs);
	gf_bs_read_vluimsbf5(bs);
	gf_bs_del(bs);
	//module
	gf_module_load_static(NULL);

	gf_mp3_version_name(0);
	char tsbuf[188];
	u8 is_pes=GF_TRUE;
	memset(tsbuf, 0, 188);
	tsbuf[0] = 0x47;
	tsbuf[1] = 0x40;
	tsbuf[4]=0x00;
	tsbuf[5]=0x00;
	tsbuf[6]=0x01;
	tsbuf[10] = 0x80;
	tsbuf[11] = 0xc0;
	tsbuf[13] = 0x2 << 4;
	gf_m2ts_restamp(tsbuf, 188, 1000, &is_pes);


	gf_filter_post_task(NULL,NULL,NULL,NULL);
	gf_filter_get_num_events_queued(NULL);
	gf_filter_get_arg_str(NULL, NULL, NULL);
	gf_filter_all_sinks_done(NULL);

	gf_opts_discard_changes();

	gf_rtp_reset_ssrc(NULL);
	gf_rtp_enable_nat_keepalive(NULL, 0);
	gf_rtp_stop(NULL);
	gf_rtp_streamer_get_payload_type(NULL);
	gf_rtsp_unregister_interleave(NULL, 0);
	gf_rtsp_reset_aggregation(NULL);

	get_cmd('h');
	gpac_suggest_arg("blcksize");
	gpac_suggest_filter("outf", GF_FALSE);
	gf_filter_pid_negociate_property_str(NULL, NULL, NULL);
	gf_filter_pid_negociate_property_dyn(NULL, NULL, NULL);

	gf_audio_fmt_get_cicp_layout(2, 1, 1);
	gf_audio_fmt_get_layout_from_cicp(3);
	gf_audio_fmt_get_layout_name_from_cicp(3);
	gf_audio_fmt_get_cicp_from_layout(GF_AUDIO_CH_FRONT_LEFT|GF_AUDIO_CH_FRONT_RIGHT);
#endif
	return 0;
}

static Bool revert_cache_file(void *cbck, char *item_name, char *item_path, GF_FileEnumInfo *file_info)
{
	const char *url;
	GF_Config *cached;
	if (strncmp(item_name, "gpac_cache_", 11)) return GF_FALSE;
	cached = gf_cfg_new(NULL, item_path);
	url = gf_cfg_get_key(cached, "cache", "url");
	if (url) url = strstr(url, "://");
	if (url) {
		u32 i, len, dir_len=0, k=0;
		char *dst_name;
		char *sep;
		
		sep = strstr(item_path, "gpac_cache_");
		if (sep) {
			sep[0] = 0;
			dir_len = (u32) strlen(item_path);
			sep[0] = 'g';
		}
		url+=3;
		len = (u32) strlen(url);
		dst_name = gf_malloc(len+dir_len+1);
		memset(dst_name, 0, len+dir_len+1);

		strncpy(dst_name, item_path, dir_len);
		k=dir_len;
		for (i=0; i<len; i++) {
			dst_name[k] = url[i];
			if (dst_name[k]==':') dst_name[k]='_';
			else if (dst_name[k]=='/') {
				if (!gf_dir_exists(dst_name))
					gf_mkdir(dst_name);
			}
			k++;
		}
		sep = strrchr(item_path, '.');
		if (sep) {
			sep[0]=0;
			if (gf_file_exists(item_path)) {
				gf_file_move(item_path, dst_name);
			}
			sep[0]='.';
		}
		gf_free(dst_name);
	}
	gf_cfg_del(cached);
	gf_file_delete(item_path);
	return GF_FALSE;
}


typedef struct
{
	FILE *filep;
	char *path;
	Bool write;
	u32 nb_refs;
} FileIOCtx;

static GF_List *all_gfio_defined = NULL;

static GF_FileIO *fio_open(GF_FileIO *fileio_ref, const char *url, const char *mode, GF_Err *out_err);

static GF_Err fio_seek(GF_FileIO *fileio, u64 offset, s32 whence)
{
	FileIOCtx *ioctx = gf_fileio_get_udta(fileio);
	if (!ioctx->filep) return GF_BAD_PARAM;
	gf_fseek(ioctx->filep, offset, whence);
	return GF_OK;
}
static u32 fio_read(GF_FileIO *fileio, u8 *buffer, u32 bytes)
{
	FileIOCtx *ioctx = gf_fileio_get_udta(fileio);
	if (!ioctx->filep) return 0;
	return (u32) gf_fread(buffer, bytes, ioctx->filep);
}
static u32 fio_write(GF_FileIO *fileio, u8 *buffer, u32 bytes)
{
	FileIOCtx *ioctx = gf_fileio_get_udta(fileio);
	if (!ioctx->filep) return 0;
	if (!bytes) {
		fflush(ioctx->filep);
		return 0;
	}
	return (u32) gf_fwrite(buffer, bytes, ioctx->filep);
}
static s64 fio_tell(GF_FileIO *fileio)
{
	FileIOCtx *ioctx = gf_fileio_get_udta(fileio);
	if (!ioctx->filep) return -1;
	return gf_ftell(ioctx->filep);
}
static Bool fio_eof(GF_FileIO *fileio)
{
	FileIOCtx *ioctx = gf_fileio_get_udta(fileio);
	if (!ioctx->filep) return GF_TRUE;
	return feof(ioctx->filep);
}
static int fio_printf(GF_FileIO *fileio, const char *format, va_list args)
{
	FileIOCtx *ioctx = gf_fileio_get_udta(fileio);
	if (!ioctx->filep) return -1;
	return vfprintf(ioctx->filep, format, args);
}

static GF_FileIO *fio_open(GF_FileIO *fileio_ref, const char *url, const char *mode, GF_Err *out_err)
{
	GF_FileIO *gfio;
	FileIOCtx *ioctx;
	u64 file_size;
	FileIOCtx *ioctx_ref = gf_fileio_get_udta(fileio_ref);

	*out_err = GF_OK;

	if (!strcmp(mode, "ref")) {
		ioctx_ref->nb_refs++;
		return fileio_ref;
	}
	if (!strcmp(mode, "unref")) {
		if (!ioctx_ref->nb_refs) return NULL;
		ioctx_ref->nb_refs--;
		if (ioctx_ref->nb_refs)
			return fileio_ref;

		url = NULL;
	}

	if (!strcmp(mode, "url")) {
		if (!url) return NULL;
		GF_SAFEALLOC(ioctx, FileIOCtx);
		ioctx->path = gf_url_concatenate(ioctx_ref->path, url);
		gfio = gf_fileio_new(ioctx->path, ioctx, fio_open, fio_seek, fio_read, fio_write, fio_tell, fio_eof, fio_printf);
		//remember it but no need to keep a ref on it
		gf_list_add(all_gfio_defined, gfio);
		return gfio;
	}
	if (!strcmp(mode, "probe")) {
		if (!gf_file_exists(url)) *out_err = GF_URL_ERROR;
		return NULL;
	}

	if (!url) {
		if (ioctx_ref->filep) gf_fclose(ioctx_ref->filep);
		ioctx_ref->filep = NULL;

		if (!ioctx_ref->nb_refs) {
			gf_list_del_item(all_gfio_defined, fileio_ref);
			gf_fileio_del(fileio_ref);
			if (ioctx_ref->path) gf_free(ioctx_ref->path);
			gf_free(ioctx_ref);
		}
		return NULL;
	}

	//file handle not opened, we can use the current gfio
	if (!ioctx_ref->filep && (!strnicmp(url, "gfio://", 7) || !strcmp(url, ioctx_ref->path)) ) {
		ioctx_ref->filep = gf_fopen(ioctx_ref->path, mode);
		if (!ioctx_ref->filep) {
			*out_err = GF_IO_ERR;
			return NULL;
		}
		file_size = gf_fsize(ioctx_ref->filep);
		if (strchr(mode, 'r'))
			gf_fileio_set_stats(fileio_ref, file_size,file_size, GF_TRUE, 0);
		return fileio_ref;
	}

	//file handle already open (file is being opened twice), create a new gfio
	GF_SAFEALLOC(ioctx, FileIOCtx);

	if (strnicmp(url, "gfio://", 7)) {
		ioctx->path = gf_url_concatenate(ioctx_ref->path, url);
		ioctx->filep = gf_fopen(ioctx->path, mode);
	} else {
		ioctx->path = gf_strdup(ioctx_ref->path);
		ioctx->filep = gf_fopen(ioctx_ref->path, mode);
	}
	if (!ioctx->filep) {
		*out_err = GF_IO_ERR;
		if (ioctx->path) gf_free(ioctx->path);
		gf_free(ioctx);
		return NULL;
	}
	gfio = gf_fileio_new(ioctx->path, ioctx, fio_open, fio_seek, fio_read, fio_write, fio_tell, fio_eof, fio_printf);
	if (!gfio) {
		*out_err = GF_OUT_OF_MEM;
	}

	file_size = gf_fsize(ioctx->filep);
	if (strchr(mode, 'r'))
		gf_fileio_set_stats(gfio, file_size,file_size, GF_TRUE, 0);
	return gfio;
}


static const char *make_fileio(const char *inargs, const char **out_arg, Bool is_input, GF_Err *e)
{
	FileIOCtx *ioctx;
	GF_FileIO *fio;
	char *sep = (char *) gf_url_colon_suffix(inargs);
	*out_arg = NULL;
	if (sep) sep[0] = 0;

	GF_SAFEALLOC(ioctx, FileIOCtx);
	ioctx->path = gf_strdup(inargs);
	if (sep) {
		sep[0] = ':';
		*out_arg = sep+1;
	}
	fio = gf_fileio_new(ioctx->path, ioctx, fio_open, fio_seek, fio_read, fio_write, fio_tell, fio_eof, fio_printf);
	if (!fio) {
		*e = GF_OUT_OF_MEM;
		return NULL;
	}
	if (!all_gfio_defined) {
		all_gfio_defined = gf_list_new();
		if (!all_gfio_defined) return NULL;
	}
	gf_list_add(all_gfio_defined, fio);
	//keep alive until end
	ioctx->nb_refs = 1;
	return gf_fileio_url(fio);
}

static void cleanup_file_io()
{
	if (!all_gfio_defined) return;
	while (gf_list_count(all_gfio_defined)) {
		GF_FileIO *gfio = gf_list_pop_back(all_gfio_defined);
		FileIOCtx *ioctx = gf_fileio_get_udta(gfio);
		gf_fileio_del(gfio);
		
		if (ioctx->filep) {
			fprintf(stderr, "Warning: file IO for %s still opened!\n", ioctx->path);
			gf_fclose(ioctx->filep);
		}
		if (ioctx->path) gf_free(ioctx->path);
		gf_free(ioctx);
	}
	gf_list_del(all_gfio_defined);
	all_gfio_defined = NULL;
}<|MERGE_RESOLUTION|>--- conflicted
+++ resolved
@@ -1749,15 +1749,11 @@
 		} else if (!strcmp(arg, "-unit-tests")) {
 			do_unit_tests = GF_TRUE;
 		} else if (arg[0]=='-') {
-<<<<<<< HEAD
 			if (!strcmp(arg, "-i") || !strcmp(arg, "-src")
 				|| !strcmp(arg, "-o") || !strcmp(arg, "-dst")
 				|| !strcmp(arg, "-ib") || !strcmp(arg, "-ob")
-				|| !strcmp(arg, "-p")
+				|| !strcmp(arg, "-p") || !strcmp(arg, "-")
 			) {
-=======
-			if (!strcmp(arg, "-") || !strcmp(arg, "-i") || !strcmp(arg, "-src") || !strcmp(arg, "-o") || !strcmp(arg, "-dst") || !strcmp(arg, "-p") ) {
->>>>>>> e9ac6060
 			} else if (!gf_sys_is_gpac_arg(arg) ) {
 				gpac_suggest_arg(arg);
 				gpac_exit(1);
