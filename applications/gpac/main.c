/*
 *			GPAC - Multimedia Framework C SDK
 *
 *			Authors: Jean Le Feuvre
 *			Copyright (c) Telecom ParisTech 2017-2019
 *					All rights reserved
 *
 *  This file is part of GPAC / gpac application
 *
 *  GPAC is free software; you can redistribute it and/or modify
 *  it under the terms of the GNU Lesser General Public License as published by
 *  the Free Software Foundation; either version 2, or (at your option)
 *  any later version.
 *
 *  GPAC is distributed in the hope that it will be useful,
 *  but WITHOUT ANY WARRANTY; without even the implied warranty of
 *  MERCHANTABILITY or FITNESS FOR A PARTICULAR PURPOSE.  See the
 *  GNU Lesser General Public License for more details.
 *
 *  You should have received a copy of the GNU Lesser General Public
 *  License along with this library; see the file COPYING.  If not, write to
 *  the Free Software Foundation, 675 Mass Ave, Cambridge, MA 02139, USA.
 *
 */

#include <gpac/main.h>
#include <gpac/filters.h>

static GF_SystemRTInfo rti;
static GF_FilterSession *session=NULL;
static u32 list_filters = 0;
static Bool dump_stats = GF_FALSE;
static Bool dump_graph = GF_FALSE;
static Bool print_filter_info = GF_FALSE;
static Bool print_meta_filters = GF_FALSE;
static Bool load_test_filters = GF_FALSE;
static s32 nb_loops = 0;
static s32 runfor = 0;
Bool enable_prompt = GF_FALSE;
u32 enable_reports = 0;
char *report_filter = NULL;
Bool do_unit_tests = GF_FALSE;
static int alias_argc = 0;
static char **alias_argv = NULL;
static GF_List *args_used = NULL;
static GF_List *args_alloc = NULL;
static u32 gen_doc = 0;
static u32 help_flags = 0;

//coverage for FileIO
static const char *make_fileio(const char *inargs, const char **out_arg, Bool is_input, GF_Err *e);
static void del_fileio();

FILE *sidebar_md=NULL;
static FILE *helpout = NULL;


static const char *auto_gen_md_warning = "<!-- automatically generated - do not edit, patch gpac/applications/gpac/main.c -->\n";

//uncomment to check argument description matches our conventions - see filter.h
#define CHECK_DOC

//the default set of separators
static char separator_set[7] = GF_FS_DEFAULT_SEPS;
#define SEP_LINK	5
#define SEP_FRAG	2
#define SEP_LIST	3

static Bool print_filters(int argc, char **argv, GF_FilterSession *session, GF_SysArgMode argmode);
static void dump_all_props(void);
static void dump_all_codec(GF_FilterSession *session);
static void write_filters_options(GF_FilterSession *fsess);
static void write_core_options();
static void write_file_extensions();
static int gpac_make_lang(char *filename);
static Bool gpac_expand_alias(int argc, char **argv);
static u32 gpac_unit_tests(GF_MemTrackerType mem_track);

static Bool revert_cache_file(void *cbck, char *item_name, char *item_path, GF_FileEnumInfo *file_info);



#ifndef GPAC_DISABLE_DOC
const char *gpac_doc =
"# General\n"
"Filters are configurable processing units consuming and producing data packets. These packets are carried "
"between filters through a data channel called __pid__. A PID is in charge of allocating/tracking data packets, "
"and passing the packets to the destination filter(s). A filter output PID may be connected to zero or more filters. "
"This fan-out is handled internally by GPAC (no such thing as a tee filter in GPAC).\n"
"Note: When a PID cannot be connected to any filter, a warning is thrown and all packets dispatched on "
"this PID will be destroyed. The session may however still run, unless [-full-link](CORE) is set.\n"
"  \nEach output PID carries a set of properties describing the data it delivers (eg __width__, __height__, __codec__, ...). Properties "
"can be built-in (identified by a 4 character code **abcd**, see [properties (-h props)](filters_properties) ), or user-defined (identified by a string). Each PID tracks "
"its properties changes and triggers filter reconfiguration during packet processing. This allows the filter chain to be "
"reconfigured at run time, potentially reloading part of the chain (eg unload a video decoder when switching from compressed "
"to uncompressed sources).\n"
"  \nEach filter exposes one or more sets of capabilities, called __capability bundle__, which are property type and values "
"that must be matched or excluded by connecting PIDs.\n"
"  \nEach filter exposes a set of argument to configure itself, using property types and values described as strings formated with "
"separators. This help is given with default separator sets `:=#,@` to specify filters, properties and options. Use [-seps](GPAC) to change them.\n"
"# Property format\n"
"- boolean: formatted as `yes`|`true`|`1` or `no`|`false`|`0`\n"
"- enumeration (for filter arguments only): must use the syntax given in the argument description, otherwise value `0` (first in enum) is assumed.\n"
"-  1-dimension (numbers, floats, ints...): formatted as `value[unit]`, where `unit` can be `k`|`K` (x1000) or `m`|`M` (x1000000) or `g`|`G` (x1000000000). "
"For such properties, value `+I` means maximum possible value, `-I` minimum possible value.\n"
"- fraction: formatted as `num/den` or `num-den` or `num`, in which case the denominator is 1 if `num` is an integer, or 1000000 if `num` is a floating-point value.\n"
"- unsigned 32 bit integer: formated as number or hexadecimal using the format `0xAABBCCDD`.\n"
"- N-dimension (vectors): formatted as `DIM1xDIM2[xDIM3[xDIM4]]` values, without unit multiplier.\n"
"- string: formatted as:\n"
" - `value`: copies value to string.\n"
" - `file@FILE`: load string from local `FILE` (opened in binary mode).\n"
" - `bxml@FILE`: binarize XML from local `FILE` and set property type to data - see https://wiki.gpac.io/NHML-Format.\n"
"- data: formatted as:\n"
" - `size@address`: constant data block, not internally copied; `size` gives the size of the block, `address` the data pointer.\n"
" - `0xBYTESTRING`: data block specified in hexadecimal, internally copied.\n"
" - `file@FILE`: load data from local `FILE` (opened in binary mode).\n"
" - `bxml@FILE`: binarize XML from local `FILE` - see https://wiki.gpac.io/NHML-Format.\n"
"- pointer: are formatted as `address` giving the pointer address (32 or 64 bit depending on platforms).\n"
"- string lists: formatted as `val1,val2[,...]`. Each value can also use `file@FILE` syntax.\n"
"- integer lists: formatted as `val1,val2[,...]`\n"
"Note: The special characters in property formats (0x,/,-,+I,-I,x) cannot be configured.\n"
"# Filter declaration [__FILTER__]\n"
"## Generic declaration\n"
"Each filter is declared by its name, with optional filter arguments appended as a list of colon-separated `name=value` pairs. Additional syntax is provided for:\n"
"- boolean: `value` can be omitted, defaulting to `true` (eg `:noedit`). Using `!` before the name negates the result (eg `:!moof_first`)\n"
"- enumerations: name can be omitted (eg `:disp=pbo` is equivalent to `:pbo`), provided that filter developers pay attention to not reuse enumeration names in the same filter.\n"
"\n  \n"
"When string parameters are used (eg URLs), it is recommended to escape the string using the keyword `gpac`.  \n"
"EX filter:ARG=http://foo/bar?yes:gpac:opt=VAL\n"
"This will properly extract the URL.\n"
"EX filter:ARG=http://foo/bar?yes:opt=VAL\n"
"This will fail to extract it and keep `:opt=VAL` as part of the URL.\n"
"The escape mechanism is not needed for local source, for which file existence is probed during argument parsing. "
"It is also not needed for builtin procotol handlers (`avin://`, `video://`, `audio://`, `pipe://`)\n"
"For `tcp://` and `udp://` protocols, the escape is not needed if a trailing `/` is appended after the port number.\n"
"EX -i tcp://127.0.0.1:1234:OPT\n"
"This will fail to extract the URL and options.\n"
"EX -i tcp://127.0.0.1:1234/:OPT\n"
"This will extract the URL and options.\n"
"Note: one trick to avoid the escape sequence is to declare the URLs option at the end, eg `f1:opt1=foo:url=http://bar`, provided you have only one URL parameter to specify on the filter.\n"
"\n"
"A filter may be assigned a name (for inspection purposes) using `:N=name` option. This name is not used in link resolution and may be changed at runtime by the filter instance.\n"
"## Source and Sink filters\n"
"Source and sink filters do not need to be addressed by the filter name, specifying `src=` or `dst=` instead is enough. "
"You can also use the syntax `-src URL` or `-i URL` for sources and `-dst URL` or `-o URL` for destination, this allows prompt completion in shells.\n"
"EX \"src=file.mp4\" or \"-src file.mp4\" or  \"-i file.mp4\"\n"
"This will find a filter (for example `fin`) able to load `file.mp4`. The same result can be achieved by using `fin:src=file.mp4`.\n"
"EX \"dst=dump.yuv\" or \"-dst dump.yuv\" or \"-o dump.yuv\"\n"
"This will dump the video content in `dump.yuv`. The same result can be achieved by using `fout:dst=dump.yuv`.\n"
"\n"
"Specific source or sink filters may also be specified using `filterName:src=URL` or `filterName:dst=URL`.\n"
"\n"
"The `src=` and `dst=` syntaxes can also be used in alias for dynamic argument cloning (see `gpac -hx alias`).\n"
"## Forcing specific filters\n"
"There is a special option called `gfreg` which allows specifying preferred filters to use when handling URLs.\n"
"EX src=file.mp4:gfreg=ffdmx,ffdec\n"
"This will use __ffdmx__ to read `file.mp4` and __ffdec__ to decode it.\n"
"This can be used to test a specific filter when alternate filter chains are possible.\n"
"## Specifying encoders and decoders\n"
"By default filters chain will be resolved without any decoding/encoding if the destination accepts the desired format. "
"Otherwise, decoders/encoders will be dynamically loaded to perform the conversion, unless dynamic resolution is disabled. "
"There is a special shorcut filter name for encoders `enc` allowing to match a filter providing the desired encoding. "
"The parameters for `enc` are:\n"
"- c=NAME: identifes the desired codec. `NAME` can be the gpac codec name or the encoder instance for ffmpeg/others\n"
"- b=UINT, rate=UINT, bitrate=UINT: indicates the bitrate in bits per second\n"
"- g=UINT, gop=UINT: indicates the GOP size in frames\n"
"- pfmt=NAME: indicates the target pixel format name (see [properties (-h props)](filters_properties) ) of the source, if supported by codec\n"
"- all_intra=BOOL: indicates all frames should be intra frames, if supported by codec\n"
"\n  \nOther options will be passed to the filter if it accepts generic argument parsing (as is the case for ffmpeg).\n"
"EX src=dump.yuv:size=320x240:fps=25 enc:c=avc:b=150000:g=50:cgop=true:fast=true dst=raw.264\n"
"This creates a 25 fps AVC at 175kbps with a gop duration of 2 seconds, using closed gop and fast encoding settings for ffmpeg.\n"
"\n"
"The inverse operation (forcing a decode to happen) is possible using the __reframer__ filter.\n"
"EX src=file.mp4 reframer:raw @ -o null\n"
"This will force decoding media from `file.mp4` and trash (send to `null`) the result (doing a decoder benchmark for example).\n"
"\n"
"When a filter uses an option defined as a string using the same separator character as gpac, you can either "
"modify the set of separators, or escape the seperator by duplicating it. The options enclosed by duplicated "
"separator are not parsed. This is mostly used for meta filters, such as ffmpeg, to pass options to subfilters "
"such as libx264 (cf `x264opts` parameter).\n"
"EX f:a=foo:b=bar\n"
"This will set option `a` to `foo` and option `b` to `bar` on the filter.\n"
"EX f::a=foo:b=bar\n"
"This will set option `a` to `foo:b=bar` on the filter.\n"
"EX f:a=foo::b=bar:c::d=fun\n"
"This will set option `a` to `foo`, `b` to `bar:c` and the option `d` to `fun` on the filter.\n"
"# Expliciting links between filters [__LINK__]\n"
"## Quick links\n"
"Link between filters may be manually specified. The syntax is an `@` character optionaly followed by an integer (0 if omitted). "
"This indicates which filter previously specified at prompt should be link to the next filter listed. The optional integer is a 0-based index to the previous filter declarations, 0 indicating the previous filter declaration, 1 the one before the previous delaration, ...).\n"
"Only the last link directive occuring before a filter is used to setup links for that filter.\n"
"EX fA fB @1 fC\n"
"This indicates to direct `fA` outputs to `fC`.\n"
"EX fA fB @1 @0 fC\n"
"This indicates to direct `fB` outputs to `fC`, `@1` is ignored.\n"
"\nIf no link directives are given, the links will be dynamically solved to fullfill as many connections as possible (__see below__).\n"
"Warning: This means that `fA fB fC` and `fA fB @ fC` will likely not give the same result.\n"
"\n"
"## Complex links\n"
"The link directive is just a quick shortcut to set the following arguments:\n"
"- FID=name, which assigns an identifier to the filter\n"
"- SID=name1[,name2...], which set a list of filter identifiers , or __sourceIDs__, restricting the list of possible inputs for a filter.\n"
"\n"
"EX fA fB @1 fC\n"
"This is equivalent to `fA:FID=1 fB fC:SID=1`.\n"
"Link directives specify which source a filter can accept connections from. They do not specifiy which destination a filter can connect to.\n"
"EX fA:FID=1 fB fC:SID=1\n"
"This indicates that `fC` only accpets input from `fA`, but `fB` might accept inputs from `fA`.\n"
"EX fA:FID=1 fB:FID=2 fC:SID=1 fD:SID=1,2\n"
"This indicates that `fD` only accepts input from `fA` and `fB` and `fC` only from `fA`\n"
"Note: A filter with sourceID set cannot get input from filters with no IDs.\n"
"A sourceID name can be further extended using fragment identifier (`#` by default):\n"
"- name#PIDNAME: accepts only PID(s) with name `PIDNAME`\n"
"- name#TYPE: accepts only PIDs of matching media type. TYPE can be `audio`, `video`, `scene`, `text`, `font`, `meta`\n"
"- name#TYPEN: accepts only `N`th PID of matching type from source\n"
"- name#P4CC=VAL: accepts only PIDs with property matching `VAL`.\n"
"- name#PName=VAL: same as above, using the builtin name corresponding to the property.\n"
"- name#AnyName=VAL: same as above, using the name of a non built-in property.\n"
"If the property is not defined on the PID, the property is matched. Otherwise, its value is checked against the given value.\n"
"\n"
"The following modifiers for comparisons are allowed (for both `P4CC=`, `PName=` and `AnyName=`):\n"
"- name#P4CC=!VAL: accepts only PIDs with property NOT matching `VAL`.\n"
"- name#P4CC-VAL: accepts only PIDs with property strictly less than `VAL` (only for 1-dimension number properties).\n"
"- name#P4CC+VAL: accepts only PIDs with property strictly greater than `VAL` (only for 1-dimension number properties).\n"
"\n"
"A sourceID name can also use wildcard or be empty to match a property regardless of the source filter.\n"
"EX fA fB:SID=*#ServiceID=2\n"
"EX fA fB:SID=#ServiceID=2\n"
"This indicates to match connection between `fA` and `fB` only for PIDs with a `ServiceID` property of `2`.\n"
"These extensions also work with the __LINK__ `@` shortcut.\n"
"EX fA fB @1#video fC\n"
"This indicates to direct `fA` video outputs to `fC`.\n"
"EX src=img.heif @#ItemID=200 vout\n"
"This indicates to connect to `vout` only PIDs with `ItemID` property equal to `200`.\n"
"EX src=vid.mp4 @#PID=1 vout\n"
"This indicates to connect to `vout` only PIDs with `ID` property equal to `1`.\n"
"EX src=vid.mp4 @#Width=640 vout\n"
"This indicates to connect to `vout` only PIDs with `Width` property equal to `640`.\n"
"EX src=vid.mp4 @#Width-640 vout\n"
"This indicates to connect to `vout` only PIDs with `Width` property less than `640`\n"
"\n"
"Multiple fragment can be specified to check for multiple PID properties.\n"
"EX src=vid.mp4 @#Width=640#Height+380 vout\n"
"This indicates to connect to `vout` only PIDs with `Width` property equal to `640` and `Height` greater than `380`.\n"
"\n"
"Warning: If a filter PID gets connected to a loaded filter, no further dynamic link resolution will "
"be done to connect it to other filters, unless sourceIDs are set. Link directives should be carfully setup.\n"
"EX src=file.mp4 @ reframer dst=dump.mp4\n"
"This will link src `file.mp4` PID (type __file__) to dst `dump.mp4`filter (type `file`) because dst has no sourceID and therefore will "
"accept input from src. Since the PID is connected, the filter engine will not try to solve "
"a link between src and `reframer`. The result is a direct copy of the source file, `reframer` being unused.\n"
"EX src=file.mp4 reframer @ dst=dump.mp4\n"
"This will force dst to accept only from reframer, a muxer will be loaded to solve this link, and "
"src PID will be linked to `reframer` (no source ID), loading a demuxer to solve the link. The result is a complete remux of the source file.\n"
"# Arguments inheriting\n"
"Unless explicitly disabled (see [-max-chain](CORE)), the filter engine will resolve implicit or explicit (__LINK__) connections "
"between filters and will allocate any filter chain required to connect the filters. "
"In doing so, it loads new filters with arguments inherited from both the source and the destination.\n"
"EX src=file.mp4:OPT dst=file.aac dst=file.264\n"
"This will pass the `:OPT` to all filters loaded between the source and the two destinations.\n"
"EX src=file.mp4 dst=file.aac:OPT dst=file.264\n"
"This will pass the `:OPT` to all filters loaded between the source and the file.aac destination.\n"
"Note: the destination arguments inherited are the arguments placed **AFTER** the `dst=` option.\n"
"EX src=file.mp4 fout:OPTFOO:dst=file.aac:OPTBAR\n"
"This will pass the `:OPTBAR` to all filters loaded between `file.mp4` source and `file.aac` destination, but not `OPTFOO`.\n"
"Arguments inheriting can be stopped by using the keyword `gfloc`: arguments after the keyword will not be inherited.\n"
"EX src=file.mp4 dst=file.aac:OPTFOO:gfloc:OPTBAR dst=file.264\n"
"This will pass the `:OPTFOO` to all filters loaded between `file.mp4`source and `file.aac` destination, but not `OPTBAR`\n"
"Arguments are by default tracked to check if they were used by the filter chain, and a warning is thrown if this is not the case.\n"
"It may be usefull to specify arguments which may not be consumed depending on the graph resolution; the specific keyword `gfopt` indicates that arguments after the keyword will not be tracked.\n"
"EX src=file.mp4 dst=file.aac:OPTFOO:gfopt:OPTBAR dst=file.264\n"
"This will warn if `OPTFOO` is not consumed, but will not track `OPTBAR`.\n"
"# URL templating\n"
"Destination URLs can be templated using the same mechanism as MPEG-DASH, where `$KEYWORD$` is replaced in the template with the "
"resolved value and `$KEYWORD%%0Nd$` is replaced in the template with the resolved integer, padded with N zeros if needed. "
"`$$` is an escape for $\n"
"`KEYWORD` is **case sensitive**, and may be present multiple times in the string. Supported `KEYWORD` are:\n"
"- num: replaced by file number if defined, 0 otherwise\n"
"- PID: ID of the source PID\n"
"- URL: URL of source file\n"
"- File: path on disk for source file\n"
"- p4cc=ABCD: uses PID property with 4CC value `ABCD`\n"
"- pname=VAL: uses PID property with name `VAL`\n"
"- OTHER: locates property 4CC for the given name, or property name if no 4CC matches.\n"
"\n  \nTemplating can be useful when encoding several qualities in one pass.\n"
"EX src=dump.yuv:size=640x360 vcrop:wnd=0x0x320x180 enc:c=avc:b=1M @2 enc:c=avc:b=750k dst=dump_$CropOrigin$x$Width$x$Height$.264:clone\n"
"This will create a croped version of the source, encoded in AVC at 1M, and a full version of the content in AVC at 750k. "
"Outputs will be `dump_0x0x320x180.264` for the croped version and `dump_0x0x640x360.264` for the non-croped one.\n"
"# Cloning filters\n"
"When a filter accepts a single connection and has a connected input, it is no longer available for dynamic resolution. "
"There may be cases where this behaviour is undesired. Take a HEIF file with N items and do:\n"
"EX src=img.heif dst=dump_$ItemID$.jpg\n"
"In this case, only one item (likely the first declared in the file) will connect to the destination.\n"
"Other items will not be connected since the destination only accepts one input PID.\n"
"There is a special option `clone` allowing destination filters (**and only them**) to be cloned with the same arguments:\n"
"EX src=img.heif dst=dump_$ItemID$.jpg:clone\n"
"In this case, the destination will be cloned for each item, and all will be exported to different JPEGs thanks to URL templating.\n"
"# Templating filter chains\n"
"There can be cases where the number of desired outputs depends on the source content, for example dumping a multiplex of N services into N files. When the destination involves multiplexing the input PIDs, the `:clone`option is not enough since the muxer will always accept the input PIDs.\n"
"To handle this, it is possible to use a PID property name in the sourceID of a filter with the value `*` or an empty value. In this case, whenever a new PID with a new value for the property is found, the filter with such sourceID will be dynamically cloned.\n"
"Warning: This feature should only be called with a single property set to `*` per source ID, results are undefined otherwise.\n"
"EX src=source.ts dst=file_$ServiceID$.mp4:SID=*#ServiceID=*\n"
"EX src=source.ts dst=file_$ServiceID$.mp4:SID=#ServiceID=\n"
"In this case, each new `ServiceID` value found when connecting PIDs to the destination will create a new destination file.\n"
"# Assigning PID properties\n"
"It is possible to define properties on output PIDs that will be declared by a filter. This allows tagging parts of the "
"graph with different properties than other parts (for example `ServiceID`). "
"The syntax is the same as filter option, and uses the fragment separator to identify properties, eg `#Name=Value`.\n"
"This sets output PIDs property (4cc, built-in name or any name) to the given value. Value can be omitted for booleans "
"(defaults to true, eg `:#Alpha`).\n"
"If a non built-in property is used, the value will be declared as string or as data for `file@` and `bxml@` property values.\n"
"Warning: Properties are not filtered and override the properties of the filter's output PIDs, be carefull not to break "
"the session by overriding core properties such as width/height/samplerate/... !\n"
"EX -i v1.mp4:#ServiceID=4 -i v2.mp4:#ServiceID=2 -o dump.ts\n"
"This will mux the streams in `dump.ts`, using `ServiceID` 4 for PIDs from `v1.mp4` and `ServiceID` 2 for PIDs from `v2.mp4`.\n"
"# Using option files\n"
"It is possible to use a file to define options of a filter, by specifying the target file name as an option without value, i.e. `:myopts.txt`.\n"
"Warning: Only local files are allowed.\n"
"An option file is a simple text file containing one or more options or PID properties on one or more lines.\n"
"A line begining with \"//\" is a comment and is ignored.\n"
"Options in an option file may point to other option files, with a maximum redirection level of 5.\n"
"An option file declaration (`filter:myopts.txt`) follows the same inheritance rules as regular options.\n"
"EX src=source.mp4:myopts.txt:foo=bar dst\n"
"Any filter loaded between `source.mp4` and `dst` will inherit both `myopts.txt` and `foo` options and will resolve options given in `myopts.txt`.\n"
"# Specific filter options\n"
"Some specific keywords are replaced when processing filter options.\n"
"Warning: These keywords do not apply to PID properties. Multiple keywords cannot be defined for a single option.\n"
"Defined keywords:\n"
"- $GSHARE: replaced by system path to GPAC shared directory (e.g. /usr/share)\n"
"- $GJS: replaced by the first path specified by global config option [-js-dirs](CORE) that contains the file name following the macro, e.g. $GJS/source.js\n"
"- $GLANG: replaced by the global config language option [-lang](CORE)\n"
"- $GUA: replaced by the global config user agent option [-user-agent](CORE)\n"
"- $GINC(init_val[,inc]): replaced by `init_val` and increment `init_val` by `inc` (positive or negative number, 1 if not specified) each time a new filter using this string is created. This can be used to dynamically assign numbers in filter chains:\n"
"\n  \n"
"EX gpac -i source.ts tssplit @#ServiceID= -o dump_$GINC(10,2).ts\n"
"This will dump first service in dump_10.ts, second service in dump_12.ts, etc...\n"
"# External filters\n"
"GPAC comes with a set of built-in filters in libgpac. It may also load external filters in dynamic libraries, located in "
"folders listed in [-mod-dirs](CORE) option. The files shall be named `gf_*` and shall export"
" a single function returning a filter register - see [libgpac documentation](https://doxygen.gpac.io/) for more details.\n"
"\n";
#endif

static void gpac_filter_help(void)
{
	gf_sys_format_help(helpout, help_flags,
"Usage: gpac [options] FILTER [LINK] FILTER [...] \n"
#ifndef GPAC_DISABLE_DOC
	"%s", gf_sys_localized("gpac", "doc", gpac_doc)
#else
	"GPAC compiled without built-in doc.\n"
#endif
	);

}

#include <gpac/modules/video_out.h>
#include <gpac/modules/audio_out.h>
#include <gpac/modules/compositor_ext.h>
#include <gpac/modules/hardcoded_proto.h>
#include <gpac/modules/font.h>

static void gpac_modules_help(void)
{
	u32 i;
	gf_sys_format_help(helpout, help_flags, "Available modules:\n");
	for (i=0; i<gf_modules_count(); i++) {
		char *str = (char *) gf_modules_get_file_name(i);
		if (!str) continue;
		gf_sys_format_help(helpout, help_flags | GF_PRINTARG_HIGHLIGHT_FIRST, "%s: implements ", str);
		if (!strncmp(str, "gm_", 3) || !strncmp(str, "gsm_", 4)) {
			GF_BaseInterface *ifce = gf_modules_load_by_name(str, GF_VIDEO_OUTPUT_INTERFACE);
			if (ifce) {
				gf_sys_format_help(helpout, help_flags, "VideoOutput ");
				gf_modules_close_interface(ifce);
			}
			ifce = gf_modules_load_by_name(str, GF_AUDIO_OUTPUT_INTERFACE);
			if (ifce) {
				gf_sys_format_help(helpout, help_flags, "AudioOutput ");
				gf_modules_close_interface(ifce);
			}
			ifce = gf_modules_load_by_name(str, GF_FONT_READER_INTERFACE);
			if (ifce) {
				gf_sys_format_help(helpout, help_flags, "FontReader ");
				gf_modules_close_interface(ifce);
			}
			ifce = gf_modules_load_by_name(str, GF_COMPOSITOR_EXT_INTERFACE);
			if (ifce) {
				gf_sys_format_help(helpout, help_flags, "CompositorExtension ");
				gf_modules_close_interface(ifce);
			}
			ifce = gf_modules_load_by_name(str, GF_HARDCODED_PROTO_INTERFACE);
			if (ifce) {
				gf_sys_format_help(helpout, help_flags, "HardcodedProto ");
				gf_modules_close_interface(ifce);
			}
		} else {
			gf_sys_format_help(helpout, help_flags, "Filter ");
		}
		gf_sys_format_help(helpout, help_flags, "\n");
	}
	gf_sys_format_help(helpout, help_flags, "\n");
}

#ifndef GPAC_DISABLE_DOC
const char *gpac_alias =
"The gpac command line can become quite complex when many sources or filters are used. In order to simplify this, an alias system is provided.\n"
"\n"
"To assign an alias, use the syntax `gpac -alias=\"NAME VALUE\"`.\n"
"- `NAME`: shall be a single string, with no space.\n"
"- `VALUE`: the list of argument this alias replaces. If not set, the alias is destroyed\n"
"\n"
"When parsing arguments, the alias will be replace by its value.\n"
"EX gpac -alias=\"output aout vout\"\n"
"This allows later audio and video playback using `gpac -i src.mp4 output`\n"
"\n"
"Aliases can use arguments from the command line. The allowed syntaxes are:\n"
"- `@{a}`: replaced by the value of the argument with index `a` after the alias\n"
"- `@{a,b}`: replaced by the value of the arguments with index `a` and `b`\n"
"- `@{a:b}`: replaced by the value of the arguments between index `a` and `b`\n"
"- `@{-a,b}`: replaced by the value of the arguments with index `a` and `b`, inserting a list separator (comma by default) between them\n"
"- `@{-a:b}`: replaced by the value of the arguments between index `a` and `b`, inserting a list separator (comma by default) between them\n"
"- `@{+a,b}`: clones the parent word in the alias for `a` and `b`, replacing this pattern in each clone by the corresponding argument\n"
"- `@{+a:b}`: clones the parent word in the alias for each argument between index `a` and `b`, replacing this pattern in each clone by the corresponding argument\n"
"\n"
"The specified index can be:\n"
"- forward index: a strictly positive integer, 1 being the first argument after the alias\n"
"- backward index: the value 'n' (or 'N') to indicate the last argument on the command line. This can be followed by `-x` to rewind arguments (eg `@{n-1}` is the before last argument)\n"
"\n"
"Arguments not used by any aliases are kept on the command line, other ones are removed\n"
"\n"
"EX -alias=\"foo src=@{N} dst=test.mp4\"\n"
"The command `gpac foo f1 f2` expands to `gpac src=f2 dst=test.mp4 f1`\n"
"EX -alias=\"list: inspect src=@{+:N}\"\n"
"The command `gpac list f1 f2 f3` expands to `gpac inspect src=f1 src=f2 src=f3`\n"
"EX -alias=\"list inspect src=@{+2:N}\"\n"
"The command `gpac list f1 f2 f3` expands to `gpac inspect src=f2 src=f3 f1`\n"
"EX -alias=\"plist aout vout flist:srcs=@{-,N}\"\n"
"The command `gpac plist f1 f2 f3` expands to `gpac aout vout plist:srcs=\"f1,f2,f3\"`  \n"
"\n"
"Alias documentation can be set using `gpac -aliasdoc=\"NAME VALUE\"`, with `NAME` the alias name and `VALUE` the documentation.\n"
"Alias documentation will then appear in gpac help.\n"
"\n";
#endif

static void gpac_alias_help(GF_SysArgMode argmode)
{
	u32 i, count;

	if (argmode >= GF_ARGMODE_EXPERT) {

#ifndef GPAC_DISABLE_DOC
		gf_sys_format_help(helpout, help_flags, "%s", gf_sys_localized("gpac", "alias", gpac_alias) );
#else
		gf_sys_format_help(helpout, help_flags, "%s", "GPAC compiled without built-in doc.\n");
#endif
		if (argmode == GF_ARGMODE_EXPERT) {
			return;
		}
	}

	count = gf_opts_get_key_count("gpac.alias");
	if (count) {
		if (argmode < GF_ARGMODE_EXPERT) {
			gf_sys_format_help(helpout, help_flags, "Available aliases (use 'gpac -hx alias' for more info on aliases):\n");
		} else {
			gf_sys_format_help(helpout, help_flags, "Available aliases:\n");
		}
		for (i=0; i<count; i++) {
			const char *alias = gf_opts_get_key_name("gpac.alias", i);
			const char *alias_doc = gf_opts_get_key("gpac.aliasdoc", alias);
			const char *alias_value = gf_opts_get_key("gpac.alias", alias);

			gf_sys_format_help(helpout, help_flags | GF_PRINTARG_HIGHLIGHT_FIRST, "%s", alias);
			if (argmode>=GF_ARGMODE_ADVANCED)
				gf_sys_format_help(helpout, help_flags, " (%s)", alias_value);

			if (alias_doc)
				gf_sys_format_help(helpout, help_flags | GF_PRINTARG_OPT_DESC, ": %s", gf_sys_localized("gpac", "aliasdoc", alias_doc));
			else if  (argmode<GF_ARGMODE_ADVANCED) {
				gf_sys_format_help(helpout, help_flags, " (%s)", alias_value);
			}

			gf_sys_format_help(helpout, help_flags, "\n");
		}
	} else {
		gf_sys_format_help(helpout, help_flags, "No aliases defined - use 'gpac -hx alias' for more info on aliases\n");
	}
}


static void gpac_core_help(GF_SysArgMode mode, Bool for_logs)
{
	u32 mask;
	gf_sys_format_help(helpout, help_flags, "# libgpac %s options:\n", for_logs ? "logs" : "core");
	if (for_logs) {
		mask = GF_ARG_SUBSYS_LOG;
	} else {
		mask = 0xFFFFFFFF;
		mask &= ~GF_ARG_SUBSYS_LOG;
		mask &= ~GF_ARG_SUBSYS_FILTERS;
	}
	gf_sys_print_core_help(helpout, help_flags, mode, mask);
}

GF_GPACArg gpac_args[] =
{
#ifdef GPAC_MEMORY_TRACKING
 	GF_DEF_ARG("mem-track", NULL, "enable memory tracker", NULL, NULL, GF_ARG_BOOL, GF_ARG_HINT_EXPERT),
 	GF_DEF_ARG("mem-track-stack", NULL, "enable memory tracker with stack dumping", NULL, NULL, GF_ARG_BOOL, GF_ARG_HINT_EXPERT),
#endif
	GF_DEF_ARG("ltf", NULL, "load test-unit filters (used for for unit tests only)", NULL, NULL, GF_ARG_BOOL, GF_ARG_HINT_EXPERT),
	GF_DEF_ARG("loop", NULL, "loop execution of session, creating a session at each loop, mainly used for testing. If no value is given, loops forever", NULL, NULL, GF_ARG_INT, GF_ARG_HINT_EXPERT),
 	GF_DEF_ARG("runfor", NULL, "run for the given amount of milliseconds", NULL, NULL, GF_ARG_INT, GF_ARG_HINT_EXPERT),

	GF_DEF_ARG("stats", NULL, "print stats after execution", NULL, NULL, GF_ARG_BOOL, 0),
	GF_DEF_ARG("graph", NULL, "print graph after execution", NULL, NULL, GF_ARG_BOOL, 0),
	GF_DEF_ARG("k", NULL, "enable keyboard interaction from command line", NULL, NULL, GF_ARG_BOOL, GF_ARG_HINT_EXPERT),
	GF_DEF_ARG("r", NULL, "enable reporting\n"
			"- r: runtime reporting\n"
			"- r=FA[,FB]: runtime reporting but only print given filters, eg `r=mp4mx`for ISOBMFF muxer only\n"
			"- r=: only print final report"
			, NULL, NULL, GF_ARG_STRING, 0),
	GF_DEF_ARG("seps", NULL, "set the default character sets used to separate various arguments\n"\
		"- the first char is used to separate argument names\n"\
		"- the second char, if present, is used to separate names and values\n"\
		"- the third char, if present, is used to separate fragments for PID sources\n"\
		"- the fourth char, if present, is used for list separators (__sourceIDs__, __gfreg__, ...)\n"\
		"- the fifth char, if present, is used for boolean negation\n"\
		"- the sixth char, if present, is used for LINK directives (see [filters help (-h doc)](filters_general))", GF_FS_DEFAULT_SEPS, NULL, GF_ARG_STRING, GF_ARG_HINT_EXPERT),

	GF_DEF_ARG("i", "src", "specify an input file - see [filters help (-h doc)](filters_general)", NULL, NULL, GF_ARG_STRING, 0),
	GF_DEF_ARG("o", "dst", "specify an output file - see [filters help (-h doc)](filters_general)", NULL, NULL, GF_ARG_STRING, 0),
	GF_DEF_ARG("h", "help,-ha,-hx,-hh", "print help. Use `-help` or `-h` for basic options, `-ha` for advanced options, `-hx` for expert options and `-hh` for all. String parameter can be:\n"\
			"- empty: print command line options help\n"\
			"- doc: print the general filter info\n"\
			"- alias: print the gpac alias syntax\n"\
			"- log: print the log system help\n"\
			"- core: print the supported libgpac core options. Use -ha/-hx/-hh for advanced/expert options\n"\
			"- cfg: print the GPAC configuration help\n"\
			"- prompt: print the GPAC prompt help when running in interactive mode (see [-k](GPAC) )\n"\
			"- modules: print available modules\n"\
			"- filters: print name of all available filters\n"\
			"- filters:*: print name of all available filters, including meta filters\n"\
			"- codecs: print the supported builtin codecs\n"\
			"- props: print the supported builtin PID and packet properties\n"\
			"- links: print possible connections between each supported filters.\n"\
			"- links FNAME: print sources and sinks for filter `FNAME` (either builtin or JS filter)\n"\
			"- FNAME: print filter `FNAME` info (multiple FNAME can be given). For meta-filters, use `FNAME:INST`, eg `ffavin:avfoundation`. Use `*` to print info on all filters (__big output!__), `*:*` to print info on all filters including meta filter instances (__really big output!__). By default only basic filter options and description are shown. Use `-ha` to show advanced options and filter IO capabilities, `-hx` for expert options, `-hh` for all options and filter capbilities\n"\
			"- FNAME.OPT: print option `OPT` in filter `FNAME`"
		, NULL, NULL, GF_ARG_STRING, 0),

 	GF_DEF_ARG("p", NULL, "use indicated profile for the global GPAC config. If not found, config file is created. If a file path is indicated, this will load profile from that file. Otherwise, this will create a directory of the specified name and store new config there. Reserved name `0` means a new profile, not stored to disk", NULL, NULL, GF_ARG_STRING, GF_ARG_HINT_ADVANCED),
 	GF_DEF_ARG("alias", NULL, "assign a new alias or remove an alias. Can be specified several times. See [alias usage (-h alias)](#using-aliases)", NULL, NULL, GF_ARG_STRING, GF_ARG_HINT_ADVANCED),
 	GF_DEF_ARG("aliasdoc", NULL, "assign documentation for a given alias (optional). Can be specified several times", NULL, NULL, GF_ARG_STRING, GF_ARG_HINT_ADVANCED),

 	GF_DEF_ARG("uncache", NULL, "revert all items in GPAC cache directory to their original name and server path", NULL, NULL, GF_ARG_BOOL, GF_ARG_HINT_ADVANCED),

	GF_DEF_ARG("wc", NULL, "write all core options in the config file unless already set", NULL, NULL, GF_ARG_BOOL, GF_ARG_HINT_EXPERT),
	GF_DEF_ARG("we", NULL, "write all file extensions in the config file unless already set (useful to change some default file extensions)", NULL, NULL, GF_ARG_BOOL, GF_ARG_HINT_EXPERT),
	GF_DEF_ARG("wf", NULL, "write all filter options in the config file unless already set", NULL, NULL, GF_ARG_BOOL, GF_ARG_HINT_EXPERT),
	GF_DEF_ARG("wfx", NULL, "write all filter options and all meta filter arguments in the config file unless already set (__large config file !__)", NULL, NULL, GF_ARG_BOOL, GF_ARG_HINT_EXPERT),
	GF_DEF_ARG("unit-tests", NULL, "enable unit tests of some functions otherwise not covered by gpac test suite", NULL, NULL, GF_ARG_BOOL, GF_ARG_HINT_HIDE),
	GF_DEF_ARG("genmd", NULL, "generate markdown doc", NULL, NULL, GF_ARG_BOOL, GF_ARG_HINT_HIDE),
	{0}
};


static void gpac_usage(GF_SysArgMode argmode)
{
	u32 i=0;
	if ((argmode != GF_ARGMODE_ADVANCED) && (argmode != GF_ARGMODE_EXPERT) ) {
		if (gen_doc!=2)
			gf_sys_format_help(helpout, help_flags, "Usage: gpac [options] FILTER [LINK] FILTER [...] \n");

		gf_sys_format_help(helpout, help_flags, "gpac is GPAC's command line tool for setting up and running filter chains.\n\n"
		"__FILTER__: a single filter declaration (eg, `-i file`, `-o dump`, `inspect`, ...), see %s.\n"
		"__[LINK]__: a link instruction (eg, `@`, `@2`, `@2#StreamType=Visual`, ...), see %s.\n"
		"__[options]__: one or more option strings, each starting with a `-` character.\n"
		"  - an option using a single `-` indicates an option of gpac (see %s) or of libgpac (see %s)\n"
		"  - an option using `--` indicates a global filter option, for example `--block_size=1000` (see %s)\n"
		"  - an option using `-+` indicates a global meta-filter filter (eg FFMPEG) option, for example `-+profile=Baseline` (see %s)\n"
		"\n  "
		"Options do not require any specific order, and may be present anywhere, including between link statements or filter declarations.\n"
		"boolean values do not need any value specified. Other types shall be formatted as `opt=val`, except [-i](), `-src`, [-o](), `-dst` and [-h]() options.\n\n"
		"The possible options for gpac are:\n\n",
			(gen_doc==1) ? "[gpac -h doc](filters_general#filter-declaration-filter)" : "`gpac -h doc`",
			(gen_doc==1) ? "[gpac -h doc](filters_general#expliciting-links-between-filters-link)" : "`gpac -h doc`",
			(gen_doc==1) ? "[gpac -hx](gpac_general#h)" : "`gpac -hx`",
			(gen_doc==1) ? "[gpac -hx core](core_options)" : "`gpac -hx core`",
			(gen_doc==1) ? "[gpac -h doc](core_config#global-filter-options)" : "`gpac -h doc`",
			(gen_doc==1) ? "[gpac -h doc](core_config#global-filter-options)" : "`gpac -h doc`"
		);
	}

	while (gpac_args[i].name) {
		GF_GPACArg *arg = &gpac_args[i];
		i++;

		if (argmode!=GF_ARGMODE_ALL) {
			if ((argmode==GF_ARGMODE_EXPERT) && !(arg->flags & GF_ARG_HINT_EXPERT)) continue;
			if ((argmode==GF_ARGMODE_ADVANCED) && !(arg->flags & GF_ARG_HINT_ADVANCED)) continue;
			else if ((argmode==GF_ARGMODE_BASE) && (arg->flags & (GF_ARG_HINT_ADVANCED| GF_ARG_HINT_EXPERT)) ) continue;
		}

		gf_sys_print_arg(helpout, help_flags, arg, "gpac");
	}

	if (argmode>=GF_ARGMODE_ADVANCED) {
		gf_sys_format_help(helpout, help_flags, "\n  \nThe following libgpac core options allow customizing the filter session:\n  \n" );
		gf_sys_print_core_help(helpout, help_flags, argmode, GF_ARG_SUBSYS_FILTERS);
	}

	if (argmode==GF_ARGMODE_BASE) {
		if ( gf_opts_get_key_count("gpac.aliasdoc")) {
			gf_sys_format_help(helpout, help_flags, "\n");
			gpac_alias_help(GF_ARGMODE_BASE);
		}

		gf_sys_format_help(helpout, help_flags, "\ngpac - GPAC command line filter engine - version %s\n%s\n", gf_gpac_version(), gf_gpac_copyright() );
	}
}

#ifndef GPAC_DISABLE_DOC
const char *gpac_config =
{
"# Configuration file\n"
"GPAC uses a configuration file to modify default options of libgpac and filters. This configuration file is located in `$HOME/.gpac/GPAC.cfg`.\n"
"Applications in GPAC can also specify a different configuration file through the [-p](GPAC) option to indicate a profile. "
"This allows different configurations for different usages and simplifies command line typing.\n"
"EX gpac -p=foo []\n"
"This will load configuration from $HOME/.gpac/foo/GPAC.cfg, creating it if needed.\n"
"The reserved name `0` is used to disable configuration file writing.\n"
"By default the configuration file only holds a few system specific options and directories. It is possible to serialize "
"the entire set of options to the configuration file, using [-wc](GPAC) [-wf](GPAC). This should be avoided as the resulting "
"configuration file size will be quite large, hence larger memory usage for the applications.\n"
"The options specified in the configuration file may be overriden by the values in __restrict.cfg__ file located in GPAC share system directory (e.g. /usr/share/gpac), "
"if present; this allows enforcing system-wide configuration values.\n"
"Note: The methods describe in this section apply to any application in GPAC transferring their arguments "
"to libgpac. This is the case for __gpac__, __MP4Box__, __MP4Client/Osmo4__.\n"
"# Core options\n"
"The options from libgpac core can also be assigned though the config file from section __core__ using "
"option name **without initial dash** as key name.\n"
"EX [core]threads=2\n"
"Setting this in the config file is equivalent to using `-threads=2`.\n"
"The options specified at prompt overrides the value of the config file.\n"
"# Filter options in configuration\n"
"It is possible to alter the default value of a filter option by modifing the configuration file. Filter __foo__ options are stored in section "
"`[filter@foo]`, using option name and value as key-value pair. Options specified through the configuration file do not take precedence over "
"options specified at prompt or through alias.\n"
"EX [filter@rtpin]interleave=yes\n"
"This will force the rtp input filter to always request RTP over RTSP by default.\n"
"To generate a configuration file with all filters options serialized, use [-wf](GPAC).\n"
"# Global filter options\n"
"It is possible to specify options global to multiple filters using `--OPTNAME=VAL`. Global options do not override filter options but "
"take precedence over options loaded from configuration file.\n"
"This will set option `OPTNAME`, when present, to `VAL` in any loaded filter.\n"
"EX --buffer=100 -i file vout aout\n"
"This is equivalent to specifying `vout:buffer=100 aout:buffer=100`.\n"
"EX --buffer=100 -i file vout aout:buffer=10\n"
"This is equivalent to specifying `vout:buffer=100 aout:buffer=10`.\n"
"Warning: This syntax only applies to regular filter options. It cannot be used with builtin shortcuts (gfreg, enc, ...).\n"
"Meta-filter options can be set in the same way using the syntax `-+OPT_NAME=VAL`.\n"
"EX -+profile=Baseline -i file.cmp -o dump.264\n"
"This is equivalent to specifying `-o dump.264:profile=Baseline`.\n"

};
#endif

static void gpac_config_help()
{

#ifndef GPAC_DISABLE_DOC
		gf_sys_format_help(helpout, help_flags, "%s", gf_sys_localized("gpac", "config", gpac_config) );
#else
		gf_sys_format_help(helpout, help_flags, "%s", "GPAC compiled without built-in doc.\n");
#endif
}


static Bool logs_to_file=GF_FALSE;

#define DEF_LOG_ENTRIES	10

struct _logentry
{
	u32 tool, level;
	u32 nb_repeat;
	u64 clock;
	char *szMsg;
} *static_logs;
static u32 nb_log_entries = DEF_LOG_ENTRIES;

static u32 log_write=0;

static char *log_buf = NULL;
static u32 log_buf_size=0;
static void gpac_on_logs(void *cbck, GF_LOG_Level log_level, GF_LOG_Tool log_tool, const char* fmt, va_list vlist)
{
	va_list vlist_tmp;
	va_copy(vlist_tmp, vlist);
	u32 len = vsnprintf(NULL, 0, fmt, vlist_tmp);
	va_end(vlist_tmp);
	if (log_buf_size < len+2) {
		log_buf_size = len+2;
		log_buf = gf_realloc(log_buf, log_buf_size);
	}
	vsprintf(log_buf, fmt, vlist);

	if (log_write && static_logs[log_write-1].szMsg) {
		if (!strcmp(static_logs[log_write-1].szMsg, log_buf)) {
			static_logs[log_write-1].nb_repeat++;
			return;
		}
	}

	static_logs[log_write].level = log_level;
	static_logs[log_write].tool = log_tool;
	if (static_logs[log_write].szMsg) gf_free(static_logs[log_write].szMsg);
	static_logs[log_write].szMsg = gf_strdup(log_buf);
	static_logs[log_write].clock = gf_net_get_utc();

	log_write++;
	if (log_write==nb_log_entries) {
		log_write = nb_log_entries - 1;
		gf_free(static_logs[0].szMsg);
		memmove(&static_logs[0], &static_logs[1], sizeof (struct _logentry) * (nb_log_entries-1) );
		memset(&static_logs[log_write], 0, sizeof(struct _logentry));
	}
}

u64 last_report_clock_us = 0;
static void print_date(u64 time)
{
	time_t gtime;
	struct tm *t;
	u32 sec;
	u32 ms;
	gtime = time / 1000;
	sec = (u32)(time / 1000);
	ms = (u32)(time - ((u64)sec) * 1000);
	t = gf_gmtime(&gtime);
//	fprintf(stderr, "[%d-%02d-%02dT%02d:%02d:%02d.%03dZ", 1900 + t->tm_year, t->tm_mon + 1, t->tm_mday, t->tm_hour, t->tm_min, t->tm_sec, ms);
	fprintf(stderr, "[%02d:%02d:%02d.%03dZ] ", t->tm_hour, t->tm_min, t->tm_sec, ms);
}

static void gpac_print_report(GF_FilterSession *fsess, Bool is_init, Bool is_final)
{
	u32 i, count, nb_active;
	u64 now;

	if (is_init) {
		if (enable_reports==2)
			gf_sys_set_console_code(stderr, GF_CONSOLE_SAVE);

		logs_to_file = gf_log_use_file();
		if (!logs_to_file && (enable_reports==2) ) {
			if (!nb_log_entries) nb_log_entries = 1;
			static_logs = gf_malloc(sizeof(struct _logentry) * nb_log_entries);
			memset(static_logs, 0, sizeof(struct _logentry) * nb_log_entries);
			gf_log_set_callback(fsess, gpac_on_logs);
		}
		last_report_clock_us = gf_sys_clock_high_res();
		return;
	}

	now = gf_sys_clock_high_res();
	if ( (now - last_report_clock_us < 200000) && !is_final)
		return;

	last_report_clock_us = now;
	if (!is_final)
		gf_sys_set_console_code(stderr, GF_CONSOLE_CLEAR);

	gf_sys_get_rti(100, &rti, 0);
	gf_sys_set_console_code(stderr, GF_CONSOLE_CYAN);
	print_date(gf_net_get_utc());
	fprintf(stderr, "GPAC Session Status: ");
	gf_sys_set_console_code(stderr, GF_CONSOLE_RESET);
	fprintf(stderr, "mem % 10"LLD_SUF" kb CPU % 2d", rti.gpac_memory/1000, rti.process_cpu_time);
	fprintf(stderr, "\n");

	gf_fs_lock_filters(fsess, GF_TRUE);
	nb_active = count = gf_fs_get_filters_count(fsess);
	for (i=0; i<count; i++) {
		GF_FilterStats stats;
		gf_fs_get_filter_stats(fsess, i, &stats);
		if (stats.done) {
			nb_active--;
			continue;
		}
		if (report_filter && (!strstr(report_filter, stats.reg_name)))
			continue;
		if (stats.status) {
			gf_sys_set_console_code(stderr, GF_CONSOLE_GREEN);
			fprintf(stderr, "%s", stats.name ? stats.name : stats.reg_name);
			gf_sys_set_console_code(stderr, GF_CONSOLE_RESET);
			fprintf(stderr, ": %s\n", stats.status);
		} else {
			gf_sys_set_console_code(stderr, GF_CONSOLE_GREEN);
			fprintf(stderr, "%s", stats.name ? stats.name : stats.reg_name);
			gf_sys_set_console_code(stderr, GF_CONSOLE_RESET);
			if (stats.name && strcmp(stats.name, stats.reg_name))
				fprintf(stderr, " (%s)", stats.reg_name);
			fprintf(stderr, ": %s ", gf_stream_type_name(stats.stream_type));
			if (stats.codecid)
			 	fprintf(stderr, "(%s) ", gf_codecid_name(stats.codecid) );

			if ((stats.nb_pid_in == stats.nb_pid_out) && (stats.nb_pid_in==1)) {
				Double pck_per_sec = (Double) (stats.nb_hw_pck_sent ? stats.nb_hw_pck_sent : stats.nb_pck_sent);
				pck_per_sec *= 1000000;
				pck_per_sec /= (stats.time_process+1);

				fprintf(stderr, "% 10"LLD_SUF" pck %02.02f FPS ", (s64) stats.nb_out_pck, pck_per_sec);
			} else {
				if (stats.nb_pid_in)
					fprintf(stderr, "in %d PIDs % 10"LLD_SUF" pck ", stats.nb_pid_in, (s64)stats.nb_in_pck);
				if (stats.nb_pid_out)
					fprintf(stderr, "out %d PIDs % 10"LLD_SUF" pck ", stats.nb_pid_out, (s64) stats.nb_out_pck);
			}
			if (stats.in_eos)
				fprintf(stderr, "- EOS");
			fprintf(stderr, "\n");
		}
	}
	fprintf(stderr, "Active filters: %d\n", nb_active);

	if (static_logs) {
		if (is_final && (!log_write || !static_logs[log_write-1].szMsg))
			return;

		fprintf(stderr, "\nLogs:\n");
		for (i=0; i<log_write; i++) {
			if (static_logs[i].level==GF_LOG_ERROR) gf_sys_set_console_code(stderr, GF_CONSOLE_RED);
			else if (static_logs[i].level==GF_LOG_WARNING) gf_sys_set_console_code(stderr, GF_CONSOLE_YELLOW);
			else if (static_logs[i].level==GF_LOG_INFO) gf_sys_set_console_code(stderr, GF_CONSOLE_GREEN);
			else gf_sys_set_console_code(stderr, GF_CONSOLE_CYAN);

			print_date(static_logs[i].clock);

			if (static_logs[i].nb_repeat)
				fprintf(stderr, "[repeated %d] ", static_logs[i].nb_repeat);

			fprintf(stderr, "%s", static_logs[i].szMsg);
			gf_sys_set_console_code(stderr, GF_CONSOLE_RESET);
		}
		fprintf(stderr, "\n");
	}
	gf_fs_lock_filters(fsess, GF_FALSE);
	fflush(stderr);
}

static Bool gpac_event_proc(void *opaque, GF_Event *event)
{
	GF_FilterSession *fsess = (GF_FilterSession *)opaque;
	if (event->type==GF_EVENT_PROGRESS) {
		if (event->progress.progress_type==3) {
			gpac_print_report(fsess, GF_FALSE, GF_FALSE);
		}
	}
	else if (event->type==GF_EVENT_QUIT) {
		gf_fs_abort(fsess, GF_TRUE);
	}
	return GF_FALSE;
}


typedef enum
{
	GPAC_QUIT = 0,
	GPAC_EXIT,
	GPAC_PRINT_STATS,
	GPAC_PRINT_GRAPH,
	GPAC_SEND_UPDATE,
	GPAC_PRINT_HELP
} GPAC_Command;

struct _gpac_key
{
	u8 char_code;
	GPAC_Command cmd_type;
	const char *cmd_help;
	u32 flags;
} GPAC_Keys[] = {
	{'q', GPAC_QUIT, "flush all streams and exit", 0},
	{'x', GPAC_EXIT, "exit with no flush (may break output files)", 0},
	{'s', GPAC_PRINT_STATS, "print statistics", 0},
	{'g', GPAC_PRINT_GRAPH, "print filter graph", 0},
	{'u', GPAC_SEND_UPDATE, "update argument in filter(s)", 0},
	{'h', GPAC_PRINT_HELP, "print this help", 0},
	{0}
};

static GPAC_Command get_cmd(u8 char_code)
{
	u32 i=0;
	while (GPAC_Keys[i].char_code) {
		if (GPAC_Keys[i].char_code == char_code)
			return GPAC_Keys[i].cmd_type;
		i++;
	}
	return 0;
}

static void gpac_fsess_task_help()
{
	gf_sys_format_help(helpout, help_flags, "Available runtime options/keys:\n");

	u32 i=0;
	while (GPAC_Keys[i].char_code) {
		gf_sys_format_help(helpout, help_flags, "- %c: %s\n", GPAC_Keys[i].char_code, GPAC_Keys[i].cmd_help);
		i++;
	}
}

char szFilter[100];
char szCom[2048];
static u64 run_start_time = 0;
static Bool gpac_fsess_task(GF_FilterSession *fsess, void *callback, u32 *reschedule_ms)
{

	if (enable_prompt && gf_prompt_has_input()) {
		GPAC_Command c = get_cmd(gf_prompt_get_char());
		switch (c) {
		case GPAC_QUIT:
			gf_fs_abort(fsess, GF_TRUE);
			nb_loops = 0;
			return GF_FALSE;
		case GPAC_EXIT:
			gf_fs_abort(fsess, GF_FALSE);
			nb_loops = 0;
			return GF_FALSE;
		case GPAC_PRINT_STATS:
			gf_fs_print_stats(fsess);
			break;
		case GPAC_PRINT_GRAPH:
			gf_fs_print_connections(fsess);
			break;
		case GPAC_PRINT_HELP:
			gpac_fsess_task_help();
			break;
		case GPAC_SEND_UPDATE:
			fprintf(stderr, "Sending filter update - enter the target filter ID or press enter for any:\n");
			if (1 > scanf("%99s", szFilter)) {
				fprintf(stderr, "Cannot read the filter ID, aborting.\n");
				break;
			}
			fprintf(stderr, "Enter the command to send\n");
			if (1 > scanf("%2047s", szCom)) {
				fprintf(stderr, "Cannot read the command, aborting.\n");
				break;
			}
			gf_fs_send_update(fsess, szFilter, NULL, szCom, NULL, 0);
			break;
		default:
			break;
		}
	}
	if (runfor>0) {
		u64 now = gf_sys_clock_high_res();
		if (!run_start_time) run_start_time = now;
		else if (now - run_start_time > runfor) {
			gf_fs_abort(fsess, GF_TRUE);
			nb_loops = 0;
			return GF_FALSE;
		}
	}

	if (gf_fs_is_last_task(fsess))
		return GF_FALSE;
	*reschedule_ms = 500;
	return GF_TRUE;
}

static Bool sigint_catched=GF_FALSE;
static Bool sigint_processed=GF_FALSE;
#ifdef WIN32
#include <windows.h>
static BOOL WINAPI gpac_sig_handler(DWORD sig)
{
	if (sig == CTRL_C_EVENT) {
#else
#include <signal.h>
static void gpac_sig_handler(int sig)
{
	if (sig == SIGINT) {
#endif
		nb_loops = 0;
		if (session) {
			char input=0;
			int res;
			if (sigint_catched) {
				if (sigint_processed) {
					fprintf(stderr, "catched SIGINT twice and session not responding, forcing exit. Please report to GPAC devs https://github.com/gpac/gpac\n");
				}
				exit(1);
			}
			sigint_catched = GF_TRUE;
			fprintf(stderr, "catched SIGINT - flush session before exit ? (Y/n):\n");
			res = scanf("%c", &input);
			if (res!=1) input=0;
			switch (input) {
			case 'Y':
			case 'y':
			case '\n':
				sigint_processed = GF_TRUE;
				gf_fs_abort(session, GF_TRUE);
				break;
			case 0:
				break;
			default:
				sigint_processed = GF_TRUE;
				gf_fs_abort(session, GF_FALSE);
				break;
			}
		}
	}
#ifdef WIN32
	return TRUE;
#endif
}

static void parse_sep_set(const char *arg, Bool *override_seps)
{
	if (!arg) return;
	u32 len = (u32) strlen(arg);
	if (!len) return;
	*override_seps = GF_TRUE;
	if (len>=1) separator_set[0] = arg[0];
	if (len>=2) separator_set[1] = arg[1];
	if (len>=3) separator_set[2] = arg[2];
	if (len>=4) separator_set[3] = arg[3];
	if (len>=5) separator_set[4] = arg[4];
	if (len>=6) separator_set[5] = arg[5];
}


static int gpac_exit_fun(int code, char **alias_argv, int alias_argc)
{
	if (alias_argv) {
		while (gf_list_count(args_alloc)) {
			gf_free(gf_list_pop_back(args_alloc));
		}
		gf_list_del(args_alloc);
		gf_list_del(args_used);
		gf_free(alias_argv);
	}
	if (log_buf) gf_free(log_buf);
	if ((helpout != stdout) && (helpout != stderr)) {
		if (gen_doc==2) {
			fprintf(helpout, ".SH EXAMPLES\n.TP\nBasic and advanced examples are available at https://wiki.gpac.io/Filters\n");
			fprintf(helpout, ".SH MORE\n.LP\nAuthors: GPAC developers, see git repo history (-log)\n"
			".br\nFor bug reports, feature requests, more information and source code, visit http://github.com/gpac/gpac\n"
			".br\nbuild: %s\n"
			".br\nCopyright: %s\n.br\n"
			".SH SEE ALSO\n"
			".LP\ngpac(1), MP4Client(1), MP4Box(1)\n", gf_gpac_version(), gf_gpac_copyright());
		}
		gf_fclose(helpout);
	}

	if (sidebar_md)
		gf_fclose(sidebar_md);

	if (static_logs) {
		u32 i;
		for (i=0; i<nb_log_entries; i++) {
			if (static_logs[i].szMsg)
				gf_free(static_logs[i].szMsg);
		}
		gf_free(static_logs);
	}

	gf_sys_close();
	if (code) return code;

#ifdef GPAC_MEMORY_TRACKING
	if (gf_memory_size() || gf_file_handles_count() ) {
		gf_log_set_tool_level(GF_LOG_MEMORY, GF_LOG_INFO);
		gf_memory_print();
		return 2;
	}
#endif
	return 0;
}

#define gpac_exit(_code) return gpac_exit_fun(_code, alias_argv, alias_argc)

#include <gpac/network.h>
static void gpac_load_suggested_filter_args()
{
	u32 i, count, k;
	GF_Config *opts = NULL;
	GF_FilterSession *fsess;
	const char *version, *cfg_path;
	char *all_opts;

	if (gf_opts_get_bool("core", "no-argchk"))
		return;

	cfg_path = gf_opts_get_filename();
	all_opts = gf_url_concatenate(cfg_path, "all_opts.txt");

	opts = gf_cfg_force_new(NULL, all_opts);
	gf_free(all_opts);

	version = gf_cfg_get_key(opts, "version", "version");
	if (version && !strcmp(version, gf_gpac_version()) ) {
		gf_cfg_del(opts);
		return;
	}
	gf_cfg_del_section(opts, "allopts");
	gf_cfg_set_key(opts, "version", "version", gf_gpac_version());

	gf_sys_format_help(stderr, 0, "__Refreshing all options registry, this may take some time ... ");

	fsess = gf_fs_new(0, GF_FS_SCHEDULER_LOCK_FREE, GF_FS_FLAG_LOAD_META, NULL);
	if (!fsess) {
		gf_sys_format_help(stderr, 0, "\nWarning: Error creating session\n");
		gf_cfg_del(opts);
		return;
	}

	count = gf_fs_filters_registers_count(fsess);
	for (i=0; i<count; i++) {
		const GF_FilterRegister *freg = gf_fs_get_filter_register(fsess, i);

		k=0;
		while (freg->args) {
			const char *old_val;
			char *argn=NULL;
			const GF_FilterArgs *arg = &freg->args[k];
			if (!arg || !arg->arg_name) {
				break;
			}
			k++;
			if (arg->flags & GF_FS_ARG_HINT_HIDE) continue;

			if (arg->flags & GF_FS_ARG_META) {
				gf_dynstrcat(&argn, "-+", NULL);
			} else {
				gf_dynstrcat(&argn, "--", NULL);
			}
			gf_dynstrcat(&argn, arg->arg_name, NULL);

			old_val = gf_cfg_get_key(opts, "allopts", argn);
			if (old_val) {
				char *newval = gf_strdup(freg->name);
				gf_dynstrcat(&newval, old_val, " ");
				gf_cfg_set_key(opts, "allopts", argn, newval);
				gf_free(newval);
			} else {
				gf_cfg_set_key(opts, "allopts", argn, freg->name);
			}
			gf_free(argn);
		}
	}
	gf_fs_del(fsess);
	gf_cfg_del(opts);
	gf_sys_format_help(stderr, 0, "done\n");
}

//very basic word match, check the number of source characters in order in dest
static Bool word_match(const char *orig, const char *dst)
{
	s32 dist = 0;
	u32 match = 0;
	u32 i;
	u32 olen = (u32) strlen(orig);
	u32 dlen = (u32) strlen(dst);
	u32 *run;
	if (olen*2 < dlen) {
		char *s1 = strchr(orig, ':');
		char *s2 = strchr(dst, ':');
		if (s1 && !s2) return GF_FALSE;
		if (!s1 && s2) return GF_FALSE;

		if (strstr(dst, orig))
			return GF_TRUE;
		return GF_FALSE;
	}
	run = gf_malloc(sizeof(u32) * olen);
	memset(run, 0, sizeof(u32) * olen);

	for (i=0; i<dlen; i++) {
		u32 dist_char;
		u32 offset=0;
		char *pos;

retry_char:
		pos = strchr(orig+offset, dst[i]);
		if (!pos) continue;
		dist_char = (u32) (pos - orig);
		if (!run[dist_char]) {
			run[dist_char] = i+1;
			match++;
		} else if (run[dist_char] > i) {
			run[dist_char] = i+1;
			match++;
		} else {
			//this can be a repeated character
			offset++;
			goto retry_char;

		}
	}
	if (match*2<olen) {
		gf_free(run);
		return GF_FALSE;
	}
	//if 4/5 of characters are matched, suggest it
	if (match * 5 >= 4 * dlen ) {
		gf_free(run);
		return GF_TRUE;
	}
/*	if ((olen<=4) && (match>=3) && (dlen*2<olen*3) ) {
		gf_free(run);
		return GF_TRUE;
	}
*/
	for (i=0; i<olen; i++) {
		if (!i) {
			if (run[0]==1)
				dist++;
		} else if (run[i-1] + 1 == run[i]) {
			dist++;
		}
	}
	gf_free(run);
	//if half the characters are in order, consider a match
	//if arg is small only check dst
	if ((olen<=4) && (dist >= 2))
		return GF_TRUE;
	if ((dist*2 >= (s32) olen) && (dist*2 >= (s32) dlen))
		return GF_TRUE;
	return GF_FALSE;
}

static void gpac_suggest_arg(char *aname)
{
	u32 k;
	const GF_GPACArg *args;
	if (!aname) return;
	args = gf_sys_get_options();
	Bool found=GF_FALSE;
	for (k=0; k<2; k++) {
		u32 i=0;
		if (k==0) args = gpac_args;
		else args = gf_sys_get_options();

		while (args[i].name) {
			const GF_GPACArg *arg = &args[i];
			i++;
			if (word_match(aname, arg->name)) {
				if (!found) {
					GF_LOG(GF_LOG_ERROR, GF_LOG_APP, ("Unrecognized option \"%s\", did you mean:\n", aname));
					found = GF_TRUE;
				}
				GF_LOG(GF_LOG_ERROR, GF_LOG_APP, ("\t-%s (see gpac -hx%s)\n", arg->name, k ? " core" : ""));
			}
		}
	}
	if (!found) {
		GF_LOG(GF_LOG_ERROR, GF_LOG_APP, ("Unrecognized option \"%s\", check usage \"gpac -h\"\n", aname));
	}
}

static void gpac_suggest_filter(char *fname, Bool is_help)
{
	Bool found = GF_FALSE;
	u32 i, count;
	if (!fname) return;
	count = gf_fs_filters_registers_count(session);
	for (i=0; i<count; i++) {
		const GF_FilterRegister *freg = gf_fs_get_filter_register(session, i);

		if (word_match(fname, freg->name)) {
			if (!found) {
				found = GF_TRUE;
				GF_LOG(GF_LOG_ERROR, GF_LOG_APP, ("Closest filter names: \n"));
			}
			GF_LOG(GF_LOG_ERROR, GF_LOG_APP, ("- %s\n", freg->name));
		}
	}
	if (!found && is_help) {
		const char *doc_helps[] = {
			"log", "core", "modules", "doc", "alias", "props", "cfg", "prompt", "codecs", "links", "bin", "filters", "filters:*", NULL
		};
		i=0;
		while (doc_helps[i]) {
			if (word_match(fname, doc_helps[i])) {
				if (!found) {
					found = GF_TRUE;
					GF_LOG(GF_LOG_ERROR, GF_LOG_APP, ("Closest help command: \n"));
				}
				GF_LOG(GF_LOG_ERROR, GF_LOG_APP, ("-h %s\n", doc_helps[i]));
			}
			i++;
		}
	}
	if (!found) {
		GF_LOG(GF_LOG_ERROR, GF_LOG_APP, ("No filter %swith similar name found, see gpac -h filters%s\n",
			is_help ? "or help command " : "",
			is_help ? " or gpac -h" : ""
		));
	}
}

static void gpac_suggest_filter_arg(GF_Config *opts, char *argname, u32 atype)
{
	char *keyname;
	const char *keyval;
	u32 i, count, len, nb_filters, j;
	Bool f_found = GF_FALSE;
	char szSep[2];

	if (gf_opts_get_bool("core", "no-argchk"))
		return;

	szSep[0] = separator_set[0];
	szSep[1] = 0;

	len = (u32) strlen(argname);
	keyname = gf_malloc(sizeof(char)*(len+3));
	sprintf(keyname, "-%c%s", (atype==2) ? '+' : '-', argname);
	keyval = gf_cfg_get_key(opts, "allopts", keyname);
	gf_free(keyname);
	if (keyval) {
		GF_LOG(GF_LOG_ERROR, GF_LOG_APP, ("Argument \"%s%s\" was set but not used by any filter\n",
		(atype==2) ? "-+" : (atype ? "--" : szSep), argname));
		return;
	}

	nb_filters = gf_fs_get_filters_count(session);
	count = gf_cfg_get_key_count(opts, "allopts");
	for (i=0; i<count; i++) {
		Bool ffound = GF_FALSE;
		const char *arg = gf_cfg_get_key_name(opts, "allopts", i);
		const char *aval = gf_cfg_get_key(opts, "allopts", arg);
		if ((arg[1]=='+') && (atype!=2)) continue;
		if ((arg[1]=='-') && (atype==2)) continue;

		arg += 2;
		u32 alen = (u32) strlen(arg);
		if (alen>2*len) continue;

		for (j=0; j<nb_filters; j++) {
			GF_FilterStats stats;
			stats.reg_name = NULL;
			gf_fs_get_filter_stats(session, j, &stats);

			if (stats.reg_name && strstr(aval, stats.reg_name)) {
				ffound = GF_TRUE;
				break;
			}
		}
		if (!ffound) continue;

		if (word_match(argname, arg)) {
			if (!f_found) {
				GF_LOG(GF_LOG_ERROR, GF_LOG_APP, ("Unknown argument \"%s%s\" set but not used by any filter - possible matches\n",
					(atype==2) ? "-+" : (atype ? "--" : szSep), argname));
				f_found = GF_TRUE;
			}
			GF_LOG(GF_LOG_ERROR, GF_LOG_APP, ("- %s in filters %s\n", arg, aval));
		}
	}
	if (!f_found) {
		GF_LOG(GF_LOG_ERROR, GF_LOG_APP, ("Unknown argument \"%s%s\" set but not used by any filter - no matching argument found\n",
			(atype==2) ? "-+" : (atype ? "--" : szSep), argname));
	}
}

static void gpac_check_session_args()
{
	GF_Config *opts = NULL;
	u32 idx = 0;
	char *argname;
	u32 argtype;

	while (1) {
		if (gf_fs_enum_unmapped_options(session, &idx, &argname, &argtype)==GF_FALSE)
			break;

		if (!opts) {
			const char *cfg_path = gf_opts_get_filename();
			char *all_opts = gf_url_concatenate(cfg_path, "all_opts.txt");
			opts = gf_cfg_new(NULL, all_opts);
			gf_free(all_opts);
		}
		if (!opts) {
			break;
		}
		gpac_suggest_filter_arg(opts, argname, argtype);
	}
	if (opts) gf_cfg_del(opts);
}

static int gpac_main(int argc, char **argv)
{
	GF_Err e=GF_OK;
	int i;
	const char *profile=NULL;
	u32 sflags=0;
	Bool override_seps=GF_FALSE;
	Bool write_profile=GF_FALSE;
	Bool write_core_opts=GF_FALSE;
	Bool write_extensions=GF_FALSE;
	s32 link_prev_filter = -1;
	char *link_prev_filter_ext=NULL;
	GF_List *loaded_filters=NULL;
	GF_SysArgMode argmode = GF_ARGMODE_BASE;
	u32 nb_filters = 0;
	Bool nothing_to_do = GF_TRUE;
	GF_MemTrackerType mem_track=GF_MemTrackerNone;
	char *view_conn_for_filter = NULL;
	Bool view_filter_conn = GF_FALSE;
	Bool dump_codecs = GF_FALSE;
	Bool has_alias = GF_FALSE;
	Bool alias_set = GF_FALSE;
	GF_FilterSession *tmp_sess;
	u32 loops_done = 0;

	helpout = stdout;

	//look for mem track and profile, and also process all helpers
	for (i=1; i<argc; i++) {
		char *arg = argv[i];
		if (!strcmp(arg, "-mem-track") || !strcmp(arg, "-mem-track-stack")) {
#ifdef GPAC_MEMORY_TRACKING
            mem_track = !strcmp(arg, "-mem-track-stack") ? GF_MemTrackerBackTrace : GF_MemTrackerSimple;
#else
			fprintf(stderr, "WARNING - GPAC not compiled with Memory Tracker - ignoring \"%s\"\n", arg);
#endif
		} else if (!strncmp(arg, "-p=", 3)) {
			profile = arg+3;
		} else if (!strncmp(arg, "-mkl=", 5)) {
			return gpac_make_lang(arg+5);
		}
	}

	gf_sys_init(mem_track, profile);

	gpac_load_suggested_filter_args();

//	gf_log_set_tool_level(GF_LOG_ALL, GF_LOG_WARNING);
	gf_log_set_tool_level(GF_LOG_APP, GF_LOG_INFO);

	if (gf_opts_get_key_count("gpac.alias")) {
		for (i=1; i<argc; i++) {
			char *arg = argv[i];
			if (gf_opts_get_key("gpac.alias", arg) != NULL) {
				has_alias = GF_TRUE;
				break;
			}
		}
		if (has_alias) {
			if (! gpac_expand_alias(argc, argv) ) {
				gpac_exit(1);
			}
			argc = alias_argc;
			argv = alias_argv;
		}
	}


	//this will parse default args
	e = gf_sys_set_args(argc, (const char **) argv);
	if (e) {
		fprintf(stderr, "Error assigning libgpac arguments: %s\n", gf_error_to_string(e) );
		gpac_exit(1);
	}

#ifndef GPAC_DISABLE_LOG
	if (gf_log_tool_level_on(GF_LOG_APP, GF_LOG_DEBUG)) {
		GF_LOG(GF_LOG_DEBUG, GF_LOG_APP, ("GPAC args: "));
		for (i=1; i<argc; i++) {
			char *arg = argv[i];
			GF_LOG(GF_LOG_DEBUG, GF_LOG_APP, ("%s ", arg));
		}
		GF_LOG(GF_LOG_DEBUG, GF_LOG_APP, ("\n"));
	}
#endif

	for (i=1; i<argc; i++) {
		char *arg = argv[i];
		char *arg_val = strchr(arg, '=');
		if (arg_val) {
			arg_val[0]=0;
			arg_val++;
		}

		if (!strcmp(arg, "-h") || !strcmp(arg, "-help") || !strcmp(arg, "-ha") || !strcmp(arg, "-hx") || !strcmp(arg, "-hh")) {
			if (!strcmp(arg, "-ha")) argmode = GF_ARGMODE_ADVANCED;
			else if (!strcmp(arg, "-hx")) argmode = GF_ARGMODE_EXPERT;
			else if (!strcmp(arg, "-hh")) argmode = GF_ARGMODE_ALL;

			if ((i+1==argc) || (argv[i+1][0]=='-')) {
				gpac_usage(argmode);
				gpac_exit(0);
			} else if (!strcmp(argv[i+1], "log")) {
				gpac_core_help(GF_ARGMODE_ALL, GF_TRUE);
				gpac_exit(0);
			} else if (!strcmp(argv[i+1], "core")) {
				gpac_core_help(argmode, GF_FALSE);
				gpac_exit(0);
			} else if (!strcmp(argv[i+1], "modules")) {
				gpac_modules_help();
				gpac_exit(0);
			} else if (!strcmp(argv[i+1], "doc")) {
				gpac_filter_help();
				gpac_exit(0);
			} else if (!strcmp(argv[i+1], "alias")) {
				gpac_alias_help(argmode);
				gpac_exit(0);
			} else if (!strcmp(argv[i+1], "props")) {
				dump_all_props();
				gpac_exit(0);
			} else if (!strcmp(argv[i+1], "cfg")) {
				gpac_config_help();
				gpac_exit(0);
			} else if (!strcmp(argv[i+1], "prompt")) {
				gpac_fsess_task_help();
				gpac_exit(0);
			} else if (!strcmp(argv[i+1], "codecs")) {
				dump_codecs = GF_TRUE;
				sflags |= GF_FS_FLAG_LOAD_META | GF_FS_FLAG_NO_GRAPH_CACHE;
				i++;
			} else if (!strcmp(argv[i+1], "links")) {
				view_filter_conn = GF_TRUE;
				if ((i+2<argc)	&& (argv[i+2][0] != '-')) {
					view_conn_for_filter = argv[i+2];
					i++;
				}

				i++;
			} else if (!strcmp(argv[i+1], "bin")) {
				gf_sys_format_help(helpout, help_flags, "GPAC binary information:\n"\
				 	"Version: %s\n"\
	        		"Compilation configuration: " GPAC_CONFIGURATION "\n"\
	        		"Enabled features: %s\n" \
	        		"Disabled features: %s\n", gf_gpac_version(), gf_sys_features(GF_FALSE), gf_sys_features(GF_TRUE)
				);
				gpac_exit(0);
			} else if (!strcmp(argv[i+1], "filters")) {
				list_filters = 1;
				sflags |= GF_FS_FLAG_NO_GRAPH_CACHE;
				i++;
			} else if (!strcmp(argv[i+1], "filters:*")) {
				list_filters = 2;
				sflags |= GF_FS_FLAG_NO_GRAPH_CACHE;
				i++;
			} else {
				print_filter_info = 1;
				sflags |= GF_FS_FLAG_NO_GRAPH_CACHE;
			}
		}
		else if (!strcmp(arg, "-genmd") || !strcmp(arg, "-genman")) {
			argmode = GF_ARGMODE_ALL;
			if (!strcmp(arg, "-genmd")) {
				gen_doc = 1;
				help_flags = GF_PRINTARG_MD;
				helpout = gf_fopen("gpac_general.md", "w");
				fprintf(helpout, "[**HOME**](Home) » [**Filters**](Filters) » Usage\n");
				fprintf(helpout, "%s", auto_gen_md_warning);
				fprintf(helpout, "# General Usage of gpac\n");
			} else {
				gen_doc = 2;
				help_flags = GF_PRINTARG_MAN;
				helpout = gf_fopen("gpac.1", "w");
	 			fprintf(helpout, ".TH gpac 1 2019 gpac GPAC\n");
				fprintf(helpout, ".\n.SH NAME\n.LP\ngpac \\- GPAC command-line filter session manager\n"
				".SH SYNOPSIS\n.LP\n.B gpac\n"
				".RI [options] FILTER [LINK] FILTER [...]\n.br\n.\n");
			}
			gpac_usage(GF_ARGMODE_ALL);

			if (gen_doc==1) {
				fprintf(helpout, "# Using Aliases\n");
			} else {
				fprintf(helpout, ".SH Using Aliases\n.PL\n");
			}
			gpac_alias_help(GF_ARGMODE_EXPERT);

			if (gen_doc==1) {
				gf_fclose(helpout);
				helpout = gf_fopen("core_config.md", "w");
				fprintf(helpout, "[**HOME**](Home) » [**Filters**](Filters) » Configuration\n");
				fprintf(helpout, "%s", auto_gen_md_warning);
			}
			gpac_config_help();

			if (gen_doc==1) {
				gf_fclose(helpout);
				helpout = gf_fopen("core_options.md", "w");
				fprintf(helpout, "[**HOME**](Home) » [**Filters**](Filters) » Core Options\n");
				fprintf(helpout, "%s", auto_gen_md_warning);
				fprintf(helpout, "# GPAC Core Options\n");
			}
			gpac_core_help(argmode, GF_FALSE);

			if (gen_doc==1) {
				gf_fclose(helpout);
				helpout = gf_fopen("core_logs.md", "w");
				fprintf(helpout, "[**HOME**](Home) » [**Filters**](Filters) » Logging System\n");
				fprintf(helpout, "%s", auto_gen_md_warning);
				fprintf(helpout, "# GPAC Log System\n");
			}
			gpac_core_help(argmode, GF_TRUE);

			if (gen_doc==1) {
				gf_fclose(helpout);
				helpout = gf_fopen("filters_general.md", "w");
				fprintf(helpout, "[**HOME**](Home) » [**Filters**](Filters) » General Concepts\n");
				fprintf(helpout, "%s", auto_gen_md_warning);
			}
			gf_sys_format_help(helpout, help_flags, "%s", gpac_doc);

			if (gen_doc==1) {
				gf_fclose(helpout);
				helpout = gf_fopen("filters_properties.md", "w");
				fprintf(helpout, "[**HOME**](Home) » [**Filters**](Filters) » Built-in Properties\n");
				fprintf(helpout, "%s", auto_gen_md_warning);
			}
			gf_sys_format_help(helpout, help_flags, "# GPAC Built-in properties\n");
			dump_all_props();
//			dump_codecs = GF_TRUE;

			if (gen_doc==2) {
				fprintf(helpout, ".SH EXAMPLES\n.TP\nBasic and advanced examples are available at https://wiki.gpac.io/Filters\n");
				fprintf(helpout, ".SH MORE\n.LP\nAuthors: GPAC developers, see git repo history (-log)\n"
				".br\nFor bug reports, feature requests, more information and source code, visit http://github.com/gpac/gpac\n"
				".br\nbuild: %s\n"
				".br\nCopyright: %s\n.br\n"
				".SH SEE ALSO\n"
				".LP\ngpac-filters(1), MP4Client(1), MP4Box(1)\n", gf_gpac_version(), gf_gpac_copyright());
				gf_fclose(helpout);

				helpout = gf_fopen("gpac-filters.1", "w");
	 			fprintf(helpout, ".TH gpac 1 2019 gpac GPAC\n");
				fprintf(helpout, ".\n.SH NAME\n.LP\ngpac \\- GPAC command-line filter session manager\n"
				".SH SYNOPSIS\n.LP\n.B gpac\n"
				".RI [options] FILTER [LINK] FILTER [...]\n.br\n.\n"
				".SH DESCRIPTION\n.LP"
				"\nThis page describes all filters usually present in GPAC\n"
				"\nTo check for help on a filter not listed here, use gpac -h myfilter\n"
				"\n"
				);
			}

			list_filters = 1;
		}
		else if (!strcmp(arg, "-ltf")) {
			load_test_filters = GF_TRUE;
		} else if (!strcmp(arg, "-stats")) {
			dump_stats = GF_TRUE;
		} else if (!strcmp(arg, "-graph")) {
			dump_graph = GF_TRUE;
		} else if (strstr(arg, ":*") && list_filters) {
			list_filters = 3;
		} else if (strstr(arg, ":*")) {
			print_meta_filters = GF_TRUE;
		} else if (!strcmp(arg, "-wc")) {
			write_core_opts = GF_TRUE;
		} else if (!strcmp(arg, "-we")) {
			write_extensions = GF_TRUE;
		} else if (!strcmp(arg, "-wf")) {
			write_profile = GF_TRUE;
		} else if (!strcmp(arg, "-wfx")) {
			write_profile = GF_TRUE;
			sflags |= GF_FS_FLAG_LOAD_META;
		} else if (!strcmp(arg, "-loop")) {
			nb_loops = -1;
			if (arg_val) nb_loops = atoi(arg_val);
		} else if (!strcmp(arg, "-runfor")) {
			if (arg_val) runfor = 1000*atoi(arg_val);
		} else if (!strcmp(arg, "-uncache")) {
			const char *cache_dir = gf_opts_get_key("core", "cache");
			gf_enum_directory(cache_dir, GF_FALSE, revert_cache_file, NULL, "*.txt");
			fprintf(stderr, "GPAC Cache dir %s flattened\n", cache_dir);
			gpac_exit(0);
		} else if (!strcmp(arg, "-cfg")) {
			nothing_to_do = GF_FALSE;
		}

		else if (!strcmp(arg, "-alias") || !strcmp(arg, "-aliasdoc")) {
			char *alias_val;
			Bool exists;
			if (!arg_val) {
				GF_LOG(GF_LOG_ERROR, GF_LOG_APP, ("-alias does not have any argument, check usage \"gpac -h\"\n"));
				gpac_exit(1);
			}
			alias_val = arg_val ? strchr(arg_val, ' ') : NULL;
			if (alias_val) alias_val[0] = 0;

			session = gf_fs_new_defaults(sflags);
			exists = gf_fs_filter_exists(session, arg_val);
			gf_fs_del(session);
			if (exists) {
				GF_LOG(GF_LOG_ERROR, GF_LOG_APP, ("alias %s has the same name as an existing filter, not allowed\n", arg_val));
				if (alias_val) alias_val[0] = ' ';
				gpac_exit(1);
			}

			gf_opts_set_key(!strcmp(arg, "-alias") ? "gpac.alias" : "gpac.aliasdoc", arg_val, alias_val ? alias_val+1 : NULL);
			fprintf(stderr, "Set %s for %s to %s\n", arg, arg_val, alias_val ? alias_val+1 : "NULL");
			if (alias_val) alias_val[0] = ' ';
			alias_set = GF_TRUE;
		}
		else if (!strncmp(arg, "-seps=", 3)) {
			parse_sep_set(arg_val, &override_seps);
		} else if (!strcmp(arg, "-mem-track") || !strcmp(arg, "-mem-track-stack")) {

		} else if (!strcmp(arg, "-k")) {
			enable_prompt = GF_TRUE;
		} else if (!strcmp(arg, "-r")) {
			enable_reports = 2;
			if (arg_val && !strlen(arg_val)) {
				enable_reports = 1;
			} else {
				report_filter = arg_val;
			}
		} else if (!strcmp(arg, "-unit-tests")) {
			do_unit_tests = GF_TRUE;
		} else if (arg[0]=='-') {
<<<<<<< HEAD
			if (!strcmp(arg, "-i") || !strcmp(arg, "-src")
				|| !strcmp(arg, "-o") || !strcmp(arg, "-dst")
				|| !strcmp(arg, "-ib") || !strcmp(arg, "-ob")
			) {
=======
			if (!strcmp(arg, "-i") || !strcmp(arg, "-src") || !strcmp(arg, "-o") || !strcmp(arg, "-dst") || !strcmp(arg, "-p") ) {
>>>>>>> f75fee67
			} else if (!gf_sys_is_gpac_arg(arg) ) {
				gpac_suggest_arg(arg);
				gpac_exit(1);
			}
		}

		if (arg_val) {
			arg_val--;
			arg_val[0]='=';
		}
	}

	if (do_unit_tests) {
		gpac_exit( gpac_unit_tests(mem_track) );
	}

	if (alias_set) {
		gpac_exit(0);
	}

	if (dump_stats && gf_sys_get_rti(0, &rti, 0) ) {
		GF_LOG(GF_LOG_INFO, GF_LOG_APP, ("System info: %d MB RAM - %d cores\n", (u32) (rti.physical_memory/1024/1024), rti.nb_cores));
	}
	if ((list_filters>=2) || print_meta_filters || dump_codecs || print_filter_info) sflags |= GF_FS_FLAG_LOAD_META;

restart:

	session = gf_fs_new_defaults(sflags);

	if (!session) {
		gpac_exit(1);
	}
	if (override_seps) gf_fs_set_separators(session, separator_set);
	if (load_test_filters) gf_fs_register_test_filters(session);

	if (gf_fs_get_max_resolution_chain_length(session) <= 1 ) {
		GF_LOG(GF_LOG_INFO, GF_LOG_APP, ("\nDynamic resolution of filter connections disabled\n\n"));
	}

	if (list_filters || print_filter_info) {
		if (print_filters(argc, argv, session, argmode)==GF_FALSE)
			e = GF_FILTER_NOT_FOUND;
		goto exit;
	}
	if (view_filter_conn) {
		gf_fs_print_all_connections(session, view_conn_for_filter, gf_sys_format_help);
		goto exit;
	}
	if (dump_codecs) {
		dump_all_codec(session);
		goto exit;
	}
	if (write_profile || write_extensions || write_core_opts) {
		if (write_core_opts)
			write_core_options();
		if (write_extensions)
			write_file_extensions();
		if (write_profile)
			write_filters_options(session);
		goto exit;
	}

	//all good to go, load filters
	loaded_filters = gf_list_new();
	for (i=1; i<argc; i++) {
		GF_Filter *filter=NULL;
		Bool is_simple=GF_FALSE;
		Bool f_loaded = GF_FALSE;
		char *arg = argv[i];

		if (!strcmp(arg, "-src") || !strcmp(arg, "-i") || !strcmp(arg, "-ib") ) {
			if (!strcmp(arg, "-ib")) {
				const char *fargs=NULL;
				const char *fio_url = make_fileio(argv[i+1], &fargs, GF_TRUE, &e);
				if (fio_url)
					filter = gf_fs_load_source(session, fio_url, fargs, NULL, &e);
			} else {
				filter = gf_fs_load_source(session, argv[i+1], NULL, NULL, &e);
			}
			arg = argv[i+1];
			i++;
			f_loaded = GF_TRUE;
		} else if (!strcmp(arg, "-dst") || !strcmp(arg, "-o")  || !strcmp(arg, "-ob") ) {
			if (!strcmp(arg, "-ob")) {
				const char *fargs=NULL;
				const char *fio_url = make_fileio(argv[i+1], &fargs, GF_FALSE, &e);
				if (fio_url)
					filter = gf_fs_load_destination(session, fio_url, fargs, NULL, &e);
			} else {
				filter = gf_fs_load_destination(session, argv[i+1], NULL, NULL, &e);
			}
			arg = argv[i+1];
			i++;
			f_loaded = GF_TRUE;
		}
		//appart from the above src/dst, other args starting with - are not filters
		else if (arg[0]=='-') {
			continue;
		}
		if (!f_loaded) {
			if (arg[0]== separator_set[SEP_LINK] ) {
				char *ext = strchr(arg, separator_set[SEP_FRAG]);
				if (ext) {
					ext[0] = 0;
					link_prev_filter_ext = ext+1;
				}
				link_prev_filter = 0;
				if (strlen(arg)>1) {
					link_prev_filter = atoi(arg+1);
					if (link_prev_filter<0) {
						GF_LOG(GF_LOG_ERROR, GF_LOG_APP, ("Wrong filter index %d, must be positive\n", link_prev_filter));
						e = GF_BAD_PARAM;
						goto exit;
					}
				}

				if (ext) ext[0] = separator_set[SEP_FRAG];
				continue;
			}

			if (!strncmp(arg, "src=", 4) ) {
				filter = gf_fs_load_source(session, arg+4, NULL, NULL, &e);
			} else if (!strncmp(arg, "dst=", 4) ) {
				filter = gf_fs_load_destination(session, arg+4, NULL, NULL, &e);
			} else {
				filter = gf_fs_load_filter(session, arg, &e);
				is_simple=GF_TRUE;
			}
		}

		if (!filter) {
			GF_LOG(GF_LOG_ERROR, GF_LOG_APP, ("Failed to load filter%s %s: %s\n", is_simple ? "" : " for",  arg, gf_error_to_string(e) ));
			if (!e) e = GF_FILTER_NOT_FOUND;
			nb_filters=0;

			if (e==GF_FILTER_NOT_FOUND)
				gpac_suggest_filter(arg, GF_FALSE);

			goto exit;
		}
		nb_filters++;

		if (link_prev_filter>=0) {
			GF_Filter *link_from = gf_list_get(loaded_filters, gf_list_count(loaded_filters)-1-link_prev_filter);
			if (!link_from) {
				GF_LOG(GF_LOG_ERROR, GF_LOG_APP, ("Wrong filter index @%d\n", link_prev_filter));
				e = GF_BAD_PARAM;
				goto exit;
			}
			link_prev_filter = -1;
			gf_filter_set_source(filter, link_from, link_prev_filter_ext);
			link_prev_filter_ext = NULL;
		}

		gf_list_add(loaded_filters, filter);
	}
	if (!gf_list_count(loaded_filters)) {
		if (nothing_to_do && !gen_doc) {
			GF_LOG(GF_LOG_INFO, GF_LOG_APP, ("Nothing to do, check usage \"gpac -h\"\ngpac - GPAC command line filter engine - version %s\n", gf_gpac_version()));
			e = GF_BAD_PARAM;
		} else {
			e = GF_EOS;
		}
		goto exit;
	}
	if (enable_reports) {
		if (enable_reports==2)
			gf_fs_set_ui_callback(session, gpac_event_proc, session);

		gf_fs_enable_reporting(session, GF_TRUE);
	}

	if (enable_prompt || (runfor>0)) {
		if (enable_prompt) {
			GF_LOG(GF_LOG_INFO, GF_LOG_APP, ("Running session, press 'h' for help\n"));
		}
		gf_fs_post_user_task(session, gpac_fsess_task, NULL, "gpac_fsess_task");
	}
	if (!enable_prompt) {
#ifdef WIN32
		SetConsoleCtrlHandler((PHANDLER_ROUTINE)gpac_sig_handler, TRUE);
#else
		signal(SIGINT, gpac_sig_handler);
#endif
	}

	if (enable_reports) {
		gpac_print_report(session, GF_TRUE, GF_FALSE);
	}

	e = gf_fs_run(session);
	if (e>0) e = GF_OK;

	if (e) {
		fprintf(stderr, "session error %s\n", gf_error_to_string(e) );
	} else {
		e = gf_fs_get_last_connect_error(session);
		if (e<0) fprintf(stderr, "session last connect error %s\n", gf_error_to_string(e) );

		if (!e) {
			e = gf_fs_get_last_process_error(session);
			if (e<0) fprintf(stderr, "session last process error %s\n", gf_error_to_string(e) );
		}
		gpac_check_session_args();
	}

	if (enable_reports) {
		if (enable_reports==2) {
			gf_sys_set_console_code(stderr, GF_CONSOLE_RESTORE);
		}
		gpac_print_report(session, GF_FALSE, GF_TRUE);
	}

exit:
	if (enable_reports==2) {
		gf_log_set_callback(session, NULL);
	}

	if (e && nb_filters) {
		gf_fs_run(session);
	}
	if (dump_stats)
		gf_fs_print_stats(session);
	if (dump_graph)
		gf_fs_print_connections(session);


	tmp_sess = session;
	session = NULL;
	gf_fs_del(tmp_sess);
	if (loaded_filters) gf_list_del(loaded_filters);

	del_fileio();

	if (!e && nb_loops) {
		if (nb_loops>0) nb_loops--;
		loops_done++;
		fprintf(stderr, "session done, restarting (loop %d)\n", loops_done);
		gf_log_reset_file();
		goto restart;
	}

	gpac_exit(e<0 ? 1 : 0);
}

GF_MAIN_FUNC(gpac_main)


/*********************************************************
		Filter and property info/dump functions
*********************************************************/

static void dump_caps(u32 nb_caps, const GF_FilterCapability *caps)
{
	u32 i;
	for (i=0;i<nb_caps; i++) {
		const char *szName;
		const char *szVal;
		char szDump[GF_PROP_DUMP_ARG_SIZE];
		const GF_FilterCapability *cap = &caps[i];
		if (!(cap->flags & GF_CAPFLAG_IN_BUNDLE) && i+1==nb_caps) break;
		if (!i) gf_sys_format_help(helpout, help_flags, "Capabilities Bundle:\n");
		else if (!(cap->flags & GF_CAPFLAG_IN_BUNDLE) ) {
			gf_sys_format_help(helpout, help_flags, "Capabilities Bundle:\n");
			continue;
		}

		szName = cap->name ? cap->name : gf_props_4cc_get_name(cap->code);
		if (!szName) szName = gf_4cc_to_str(cap->code);
		gf_sys_format_help(helpout, help_flags, "\t Flags:");
		if (cap->flags & GF_CAPFLAG_INPUT) gf_sys_format_help(helpout, help_flags, " Input");
		if (cap->flags & GF_CAPFLAG_OUTPUT) gf_sys_format_help(helpout, help_flags, " Output");
		if (cap->flags & GF_CAPFLAG_EXCLUDED) gf_sys_format_help(helpout, help_flags, " Exclude");
		if (cap->flags & GF_CAPFLAG_LOADED_FILTER) gf_sys_format_help(helpout, help_flags, " LoadedFilterOnly");

		//dump some interesting predefined ones which are not mapped to types
		if (cap->code==GF_PROP_PID_STREAM_TYPE) szVal = gf_stream_type_name(cap->val.value.uint);
		else if (cap->code==GF_PROP_PID_CODECID) szVal = (const char *) gf_codecid_name(cap->val.value.uint);
		else szVal = gf_prop_dump_val(&cap->val, szDump, GF_FALSE, NULL);

		gf_sys_format_help(helpout, help_flags, " %s=\"%s\"", szName,  szVal);
		if (cap->priority) gf_sys_format_help(helpout, help_flags, ", priority=%d", cap->priority);
		gf_sys_format_help(helpout, help_flags, "\n");
	}
}

static void print_filter_arg(const GF_FilterArgs *a, u32 gen_doc)
{
	Bool is_enum = GF_FALSE;

	if ((a->arg_type==GF_PROP_UINT) && a->min_max_enum && strchr(a->min_max_enum, '|')) {
		is_enum = GF_TRUE;
	}

	if (gen_doc==1) {
		gf_sys_format_help(helpout, help_flags, "<a id=\"%s\">", a->arg_name);
		gf_sys_format_help(helpout, help_flags | GF_PRINTARG_HIGHLIGHT_FIRST, "%s", a->arg_name);
		gf_sys_format_help(helpout, help_flags, "</a> (%s", is_enum ? "enum" : gf_props_get_type_name(a->arg_type));
	} else {
		gf_sys_format_help(helpout, help_flags | GF_PRINTARG_HIGHLIGHT_FIRST, "%s (%s", a->arg_name, is_enum ? "enum" : gf_props_get_type_name(a->arg_type));
	}
	if (a->arg_default_val) {
		if (!strcmp(a->arg_default_val, "2147483647"))
			gf_sys_format_help(helpout, help_flags, ", default: __+I__");
		else if (!strcmp(a->arg_default_val, "-2147483648"))
			gf_sys_format_help(helpout, help_flags, ", default: __-I__");
		else
			gf_sys_format_help(helpout, help_flags, ", default: __%s__", a->arg_default_val);
	} else {
//		gf_sys_format_help(helpout, help_flags, ", no default");
	}
	if (a->min_max_enum && !is_enum) {
		if (!strcmp(a->min_max_enum, "-2147483648-I"))
			gf_sys_format_help(helpout, help_flags, ", %s: -I-I", /*strchr(a->min_max_enum, '|') ? "Enum" : */"minmax");
		else
			gf_sys_format_help(helpout, help_flags, ", %s: %s", /*strchr(a->min_max_enum, '|') ? "Enum" : */"minmax", a->min_max_enum);
	}
	if (a->flags & GF_FS_ARG_UPDATE) gf_sys_format_help(helpout, help_flags, ", updatable");
//		if (a->flags & GF_FS_ARG_META) gf_sys_format_help(helpout, help_flags, ", meta");
	gf_sys_format_help(helpout, help_flags | GF_PRINTARG_OPT_DESC, "): %s\n", a->arg_desc);

	if (a->min_max_enum && strchr(a->min_max_enum, '|'))
		gf_sys_format_help(helpout, help_flags, "\n");
}

static void print_filter_single_opt(const GF_FilterRegister *reg, char *optname, GF_Filter *filter_inst)
{
	u32 idx=0;
	Bool found = GF_FALSE;
	const GF_FilterArgs *args = NULL;
	if (filter_inst) args = gf_filter_get_args(filter_inst);
	else args = reg->args;

	while (args) {
		const GF_FilterArgs *a = & args[idx];
		if (!a || !a->arg_name) break;
		idx++;
		if (strcmp(a->arg_name, optname)) continue;

		print_filter_arg(a, 0);
		found = GF_TRUE;
		break;
	}
	if (found) return;

	idx = 0;
	while (args) {
		const GF_FilterArgs *a = & args[idx];
		if (!a || !a->arg_name) break;
		idx++;
		if (word_match(optname, a->arg_name)
			|| (a->arg_desc && strstr(a->arg_desc, optname))
		) {
			if (!found) {
				found = GF_TRUE;
				fprintf(stderr, "No such option %s for filter %s - did you mean:\n", optname, filter_inst ? gf_filter_get_name(filter_inst) : reg->name);
			}
			fprintf(stderr, " - %s: %s\n", a->arg_name, a->arg_desc);
		}
	}
	if (found) return;

	fprintf(stderr, "No such option %s for filter %s\n", optname, filter_inst ? gf_filter_get_name(filter_inst) : reg->name);
}

static void print_filter(const GF_FilterRegister *reg, GF_SysArgMode argmode, GF_Filter *filter_inst)
{
	const GF_FilterArgs *args = NULL;

	if (gen_doc==1) {
		char szName[1024];
		sprintf(szName, "%s.md", reg->name);
		if (gen_doc==1) {
			gf_fclose(helpout);
			helpout = gf_fopen(szName, "w");
			fprintf(helpout, "[**HOME**](Home) » [**Filters**](Filters) » %s\n", reg->description);
			fprintf(helpout, "%s", auto_gen_md_warning);

			if (!sidebar_md) {
				char *sbbuf = NULL;
				if (gf_file_exists("_Sidebar.md")) {
					char szLine[1024];
					u32 end_pos=0;
					sidebar_md = gf_fopen("_Sidebar.md", "r");
					gf_fseek(sidebar_md, 0, SEEK_SET);
					while (!feof(sidebar_md)) {
						char *read = fgets(szLine, 1024, sidebar_md);
						if (!read) break;
						if (!strncmp(szLine, "**Filters Help**", 16)) {
							end_pos = gf_ftell(sidebar_md);
							break;
						}
					}
					if (!end_pos) end_pos = gf_ftell(sidebar_md);
					if (end_pos) {
						sbbuf = gf_malloc(end_pos+1);
						gf_fseek(sidebar_md, 0, SEEK_SET);
						end_pos = (u32) fread(sbbuf, 1, end_pos, sidebar_md);
						sbbuf[end_pos]=0;
						gf_fclose(sidebar_md);
					}
				}
				sidebar_md = gf_fopen("_Sidebar.md", "w");
				if (sbbuf) {
					fprintf(sidebar_md, "%s\n  \n", sbbuf);
					gf_free(sbbuf);
				}
			}
#ifndef GPAC_DISABLE_DOC
			if (reg->description) {
				fprintf(sidebar_md, "[[%s (%s)|%s]]  \n", reg->description, reg->name, reg->name);
			} else {
				fprintf(sidebar_md, "[[%s|%s]]  \n", reg->name, reg->name);
			}
			if (!reg->help) {
				fprintf(stderr, "filter %s without help, forbidden\n", reg->name);
				exit(1);
			}
			if (!reg->description) {
				fprintf(stderr, "filter %s without description, forbidden\n", reg->name);
				exit(1);
			}
#endif
		}

		gf_sys_format_help(helpout, help_flags, "# %s\n", reg->description);
#ifndef GPAC_DISABLE_DOC
		gf_sys_format_help(helpout, help_flags, "Register name used to load filter: **%s**\n", reg->name);
#endif

	} else {
		gf_sys_format_help(helpout, help_flags, "# %s\n", filter_inst ? gf_filter_get_name(filter_inst) : reg->name);
		if (filter_inst)
			gf_sys_format_help(helpout, help_flags, "Description: %s\n", gf_filter_get_description(filter_inst) );
		else {
#ifndef GPAC_DISABLE_DOC
			if (reg->description) gf_sys_format_help(helpout, help_flags, "Description: %s\n", reg->description);
#endif

		}

		if (filter_inst)
			gf_sys_format_help(helpout, help_flags, "Version: %s\n", gf_filter_get_version(filter_inst) );
		else {
#ifndef GPAC_DISABLE_DOC
			if (reg->version) gf_sys_format_help(helpout, help_flags, "Version: %s\n", reg->version);
#endif
		}
	}

	if (filter_inst) {
		gf_sys_format_help(helpout, help_flags, "Author: %s\n", gf_filter_get_author(filter_inst) );
		gf_sys_format_help(helpout, help_flags, "\n%s\n\n", gf_filter_get_help(filter_inst) );
	} else {
#ifndef GPAC_DISABLE_DOC
		if (reg->author) gf_sys_format_help(helpout, help_flags, "Author: %s\n", reg->author);
		if (reg->help) {
			u32 hf = help_flags;
			if (gen_doc==1) hf |= GF_PRINTARG_ESCAPE_XML;
			gf_sys_format_help(helpout, hf, "\n%s\n\n", reg->help);
		}
#else
		gf_sys_format_help(helpout, help_flags, "GPAC compiled without built-in doc\n");
#endif
	}

	if (argmode==GF_ARGMODE_EXPERT) {
		if (reg->max_extra_pids==(u32) -1) gf_sys_format_help(helpout, help_flags, "Max Input PIDs: any\n");
		else gf_sys_format_help(helpout, help_flags, "Max Input PIDs: %d\n", 1 + reg->max_extra_pids);

		gf_sys_format_help(helpout, help_flags, "Flags:");
		if (reg->flags & GF_FS_REG_EXPLICIT_ONLY) gf_sys_format_help(helpout, help_flags, " ExplicitOnly");
		if (reg->flags & GF_FS_REG_MAIN_THREAD) gf_sys_format_help(helpout, help_flags, " MainThread");
		if (reg->flags & GF_FS_REG_CONFIGURE_MAIN_THREAD) gf_sys_format_help(helpout, help_flags, " ConfigureMainThread");
		if (reg->flags & GF_FS_REG_HIDE_WEIGHT) gf_sys_format_help(helpout, help_flags, " HideWeight");
		if (reg->flags & GF_FS_REG_DYNLIB) gf_sys_format_help(helpout, help_flags, " DynamicLib");
		if (reg->probe_url) gf_sys_format_help(helpout, help_flags, " URLMimeProber");
		if (reg->probe_data) gf_sys_format_help(helpout, help_flags, " DataProber");
		if (reg->reconfigure_output) gf_sys_format_help(helpout, help_flags, " ReconfigurableOutput");

		gf_sys_format_help(helpout, help_flags, "\nPriority %d", reg->priority);

		gf_sys_format_help(helpout, help_flags, "\n");
	}

	if (filter_inst) args = gf_filter_get_args(filter_inst);
	else args = reg->args;

	if (args) {
		u32 idx=0;
		if (gen_doc==1) {
			gf_sys_format_help(helpout, help_flags, "# Options  \n");
		} else {
			switch (argmode) {
			case GF_ARGMODE_ALL:
			case GF_ARGMODE_EXPERT:
				gf_sys_format_help(helpout, help_flags, "# Options (expert):\n");
				break;
			case GF_ARGMODE_ADVANCED:
				gf_sys_format_help(helpout, help_flags, "# Options (advanced):\n");
				break;
			case GF_ARGMODE_BASE:
				gf_sys_format_help(helpout, help_flags, "# Options (basic):\n");
				break;
			}
		}

		while (1) {
			const GF_FilterArgs *a = & args[idx];
			if (!a || !a->arg_name) break;
			idx++;

			if (a->flags & GF_FS_ARG_HINT_HIDE) continue;

			switch (argmode) {
			case GF_ARGMODE_ALL:
			case GF_ARGMODE_EXPERT:
			 	break;
			case GF_ARGMODE_ADVANCED:
			 	if (a->flags & GF_FS_ARG_HINT_EXPERT) continue;
			 	break;
			case GF_ARGMODE_BASE:
			 	if (a->flags & (GF_FS_ARG_HINT_EXPERT|GF_FS_ARG_HINT_ADVANCED)) continue;
			 	break;
			}

			print_filter_arg(a, gen_doc);

			if (!gen_doc) continue;

#ifdef CHECK_DOC
			if (a->flags & GF_FS_ARG_META) continue;

			u8 achar;
			u32 j=0;
			char szArg[100];
			sprintf(szArg, " %s ", a->arg_name);
			if (reg->help && strstr(reg->help, szArg)) {
				fprintf(stderr, "\nWARNING: filter %s bad help, uses arg %s without link\n", reg->name, a->arg_name);
				exit(1);
			}
			while (1) {
				const GF_FilterArgs *anarg = & args[j];
				if (!anarg || !anarg->arg_name) break;
				j++;
				if (a == anarg) continue;
				if (reg->help && strstr(reg->help, szArg)) {
					fprintf(stderr, "\nWARNING: filter %s bad description for argument %s, uses arg %s without link\n", reg->name, anarg->arg_name, a->arg_name);
					exit(1);
				}
			}
			
			if (a->min_max_enum) {
				//check format
                if ((a->arg_type!=GF_PROP_UINT_LIST) && !(a->flags&GF_FS_ARG_META) && strchr(a->min_max_enum, '|') ) {
                	if (!strstr(a->arg_desc, "- ")) {
                    	fprintf(stderr, "\nWARNING: filter %s bad description format for arg %s, missing list bullet \"- \"\n", reg->name, a->arg_name);
                    	exit(1);
					}
                	if (strstr(a->arg_desc, ":\n")) {
                    	fprintf(stderr, "\nWARNING: filter %s bad description format for arg %s, should not use \":\\n\"\n", reg->name, a->arg_name);
                    	exit(1);
					}
                } else if (!(a->flags&GF_FS_ARG_META) && strchr(a->arg_desc, '\n')) {
					fprintf(stderr, "\nWARNING: filter %s bad description format for arg %s, should not contain \"\\n\"\n", reg->name, a->arg_name);
					exit(1);
				}
			}
            if (!(a->flags&GF_FS_ARG_META)) {
				char *sep;

				achar = a->arg_desc[strlen(a->arg_desc)-1];
				if (achar == '\n') {
					fprintf(stderr, "\nWARNING: filter %s bad description format for arg %s, should not end with \"\\n\"\n", reg->name, a->arg_name);
					exit(1);
				}

				achar = a->arg_desc[0];
				if ((achar >= 'A') && (achar <= 'Z')) {
					achar = a->arg_desc[1];
					if ((achar < 'A') || (achar > 'Z')) {
						fprintf(stderr, "\nWARNING: filter %s bad description format for arg %s, should start with lowercase\n", reg->name, a->arg_name);
						exit(1);
					}
				}
				if (a->arg_desc[0] == ' ') {
					fprintf(stderr, "\nWARNING: filter %s bad description format for arg %s, first character should not be space\n", reg->name, a->arg_name);
					exit(1);
				}
				sep = strchr(a->arg_desc+1, ' ');
				if (sep) sep--;
				if (sep && (sep[0] == 's') && (sep[-1] != 's')) {
					fprintf(stderr, "\nWARNING: filter %s bad description format for arg %s, first word should be infinitive\n", reg->name, a->arg_name);
					exit(1);
				}
			}
#endif
		}
	} else {
		gf_sys_format_help(helpout, help_flags, "No options\n");
	}

	if (reg->nb_caps) {
		if (!gen_doc && (argmode==GF_ARGMODE_ALL)) {
			dump_caps(reg->nb_caps, reg->caps);
		}
	}
	gf_sys_format_help(helpout, help_flags, "\n");
}

static Bool print_filters(int argc, char **argv, GF_FilterSession *session, GF_SysArgMode argmode)
{
	Bool found = GF_FALSE;
	char *fname = NULL;
	u32 i, count = gf_fs_filters_registers_count(session);
	if (!gen_doc && list_filters) gf_sys_format_help(helpout, help_flags, "Listing %d supported filters%s:\n", count, (list_filters==2) ? " including meta-filters" : "");
	for (i=0; i<count; i++) {
		const GF_FilterRegister *reg = gf_fs_get_filter_register(session, i);
		if (gen_doc) {
			print_filter(reg, argmode, NULL);
			found = GF_TRUE;
		} else if (print_filter_info) {
			u32 k;
			//all good to go, load filters
			for (k=1; k<(u32) argc; k++) {
				char *arg = argv[k];
				char *sep;
				char *optname = NULL;
				if (arg[0]=='-') continue;

				sep = strchr(arg, '.');
				if (sep) {
					sep[0] = 0;
					optname = sep+1;
				}
				fname = arg;

				if (!strcmp(arg, reg->name) ) {
					if (optname)
						print_filter_single_opt(reg, optname, NULL);
					else
						print_filter(reg, argmode, NULL);
					found = GF_TRUE;
				} else {
					char *sep = strchr(arg, ':');
					char *sepd = strchr(reg->name, ':');
					Bool patch_meta = GF_FALSE;
					if (sep && sepd) {
						char *subf = strstr(reg->name, sep+1);
						if (subf) {
							u32 slen = (u32) strlen(sep+1);
							if ((subf[slen]==0) || (subf[slen]==','))
								patch_meta = GF_TRUE;
						}
					}
					if (!strcmp(arg, "*:*")
						|| (!sep && !strcmp(arg, "*"))
					 	|| (sep && !strcmp(sep, ":*") && !strncmp(reg->name, arg, 1+sep - arg) )
					 	|| patch_meta
					) {
						if (optname)
							print_filter_single_opt(reg, optname, NULL);
						else
							print_filter(reg, argmode, NULL);
						found = GF_TRUE;
						break;
					}
					//quick shortcuts
					else if (!strcmp(reg->name, "jsf") && (!strncmp(arg, "jsf:", 3) || strstr(arg, ".js")) ) {
						GF_Filter *f = gf_fs_load_filter(session, arg, NULL);
						if (f) {
							if (optname)
								print_filter_single_opt(reg, optname, f);
							else
								print_filter(reg, argmode, f);
							found = GF_TRUE;
						}
					}
				}
				if (sep) sep[0] = '.';
			}
		} else {
#ifndef GPAC_DISABLE_DOC
			gf_sys_format_help(helpout, help_flags | GF_PRINTARG_HIGHLIGHT_FIRST, "%s: %s\n", reg->name, reg->description);
#else
			gf_sys_format_help(helpout, help_flags, "%s (compiled without built-in doc)\n", reg->name);
#endif
			found = GF_TRUE;

		}
	}
	if (!found && fname) {
		GF_LOG(GF_LOG_ERROR, GF_LOG_APP, ("No such filter %s\n", fname));
		gpac_suggest_filter(fname, GF_TRUE);
	}
	return found;
}

static const char *get_prop_short_type_name(u32 type)
{
	switch (type) {
	case GF_PROP_SINT: return "s32";
	case GF_PROP_UINT: return "u32";
	case GF_PROP_LSINT: return "s64";
	case GF_PROP_LUINT: return "u64";
	case GF_PROP_FRACTION: return "frac";
	case GF_PROP_FRACTION64: return "fr64";
	case GF_PROP_BOOL: return "bool";
	case GF_PROP_FLOAT: return "flt";
	case GF_PROP_DOUBLE: return "dbl";
	case GF_PROP_NAME: return "str";
	case GF_PROP_STRING: return "str";
	case GF_PROP_DATA: return "mem";
	case GF_PROP_CONST_DATA: return "cmem";
	case GF_PROP_POINTER: return "ptr";
	case GF_PROP_VEC2I: return "v2di";
	case GF_PROP_VEC2: return "v2df";
	case GF_PROP_VEC3I: return "v3di";
	case GF_PROP_VEC3: return "v3df";
	case GF_PROP_VEC4I: return "v4di";
	case GF_PROP_VEC4: return "v4df";
	case GF_PROP_PIXFMT: return "pfmt";
	case GF_PROP_PCMFMT: return "afmt";
	case GF_PROP_STRING_LIST: return "str[]";
	case GF_PROP_UINT_LIST: return "u32[]";
	}
	GF_LOG(GF_LOG_ERROR, GF_LOG_FILTER, ("Unknown property type %d\n", type));
	return "UNK";
}
static void dump_all_props(void)
{
	u32 i=0;
	const GF_BuiltInProperty *prop_info;

	if (gen_doc==1) {
		gf_sys_format_help(helpout, help_flags, "Built-in properties for PIDs and packets, pixel formats and audio formats.\n"
		"  \n"
		"Flags can be:\n"
		"- D: dropable property, see [GSF mux](gsfmx) filter help for more info\n"
		"- P: property applying to packet\n"
		"  \n");
		gf_sys_format_help(helpout, help_flags, "Name | type | Flags | Description | 4CC  \n");
		gf_sys_format_help(helpout, help_flags, "--- | --- | --- | --- | ---  \n");
	} else {
		gf_sys_format_help(helpout, help_flags, "Built-in properties for PIDs and packets listed as `Name (4CC type FLAGS): description`\n`FLAGS` can be D (dropable - see GSF mux filter help), P (packet property)\n");
	}
	while ((prop_info = gf_props_get_description(i))) {
		i++;
		char szFlags[10];
		if (! prop_info->name) continue;

		if (gen_doc==1) {
			strcpy(szFlags, "");
			if (prop_info->flags & GF_PROP_FLAG_GSF_REM) strcat(szFlags, "D");
			if (prop_info->flags & GF_PROP_FLAG_PCK) strcat(szFlags, "P");

			gf_sys_format_help(helpout, help_flags | GF_PRINTARG_NL_TO_BR, "%s | %s | %s | %s | %s  \n", prop_info->name,  gf_props_get_type_name(prop_info->data_type),
				szFlags,
			 	prop_info->description,
			 	gf_4cc_to_str(prop_info->type)
			);
		} else if (gen_doc==2) {
			gf_sys_format_help(helpout, help_flags, ".TP\n.B %s (%s,%s,%s%s)\n%s\n", prop_info->name, gf_4cc_to_str(prop_info->type), gf_props_get_type_name(prop_info->data_type),
			 	(prop_info->flags & GF_PROP_FLAG_GSF_REM) ? "D" : " ",
			 	(prop_info->flags & GF_PROP_FLAG_PCK) ? "P" : " ",
				prop_info->description);
		} else {
			u32 len;
			const char *ptype;
			szFlags[0]=0;
			if (prop_info->flags & GF_PROP_FLAG_GSF_REM) strcat(szFlags, "D");
			if (prop_info->flags & GF_PROP_FLAG_PCK) strcat(szFlags, "P");

			gf_sys_format_help(helpout, help_flags | GF_PRINTARG_HIGHLIGHT_FIRST, "%s", prop_info->name);
			len = (u32) strlen(prop_info->name);
			while (len<16) {
				gf_sys_format_help(helpout, help_flags, " ");
				len++;
			}
			ptype = get_prop_short_type_name(prop_info->data_type);
			gf_sys_format_help(helpout, help_flags, " (%s %s %s):", gf_4cc_to_str(prop_info->type), ptype, szFlags);
			len = (u32) strlen(ptype);
			while (len<6) {
				gf_sys_format_help(helpout, help_flags, " ");
				len++;
			}

			gf_sys_format_help(helpout, help_flags, "%s", prop_info->description);

			if (prop_info->data_type==GF_PROP_PIXFMT) {
				gf_sys_format_help(helpout, help_flags, "\n\tNames: %s\n\tFile extensions: %s", gf_pixel_fmt_all_names(), gf_pixel_fmt_all_shortnames() );
			} else if (prop_info->data_type==GF_PROP_PCMFMT) {
				gf_sys_format_help(helpout, help_flags, "\n\tNames: %s\n\tFile extensions: %s", gf_audio_fmt_all_names(), gf_audio_fmt_all_shortnames() );
			} else if (prop_info->type==GF_PROP_PID_STREAM_TYPE) {
				gf_sys_format_help(helpout, help_flags, "\n\tNames: %s\n\t", gf_stream_type_all_names() );
			}
			gf_sys_format_help(helpout, help_flags, "\n");
		}
	}
	if (gen_doc==1) {
		u32 idx=0;
		const char *name, *fileext, *desc;
		gf_sys_format_help(helpout, help_flags, "# Pixel formats\n");
		gf_sys_format_help(helpout, help_flags, "Name | File extensions | Description  \n");
		gf_sys_format_help(helpout, help_flags, " --- | --- | ---  \n");
		while ( gf_pixel_fmt_enum(&idx, &name, &fileext, &desc)) {
			gf_sys_format_help(helpout, help_flags | GF_PRINTARG_NL_TO_BR, "%s | %s | %s  \n", name, fileext, desc);
		}

		idx=0;
		gf_sys_format_help(helpout, help_flags, "# Audio formats\n");
		gf_sys_format_help(helpout, help_flags, " Name | File extensions | Description  \n");
		gf_sys_format_help(helpout, help_flags, " --- | --- | ---  \n");
		while ( gf_audio_fmt_enum(&idx, &name, &fileext, &desc)) {
			gf_sys_format_help(helpout, help_flags | GF_PRINTARG_NL_TO_BR, "%s | %s | %s  \n", name, fileext, desc);
		}

		idx=0;
		gf_sys_format_help(helpout, help_flags, "# Stream types\n");
		gf_sys_format_help(helpout, help_flags, " Name | Description  \n");
		gf_sys_format_help(helpout, help_flags, " --- | ---  \n");
		while ( gf_stream_types_enum(&idx, &name, &desc)) {
			gf_sys_format_help(helpout, help_flags | GF_PRINTARG_NL_TO_BR, "%s | %s  \n", name, desc);
		}

		idx=0;
		gf_sys_format_help(helpout, help_flags, "# Codecs\n");
		gf_sys_format_help(helpout, help_flags, "The codec name identifies a codec within GPAC. There can be several names for a given codec. The first name is used as a default file extension when dumping a raw media stream.\n"
			"  \n");

		gf_sys_format_help(helpout, help_flags, " Name | Description  \n");
		gf_sys_format_help(helpout, help_flags, " --- | ---  \n");
		while ( gf_codecid_enum(idx, &name, &desc)) {
			gf_sys_format_help(helpout, help_flags | GF_PRINTARG_NL_TO_BR | GF_PRINTARG_ESCAPE_PIPE, "%s | %s  \n", name, desc);
			idx++;
		}

	} else if (gen_doc==2) {
		u32 idx=0;
		const char *name, *fileext, *desc;
		gf_sys_format_help(helpout, help_flags, "# Pixel formats\n");
		while ( gf_pixel_fmt_enum(&idx, &name, &fileext, &desc)) {
			gf_sys_format_help(helpout, help_flags | GF_PRINTARG_NL_TO_BR, ".TP\n.B %s (ext *.%s)\n%s\n", name, fileext, desc);
		}

		idx=0;
		gf_sys_format_help(helpout, help_flags, "# Audio formats\n");
		while ( gf_audio_fmt_enum(&idx, &name, &fileext, &desc)) {
			gf_sys_format_help(helpout, help_flags | GF_PRINTARG_NL_TO_BR, ".TP\n.B %s (ext *.%s)\n%s\n", name, fileext, desc);
		}

		idx=0;
		gf_sys_format_help(helpout, help_flags, "# Stream types\n");
		while ( gf_stream_types_enum(&idx, &name, &desc)) {
			gf_sys_format_help(helpout, help_flags | GF_PRINTARG_NL_TO_BR, ".TP\n.B %s\n%s\n", name, desc);
		}

		idx=0;
		gf_sys_format_help(helpout, help_flags, "# Codecs\n");
		while ( gf_codecid_enum(idx, &name, &desc)) {
			gf_sys_format_help(helpout, help_flags | GF_PRINTARG_NL_TO_BR, ".TP\n.B %s\n%s\n", name, desc);
			idx++;
		}
	}}

static void dump_all_codec(GF_FilterSession *session)
{
	GF_PropertyValue rawp, filep, stp;
	GF_PropertyValue cp, acp;
	char szFlags[10], szCap[2];
	u32 cidx=0;
	u32 count = gf_fs_filters_registers_count(session);

	gf_sys_format_help(helpout, help_flags, "Codec support in filters, listed as `built_in_name[|variant] [FLAGS]: full_name (mime)` with possible FLAGS values:\n");
	gf_sys_format_help(helpout, help_flags, "  - I: Raw format input (demux) support\n");
	gf_sys_format_help(helpout, help_flags, "  - O: Raw format output (mux) support\n");
	gf_sys_format_help(helpout, help_flags, "  - D: Decoder support\n");
	gf_sys_format_help(helpout, help_flags, "  - E: Encoder support\n");
	gf_sys_format_help(helpout, help_flags, "\nNote: Raw output may still be possible even when no output serializer is given\n\n");

	rawp.type = cp.type = GF_PROP_UINT;
	rawp.value.uint = GF_CODECID_RAW;
	filep.type = cp.type = GF_PROP_UINT;
	filep.value.uint = GF_STREAM_FILE;
	stp.type = GF_PROP_UINT;
	cp.type = GF_PROP_UINT;
	acp.type = GF_PROP_UINT;
	szCap[1] = 0;

	while (1) {
		u32 i;
		const char *lname;
		const char *sname;
		const char *mime;
		u32 rfc4cc;
		Bool enc_found = GF_FALSE;
		Bool dec_found = GF_FALSE;
		Bool dmx_found = GF_FALSE;
		Bool mx_found = GF_FALSE;
		cp.value.uint = gf_codecid_enum(cidx, &sname, &lname);
		cidx++;
		if (cp.value.uint == GF_CODECID_NONE) break;
		if (cp.value.uint == GF_CODECID_RAW) continue;
		if (!sname) break;

		stp.value.uint = gf_codecid_type(cp.value.uint);
		acp.value.uint = gf_codecid_alt(cp.value.uint);

		for (i=0; i<count; i++) {
			const GF_FilterRegister *reg = gf_fs_get_filter_register(session, i);
			if ( gf_fs_check_filter_register_cap(reg, GF_PROP_PID_STREAM_TYPE, &stp, GF_PROP_PID_STREAM_TYPE, &stp, GF_TRUE)) {
				if ( gf_fs_check_filter_register_cap(reg, GF_PROP_PID_CODECID, &rawp, GF_PROP_PID_CODECID, &cp, GF_TRUE)) {
					enc_found = GF_TRUE;
				} else if (acp.value.uint && gf_fs_check_filter_register_cap(reg, GF_PROP_PID_CODECID, &rawp, GF_PROP_PID_CODECID, &acp, GF_TRUE)) {
						enc_found = GF_TRUE;
				}
				if ( gf_fs_check_filter_register_cap(reg, GF_PROP_PID_CODECID, &cp, GF_PROP_PID_CODECID, &rawp, GF_TRUE)) {
					dec_found = GF_TRUE;
				} else if (acp.value.uint && gf_fs_check_filter_register_cap(reg, GF_PROP_PID_CODECID, &acp, GF_PROP_PID_CODECID, &rawp, GF_TRUE)) {
					dec_found = GF_TRUE;
				}
			}

			if ( gf_fs_check_filter_register_cap(reg, GF_PROP_PID_STREAM_TYPE, &filep, GF_PROP_PID_STREAM_TYPE, &stp, GF_TRUE)) {
				if ( gf_fs_check_filter_register_cap(reg, GF_PROP_PID_STREAM_TYPE, &filep, GF_PROP_PID_CODECID, &cp, GF_TRUE))
					dmx_found = GF_TRUE;
			}
			if ( gf_fs_check_filter_register_cap(reg, GF_PROP_PID_STREAM_TYPE, &stp, GF_PROP_PID_STREAM_TYPE, &filep, GF_TRUE)) {
				if ( gf_fs_check_filter_register_cap(reg, GF_PROP_PID_CODECID, &cp, GF_PROP_PID_STREAM_TYPE, &filep, GF_TRUE))
					mx_found = GF_TRUE;
			}
		}

		szFlags[0] = 0;
		if (enc_found || dec_found || dmx_found || mx_found) {
			strcpy(szFlags, " [");
			if (dmx_found) { szCap[0] = 'I'; strcat(szFlags, szCap); }
			if (mx_found) { szCap[0] = 'O'; strcat(szFlags, szCap); }
			if (dec_found) { szCap[0] = 'D'; strcat(szFlags, szCap); }
			if (enc_found) { szCap[0] = 'E'; strcat(szFlags, szCap); }
			strcat(szFlags, "]");
		}

		mime = gf_codecid_mime(cp.value.uint);
		rfc4cc = gf_codecid_4cc_type(cp.value.uint);
		gf_sys_format_help(helpout, help_flags | GF_PRINTARG_HIGHLIGHT_FIRST, "%s%s: ", sname, szFlags);
		gf_sys_format_help(helpout, help_flags, "%s", lname);
		if (rfc4cc || mime) {
			gf_sys_format_help(helpout, help_flags, " (");
			if (rfc4cc) gf_sys_format_help(helpout, help_flags, "%s", gf_4cc_to_str(rfc4cc) );
			if (rfc4cc&&mime) gf_sys_format_help(helpout, help_flags, ", ");
			if (mime) gf_sys_format_help(helpout, help_flags, "%s", mime);
			gf_sys_format_help(helpout, help_flags, ")");
		}
		gf_sys_format_help(helpout, help_flags, "\n");
	}
	gf_sys_format_help(helpout, help_flags, "\n");
}

/*********************************************************
			Config file writing functions
*********************************************************/

static void write_core_options()
{
	//print libgpac core help
	const GF_GPACArg *args = gf_sys_get_options();
	u32 i = 0;

	while (args[i].name) {
		if (! gf_opts_get_key("core", args[i].name) && args[i].val) {
			gf_opts_set_key("core", args[i].name, args[i].val);
		}
		i++;
	}
}

static void write_file_extensions()
{
	u32 i = 0;

	while (1) {
		const char *short_name, *long_name, *mime ;
		u32 cid = gf_codecid_enum(i, &short_name, &long_name);
		if (cid==GF_CODECID_NONE) break;
		mime = gf_codecid_mime(cid);
		if (mime && ! gf_opts_get_key("file_extensions", mime) ) {
			gf_opts_set_key("file_extensions", mime, short_name);
		}
		i++;
	}
}

static void write_filters_options(GF_FilterSession *fsess)
{
	u32 i, count;
	count = gf_fs_filters_registers_count(fsess);
	for (i=0; i<count; i++) {
		char *meta_sep;
		u32 j=0;
		char szSecName[200];

		const GF_FilterRegister *freg = gf_fs_get_filter_register(fsess, i);
		sprintf(szSecName, "filter@%s", freg->name);
		meta_sep = strchr(szSecName + 7, ':');
		if (meta_sep) meta_sep[0] = 0;

		while (freg->args) {
			const GF_FilterArgs *arg = &freg->args[j];
			if (!arg || !arg->arg_name) break;
			j++;

			if (arg->arg_default_val && !gf_opts_get_key(szSecName, arg->arg_name)) {
				gf_opts_set_key(szSecName, arg->arg_name, arg->arg_default_val);
			}
		}
	}
}

/*********************************************************
		Language file creation / update functions
*********************************************************/

static Bool lang_updated = GF_FALSE;
static void gpac_lang_set_key(GF_Config *cfg, const char *sec_name,  const char *key_name, const char *key_val)
{
	char szKeyCRC[1024];
	const char *opt = gf_cfg_get_key(cfg, sec_name, key_name);
	u32 crc_key = 0;
	if (opt) {
		sprintf(szKeyCRC, "%s_crc", key_name);
		const char *crc_opt = gf_cfg_get_key(cfg, sec_name, szKeyCRC);
		if (crc_opt) {
			u32 old_crc = atoi(crc_opt);
			crc_key = gf_crc_32((u8*)key_val, (u32) strlen(key_val));
			if (old_crc != crc_key) {
				gf_sys_format_help(helpout, help_flags, "Warning: description has changed for %s:%s (crc %d - crc in file %d) - please check translation\n", sec_name, key_name, crc_key, old_crc);
			}
			return;
		}
	}
	if (!opt) {
		char szKeyCRCVal[100];
		if (!crc_key) {
			sprintf(szKeyCRC, "%s_crc", key_name);
			crc_key = gf_crc_32((u8*)key_val, (u32) strlen(key_val));
		}
		sprintf(szKeyCRCVal, "%u", crc_key);
		gf_cfg_set_key(cfg, sec_name, key_name, key_val);
		gf_cfg_set_key(cfg, sec_name, szKeyCRC, szKeyCRCVal);
		lang_updated = GF_TRUE;
	}
}
static int gpac_make_lang(char *filename)
{
	GF_Config *cfg;
	u32 i;
	gf_sys_init(GF_MemTrackerNone, NULL);

	session = gf_fs_new_defaults(0);
	if (!session) {
		gf_sys_format_help(helpout, help_flags, "failed to load session, cannot create language file\n");
		return 1;
	}
	if (!gf_file_exists(filename)) {
		FILE *f = gf_fopen(filename, "wt");
		if (!f) {
			gf_sys_format_help(helpout, help_flags, "failed to open %s in write mode\n", filename);
			gf_fs_del(session);
			return 1;
		}
		gf_fclose(f);
	}

	cfg = gf_cfg_new(NULL, filename);

	//print gpac help
	i = 0;
	while (gpac_args[i].name) {
		gpac_lang_set_key(cfg, "gpac", gpac_args[i].name, gpac_args[i].description);
		i++;
	}

	//print gpac doc
	gpac_lang_set_key(cfg, "gpac", "doc", gpac_doc);

	//print gpac alias doc
	gpac_lang_set_key(cfg, "gpac", "alias", gpac_alias);

	//print libgpac core help
	const GF_GPACArg *args = gf_sys_get_options();
	i = 0;

	while (args[i].name) {
		gpac_lang_set_key(cfg, "core", args[i].name, args[i].description);
		i++;
	}

	//print properties
	i=0;
	const GF_BuiltInProperty *prop_info;
	while ((prop_info = gf_props_get_description(i))) {
		i++;
		if (! prop_info->name || !prop_info->description) continue;
		gpac_lang_set_key(cfg, "properties", prop_info->name, prop_info->description);
	}

	//print filters
	u32 count = gf_fs_filters_registers_count(session);
	for (i=0; i<count; i++) {
		u32 j=0;
		const GF_FilterRegister *reg = gf_fs_get_filter_register(session, i);

		if (reg->description) {
			gpac_lang_set_key(cfg, reg->name, "desc", reg->description);
		}
		if (reg->help) {
			gpac_lang_set_key(cfg, reg->name, "help", reg->help);
		}
		while (reg->args && reg->args[j].arg_name) {
			gpac_lang_set_key(cfg, reg->name, reg->args[j].arg_name, reg->args[j].arg_desc);
			j++;
		}
	}

	if (!lang_updated) {
		gf_cfg_discard_changes(cfg);
		fprintf(stderr, "lang file %s has not been modified\n", filename);
	} else {
		fprintf(stderr, "lang file generated in %s\n", filename);
	}
	gf_cfg_del(cfg);

	gf_fs_del(session);
	gf_sys_close();
	return 0;
}


/*********************************************************
			Alias functions
*********************************************************/

static GFINLINE void push_arg(char *_arg, Bool _dup)
{
	alias_argv = gf_realloc(alias_argv, sizeof(char**) * (alias_argc+1));\
	alias_argv[alias_argc] = _dup ? gf_strdup(_arg) : _arg; \
	if (_dup) {
		if (!args_alloc) args_alloc = gf_list_new();
		gf_list_add(args_alloc, alias_argv[alias_argc]);
	}
	alias_argc++;
}

static Bool gpac_expand_alias_arg(char *param, char *prefix, char *suffix, int arg_idx, int argc, char **argv);

static Bool check_param_extension(char *szArg, int arg_idx, int argc, char **argv)
{
	char *par_start = strstr(szArg, "@{");
	if (par_start) {
		char szPar[100];
		Bool ok;
		char *par_end = strchr(par_start, '}');
		if (!par_end) {
			fprintf(stderr, "Bad format %s for alias parameter, expecting @{N}\n", szArg);
			return GF_FALSE;
		}
		par_end[0] = 0;
		strcpy(szPar, par_start+2);
		par_start[0] = 0;

	 	ok = gpac_expand_alias_arg(szPar, szArg, par_end+1, arg_idx, argc, argv);
	 	if (!ok) return GF_FALSE;
		par_start[0] = '@';
		par_end[0] = '}';
		return GF_TRUE;
	}
	//done, push arg
	push_arg(szArg, 1);
	return GF_TRUE;
}

static Bool gpac_expand_alias_arg(char *param, char *prefix, char *suffix, int arg_idx, int argc, char **argv)
{
	char szArg[1024];
	char szSepList[2];
	char *oparam = param;
	szSepList[0] = separator_set[SEP_LIST];
	szSepList[1] = 0;

	Bool is_list = param[0]=='-';
	Bool is_expand = param[0]=='+';

	if (is_list || is_expand) param++;
	strcpy(szArg, prefix);
	while (param) {
		u32 idx=0;
		u32 last_idx=0;
		char *sep = strchr(param, ',');
		if (sep) sep[0]=0;

		if ((param[0]=='n') || (param[0]=='N')) {
			idx = argc - arg_idx - 1;
			if (param[1]=='-') {
				u32 diff = atoi(param+2);
				if (diff>=idx) {
					if (sep) sep[0]=',';
					fprintf(stderr, "Bad usage for alias parameter %s: not enough parameters\n", oparam);
					return GF_FALSE;
				}
				idx -= diff;
			}
		} else {
			char *lsep = strchr(param, ':');
			if (lsep) {
				lsep[0] = 0;
				if (strlen(param))
					idx = atoi(param);
				else
					idx=1;

				lsep[0] = ':';
				if ((lsep[1]=='n') || (lsep[1]=='N')) {

					last_idx = argc - arg_idx - 1;
					if (lsep[2]=='-') {
						u32 diff = atoi(lsep+3);
						if (diff>=last_idx) {
							fprintf(stderr, "Bad usage for alias parameter %s: not enough parameters\n", oparam);
							return GF_FALSE;
						}
						last_idx -= diff;
					}
				} else {
					last_idx = atoi(lsep+1);
				}
			} else {
				idx = atoi(param);
			}
		}
		if (!idx) {
			if (sep) sep[0]=',';
			fprintf(stderr, "Bad format for alias parameter %s: cannot extract argument index\n", oparam);
			return GF_FALSE;
		}
		if ((int) idx + arg_idx >= argc) {
			if (sep) sep[0]=',';
			fprintf(stderr, "Bad format for alias parameter %s: argment out of bounds (not enough paramteters?)\n", oparam);
			return GF_FALSE;
		}

		if (!last_idx) last_idx=idx;
		for (; idx<=last_idx;idx++) {
			char *an_arg = argv[idx+arg_idx];

			if (!args_used) args_used = gf_list_new();
			gf_list_add(args_used, an_arg);

			if (is_expand) {
				strcpy(szArg, prefix);
				strcat(szArg, an_arg);
				strcat(szArg, suffix);

				Bool ok = check_param_extension(szArg, arg_idx, argc, argv);
				if (!ok) {
					if (sep) sep[0]=',';
					return GF_FALSE;
				}
			} else {
				strcat(szArg, an_arg);
				if (is_list && (idx<last_idx)) {
					strcat(szArg, szSepList);
				}
			}
		}

		if (!sep) break;
		sep[0]=',';
		param = sep+1;
		if (is_list) {
			strcat(szArg, szSepList);
		}
	}

	if (is_expand)
		return GF_TRUE;

	strcat(szArg, suffix);

	return check_param_extension(szArg, arg_idx, argc, argv);
}

static Bool gpac_expand_alias(int argc, char **argv)
{
	u32 i;

	for (i=0; i< (u32) argc; i++) {
		char *arg = argv[i];
		char *alias = (char *) gf_opts_get_key("gpac.alias", arg);
		if (alias == NULL) {
			if (gf_list_find(args_used, arg)<0) {
				push_arg(arg, 0);
			}
			continue;
		}
		char *sep;
		while (alias) {
			sep = strchr(alias, ' ');
			if (sep) sep[0] = 0;
			Bool ok = check_param_extension(alias, i, argc, argv);
			if (sep) sep[0] = ' ';
			if (!ok) return GF_FALSE;
			if (!sep) break;
			alias = sep+1;
		}

	}
	return GF_TRUE;
}

#ifdef GPAC_ENABLE_COVERAGE
#include <gpac/utf.h>
#include <gpac/base_coding.h>
#include <gpac/network.h>
#include <gpac/iso639.h>
#include <gpac/token.h>
#include <gpac/xml.h>
#include <gpac/thread.h>
#include <gpac/avparse.h>
#include <gpac/mpegts.h>
#include <gpac/rtp_streamer.h>
#endif
static u32 gpac_unit_tests(GF_MemTrackerType mem_track)
{
#ifdef GPAC_ENABLE_COVERAGE
	u32 ucs4_buf[4];
	u8 utf8_buf[7];

	void *mem = gf_calloc(4, sizeof(u32));
	gf_free(mem);

	if (mem_track == GF_MemTrackerNone) return 0;

	gpac_fsess_task_help(); //for coverage
	gf_dm_sess_last_error(NULL);
	gf_log_use_color();
	GF_LOG(GF_LOG_INFO, GF_LOG_CORE, ("[CoreUnitTests] performing tests\n"));

	utf8_buf[0] = 'a';
	utf8_buf[1] = 0;
	if (! utf8_to_ucs4 (ucs4_buf, 1, (unsigned char *) utf8_buf)) {
		GF_LOG(GF_LOG_ERROR, GF_LOG_CORE, ("[CoreUnitTests] UCS-4 translation failed for single char\n"));
		return 1;
	}
	utf8_buf[0] = 0xc2;
	utf8_buf[1] = 0xa3;
	utf8_buf[2] = 'a';
	utf8_buf[3] = 0;
	if (! utf8_to_ucs4 (ucs4_buf, 3, (unsigned char *) utf8_buf)) {
		GF_LOG(GF_LOG_ERROR, GF_LOG_CORE, ("[CoreUnitTests] UCS-4 translation failed for 2-byte + 1-byte char\n"));
		return 1;
	}
	utf8_buf[0] = 0xe0;
	utf8_buf[1] = 0xa4;
	utf8_buf[2] = 0xb9;
	utf8_buf[3] = 0;
	if (! utf8_to_ucs4 (ucs4_buf, 3, (unsigned char *) utf8_buf)) {
		GF_LOG(GF_LOG_ERROR, GF_LOG_CORE, ("[CoreUnitTests] UCS-4 translation failed for 3-byte char\n"));
		return 1;
	}
	utf8_buf[0] = 0xf0;
	utf8_buf[1] = 0x90;
	utf8_buf[2] = 0x8d;
	utf8_buf[3] = 0x88;
	utf8_buf[4] = 0;
	if (! utf8_to_ucs4 (ucs4_buf, 4, (unsigned char *) utf8_buf)) {
		GF_LOG(GF_LOG_ERROR, GF_LOG_CORE, ("[CoreUnitTests] UCS-4 translation failed for 4-byte char\n"));
		return 1;
	}

	utf8_buf[0] = 0xf8;
	utf8_buf[1] = 0x80;
	utf8_buf[2] = 0x80;
	utf8_buf[3] = 0x80;
	utf8_buf[4] = 0xaf;
	utf8_buf[5] = 0;
	if (! utf8_to_ucs4 (ucs4_buf, 5, (unsigned char *) utf8_buf)) {
		GF_LOG(GF_LOG_ERROR, GF_LOG_CORE, ("[CoreUnitTests] UCS-4 translation failed for 5-byte char\n"));
		return 1;
	}
	utf8_buf[0] = 0xfc;
	utf8_buf[1] = 0x80;
	utf8_buf[2] = 0x80;
	utf8_buf[3] = 0x80;
	utf8_buf[4] = 0x80;
	utf8_buf[5] = 0xaf;
	utf8_buf[6] = 0;
	if (! utf8_to_ucs4 (ucs4_buf, 6, (unsigned char *) utf8_buf)) {
		GF_LOG(GF_LOG_ERROR, GF_LOG_CORE, ("[CoreUnitTests] UCS-4 translation failed for 6-byte char\n"));
		return 1;
	}
	//test error case
	utf8_buf[0] = 0xf8;
	utf8_to_ucs4 (ucs4_buf, 6, (unsigned char *) utf8_buf);

	char buf[5], obuf[3];
	obuf[0] = 1;
	obuf[1] = 2;
	u32 res = gf_base16_encode(obuf, 2, buf, 5);
	if (res != 4) {
		GF_LOG(GF_LOG_ERROR, GF_LOG_CORE, ("[CoreUnitTests] base16 encode fail\n"));
		return 1;
	}
	u32 res2 = gf_base16_decode(buf, res, obuf, 3);
	if (res2 != 2) {
		GF_LOG(GF_LOG_ERROR, GF_LOG_CORE, ("[CoreUnitTests] base16 decode fail\n"));
		return 1;
	}

	u8 *zbuf;
	u32 osize;
	GF_Err e;
	u8 *ozbuf;

#ifndef GPAC_DISABLE_ZLIB
	zbuf = gf_strdup("123451234512345123451234512345");
	osize=0;
	e = gf_gz_compress_payload(&zbuf, 1 + (u32) strlen(zbuf), &osize);
	if (e) {
		GF_LOG(GF_LOG_ERROR, GF_LOG_CORE, ("[CoreUnitTests] zlib compress fail\n"));
		gf_free(zbuf);
		return 1;
	}
	ozbuf=NULL;
	res=0;
	e = gf_gz_decompress_payload(zbuf, osize, &ozbuf, &res);
	gf_free(zbuf);
	if (ozbuf) gf_free(ozbuf);
	if (e) {
		GF_LOG(GF_LOG_ERROR, GF_LOG_CORE, ("[CoreUnitTests] zlib decompress fail\n"));
		return 1;
	}
#endif

	zbuf = gf_strdup("123451234512345123451234512345");
	osize=0;
	e = gf_lz_compress_payload(&zbuf, 1+(u32) strlen(zbuf), &osize);
	if (e && (e!= GF_NOT_SUPPORTED)) {
		GF_LOG(GF_LOG_ERROR, GF_LOG_CORE, ("[CoreUnitTests] lzma compress fail\n"));
		gf_free(zbuf);
		return 1;
	}
	ozbuf=NULL;
	res=0;
	e = gf_lz_decompress_payload(zbuf, osize, &ozbuf, &res);
	gf_free(zbuf);
	if (ozbuf) gf_free(ozbuf);
	if (e && (e!= GF_NOT_SUPPORTED)) {
		GF_LOG(GF_LOG_ERROR, GF_LOG_CORE, ("[CoreUnitTests] lzma decompress fail\n"));
		return 1;
	}

	gf_htonl(0xAABBCCDD);
	gf_ntohl(0xAABBCCDD);
	gf_htons(0xAABB);
	gf_tohs(0xAABB);
	gf_errno_str(-1);

	/* these two lock the bash shell in test mode
	gf_prompt_set_echo_off(GF_TRUE);
	gf_prompt_set_echo_off(GF_FALSE);
	*/

	gf_net_set_ntp_shift(-1000);
	gf_net_get_ntp_diff_ms(gf_net_get_ntp_ts() );
	gf_net_get_timezone();
	gf_net_get_utc_ts(70, 1, 0, 0, 0, 0);

	gf_lang_get_count();
	gf_lang_get_2cc(2);
	GF_Blob b;
	b.data = (u8 *) "test";
	b.size = 5;
	char url[100];
	u8 *data;
	u32 size;
	sprintf(url, "gmem://%p", &b);

	gf_blob_get_data(url, &data, &size);
	if (!data || strcmp((char *)data, "test")) {
		GF_LOG(GF_LOG_ERROR, GF_LOG_CORE, ("[CoreUnitTests] blob url parsing fail\n"));
		return 1;
	}
	gf_sys_get_battery_state(NULL, NULL, NULL, NULL, NULL);
	gf_sys_get_process_id();
	data = (u8 *) gf_log_get_tools_levels();
	if (data) gf_free(data);

	gf_sys_is_quiet();
	gf_sys_get_argv();
	gf_mx_get_num_locks(NULL);
	sigint_catched = GF_TRUE;

#ifdef WIN32
	gpac_sig_handler(CTRL_C_EVENT);
#else
	gpac_sig_handler(SIGINT);
#endif

	gf_mkdir("testdir");
	gf_mkdir("testdir/somedir");
	strcpy(url, "testdir/somedir/test.bin");
	FILE *f=gf_fopen(url, "wb");
	fprintf(f, "some test\n");
#ifdef GPAC_MEMORY_TRACKING
	gf_memory_print();
#endif
	gf_fclose(f);
	gf_file_modification_time(url);
	gf_m2ts_probe_file(url);

	gf_cleanup_dir("testdir");
	gf_rmdir("testdir");

	//math.c not covered yet by our sample files
	GF_Matrix2D mx;
	gf_mx2d_init(mx);
	gf_mx2d_add_skew(&mx, FIX_ONE, FIX_ONE);
	gf_mx2d_add_skew_x(&mx, GF_PI/4);
	gf_mx2d_add_skew_y(&mx, GF_PI/4);
	GF_Point2D scale, translate;
	Fixed rotate;
	gf_mx2d_decompose(&mx, &scale, &rotate, &translate);
	GF_Rect rc1, rc2;
	memset(&rc1, 0, sizeof(GF_Rect));
	memset(&rc2, 0, sizeof(GF_Rect));
	gf_rect_equal(&rc1, &rc2);

	GF_Matrix mat;
	gf_mx_init(mat);
	Fixed yaw, pitch, roll;
	gf_mx_get_yaw_pitch_roll(&mat, &yaw, &pitch, &roll);
	gf_mx_ortho_reverse_z(&mat, -20, 20, -20, 20, 0.1, 100.0);
	gf_mx_perspective_reverse_z(&mat, 0.76, 1.0, 0.1, 100.0);

	GF_Ray ray;
	GF_Vec center, outPoint;
	memset(&ray, 0, sizeof(GF_Ray));
	ray.dir.z = FIX_ONE;
	memset(&center, 0, sizeof(GF_Vec));
	gf_ray_hit_sphere(&ray, &center, FIX_ONE, &outPoint);

	gf_closest_point_to_line(center, ray.dir, center);

	GF_Plane plane;
	plane.d = FIX_ONE;
	plane.normal = center;
	gf_plane_intersect_line(&plane, &center, &ray.dir, &outPoint);

	GF_Vec4 rot, quat;
	rot.x = rot.y = 0;
	rot.z = FIX_ONE;
	rot.q = GF_PI/4;
	quat = gf_quat_from_rotation(rot);
	gf_quat_get_inv(&quat);
	gf_quat_rotate(&quat, &ray.dir);
	gf_quat_slerp(quat, quat, FIX_ONE/2);
	GF_BBox bbox;
	memset(&bbox, 0, sizeof(GF_BBox));
	gf_bbox_equal(&bbox, &bbox);

	GF_Vec v;
	v.x = v.y = v.z = 0;
	gf_vec_scale_p(&v, 2*FIX_ONE);

	//token.c
	char container[1024];
	gf_token_get_strip("12 34{ 56 : }", 0, "{:", " ", container, 1024);

	//netwok.c
	char name[GF_MAX_IP_NAME_LEN];
	gf_sk_get_host_name(name);
	gf_sk_set_usec_wait(NULL, 1000);
	u32 fam;
	u16 port;
	//to remove once we have rtsp server back
	gf_sk_get_local_info(NULL, &port, &fam);
	gf_sk_receive_wait(NULL, NULL, 0, &fam, 1);
	gf_sk_send_wait(NULL, NULL, 0, 1);

	//path2D
	GF_Path *path = gf_path_new();
	gf_path_add_move_to(path, 0, 0);
	gf_path_add_quadratic_to(path, 5, 5, 10, 0);
	gf_path_point_over(path, 4, 0);
	gf_path_del(path);
	
	//xml dom - to update once we find a way to integrate atsc demux in tests
	GF_DOMParser *dom = gf_xml_dom_new();
	gf_xml_dom_parse_string(dom, "<Dummy>test</Dummy>");
	gf_xml_dom_get_error(dom);
	gf_xml_dom_get_line(dom);
	gf_xml_dom_get_root_nodes_count(dom);
	gf_xml_dom_del(dom);

	//downloader - to update once we find a way to integrate atsc demux in tests
	GF_DownloadManager *dm = gf_dm_new(NULL);
	gf_dm_set_auth_callback(dm, NULL, NULL);

	gf_dm_set_data_rate(dm, 0);
	gf_dm_get_data_rate(dm);
	gf_dm_set_localcache_provider(dm, NULL, NULL);

	const DownloadedCacheEntry ent = gf_dm_add_cache_entry(dm, "http://localhost/test.dummy", "test", 4, 0, 0, "application/octet-string", GF_FALSE, 1);

	gf_dm_force_headers(dm, ent, "x-GPAC: test\r\n");
	gf_dm_sess_enum_headers(NULL, NULL, NULL, NULL);//this one is deactivated in test mode in httpin because of Date: header
	gf_dm_sess_abort(NULL);
	gf_dm_del(dm);

	//constants
	gf_stream_type_afx_name(GPAC_AFX_3DMC);
	//thread
	gf_th_stop(NULL);
	gf_list_swap(NULL, NULL);
	//bitstream
	GF_BitStream *bs = gf_bs_new("test", 4, GF_BITSTREAM_READ);
	gf_bs_bits_available(bs);
	gf_bs_get_bit_offset(bs);
	gf_bs_read_vluimsbf5(bs);
	gf_bs_del(bs);
	//module
	gf_module_load_static(NULL);

	gf_mp3_version_name(0);
	char tsbuf[188];
	u8 is_pes=GF_TRUE;
	memset(tsbuf, 0, 188);
	tsbuf[0] = 0x47;
	tsbuf[1] = 0x40;
	tsbuf[4]=0x00;
	tsbuf[5]=0x00;
	tsbuf[6]=0x01;
	tsbuf[10] = 0x80;
	tsbuf[11] = 0xc0;
	tsbuf[13] = 0x2 << 4;
	gf_m2ts_restamp(tsbuf, 188, 1000, &is_pes);


	gf_filter_post_task(NULL,NULL,NULL,NULL);
	gf_filter_get_num_events_queued(NULL);
	gf_filter_get_arg_str(NULL, NULL, NULL);
	gf_filter_all_sinks_done(NULL);

	gf_opts_discard_changes();

	gf_rtp_reset_ssrc(NULL);
	gf_rtp_enable_nat_keepalive(NULL, 0);
	gf_rtp_stop(NULL);
	gf_rtp_streamer_get_payload_type(NULL);
	gf_rtsp_unregister_interleave(NULL, 0);
	gf_rtsp_reset_aggregation(NULL);

	get_cmd('h');
	gpac_suggest_arg("blcksize");
	gpac_suggest_filter("outf", GF_FALSE);
	gf_filter_pid_negociate_property_str(NULL, NULL, NULL);
	gf_filter_pid_negociate_property_dyn(NULL, NULL, NULL);

	gf_audio_fmt_get_cicp_layout(2, 1, 1);
	gf_audio_fmt_get_layout_from_cicp(3);
	gf_audio_fmt_get_layout_name_from_cicp(3);
	gf_audio_fmt_get_cicp_from_layout(GF_AUDIO_CH_FRONT_LEFT|GF_AUDIO_CH_FRONT_RIGHT);
#endif
	return 0;
}

static Bool revert_cache_file(void *cbck, char *item_name, char *item_path, GF_FileEnumInfo *file_info)
{
	const char *url;
	GF_Config *cached;
	if (strncmp(item_name, "gpac_cache_", 11)) return GF_FALSE;
	cached = gf_cfg_new(NULL, item_path);
	url = gf_cfg_get_key(cached, "cache", "url");
	if (url) url = strstr(url, "://");
	if (url) {
		u32 i, len, dir_len=0, k=0;
		char *dst_name;
		char *sep;
		
		sep = strstr(item_path, "gpac_cache_");
		if (sep) {
			sep[0] = 0;
			dir_len = (u32) strlen(item_path);
			sep[0] = 'g';
		}
		url+=3;
		len = (u32) strlen(url);
		dst_name = gf_malloc(len+dir_len+1);
		memset(dst_name, 0, len+dir_len+1);

		strncpy(dst_name, item_path, dir_len);
		k=dir_len;
		for (i=0; i<len; i++) {
			dst_name[k] = url[i];
			if (dst_name[k]==':') dst_name[k]='_';
			else if (dst_name[k]=='/') {
				if (!gf_dir_exists(dst_name))
					gf_mkdir(dst_name);
			}
			k++;
		}
		sep = strrchr(item_path, '.');
		if (sep) {
			sep[0]=0;
			if (gf_file_exists(item_path)) {
				gf_file_move(item_path, dst_name);
			}
			sep[0]='.';
		}
		gf_free(dst_name);
	}
	gf_cfg_del(cached);
	gf_file_delete(item_path);
	return GF_FALSE;
}


typedef struct
{
	FILE *filep;
	char *path;
	Bool write;
} FileIOCtx;

static GF_Err fio_open(GF_FileIO *fileio, const char *url, const char *mode)
{
	FileIOCtx *ioctx = gf_fileio_get_udta(fileio);

	if (ioctx->filep) gf_fclose(ioctx->filep);
	ioctx->filep = NULL;
	if (!url)
		return GF_OK;

	if (strnicmp(url, "gfio://", 7)) {
		char *out_path = gf_url_concatenate(ioctx->path, url);
		ioctx->filep = gf_fopen(out_path, mode);
		gf_free(out_path);
	} else {
		ioctx->filep = gf_fopen(ioctx->path, mode);
	}
	if (!ioctx->filep) return GF_IO_ERR;
	return GF_OK;
}
static GF_Err fio_seek(GF_FileIO *fileio, u64 offset, s32 whence)
{
	FileIOCtx *ioctx = gf_fileio_get_udta(fileio);
	if (!ioctx->filep) return GF_BAD_PARAM;
	gf_fseek(ioctx->filep, offset, whence);
	return GF_OK;
}
static u32 fio_read(GF_FileIO *fileio, u8 *buffer, u32 bytes)
{
	FileIOCtx *ioctx = gf_fileio_get_udta(fileio);
	if (!ioctx->filep) return 0;
	return fread(buffer, 1, bytes, ioctx->filep);
}
static u32 fio_write(GF_FileIO *fileio, u8 *buffer, u32 bytes)
{
	FileIOCtx *ioctx = gf_fileio_get_udta(fileio);
	if (!ioctx->filep) return GF_BAD_PARAM;
	return fwrite(buffer, 1, bytes, ioctx->filep);
}
static s64 fio_tell(GF_FileIO *fileio)
{
	FileIOCtx *ioctx = gf_fileio_get_udta(fileio);
	if (!ioctx->filep) return -1;
	return gf_ftell(ioctx->filep);
}
static Bool fio_eof(GF_FileIO *fileio)
{
	FileIOCtx *ioctx = gf_fileio_get_udta(fileio);
	if (!ioctx->filep) return GF_BAD_PARAM;
	return feof(ioctx->filep);
}

static const char *fio_factory(GF_FileIO *fileio, const char *new_res)
{
	FileIOCtx *ioctx, *parent_ioctx = gf_fileio_get_udta(fileio);

	GF_SAFEALLOC(ioctx, FileIOCtx);
	ioctx->path = gf_url_concatenate(parent_ioctx->path, new_res);
	GF_FileIO *an_outio = gf_fileio_new(ioctx->path, ioctx, fio_open, fio_seek, fio_read, fio_write, fio_tell, fio_eof, fio_factory);
	return an_outio ? gf_fileio_url(an_outio) : NULL;
}

static const char *make_fileio(const char *inargs, const char **out_arg, Bool is_input, GF_Err *e)
{
	FileIOCtx *octx;
	GF_FileIO *fio;
	char *sep = (char *) gf_url_colon_suffix(inargs);
	*out_arg = NULL;
	if (sep) sep[0] = 0;

	GF_SAFEALLOC(octx, FileIOCtx);
	octx->path = gf_strdup(inargs);
	if (sep) {
		sep[0] = ':';
		*out_arg = sep+1;
	}
	fio = gf_fileio_new(octx->path, octx, fio_open, fio_seek, fio_read, fio_write, fio_tell, fio_eof, fio_factory);
	if (!fio) {
		*e = GF_OUT_OF_MEM;
		return NULL;
	}
	return gf_fileio_url(fio);
}

static void del_fileio()
{

}<|MERGE_RESOLUTION|>--- conflicted
+++ resolved
@@ -1723,14 +1723,11 @@
 		} else if (!strcmp(arg, "-unit-tests")) {
 			do_unit_tests = GF_TRUE;
 		} else if (arg[0]=='-') {
-<<<<<<< HEAD
 			if (!strcmp(arg, "-i") || !strcmp(arg, "-src")
 				|| !strcmp(arg, "-o") || !strcmp(arg, "-dst")
 				|| !strcmp(arg, "-ib") || !strcmp(arg, "-ob")
+				|| !strcmp(arg, "-p")
 			) {
-=======
-			if (!strcmp(arg, "-i") || !strcmp(arg, "-src") || !strcmp(arg, "-o") || !strcmp(arg, "-dst") || !strcmp(arg, "-p") ) {
->>>>>>> f75fee67
 			} else if (!gf_sys_is_gpac_arg(arg) ) {
 				gpac_suggest_arg(arg);
 				gpac_exit(1);
