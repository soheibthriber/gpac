--- conflicted
+++ resolved
@@ -41,17 +41,7 @@
 #include <unistd.h>
 
 #else //WIN32
-
-#ifdef __MINGW32__
-// force mingw windows api level high enough for GetModuleFileNameExA
-#if !defined(_WIN32_WINNT) || _WIN32_WINNT  < 0x0601
-#undef _WIN32_WINNT
-#define _WIN32_WINNT  0x0601
-#endif
-#endif
-
 #include <windows.h> /*for GetModuleFileName*/
-
 #endif	//WIN32
 
 extern u32 compositor_mode;
@@ -1558,10 +1548,7 @@
 
 #include <tlhelp32.h>
 #include <psapi.h>
-<<<<<<< HEAD
-=======
-
->>>>>>> dd95483a
+
 static DWORD getParentPID(DWORD pid)
 {
 	DWORD ppid = 0;
@@ -1638,10 +1625,6 @@
 		PostMessage(console_hwnd, WM_CLOSE, 0, 0);
 }
 
-<<<<<<< HEAD
-#endif
-
-#endif //#ifndef GPAC_DISABLE_PLAYER
-=======
-#endif
->>>>>>> dd95483a
+#endif
+
+#endif //#ifndef GPAC_DISABLE_PLAYER