--- conflicted
+++ resolved
@@ -99,30 +99,6 @@
             case GF_EVENT_NAVIGATE:
                 this.set_movie_url(evt.target_url);
                 return true;
-<<<<<<< HEAD
-			case GF_EVENT_KEYDOWN:
-				//alert('key is '+evt.keycode);
-				if (evt.keycode == 'U+004A') {
-					this.controler.rewind.on_click();
-					return true;
-				}
-				if (evt.keycode == 'U+004B') {
-					this.controler.play.on_click();
-					return true;
-				}
-				if (evt.keycode == 'U+004C') {
-					this.controler.forward.on_click();
-					return true;
-				}
-				if (evt.keycode == 'U+004D') {
-					this.back_live.forward.on_click();
-					return true;
-				}
-				return false;
-
-			default:
-				return false;
-=======
             case GF_EVENT_KEYDOWN:
                 //alert('key is '+evt.keycode + ' hw code is ' + evt.hwkey);
                 if (evt.keycode == 'F1') {
@@ -154,7 +130,6 @@
 
             default:
                 return false;
->>>>>>> eedd2f0d
         }
     },
 
