--- conflicted
+++ resolved
@@ -1,17 +1,12 @@
 # $Id: gpac.spec,v 1.5 2008-12-02 18:04:42 jeanlf Exp $
 Summary: GPAC is a multimedia framework covering MPEG-4, VRML/X3D and SVG.
 Name: gpac
-Version: 0.8.0
-Release: 0.8.0
+Version: 0.9.0-DEV
+Release: 0.9.0-DEV
 License: LGPL
 Group: Applications/Multimedia
-<<<<<<< HEAD
-Source0: gpac-0.7.2-DEV.tar.gz%{?_with_amr:Source1:http://www.3gpp.org/ftp/Specs/archive/26_series/26.073/26073-700.zip}
-URL: http://gpac.io/
-=======
-Source0: gpac-0.8.0.tar.gz%{?_with_amr:Source1:http://www.3gpp.org/ftp/Specs/archive/26_series/26.073/26073-700.zip}
+Source0: gpac-0.9.0-DEV.tar.gz%{?_with_amr:Source1:http://www.3gpp.org/ftp/Specs/archive/26_series/26.073/26073-700.zip}
 URL: http://gpac.sourceforge.net/
->>>>>>> c1990d5c
 BuildRoot: %{_tmppath}/%{name}-root
 Requires: SDL
 %{!?_without_js:Requires: js}
@@ -65,16 +60,9 @@
 
 %prep
 %setup -q -n gpac
-%if %{?_with_amr:1}%{!?_with_amr:0}
-mkdir -p modules/amr_dec/amr_nb
-cd Plugins/amr_dec/AMR_NB
-unzip -j /usr/src/redhat/SOURCES/26073-700.zip
-unzip -j 26073-700_ANSI_C_source_code.zip
-cd ../../..
-%endif
 
 %build
-%configure     --enable-oss-audio     %{?_with_amr: --enable-amr-nb}     %{?_without_js: --disable-js}     %{?_without_freetype: --disable-ft}     %{?_without_faad: --disable-faad}    %{?_without_jpeg: --disable-jpeg}     %{?_without_png: --disable-png}     %{?_without_mad: --disable-mad}     %{?_without_xvid: --disable-xvid}     %{?_without_ffmpeg: --disable-ffmpeg} %{?_without_jack: --disable-jack}
+%configure     --enable-oss-audio     %{?_without_js: --disable-js}     %{?_without_freetype: --disable-ft}     %{?_without_faad: --disable-faad}    %{?_without_jpeg: --disable-jpeg}     %{?_without_png: --disable-png}     %{?_without_mad: --disable-mad}     %{?_without_xvid: --disable-xvid}     %{?_without_ffmpeg: --disable-ffmpeg} %{?_without_jack: --disable-jack}
 make
 
 %install
