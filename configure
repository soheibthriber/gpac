--- conflicted
+++ resolved
@@ -114,11 +114,8 @@
 has_joystick="no"
 has_xul="no"
 has_hid="no"
-<<<<<<< HEAD
 has_sock_un="no"
-=======
 has_lzma="no"
->>>>>>> f40f88d1
 enable_joystick="no"
 static_mp4box="no"
 disable_core_tools="no"
@@ -1893,7 +1890,6 @@
     has_hid="yes"
 fi
 
-<<<<<<< HEAD
 #look for sys/un.h support
 cat > $TMPC << EOF
 #include <sys/un.h>
@@ -1902,7 +1898,7 @@
 
 if docc $LDFLAGS ; then
     has_sock_un="yes"
-=======
+fi
 
 
 #look for lzma support
@@ -1913,7 +1909,6 @@
 
 if docc $CFLAGS_DIR -llzma $LDFLAGS ; then
     has_lzma="yes"
->>>>>>> f40f88d1
 fi
 
 #overwrite detection with manual settings
@@ -3184,7 +3179,6 @@
     echo "#define GPAC_HAS_PNG" >> $TMPH
 fi
 
-<<<<<<< HEAD
 echo "CONFIG_VTB=$has_vtb" >> config.mak
 if test "$has_vtb" != "no" ; then
     echo "#define GPAC_HAS_VTB" >> $TMPH
@@ -3195,14 +3189,11 @@
     echo "#define GPAC_HAS_SOCK_UN" >> $TMPH
 fi
 
-
-=======
 echo "CONFIG_LZMA=$has_lzma" >> config.mak
 if test "$has_lzma" = "yes"; then
 echo "#define GPAC_HAS_LZMA" >> $TMPH
 fi
 
->>>>>>> f40f88d1
 echo "CONFIG_JP2=$has_openjpeg" >> config.mak
 if test "$has_openjpeg" != "no" ; then
     echo "#define GPAC_HAS_JP2" >> $TMPH
