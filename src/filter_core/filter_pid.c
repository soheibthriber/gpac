	/*
 *			GPAC - Multimedia Framework C SDK
 *
 *			Authors: Jean Le Feuvre
 *			Copyright (c) Telecom ParisTech 2017-2018
 *					All rights reserved
 *
 *  This file is part of GPAC / filters sub-project
 *
 *  GPAC is free software; you can redistribute it and/or modify
 *  it under the terfsess of the GNU Lesser General Public License as published by
 *  the Free Software Foundation; either version 2, or (at your option)
 *  any later version.
 *
 *  GPAC is distributed in the hope that it will be useful,
 *  but WITHOUT ANY WARRANTY; without even the implied warranty of
 *  MERCHANTABILITY or FITNESS FOR A PARTICULAR PURPOSE.  See the
 *  GNU Lesser General Public License for more details.
 *
 *  You should have received a copy of the GNU Lesser General Public
 *  License along with this library; see the file COPYING.  If not, write to
 *  the Free Software Foundation, 675 Mass Ave, Cambridge, MA 02139, USA.
 *
 */

#include "filter_session.h"
#include <gpac/constants.h>

void pcki_del(GF_FilterPacketInstance *pcki)
{
	assert(pcki->pck->reference_count);
	if (safe_int_dec(&pcki->pck->reference_count) == 0) {
		gf_filter_packet_destroy(pcki->pck);
	}
	gf_free(pcki);
}

void gf_filter_pid_inst_reset(GF_FilterPidInst *pidinst)
{
	assert(pidinst);
	while (gf_fq_count(pidinst->packets)) {
		GF_FilterPacketInstance *pcki = gf_fq_pop(pidinst->packets);
		pcki_del(pcki);
	}

	while (gf_list_count(pidinst->pck_reassembly)) {
		GF_FilterPacketInstance *pcki = gf_list_pop_back(pidinst->pck_reassembly);
		pcki_del(pcki);
	}
}

void gf_filter_pid_inst_del(GF_FilterPidInst *pidinst)
{
	assert(pidinst);
	gf_filter_pid_inst_reset(pidinst);

 	gf_fq_del(pidinst->packets, (gf_destruct_fun) pcki_del);
	gf_mx_del(pidinst->pck_mx);
	gf_list_del(pidinst->pck_reassembly);
	if (pidinst->props) {
		assert(pidinst->props->reference_count);
		if (safe_int_dec(&pidinst->props->reference_count) == 0) {
			//see \ref gf_filter_pid_merge_properties_internal for mutex
			gf_mx_p(pidinst->pid->filter->tasks_mx);
			gf_list_del_item(pidinst->pid->properties, pidinst->props);
			gf_mx_v(pidinst->pid->filter->tasks_mx);
			gf_props_del(pidinst->props);
		}
	}
	gf_free(pidinst);
}

static GF_FilterPidInst *gf_filter_pid_inst_new(GF_Filter *filter, GF_FilterPid *pid)
{
	GF_FilterPidInst *pidinst;
	GF_SAFEALLOC(pidinst, GF_FilterPidInst);
	if (!pidinst) return NULL;
	pidinst->pid = pid;
	pidinst->filter = filter;

	if (filter->session->use_locks) {
		char szName[200];
		u32 pid_idx = 1 + gf_list_find(pid->filter->output_pids, pid);
		u32 dst_idx = 1 + pid->num_destinations;
		snprintf(szName, 200, "F%sPid%dDest%dPackets", filter->name, pid_idx, dst_idx);
		pidinst->pck_mx = gf_mx_new(szName);
	}

	pidinst->packets = gf_fq_new(pidinst->pck_mx);

	pidinst->pck_reassembly = gf_list_new();
	pidinst->last_block_ended = GF_TRUE;
	return pidinst;
}

static void gf_filter_pid_check_unblock(GF_FilterPid *pid)
{
	Bool unblock;

	if (pid->ignore_blocking) {
		return;
	}
	//if we are in end of stream state and done with all packets, stay blocked
	if (pid->has_seen_eos && !pid->nb_buffer_unit) {
		if (!pid->would_block) {
			safe_int_inc(&pid->would_block);
			safe_int_inc(&pid->filter->would_block);
			assert(pid->filter->would_block + pid->filter->num_out_pids_not_connected <= pid->filter->num_output_pids);
		}
		return;
	}

	unblock=GF_FALSE;

	assert(pid->playback_speed_scaler);

	//we block according to the number of dispatched units (decoder output) or to the requested buffer duration
	//for other streams - unblock accordingly
	if (pid->max_buffer_unit) {
		if (pid->nb_buffer_unit * GF_FILTER_SPEED_SCALER < pid->max_buffer_unit * pid->playback_speed_scaler) {
			unblock=GF_TRUE;
		}
	} else if (pid->buffer_duration * GF_FILTER_SPEED_SCALER < pid->max_buffer_time * pid->playback_speed_scaler) {
		unblock=GF_TRUE;
	}

	gf_mx_p(pid->filter->tasks_mx);
	if (pid->would_block && unblock) {
		assert(pid->would_block);
		safe_int_dec(&pid->would_block);

		assert(pid->filter->would_block);
		safe_int_dec(&pid->filter->would_block);
		assert((s32)pid->filter->would_block>=0);
		assert(pid->filter->would_block + pid->filter->num_out_pids_not_connected <= pid->filter->num_output_pids);

		GF_LOG(GF_LOG_DEBUG, GF_LOG_FILTER, ("Filter %s PID %s unblocked (filter has %d blocking pids)\n", pid->pid->filter->name, pid->pid->name, pid->pid->filter->would_block));

		if (pid->filter->would_block + pid->filter->num_out_pids_not_connected < pid->filter->num_output_pids) {
			GF_LOG(GF_LOG_DEBUG, GF_LOG_FILTER, ("Filter %s has only %d / %d blocked pids, requesting process task (%d queued)\n", pid->filter->name, pid->filter->would_block + pid->filter->num_out_pids_not_connected, pid->filter->num_output_pids, pid->filter->process_task_queued));

			//post a process task
			gf_filter_post_process_task(pid->filter);
		}
	}
	gf_mx_v(pid->filter->tasks_mx);
}

static void gf_filter_pid_inst_check_dependencies(GF_FilterPidInst *pidi)
{
	const GF_PropertyValue *p;
	u32 i, dep_id = 0;
	GF_FilterPid *pid = pidi->pid;
	GF_Filter *filter = pid->filter;

	//check pid dependency
	p = gf_filter_pid_get_property_first(pid, GF_PROP_PID_DEPENDENCY_ID);
	if (p) dep_id = p->value.uint;

	if (!dep_id) return;

	for (i=0; i<filter->num_output_pids; i++) {
		u32 j;
		GF_FilterPid *a_pid = gf_list_get(filter->output_pids, i);
		if (a_pid==pid) continue;
		p = gf_filter_pid_get_property_first(a_pid, GF_PROP_PID_ID);
		if (!p) p = gf_filter_pid_get_property_first(a_pid, GF_PROP_PID_ESID);
		if (!p || (p->value.uint != dep_id)) continue;

		for (j=0; j<a_pid->num_destinations; j++) {
			GF_FilterPidInst *a_pidi = gf_list_get(a_pid->destinations, j);
			if (a_pidi == pidi) continue;
			if (! a_pidi->is_decoder_input) continue;

			if (a_pidi->filter == pidi->filter) continue;

			GF_LOG(GF_LOG_WARNING, GF_LOG_FILTER, ("Filter %s PID %s connected to decoder %s, but dependent stream %s connected to %s - switching pid destination\n", a_pid->filter->name, a_pid->name, a_pidi->filter->name, pidi->pid->name, pidi->filter->name));

			//disconnect this pid instance from its current decoder
			gf_fs_post_task(filter->session, gf_filter_pid_disconnect_task, a_pidi->filter, a_pid, "pidinst_disconnect", NULL);

			//reconnect this pid instance to the new decoder
			safe_int_inc(&pid->filter->out_pid_connection_pending);
			gf_filter_pid_post_connect_task(pidi->filter, a_pid);

		}
	}
}

static void gf_filter_pid_update_caps(GF_FilterPid *pid)
{
	u32 mtype=0, codecid=0;
	u32 i, count;
	const GF_PropertyValue *p;

	pid->raw_media = GF_FALSE;
	p = gf_filter_pid_get_property_first(pid, GF_PROP_PID_CODECID);
	if (p) codecid = p->value.uint;

	p = gf_filter_pid_get_property_first(pid, GF_PROP_PID_STREAM_TYPE);
	if (p) mtype = p->value.uint;

	pid->stream_type = mtype;
	pid->codecid = codecid;

	if (pid->user_max_buffer_time) {
		pid->max_buffer_time = pid->user_max_buffer_time;
		pid->max_buffer_unit = 0;
	} else {
		pid->max_buffer_time = pid->filter->session->default_pid_buffer_max_us;
		pid->max_buffer_unit = pid->filter->session->default_pid_buffer_max_units;
	}
	pid->raw_media = GF_FALSE;

	if (codecid!=GF_CODECID_RAW) {
		count=pid->filter->num_input_pids;
		for (i=0; i<count; i++) {
			GF_FilterPidInst *pidi = gf_list_get(pid->filter->input_pids, i);
			u32 i_codecid=0, i_type=0;
			p = gf_filter_pid_get_property_first(pidi->pid, GF_PROP_PID_STREAM_TYPE);
			if (p) i_type = p->value.uint;

			p = gf_filter_pid_get_property_first(pidi->pid, GF_PROP_PID_CODECID);
			if (p) i_codecid = p->value.uint;
			//same stream type but changing from raw to not raw: this is an encoder input pid
			if ((mtype==i_type) && (i_codecid==GF_CODECID_RAW)) {
				pidi->is_encoder_input = GF_TRUE;
			}
		}
		return;
	}

	if (pid->user_max_buffer_time) {
		pid->max_buffer_time = pid->user_max_buffer_time;
		pid->max_buffer_unit = 0;
	}


	//output is a decoded raw stream: if some input has same type but different codecid this is a decoder
	//set input buffer size
	count=pid->filter->num_input_pids;
	for (i=0; i<count; i++) {
		u32 i_codecid=0, i_type=0;
		GF_FilterPidInst *pidi = gf_list_get(pid->filter->input_pids, i);

		p = gf_filter_pid_get_property_first(pidi->pid, GF_PROP_PID_STREAM_TYPE);
		if (p) i_type = p->value.uint;

		p = gf_filter_pid_get_property_first(pidi->pid, GF_PROP_PID_CODECID);
		if (p) i_codecid = p->value.uint;

		//same stream type but changing format type: this is a decoder input pid, set buffer req
		if ((mtype==i_type) && (codecid != i_codecid)) {
			//default decoder buffer
			if (pidi->pid->user_max_buffer_time)
				pidi->pid->max_buffer_time = pidi->pid->user_max_buffer_time;
			else
				pidi->pid->max_buffer_time = pidi->pid->filter->session->decoder_pid_buffer_max_us;
			pidi->pid->max_buffer_unit = 0;


			if (mtype==GF_STREAM_VISUAL) {
				pid->max_buffer_unit = 4;
			} else if (mtype==GF_STREAM_AUDIO) {
				pid->max_buffer_unit = 20;
			}

			if (!pidi->is_decoder_input) {
				GF_LOG(GF_LOG_DEBUG, GF_LOG_FILTER, ("Filter %s pid instance %s marked as decoder input\n",  pidi->pid->filter->name, pidi->pid->name));
				pidi->is_decoder_input = GF_TRUE;
				safe_int_inc(&pidi->pid->nb_decoder_inputs);

				if ((i_type == GF_STREAM_AUDIO) || (i_type == GF_STREAM_VISUAL))
					gf_filter_pid_inst_check_dependencies(pidi);
			}
		}
		//same media type, different codec if is raw stream
		 else if (mtype==i_type) {
			pid->raw_media = GF_TRUE;
		}
		//input is file, output is not and codec ID is raw, this is a raw media pid
		 else if ((i_type==GF_STREAM_FILE) && (mtype!=GF_STREAM_FILE) && (codecid==GF_CODECID_RAW) ) {
			pid->raw_media = GF_TRUE;
		}
	}
	//source pid, mark raw media
	if (!count && pid->num_destinations) {
		pid->raw_media = GF_TRUE;
	}
}

#define TASK_REQUEUE(_t) \
	_t->requeue_request = GF_TRUE; \
	_t->schedule_next_time = gf_sys_clock_high_res() + 50; \

void gf_filter_pid_inst_delete_task(GF_FSTask *task)
{
	GF_FilterPid *pid = task->pid;
	GF_FilterPidInst *pidinst = task->udta;
	GF_Filter *filter = pid->filter;
	Bool pid_still_alive = GF_FALSE;

	assert(filter);
	//reset in process
	if ((pidinst->filter && pidinst->discard_packets) || filter->stream_reset_pending) {
		TASK_REQUEUE(task)
		return;
	}

	//reset PID instance buffers before checking number of output shared packets
	//otherwise we may block because some of the shared packets are in the
	//pid instance buffer (not consumed)
	gf_filter_pid_inst_reset(pidinst);

	//we still have packets out there!
	if (pidinst->pid->nb_shared_packets_out) {
		//special case for disconnect of fanouts, destroy even if shared packets out
		if (!pid->num_destinations || ((pid->num_destinations>=1) && (gf_list_find(pid->destinations, pidinst)>=0))) {
			TASK_REQUEUE(task)
			return;
		}
	}

	//WARNING at this point pidinst->filter may be destroyed
	GF_LOG(GF_LOG_INFO, GF_LOG_FILTER, ("Filter %s pid instance %s destruction (%d fan-out)\n",  filter->name, pid->name, pid->num_destinations));
	gf_mx_p(filter->tasks_mx);
	gf_list_del_item(pid->destinations, pidinst);
	pid->num_destinations = gf_list_count(pid->destinations);
	if (pidinst->pid->num_pidinst_del_pending) {
		pidinst->pid->num_pidinst_del_pending--;
		if (pidinst->pid->num_pidinst_del_pending)
			pid_still_alive = GF_TRUE;
	}
	gf_mx_v(filter->tasks_mx);

	if (pidinst->is_decoder_input) {
		assert(pid->nb_decoder_inputs);
		safe_int_dec(&pid->nb_decoder_inputs);
	}
	gf_filter_pid_inst_del(pidinst);
	//recompute max buf dur and nb units to update blocking state
	if (pid->num_destinations) {
		u32 i;
		u32 nb_pck = 0;
		s64 buf_dur = 0;
		for (i = 0; i < pid->num_destinations; i++) {
			GF_FilterPidInst *apidi = gf_list_get(pid->destinations, i);
			u32 npck = gf_fq_count(apidi->packets);
			if (npck > nb_pck) nb_pck = npck;
			if (apidi->buffer_duration > buf_dur) buf_dur = apidi->buffer_duration;
		}
		pid->nb_buffer_unit = nb_pck;
		pid->buffer_duration = buf_dur;
	} else {
		pid->nb_buffer_unit = 0;
		pid->buffer_duration = 0;
	}

	assert(pid->filter == filter);

	if (pid_still_alive)
		return;

	//some more destinations on pid, update blocking state
	if (pid->num_destinations || pid->init_task_pending) {
		if (pid->would_block)
			gf_filter_pid_check_unblock(pid);
		else
			gf_filter_pid_would_block(pid);

		return;
	}
	//still some input to the filter, cannot destroy the output pid
	if (gf_list_count(filter->input_pids))
		return;
	//no more destinations on pid, destroy it
	if (pid->would_block) {
		assert(pid->filter->would_block);
		safe_int_dec(&pid->filter->would_block);
	}
	
	gf_mx_p(filter->tasks_mx);
	gf_list_del_item(filter->output_pids, pid);
	filter->num_output_pids = gf_list_count(filter->output_pids);
	gf_filter_pid_del(pid);
	gf_mx_v(filter->tasks_mx);

	//no more pids on filter, destroy it
	if (!gf_list_count(filter->output_pids) && !gf_list_count(filter->input_pids)) {
		gf_filter_post_remove(filter);
	}
}

void gf_filter_pid_inst_swap_delete(GF_Filter *filter, GF_FilterPid *pid, GF_FilterPidInst *pidinst, GF_FilterPidInst *dst_swapinst)
{
	u32 i, j;

	//reset PID instance buffers before checking number of output shared packets
	//otherwise we may block because some of the shared packets are in the
	//pid instance buffer (not consumed)
	gf_filter_pid_inst_reset(pidinst);

	GF_LOG(GF_LOG_INFO, GF_LOG_FILTER, ("Filter %s pid instance %s swap destruction\n",  filter->name, pidinst->pid->name));
	gf_mx_p(filter->tasks_mx);
	gf_list_del_item(filter->input_pids, pidinst);
	filter->num_input_pids = gf_list_count(filter->input_pids);
	gf_mx_v(filter->tasks_mx);

	gf_mx_p(pid->filter->tasks_mx);
	gf_list_del_item(pid->destinations, pidinst);
	pid->num_destinations = gf_list_count(pid->destinations);
	gf_mx_v(pid->filter->tasks_mx);


	if (pidinst->is_decoder_input) {
		assert(pid->nb_decoder_inputs);
		safe_int_dec(&pid->nb_decoder_inputs);
	}
	//this pid instance is registered to destination filter for chain reconfigure, don't discard it
	if (filter->detached_pid_inst && (gf_list_find(filter->detached_pid_inst, pidinst)>=0) )
		return;

	gf_filter_pid_inst_del(pidinst);

	if (filter->num_input_pids) return;
	//we still have other pid instances registered for chain reconfigure, don't discard the filter
	if (filter->detached_pid_inst) return;

	//filter no longer used, disconnect chain
	for (i=0; i<filter->num_output_pids; i++) {
		GF_FilterPid *a_pid = gf_list_get(filter->output_pids, i);
		for (j=0; j<a_pid->num_destinations; j++) {
			GF_FilterPidInst *a_pidi = gf_list_get(a_pid->destinations, j);
			if (a_pidi == dst_swapinst) continue;

			gf_filter_pid_inst_swap_delete(a_pidi->filter, a_pid, a_pidi, dst_swapinst);
		}
	}
	filter->swap_pidinst_dst = NULL;
	filter->swap_pidinst_src = NULL;
	gf_filter_post_remove(filter);
}

void gf_filter_pid_inst_swap_delete_task(GF_FSTask *task)
{
	GF_FilterPidInst *pidinst = task->udta;
	GF_Filter *filter = pidinst->filter;
	GF_FilterPid *pid = task->pid ? task->pid : pidinst->pid;
	GF_FilterPidInst *dst_swapinst = pidinst->filter->swap_pidinst_dst;

	//reset in process
	if ((pidinst->filter && pidinst->discard_packets)
		|| filter->stream_reset_pending
		|| filter->nb_shared_packets_out
	) {
		TASK_REQUEUE(task)
		return;
	}
	if (pidinst->filter)
		pidinst->filter->swap_pidinst_dst = NULL;

	gf_filter_pid_inst_swap_delete(filter, pid, pidinst, dst_swapinst);
}

void gf_filter_pid_inst_swap(GF_Filter *filter, GF_FilterPidInst *dst)
{
	GF_PropertyMap *prev_dst_props;
	u32 nb_pck_transfer=0;
	GF_FilterPidInst *src = filter->swap_pidinst_src;
	if (!src) src = filter->swap_pidinst_dst;
	
	if (src) {
		GF_LOG(GF_LOG_DEBUG, GF_LOG_FILTER, ("Filter %s swaping PID %s to PID %s\n", filter->name, src->pid->name, dst->pid->name));
	}

	
	if (filter->swap_needs_init) {
		//we are in detach state, the packet queue of the old PID is never read
		assert(filter->swap_pidinst_dst && filter->swap_pidinst_dst->detach_pending);
		//we are in pending stete, the origin of the old PID is never dispatching
		assert(dst->pid && dst->pid->filter && dst->pid->filter->out_pid_connection_pending);
		//we can therefore swap the packet queues safely and other important info
	}
	//otherwise we actually swap the pid instance on the same PID
	else {
		gf_mx_p(dst->pid->filter->tasks_mx);
		if (src)
			gf_list_del_item(dst->pid->destinations, src);
		if (gf_list_find(dst->pid->destinations, dst)<0)
			gf_list_add(dst->pid->destinations, dst);
		if (gf_list_find(dst->filter->input_pids, dst)<0) {
			gf_list_add(dst->filter->input_pids, dst);
			dst->filter->num_input_pids = gf_list_count(dst->filter->input_pids);
		}
		gf_mx_v(dst->pid->filter->tasks_mx);
	}

	if (src) {
		GF_FilterPacketInstance *pcki;
		while (1) {
			pcki = gf_fq_pop(src->packets);
			if (!pcki) break;
			assert(src->filter->pending_packets);
			safe_int_dec(&src->filter->pending_packets);

			pcki->pid = dst;
			gf_fq_add(dst->packets, pcki);
			safe_int_inc(&dst->filter->pending_packets);
			nb_pck_transfer++;
		}
		if (src->requires_full_data_block && gf_list_count(src->pck_reassembly)) {
			dst->requires_full_data_block = src->requires_full_data_block;
			dst->last_block_ended = src->last_block_ended;
			dst->first_block_started = src->first_block_started;
			if (!dst->pck_reassembly) dst->pck_reassembly = gf_list_new();
			while (gf_list_count(src->pck_reassembly)) {
				pcki = gf_list_pop_front(src->pck_reassembly);
				pcki->pid = dst;
				gf_list_add(dst->pck_reassembly, pcki);
			}
		}
		//copy over state
		dst->is_end_of_stream = src->is_end_of_stream;
		dst->nb_eos_signaled = src->nb_eos_signaled;
		dst->buffer_duration = src->buffer_duration;
		dst->nb_clocks_signaled = src->nb_clocks_signaled;

		//switch previous src property map to this new pid (this avoids rewriting props of already dispatched packets)
		//it may happen that we already have props on dest, due to configure of the pid
		//use the old props as new ones and merge the previous props of dst in the new props
		prev_dst_props = dst->props;
		dst->props = src->props;
		dst->force_reconfig = GF_TRUE;
		src->force_reconfig = GF_TRUE;
		src->props = NULL;
		if (prev_dst_props) {
			gf_props_merge_property(dst->props, prev_dst_props, NULL, NULL);
			assert(prev_dst_props->reference_count);
			if (safe_int_dec(&prev_dst_props->reference_count) == 0) {
				gf_props_del(prev_dst_props);
			}
		}

		if (nb_pck_transfer && !dst->filter->process_task_queued) {
			gf_filter_post_process_task(dst->filter);
		}
	}


	src = filter->swap_pidinst_dst;
	if (src) {
		if (filter->swap_needs_init) {
			//exit out special handling of the pid since we are ready to detach
			assert(src->filter->stream_reset_pending);
			safe_int_dec(&src->filter->stream_reset_pending);

			//post detach task, we will reset the swap_pidinst only once truly deconnected from filter
			safe_int_inc(&src->pid->filter->detach_pid_tasks_pending);
			safe_int_inc(&filter->detach_pid_tasks_pending);
			gf_fs_post_task(filter->session, gf_filter_pid_detach_task, src->filter, src->pid, "pidinst_detach", filter);
		} else {
			GF_Filter *src_filter = src->filter;
			assert(!src->filter->sticky);
			assert(src->filter->num_input_pids==1);

			gf_mx_p(src_filter->tasks_mx);
			gf_list_del_item(src_filter->input_pids, src);
			src_filter->num_input_pids = gf_list_count(src_filter->input_pids);
			gf_mx_v(src_filter->tasks_mx);

			gf_list_del_item(src->pid->destinations, src);
			src->pid->num_destinations = gf_list_count(src->pid->destinations);
			gf_filter_pid_inst_del(src);

			filter->swap_pidinst_dst = NULL;
			filter->swap_pidinst_src = NULL;
			gf_filter_post_remove(src_filter);
		}
	}
	
	if (filter->swap_pidinst_src) {
		src = filter->swap_pidinst_src;
		src->filter->swap_pidinst_dst = filter->swap_pidinst_dst;
		gf_fs_post_task(filter->session, gf_filter_pid_inst_swap_delete_task, src->filter, src->pid, "pid_inst_delete", src);
	}
}


typedef enum {
	GF_PID_CONF_CONNECT,
	GF_PID_CONF_RECONFIG,
	GF_PID_CONF_REMOVE,
} GF_PidConnectType;

static GF_Err gf_filter_pid_configure(GF_Filter *filter, GF_FilterPid *pid, GF_PidConnectType ctype)
{
	u32 i, count;
	GF_Err e;
	Bool new_pid_inst=GF_FALSE;
	GF_FilterPidInst *pidinst=NULL;
	GF_Filter *alias_orig = NULL;

	if (filter->multi_sink_target) {
		alias_orig = filter;
		filter = filter->multi_sink_target;
	}

	assert(filter->freg->configure_pid);
	if (filter->finalized) {
		GF_LOG(GF_LOG_ERROR, GF_LOG_FILTER, ("Trying to configure PID %s in finalized filter %s\n",  pid->name, filter->name));
		if (ctype==GF_PID_CONF_CONNECT) {
			assert(pid->filter->out_pid_connection_pending);
			safe_int_dec(&pid->filter->out_pid_connection_pending);
		}
		return GF_SERVICE_ERROR;
	}

	if (filter->detached_pid_inst) {
		count = gf_list_count(filter->detached_pid_inst);
		for (i=0; i<count; i++) {
			pidinst = gf_list_get(filter->detached_pid_inst, i);
			if (pidinst->filter==filter) {
				gf_list_rem(filter->detached_pid_inst, i);
				//reattach new filter and pid
				pidinst->filter = filter;
				pidinst->pid = pid;

				assert(!pidinst->props);

				//and treat as new pid inst
				if (ctype == GF_PID_CONF_CONNECT) {
					new_pid_inst=GF_TRUE;
				}
				assert(pidinst->detach_pending);
				safe_int_dec(&pidinst->detach_pending);
				break;
			}
			pidinst=NULL;
		}
		if (! gf_list_count(filter->detached_pid_inst)) {
			gf_list_del(filter->detached_pid_inst);
			filter->detached_pid_inst = NULL;
		}
	}
	if (!pidinst) {
		count = pid->num_destinations;
		for (i=0; i<count; i++) {
			pidinst = gf_list_get(pid->destinations, i);
			if (pidinst->filter==filter) {
				break;
			}
			pidinst=NULL;
		}
	}

	//first connection of this PID to this filter
	if (!pidinst) {
		if (ctype != GF_PID_CONF_CONNECT) {
			GF_LOG(GF_LOG_ERROR, GF_LOG_FILTER, ("Trying to disconnect PID %s not found in filter %s inputs\n",  pid->name, filter->name));
			return GF_SERVICE_ERROR;
		}
		pidinst = gf_filter_pid_inst_new(filter, pid);
		new_pid_inst=GF_TRUE;
	}
	if (!pidinst->alias_orig)
		pidinst->alias_orig = alias_orig;

	//if new, add the PID to input/output before calling configure
	if (new_pid_inst) {
		assert(pidinst);
		gf_mx_p(pid->filter->tasks_mx);

		GF_LOG(GF_LOG_DEBUG, GF_LOG_FILTER, ("Registering %s:%s as destination for %s:%s\n", pid->filter->name, pid->name, pidinst->filter->name, pidinst->pid->name));
		gf_list_add(pid->destinations, pidinst);
		pid->num_destinations = gf_list_count(pid->destinations);

		if (!filter->input_pids) filter->input_pids = gf_list_new();
		gf_list_add(filter->input_pids, pidinst);
		filter->num_input_pids = gf_list_count(filter->input_pids);

		gf_mx_v(pid->filter->tasks_mx);

		//new connection, update caps in case we have events using caps (buffer req) being sent
		//while processing the configure (they would be dispatched on the source filter, not the dest one being
		//processed here)
		gf_filter_pid_update_caps(pid);
	}

	//we are swaping a PID instance (dyn insert of a filter), do it before reconnecting
	//in order to have properties in place
	//TODO: handle error case, we might need to re-switch the pid inst!
	if (filter->swap_pidinst_src || filter->swap_pidinst_dst) {
		gf_filter_pid_inst_swap(filter, pidinst);
	}

	filter->in_connect_err = GF_EOS;
	//commented out: audio thread may be pulling packets out of the pid but not in the compositor:process, which
	//could be called for video at the same time...
#if 0
	FSESS_CHECK_THREAD(filter)
#endif

	GF_LOG(GF_LOG_DEBUG, GF_LOG_FILTER, ("Filter %s PID %s reconfigure\n", pidinst->filter->name, pidinst->pid->name));
	e = filter->freg->configure_pid(filter, (GF_FilterPid*) pidinst, (ctype==GF_PID_CONF_REMOVE) ? GF_TRUE : GF_FALSE);

#ifdef GPAC_MEMORY_TRACKING
	if (filter->session->check_allocs) {
		if (filter->nb_consecutive_process >= filter->max_nb_consecutive_process) {
			filter->max_nb_consecutive_process = filter->nb_consecutive_process;
			filter->max_nb_process = filter->nb_process_since_reset;
			filter->max_stats_nb_alloc = filter->stats_nb_alloc;
			filter->max_stats_nb_calloc = filter->stats_nb_calloc;
			filter->max_stats_nb_realloc = filter->stats_nb_realloc;
			filter->max_stats_nb_free = filter->stats_nb_free;
		}
		filter->stats_mem_allocated = 0;
		filter->stats_nb_alloc = filter->stats_nb_realloc = filter->stats_nb_free = 0;
		filter->nb_process_since_reset = filter->nb_consecutive_process = 0;
	}
#endif
	if ((e==GF_OK) && (filter->in_connect_err<GF_OK))
		e = filter->in_connect_err;

	filter->in_connect_err = GF_OK;
	
	if (e==GF_OK) {
		//if new, register the new pid instance, and the source pid as input to this filter
		if (new_pid_inst) {
			GF_LOG(GF_LOG_INFO, GF_LOG_FILTER, ("Connected filter %s (%p) PID %s (%p) (%d fan-out) to filter %s (%p)\n", pid->filter->name, pid->filter, pid->name, pid, pid->num_destinations, filter->name, filter));
		}
	}
	//failure on reconfigure, try reloading a filter chain
	else if ((ctype==GF_PID_CONF_RECONFIG) && (e != GF_FILTER_NOT_SUPPORTED)) {
		GF_LOG(GF_LOG_ERROR, GF_LOG_FILTER, ("Failed to reconfigure PID %s:%s in filter %s: %s, reloading filter graph\n", pid->filter->name, pid->name, filter->name, gf_error_to_string(e) ));

		if (e==GF_BAD_PARAM) {
			filter->session->last_connect_error = e;
		} else {
			gf_filter_relink_dst(pidinst);
		}
	} else {

		//error, remove from input and output
		gf_mx_p(filter->tasks_mx);
		gf_list_del_item(filter->input_pids, pidinst);
		filter->num_input_pids = gf_list_count(filter->input_pids);
		filter->freg->configure_pid(filter, (GF_FilterPid *) pidinst, GF_TRUE);
		gf_mx_v(filter->tasks_mx);

		gf_mx_p(pidinst->pid->filter->tasks_mx);
		gf_list_del_item(pidinst->pid->destinations, pidinst);
		pidinst->pid->num_destinations = gf_list_count(pidinst->pid->destinations);
		//detach filter from pid instance
		pidinst->filter = NULL;
		gf_mx_v(pidinst->pid->filter->tasks_mx);

		//if connect and error, direct delete of pid
		if (new_pid_inst) {
			gf_mx_p(pid->filter->tasks_mx);
			gf_list_del_item(pid->destinations, pidinst);
			pid->num_destinations = gf_list_count(pid->destinations);
			//destroy pid instance
			gf_filter_pid_inst_del(pidinst);
			gf_mx_v(pid->filter->tasks_mx);
		}


		if (e==GF_REQUIRES_NEW_INSTANCE) {
			//TODO: copy over args from current filter
			GF_Filter *new_filter = gf_filter_clone(filter);
			if (new_filter) {
				GF_LOG(GF_LOG_DEBUG, GF_LOG_FILTER, ("Clone filter %s, new instance for pid %s\n", filter->name, pid->name));
				gf_filter_pid_post_connect_task(new_filter, pid);
				return GF_OK;
			} else {
				GF_LOG(GF_LOG_ERROR, GF_LOG_FILTER, ("Failed to clone filter %s\n", filter->name));
				e = GF_OUT_OF_MEM;
			}
		}
		if (e && (ctype==GF_PID_CONF_REMOVE)) {
			GF_LOG(GF_LOG_ERROR, GF_LOG_FILTER, ("Failed to disconnect filter %s PID %s from filter %s: %s\n", pid->filter->name, pid->name, filter->name, gf_error_to_string(e) ));
		}
		else if (e) {
			GF_LOG(GF_LOG_ERROR, GF_LOG_FILTER, ("Failed to connect filter %s PID %s to filter %s: %s\n", pid->filter->name, pid->name, filter->name, gf_error_to_string(e) ));

			if ((e==GF_BAD_PARAM) || (e==GF_FILTER_NOT_SUPPORTED) || (filter->session->flags & GF_FS_FLAG_NO_REASSIGN)) {
				if (e!=GF_FILTER_NOT_SUPPORTED) {
					GF_LOG(GF_LOG_ERROR, GF_LOG_FILTER, ("Filter reassignment disabled, skippping chain reload for filter %s PID %s\n", pid->filter->name, pid->name ));
				}
				filter->session->last_connect_error = e;

				if (ctype==GF_PID_CONF_CONNECT) {
					GF_FilterEvent evt;
					GF_FEVT_INIT(evt, GF_FEVT_PLAY, pid);
					gf_filter_pid_send_event_internal(pid, &evt, GF_TRUE);

					GF_FEVT_INIT(evt, GF_FEVT_STOP, pid);
					gf_filter_pid_send_event_internal(pid, &evt, GF_TRUE);

					gf_filter_pid_set_eos(pid);

					if (pid->filter->freg->process_event) {
						GF_FEVT_INIT(evt, GF_FEVT_CONNECT_FAIL, pid);
						gf_filter_pid_send_event_internal(pid, &evt, GF_TRUE);
					}
				}
			} else if (filter->has_out_caps) {
				Bool unload_filter = GF_TRUE;
				GF_LOG(GF_LOG_WARNING, GF_LOG_FILTER, ("Blacklisting %s as output from %s and retrying connections\n", filter->name, pid->filter->name));
				//try to load another filter to handle that connection
				//1-blacklist this filter
				gf_list_add(pid->filter->blacklisted, (void *) filter->freg);
				//2-disconnect all other inputs, and post a re-init
				gf_mx_p(filter->tasks_mx);
				while (gf_list_count(filter->input_pids)) {
					GF_FilterPidInst *a_pidinst = gf_list_pop_back(filter->input_pids);
					FSESS_CHECK_THREAD(filter)
					filter->freg->configure_pid(filter, (GF_FilterPid *) a_pidinst, GF_TRUE);

					gf_filter_pid_post_init_task(a_pidinst->pid->filter, a_pidinst->pid);
					gf_fs_post_task(filter->session, gf_filter_pid_inst_delete_task, a_pidinst->pid->filter, a_pidinst->pid, "pid_inst_delete", a_pidinst);

					unload_filter = GF_FALSE;
				}
				filter->num_input_pids = 0;
				filter->removed = GF_TRUE;
				filter->has_pending_pids = GF_FALSE;
				gf_mx_v(filter->tasks_mx);

				//do not assign session->last_connect_error since we are retrying a connection

				if (ctype==GF_PID_CONF_CONNECT) {
					assert(pid->filter->out_pid_connection_pending);
					safe_int_dec(&pid->filter->out_pid_connection_pending);
				}
				//3- post a re-init on this pid
				gf_filter_pid_post_init_task(pid->filter, pid);

				if (unload_filter) {
					assert(!gf_list_count(filter->input_pids));

					if (filter->num_output_pids) {
						for (i=0; i<filter->num_output_pids; i++) {
							u32 j;
							GF_FilterPid *opid = gf_list_get(filter->output_pids, i);
							for (j=0; j< opid->num_destinations; j++) {
								GF_FilterPidInst *a_pidi = gf_list_get(opid->destinations, j);
								a_pidi->pid = NULL;
							}
							gf_list_reset(opid->destinations);
							opid->num_destinations = 0;
							gf_filter_pid_remove(opid);
						}
					}
					filter->swap_pidinst_src = NULL;
					if (filter->swap_pidinst_dst) {
						GF_Filter *target = filter->swap_pidinst_dst->filter;
						assert(target);
						if (!target->detached_pid_inst) {
							target->detached_pid_inst = gf_list_new();
						}
						//detach props but don't delete them
						if (filter->swap_pidinst_dst->props) {
							filter->swap_pidinst_dst->props = NULL;
						}
						filter->swap_pidinst_dst->pid = NULL;
						if (gf_list_find(target->detached_pid_inst, filter->swap_pidinst_dst)<0)
							gf_list_add(target->detached_pid_inst, filter->swap_pidinst_dst);
					}
					filter->swap_pidinst_dst = NULL;
					if (filter->on_setup_error) {
						gf_filter_notification_failure(filter, e, GF_TRUE);
					} else {
						gf_filter_post_remove(filter);
					}
				}
				return e;
			} else {
				GF_LOG(GF_LOG_ERROR, GF_LOG_FILTER, ("Failed to reconfigure input of sink %s, cannot rebuild graph\n", filter->name));
				if (pid->filter->freg->process_event) {
					GF_FilterEvent evt;
					GF_FEVT_INIT(evt, GF_FEVT_CONNECT_FAIL, pid);
					pid->filter->freg->process_event(pid->filter, &evt);
				}
				filter->session->last_connect_error = e;
			}
		} else {
			filter->session->last_connect_error = GF_OK;
		}

		//try to run filter no matter what
		if (filter->session->requires_solved_graph)
			return e;
	}

	//flush all pending pid init requests following the call to init
	if (filter->has_pending_pids) {
		filter->has_pending_pids = GF_FALSE;
		while (gf_fq_count(filter->pending_pids)) {
			GF_FilterPid *a_pid=gf_fq_pop(filter->pending_pids);
			//filter is a pid adaptation filter (dynamically loaded to solve prop negociation)
			//copy over play state if the input PID was already playing
			if (pid->is_playing && filter->is_pid_adaptation_filter)
				a_pid->is_playing = GF_TRUE;

			gf_filter_pid_post_init_task(filter, a_pid);
		}
	}

	if (ctype==GF_PID_CONF_REMOVE) {
		gf_mx_p(filter->tasks_mx);
		gf_list_del_item(filter->input_pids, pidinst);
		filter->num_input_pids = gf_list_count(filter->input_pids);
		gf_mx_v(filter->tasks_mx);

		//PID instance is no longer in graph, we must remove it from pid destination to avoid propagating events
		//on to-be freed pid instance.
		//however we must have fan-outs (N>1 pid instance per PID), and removing the pid inst would trigger a pid destruction
		//on the first gf_filter_pid_inst_delete_task executed.
		//we therefore track at the PID level the number of gf_filter_pid_inst_delete_task tasks pending and
		//won't destroy the PID until that number is O
		gf_mx_p(pidinst->pid->filter->tasks_mx);
		pidinst->pid->num_pidinst_del_pending ++;
		gf_list_del_item(pidinst->pid->destinations, pidinst);
		pidinst->pid->num_destinations = gf_list_count(pidinst->pid->destinations);
		pidinst->filter = NULL;
		gf_mx_v(pidinst->pid->filter->tasks_mx);

		//disconnected the last input, flag as removed
		if (!filter->num_input_pids && !filter->sticky) {
			gf_filter_reset_pending_packets(filter);
			filter->removed = GF_TRUE;
		}
		//post a pid_delete task to also trigger removal of the filter if needed
		gf_fs_post_task(filter->session, gf_filter_pid_inst_delete_task, pid->filter, pid, "pid_inst_delete", pidinst);

		return e;
	}

	if (ctype==GF_PID_CONF_CONNECT) {
		assert(pid->filter->out_pid_connection_pending);
		if (safe_int_dec(&pid->filter->out_pid_connection_pending) == 0) {

			if (e==GF_OK) {
				//postponed packets dispatched by source while setting up PID, flush through process()
				//pending packets (not yet consumed but in PID buffer), start processing
				if (pid->filter->postponed_packets || pid->filter->pending_packets || pid->filter->nb_caps_renegociate) {
					gf_filter_post_process_task(pid->filter);
				}
			}
		}
	}
	//once all pid have been (re)connected, update any internal caps
	gf_filter_pid_update_caps(pid);
	return e;
}

static void gf_filter_pid_connect_task(GF_FSTask *task)
{
	GF_Filter *filter = task->filter;
	GF_FilterSession *fsess = filter->session;
	GF_LOG(GF_LOG_INFO, GF_LOG_FILTER, ("Filter %s pid %s connecting to %s (%p)\n", task->pid->pid->filter->name, task->pid->pid->name, task->filter->name, filter));

	//filter will require a new instance, clone it
	if (filter->num_input_pids && (filter->max_extra_pids <= filter->num_input_pids - 1)) {
		GF_Filter *new_filter = gf_filter_clone(filter);
		if (new_filter) {
			filter = new_filter;
		} else {
			GF_LOG(GF_LOG_ERROR, GF_LOG_FILTER, ("Failed to clone filter %s\n", filter->name));
			assert(filter->in_pid_connection_pending);
			safe_int_dec(&filter->in_pid_connection_pending);
			if (task->pid->pid) {
				gf_list_del_item(filter->temp_input_pids, task->pid->pid);
			}
			return;
		}
	}
	if (task->pid->pid) {
		gf_list_del_item(filter->temp_input_pids, task->pid->pid);
		gf_filter_pid_configure(filter, task->pid->pid, GF_PID_CONF_CONNECT);
		//once connected, any set_property before the first packet dispatch will have to trigger a reconfigure
		if (!task->pid->pid->nb_pck_sent) {
			task->pid->pid->request_property_map = GF_TRUE;
			task->pid->pid->pid_info_changed = GF_FALSE;
		}
	}
	
	//filter may now be the clone, decrement on original filter
	assert(task->filter->in_pid_connection_pending);
	safe_int_dec(&task->filter->in_pid_connection_pending);

	gf_fs_cleanup_filters(fsess);

}

void gf_filter_pid_reconfigure_task(GF_FSTask *task)
{
	GF_LOG(GF_LOG_INFO, GF_LOG_FILTER, ("Filter %s pid %s reconfigure to %s\n", task->pid->pid->filter->name, task->pid->pid->name, task->filter->name));

	if (task->pid->pid) {
		gf_filter_pid_configure(task->filter, task->pid->pid, GF_PID_CONF_RECONFIG);
		//once connected, any set_property before the first packet dispatch will have to trigger a reconfigure
		if (!task->pid->pid->nb_pck_sent) {
			task->pid->pid->request_property_map = GF_TRUE;
			task->pid->pid->pid_info_changed = GF_FALSE;
		}
	}
}

void gf_filter_pid_disconnect_task(GF_FSTask *task)
{
	GF_LOG(GF_LOG_INFO, GF_LOG_FILTER, ("Filter %s pid %s disconnect from %s\n", task->pid->pid->filter->name, task->pid->pid->name, task->filter->name));
	gf_filter_pid_configure(task->filter, task->pid->pid, GF_PID_CONF_REMOVE);

	//if the filter has no more connected ins and outs, remove it
	if (task->filter->removed && !gf_list_count(task->filter->output_pids) && !gf_list_count(task->filter->input_pids)) {
		Bool direct_mode = task->filter->session->direct_mode;
		gf_filter_post_remove(task->filter);
		if (direct_mode) task->filter = NULL;
	}
}

void gf_filter_pid_detach_task(GF_FSTask *task)
{
	u32 i, count;
	GF_Filter *filter = task->filter;
	GF_FilterPid *pid = task->pid->pid;
	GF_FilterPidInst *pidinst=NULL;
	GF_Filter *new_chain_input = task->udta;

	//we may have concurrent reset (due to play/stop/seek) and caps renegotiation
	//wait for the pid to be reset before detaching
	if (pid->filter->stream_reset_pending) {
		TASK_REQUEUE(task)
		return;
	}
	if (new_chain_input->in_pid_connection_pending) {
		TASK_REQUEUE(task)
		return;
	}

	assert(filter->freg->configure_pid);
	GF_LOG(GF_LOG_INFO, GF_LOG_FILTER, ("Filter %s pid %s detach from %s\n", task->pid->pid->filter->name, task->pid->pid->name, task->filter->name));

	assert(pid->filter->detach_pid_tasks_pending);
	safe_int_dec(&pid->filter->detach_pid_tasks_pending);
	count = pid->num_destinations;
	for (i=0; i<count; i++) {
		pidinst = gf_list_get(pid->destinations, i);
		if (pidinst->filter==filter) {
			break;
		}
		pidinst=NULL;
	}

	//first connection of this PID to this filter
	if (!pidinst) {
		GF_LOG(GF_LOG_ERROR, GF_LOG_FILTER, ("Trying to detach PID %s not found in filter %s inputs\n",  pid->name, filter->name));
		assert(!new_chain_input->swap_pidinst_dst);
		assert(!new_chain_input->swap_pidinst_src);
		new_chain_input->swap_needs_init = GF_FALSE;
		return;
	}

	//detach props
	if (pidinst->props) {
		assert(pidinst->props->reference_count);
		if (safe_int_dec(& pidinst->props->reference_count) == 0) {
			//see \ref gf_filter_pid_merge_properties_internal for mutex
			gf_mx_p(pidinst->pid->filter->tasks_mx);
			gf_list_del_item(pidinst->pid->properties, pidinst->props);
			gf_mx_v(pidinst->pid->filter->tasks_mx);
			gf_props_del(pidinst->props);
		}
	}
	pidinst->props = NULL;

	gf_mx_p(filter->tasks_mx);
	//detach pid - remove all packets in our pid instance and alos update filter pending_packets
	count = gf_fq_count(pidinst->packets);
	assert(!count || (count >= filter->pending_packets));
	safe_int_sub(&filter->pending_packets, (s32) count);
	gf_filter_pid_inst_reset(pidinst);
	pidinst->pid = NULL;
	gf_list_del_item(pid->destinations, pidinst);
	pid->num_destinations = gf_list_count(pid->destinations);
	gf_list_del_item(filter->input_pids, pidinst);
	filter->num_input_pids = gf_list_count(filter->input_pids);
	gf_mx_v(filter->tasks_mx);

	if (!filter->detached_pid_inst) {
		filter->detached_pid_inst = gf_list_new();
	}
	if (gf_list_find(filter->detached_pid_inst, pidinst)<0)
		gf_list_add(filter->detached_pid_inst, pidinst);

	//we are done, reset filter swap instance so that connection can take place
	if (new_chain_input->swap_needs_init) {
		new_chain_input->swap_pidinst_dst = NULL;
		new_chain_input->swap_pidinst_src = NULL;
		new_chain_input->swap_needs_init = GF_FALSE;
	}
	assert(new_chain_input->detach_pid_tasks_pending);
	safe_int_dec(&new_chain_input->detach_pid_tasks_pending);
}

GF_EXPORT
void gf_filter_pid_set_name(GF_FilterPid *pid, const char *name)
{
	if (PID_IS_INPUT(pid)) {
		GF_LOG(GF_LOG_WARNING, GF_LOG_FILTER, ("Attempt to assign name %s to input PID %s in filter %s - ignoring\n", name, pid->pid->name, pid->pid->filter->name));
	} else if (name) {
		if (pid->name && !strcmp(pid->name, name)) return;
		if (pid->name) gf_free(pid->name);
		pid->name = gf_strdup(name);
	}
}

GF_EXPORT
const char *gf_filter_pid_get_name(GF_FilterPid *pid)
{
	return pid->pid->name;
}

GF_EXPORT
const char *gf_filter_pid_get_filter_name(GF_FilterPid *pid)
{
	if (PID_IS_INPUT(pid)) {
		return pid->pid->filter->name;
	}
	return pid->filter->name;
}

GF_EXPORT
const char *gf_filter_pid_orig_src_args(GF_FilterPid *pid)
{
	u32 i;
	const char *args;
	//move to true source pid
	pid = pid->pid;
	args = pid->filter->src_args;
	if (args && strstr(args, "src")) return args;
	if (!pid->filter->num_input_pids) return args;
	for (i=0; i<pid->filter->num_input_pids; i++) {
		GF_FilterPidInst *pidi = gf_list_get(pid->filter->input_pids, i);
		const char *arg_src = gf_filter_pid_orig_src_args(pidi->pid);
		if (arg_src) return arg_src;
	}
	return args;
}

GF_EXPORT
const char *gf_filter_pid_get_source_filter_name(GF_FilterPid *pid)
{
	GF_Filter *filter  = pid->pid->filter;
	while (filter && filter->num_input_pids) {
		GF_FilterPidInst *pidi = gf_list_get(filter->input_pids, 0);
		filter = pidi->pid->filter;
	}
	if (!filter) return NULL;
	return filter->name ? filter->name : filter->freg->name;
}

GF_EXPORT
Bool gf_filter_pid_get_buffer_occupancy(GF_FilterPid *pid, u32 *max_slots, u32 *nb_pck, u32 *max_duration, u32 *duration)
{
	if (max_slots) *max_slots = pid->pid->max_buffer_unit;
	if (max_duration) *max_duration = (u32) pid->pid->max_buffer_time;

	if (pid->filter->session->in_final_flush) {
		if (duration) *duration =  (u32) pid->pid->max_buffer_time;
		if (nb_pck) *nb_pck = pid->pid->nb_buffer_unit;
		return GF_FALSE;
	}
	if (nb_pck) *nb_pck = pid->pid->nb_buffer_unit;
	if (duration) *duration = (u32) pid->pid->buffer_duration;
	return GF_TRUE;
}

GF_EXPORT
void gf_filter_pid_set_udta(GF_FilterPid *pid, void *udta)
{
	if (PID_IS_INPUT(pid)) {
		((GF_FilterPidInst *)pid)->udta = udta;
	} else {
		pid->udta = udta;
	}
}

GF_EXPORT
void *gf_filter_pid_get_udta(GF_FilterPid *pid)
{
	if (PID_IS_INPUT(pid)) {
		return ((GF_FilterPidInst *)pid)->udta;
	} else {
		return pid->udta;
	}
}

static Bool filter_pid_check_fragment(GF_FilterPid *src_pid, char *frag_name, Bool *pid_excluded, Bool *needs_resolve, Bool *prop_not_found, char prop_dump_buffer[GF_PROP_DUMP_ARG_SIZE])
{
	char *psep;
	u32 comp_type=0;
	Bool is_neg = GF_FALSE;
	const GF_PropertyEntry *pent;
	const GF_PropertyEntry *pent_val=NULL;
	*needs_resolve = GF_FALSE;
	*prop_not_found = GF_FALSE;

	if (frag_name[0] == src_pid->filter->session->sep_neg) {
		frag_name++;
		is_neg = GF_TRUE;
	}
	//special case for stream types filters
	pent = gf_filter_pid_get_property_entry(src_pid, GF_PROP_PID_STREAM_TYPE);
	if (pent) {
		u32 matched=0;
		u32 type=0;
		if (!strnicmp(frag_name, "audio", 5)) {
			matched=5;
			type=GF_STREAM_AUDIO;
		} else if (!strnicmp(frag_name, "video", 5)) {
			matched=5;
			type=GF_STREAM_VISUAL;
		} else if (!strnicmp(frag_name, "scene", 5)) {
			matched=5;
			type=GF_STREAM_SCENE;
		} else if (!strnicmp(frag_name, "font", 4)) {
			matched=4;
			type=GF_STREAM_FONT;
		} else if (!strnicmp(frag_name, "text", 4)) {
			matched=4;
			type=GF_STREAM_TEXT;
		}
		if (matched && (type != pent->prop.value.uint)) {
			//special case: if we request a non-file stream but the pid is a file, we will need a demux to
			//move from file to A/V/... streams, so we accept any #MEDIA from file streams
			if (pent->prop.value.uint == GF_STREAM_FILE) {
				*prop_not_found = GF_TRUE;
				return GF_TRUE;
			}
			*pid_excluded = GF_TRUE;
			return GF_FALSE;
		}

		if (matched) {
			u32 idx=0;
			u32 k, count_pid;
			if (strlen(frag_name)==matched) return GF_TRUE;
			idx = atoi(frag_name+matched);
			count_pid = src_pid->filter->num_output_pids;
			for (k=0; k<count_pid; k++) {
				GF_FilterPid *p = gf_list_get(src_pid->filter->output_pids, k);
				pent = gf_filter_pid_get_property_entry(src_pid, GF_PROP_PID_STREAM_TYPE);
				if (pent && pent->prop.value.uint==type) {
					idx--;
					if (!idx) {
						if (p==src_pid) return GF_TRUE;
						break;
					}
				}
			}
			*pid_excluded = GF_TRUE;
			return GF_FALSE;
		}
	}
	//special case for codec type filters
	if (!strcmp(frag_name, "raw")) {
		pent = gf_filter_pid_get_property_entry(src_pid, GF_PROP_PID_CODECID);
		if (pent) {
			Bool is_eq = (pent->prop.value.uint==GF_CODECID_RAW) ? GF_TRUE : GF_FALSE;
			if (is_neg) is_eq = !is_eq;
			if (is_eq) return GF_TRUE;
			*pid_excluded = GF_TRUE;
			return GF_FALSE;
		}
		//not codec ID set for pid, assume match
		return GF_TRUE;
	}

	//generic property addressing code(or builtin name)=val
	psep = strchr(frag_name, src_pid->filter->session->sep_name);
	if (!psep) {
		psep = strchr(frag_name, '-');
		if (psep) comp_type = 1;
		else {
			psep = strchr(frag_name, '+');
			if (psep) comp_type = 2;
		}
	}

	if (!psep) {
		*prop_not_found = GF_TRUE;
		GF_LOG(GF_LOG_WARNING, GF_LOG_FILTER, ("PID addressing %s not recognized, ignoring and assuming match\n", frag_name ));
		return GF_TRUE;
	}

	Bool is_equal = GF_FALSE;
	Bool use_not_equal = GF_FALSE;
	GF_PropertyValue prop_val;
	u32 p4cc = 0;
	char c=psep[0];
	psep[0] = 0;
	pent=NULL;

	//special case for tag
	if (!strcmp(frag_name, "TAG")) {
		psep[0] = c;
		if (src_pid->filter->tag) {
			Bool is_eq;
			//check for negation
			if ( (psep[0]==src_pid->filter->session->sep_name) && (psep[1]==src_pid->filter->session->sep_neg) ) {
				psep++;
				use_not_equal = GF_TRUE;
			}

			is_eq = !strcmp(psep+1, src_pid->filter->tag);
			if (use_not_equal) is_eq = !is_eq;
			if (is_eq) return GF_TRUE;
			*pid_excluded = GF_TRUE;
			return GF_FALSE;
		}
		//not tag set for pid's filter, assume match
		return GF_TRUE;
	}


	//check for built-in property
	p4cc = gf_props_get_id(frag_name);
	if (!p4cc && !strcmp(frag_name, "PID") )
		p4cc = GF_PROP_PID_ID;

	if (!p4cc && (strlen(frag_name)==4))
		p4cc = GF_4CC(frag_name[0], frag_name[1], frag_name[2], frag_name[3]);

	if (p4cc) pent = gf_filter_pid_get_property_entry(src_pid, p4cc);
	//not a built-in property, find prop by name
	if (!pent) {
		pent = gf_filter_pid_get_property_entry_str(src_pid, frag_name);
	}

	psep[0] = c;

	//if the property is not found, we accept the connection
	if (!pent) {
		*prop_not_found = GF_TRUE;
		return GF_TRUE;
	}
	//check for dynamic assignment
	if ( (psep[0]==src_pid->filter->session->sep_name) && ((psep[1]=='*') || (psep[1]=='\0') ) ) {
		*needs_resolve = GF_TRUE;
		gf_props_dump_val(&pent->prop, prop_dump_buffer, GF_PROP_DUMP_DATA_NONE, NULL);
		return GF_FALSE;
	}

	//check for negation
	if ( (psep[0]==src_pid->filter->session->sep_name) && (psep[1]==src_pid->filter->session->sep_neg) ) {
		psep++;
		use_not_equal = GF_TRUE;
	}
	//parse the property, based on its property type
	if (pent->p4cc==GF_PROP_PID_CODECID) {
		prop_val.type = GF_PROP_UINT;
		prop_val.value.uint = gf_codecid_parse(psep+1);
	} else {
		u32 val_is_prop = gf_props_get_id(psep+1);
		if (val_is_prop) {
			pent_val = gf_filter_pid_get_property_entry(src_pid, val_is_prop);
			if (pent_val) {
				prop_val = pent_val->prop;
			} else {
				*pid_excluded = GF_TRUE;
				return GF_FALSE;
			}
		} else {
			prop_val = gf_props_parse_value(pent->prop.type, frag_name, psep+1, NULL, src_pid->filter->session->sep_list);
		}
	}
	if (!comp_type) {
		is_equal = gf_props_equal(&pent->prop, &prop_val);
		if (use_not_equal) is_equal = !is_equal;
	} else {
		switch (prop_val.type) {
		case GF_PROP_SINT:
			if (pent->prop.value.sint<prop_val.value.sint) is_equal = GF_TRUE;
			if (comp_type==2) is_equal = !is_equal;
			break;
		case GF_PROP_UINT:
			if (pent->prop.value.uint<prop_val.value.uint) is_equal = GF_TRUE;
			if (comp_type==2) is_equal = !is_equal;
			break;
		case GF_PROP_LSINT:
			if (pent->prop.value.longsint<prop_val.value.longsint) is_equal = GF_TRUE;
			if (comp_type==2) is_equal = !is_equal;
			break;
		case GF_PROP_LUINT:
			if (pent->prop.value.longuint<prop_val.value.longuint) is_equal = GF_TRUE;
			if (comp_type==2) is_equal = !is_equal;
			break;
		case GF_PROP_FLOAT:
			if (pent->prop.value.fnumber<prop_val.value.fnumber) is_equal = GF_TRUE;
			if (comp_type==2) is_equal = !is_equal;
			break;
		case GF_PROP_DOUBLE:
			if (pent->prop.value.number<prop_val.value.number) is_equal = GF_TRUE;
			if (comp_type==2) is_equal = !is_equal;
			break;
		case GF_PROP_FRACTION:
			if (pent->prop.value.frac.num * prop_val.value.frac.den < pent->prop.value.frac.den * prop_val.value.frac.num) is_equal = GF_TRUE;
			if (comp_type == 2) is_equal = !is_equal;
			break;
		case GF_PROP_FRACTION64:
			if (pent->prop.value.lfrac.num * prop_val.value.lfrac.den < pent->prop.value.lfrac.den * prop_val.value.lfrac.num) is_equal = GF_TRUE;
			if (comp_type == 2) is_equal = !is_equal;
			break;
		default:
			GF_LOG(GF_LOG_WARNING, GF_LOG_FILTER, ("PID addressing uses \'%s\' comparison on property %s which is not a number, defaulting to equal=true\n", (comp_type==1) ? "less than" : "more than", gf_props_4cc_get_name(p4cc) ));
			is_equal = GF_TRUE;
			break;
		}
	}
	if (!pent_val)
		gf_props_reset_single(&prop_val);

	if (!is_equal) *pid_excluded = GF_TRUE;

	return is_equal;
}

static Bool filter_source_id_match(GF_FilterPid *src_pid, const char *id, GF_Filter *dst_filter, Bool *pid_excluded, Bool *needs_clone)
{
	const char *source_ids;
	char *resolved_source_ids = NULL;
	Bool result = GF_FALSE;
	Bool first_pass = GF_TRUE;
	Bool has_default_match;
	Bool is_pid_excluded;
	*pid_excluded = GF_FALSE;
	if (!dst_filter->source_ids)
		return GF_TRUE;
	if (!id)
		return GF_FALSE;

sourceid_reassign:
	source_ids = resolved_source_ids ? resolved_source_ids : dst_filter->source_ids;
	if (!first_pass) {
		assert(dst_filter->dynamic_source_ids);
		source_ids = dst_filter->dynamic_source_ids;
	}
	has_default_match = GF_FALSE;
	is_pid_excluded = GF_FALSE;

	while (source_ids) {
		Bool all_matched = GF_TRUE;
		Bool all_frags_not_found = GF_TRUE;
		u32 len, sublen;
		Bool last=GF_FALSE;
		char *frag_name, *frag_clone;
		char *sep;
		Bool use_neg = GF_FALSE;
		if (source_ids[0] == src_pid->filter->session->sep_neg) {
			source_ids++;
			use_neg = GF_TRUE;
		}

		sep = strchr(source_ids, src_pid->filter->session->sep_list);
		if (sep) {
			len = (u32) (sep - source_ids);
		} else {
			len = (u32) strlen(source_ids);
			last=GF_TRUE;
		}

		frag_name = strchr(source_ids, src_pid->filter->session->sep_frag);
		if (frag_name > source_ids + len) frag_name = NULL;
		sublen = frag_name ? (u32) (frag_name - source_ids) : len;
		//skip frag char
		if (frag_name) frag_name++;

		//any ID, always match
		if (source_ids[0]=='*') { }
		// id does not match
		else {
			Bool res = strncmp(id, source_ids, sublen) ? GF_FALSE : GF_TRUE;
			if (use_neg) res = !res;
			if (!res) {
				source_ids += len+1;
				if (last) break;
				continue;
			}
		}
		//no fragment or fragment match pid name, OK
		if (!frag_name || !strcmp(src_pid->name, frag_name)) {
			result = GF_TRUE;
			break;
		}
		frag_clone = NULL;
		if (!last) {
			frag_clone = gf_strdup(frag_name);
			char *nsep = strchr(frag_clone, src_pid->filter->session->sep_list);
			assert(nsep);
			nsep[0] = 0;
			frag_name = frag_clone;
		}

		//for all listed fragment extensions
		while (frag_name && all_matched) {
			char prop_dump_buffer[GF_PROP_DUMP_ARG_SIZE];
			Bool needs_resolve = GF_FALSE;
			Bool prop_not_found = GF_FALSE;
			Bool local_pid_excluded = GF_FALSE;
			char *next_frag = strchr(frag_name, src_pid->filter->session->sep_frag);
			if (next_frag) next_frag[0] = 0;

			if (! filter_pid_check_fragment(src_pid, frag_name, &local_pid_excluded, &needs_resolve, &prop_not_found, prop_dump_buffer)) {
				if (needs_resolve) {
					if (first_pass) {
						char *sid = resolved_source_ids ? resolved_source_ids : dst_filter->source_ids;
						char *frag_sep = strchr(frag_name, dst_filter->session->sep_name);
						assert(frag_sep);
						if (next_frag) next_frag[0] = src_pid->filter->session->sep_frag;

						char *new_source_ids = gf_malloc(sizeof(char) * (strlen(sid) + strlen(prop_dump_buffer)+1));
						u32 clen = (u32) (1+frag_sep - sid);
						strncpy(new_source_ids, sid, clen);
						new_source_ids[clen]=0;
						strcat(new_source_ids, prop_dump_buffer);
						if (next_frag) strcat(new_source_ids, next_frag);

						if (resolved_source_ids) gf_free(resolved_source_ids);
						resolved_source_ids = new_source_ids;
						if (frag_clone) gf_free(frag_clone);
						goto sourceid_reassign;
					}
				}
				else {
					all_matched = GF_FALSE;
					//remember we failed because PID was excluded by sourceID
					if (local_pid_excluded)
						is_pid_excluded = GF_TRUE;
				}
			} else {
				//remember we succeed because PID has no matching property
				if (!prop_not_found)
					all_frags_not_found = GF_FALSE;
			}

			if (!next_frag) break;

			next_frag[0] = src_pid->filter->session->sep_frag;
			frag_name = next_frag+1;
		}
		if (frag_clone) gf_free(frag_clone);
		if (all_matched) {
			//exact match on one or more properties, don't look any further
			if (!all_frags_not_found) {
				result = GF_TRUE;
				break;
			}
			//remember we had a default match, but don't set result yet and parse other SIDs
			has_default_match = GF_TRUE;
		}
		*needs_clone = GF_FALSE;
		if (!sep) break;
		source_ids = sep+1;
	}

	if (!result) {
		//we had a default match and pid was not excluded by any SIDs, consider we pass
		if (has_default_match && !is_pid_excluded)
			result = GF_TRUE;
	}

	if (!result) {
		if (resolved_source_ids) gf_free(resolved_source_ids);
		if (dst_filter->dynamic_source_ids && first_pass) {
			first_pass = GF_FALSE;
			goto sourceid_reassign;
		}
		*pid_excluded = is_pid_excluded;
		return GF_FALSE;
	}
	if (resolved_source_ids) {
		if (!dst_filter->dynamic_source_ids) {
			dst_filter->dynamic_source_ids = dst_filter->source_ids;
			dst_filter->source_ids = resolved_source_ids;
		} else {
			gf_free(dst_filter->source_ids);
			dst_filter->source_ids = resolved_source_ids;
		}
	}
	if (!first_pass) {
		*needs_clone = GF_TRUE;
	}
	return GF_TRUE;
}

GF_EXPORT
Bool gf_filter_in_parent_chain(GF_Filter *parent, GF_Filter *filter)
{
	u32 i, count;
	if (parent == filter) return GF_TRUE;
	//browse all parent PIDs
	count = parent->num_input_pids;
	if (!count) return GF_FALSE;
	for (i=0; i<count; i++) {
		GF_FilterPidInst *pidi = gf_list_get(parent->input_pids, i);
		if (gf_filter_in_parent_chain(pidi->pid->filter, filter)) return GF_TRUE;
	}
	return GF_FALSE;
}


static Bool cap_code_match(u32 c1, u32 c2)
{
	if (c1==c2) return GF_TRUE;
	/*we consider GF_PROP_PID_FILE_EXT and GF_PROP_PID_MIME are the same so that we check
	if we have at least one match of file ext or mime in a given bundle*/
	if ((c1==GF_PROP_PID_FILE_EXT) && (c2==GF_PROP_PID_MIME)) return GF_TRUE;
	if ((c1==GF_PROP_PID_MIME) && (c2==GF_PROP_PID_FILE_EXT)) return GF_TRUE;
	return GF_FALSE;
}


Bool gf_filter_pid_caps_match(GF_FilterPid *src_pid_or_ipid, const GF_FilterRegister *freg, GF_Filter *filter_inst, u8 *priority, u32 *dst_bundle_idx, GF_Filter *dst_filter, s32 for_bundle_idx)
{
	u32 i=0;
	u32 cur_bundle_start = 0;
	u32 cap_bundle_idx = 0;
	u32 nb_subcaps=0;
	Bool skip_explicit_load = GF_FALSE;
	Bool all_caps_matched = GF_TRUE;
	Bool mime_matched = GF_FALSE;
	Bool has_file_ext_cap = GF_FALSE;
	Bool ext_not_trusted;
	GF_FilterPid *src_pid = src_pid_or_ipid->pid;
	const GF_FilterCapability *in_caps;
	u32 nb_in_caps;

	if (!freg) {
		assert(dst_filter);
		freg = dst_filter->freg;
		skip_explicit_load = GF_TRUE;
	}

	in_caps = freg->caps;
	nb_in_caps = freg->nb_caps;
	if (filter_inst && (filter_inst->freg==freg)) {
		skip_explicit_load = GF_TRUE;
		if (filter_inst->forced_caps) {
			in_caps = filter_inst->forced_caps;
			nb_in_caps = filter_inst->nb_forced_caps;
		}
	}
	ext_not_trusted = src_pid->ext_not_trusted;
	if (ext_not_trusted) {
		Bool has_mime_cap = GF_FALSE;

		for (i=0; i<nb_in_caps; i++) {
			const GF_FilterCapability *cap = &in_caps[i];
			if (! (cap->flags & GF_CAPFLAG_INPUT) ) continue;
			if (cap->code == GF_PROP_PID_MIME) {
				has_mime_cap = GF_TRUE;
				break;
			}
		}
		if (!has_mime_cap) ext_not_trusted = GF_FALSE;
	}

	if (filter_inst && filter_inst->encoder_stream_type) {
		const GF_PropertyValue *pid_st = gf_filter_pid_get_property_first(src_pid_or_ipid, GF_PROP_PID_STREAM_TYPE);
		if (pid_st && (pid_st->value.uint != filter_inst->encoder_stream_type))
			return GF_FALSE;
	}

	if (priority)
		(*priority) = freg->priority;

	if (dst_bundle_idx)
		(*dst_bundle_idx) = 0;

	//filters with no explicit input cap accept anything for now, this should be refined ...
	if (!in_caps)
		return GF_TRUE;

	//check all input caps of dst filter
	for (i=0; i<nb_in_caps; i++) {
		const GF_PropertyValue *pid_cap=NULL;
		const GF_FilterCapability *cap = &in_caps[i];

		/*end of cap bundle*/
		if (i && !(cap->flags & GF_CAPFLAG_IN_BUNDLE) ) {
			if (has_file_ext_cap && ext_not_trusted && !mime_matched)
				all_caps_matched = GF_FALSE;

			if (all_caps_matched) {
				if (dst_bundle_idx)
					(*dst_bundle_idx) = cap_bundle_idx;
				return GF_TRUE;
			}
			all_caps_matched = GF_TRUE;
			mime_matched = GF_FALSE;
			has_file_ext_cap = GF_FALSE;
			nb_subcaps=0;
			cur_bundle_start = i;
			cap_bundle_idx++;
			if ((for_bundle_idx>=0) && (cap_bundle_idx > (u32) for_bundle_idx)) {
				break;
			}
			continue;
		}
		if ((for_bundle_idx>=0) && (cap_bundle_idx < (u32) for_bundle_idx)) {
			all_caps_matched = 0;
			continue;
		}

		//not an input cap
		if (! (cap->flags & GF_CAPFLAG_INPUT) ) {
			if (!skip_explicit_load && (cap->flags & GF_CAPFLAG_LOADED_FILTER) ) {
				all_caps_matched = 0;
			}
			continue;
		}

		nb_subcaps++;
		//no match for this cap, go on until new one or end
		if (!all_caps_matched) continue;

		if (cap->code) {
			pid_cap = gf_filter_pid_get_property_first(src_pid_or_ipid, cap->code);

			//special case for file ext: the pid will likely have only one file extension defined, and the output as well
			//we browse all caps of the filter owning the pid, looking for the original file extension property
			if (pid_cap && (cap->code==GF_PROP_PID_FILE_EXT) ) {
				u32 j;
				for (j=0; j<src_pid->filter->freg->nb_caps; j++) {
					const GF_FilterCapability *out_cap = &src_pid->filter->freg->caps[j];
					if (!(out_cap->flags & GF_CAPFLAG_OUTPUT)) continue;
					if (out_cap->code != GF_PROP_PID_FILE_EXT) continue;
					if (! gf_props_equal(pid_cap, &out_cap->val)) continue;
					pid_cap = &out_cap->val;
					break;
				}
			}
			/*if PID prop for this cap is not found and the cap is MIME (resp. file ext), fetch file_ext (resp MIME)
			 so that we check if we have at least one match of file ext or mime in a given bundle*/
			if (!pid_cap) {
				if (cap->code==GF_PROP_PID_FILE_EXT)
					pid_cap = gf_filter_pid_get_property_first(src_pid_or_ipid, GF_PROP_PID_MIME);
				else if (cap->code==GF_PROP_PID_MIME)
					pid_cap = gf_filter_pid_get_property_first(src_pid_or_ipid, GF_PROP_PID_FILE_EXT);
			}
		}

		//try by name
		if (!pid_cap && cap->name) pid_cap = gf_filter_pid_get_property_str_first(src_pid_or_ipid, cap->name);

		if (ext_not_trusted && (cap->code==GF_PROP_PID_FILE_EXT)) {
			has_file_ext_cap = GF_TRUE;
			continue;
		}

		//optional cap, only adjust priority
		if (cap->flags & GF_CAPFLAG_OPTIONAL) {
			if (pid_cap && priority && cap->priority && ((*priority) < cap->priority)) {
				(*priority) = cap->priority;
			}
			continue;
		}


		//we found a property of that type and it is equal
		if (pid_cap) {
			u32 j;
			Bool prop_excluded = GF_FALSE;
			Bool prop_equal = GF_FALSE;

			//this could be optimized by not checking several times the same cap
			for (j=0; j<nb_in_caps; j++) {
				const GF_FilterCapability *a_cap = &in_caps[j];

				if ((j>cur_bundle_start) && ! (a_cap->flags & GF_CAPFLAG_IN_BUNDLE) ) {
					break;
				}
				//not an input cap
				if (! (a_cap->flags & GF_CAPFLAG_INPUT) ) continue;
				//not a static and not in bundle
				if (! (a_cap->flags & GF_CAPFLAG_STATIC)) {
					if (j<cur_bundle_start)
						continue;
				}

				if (cap->code) {
					if (!cap_code_match(cap->code, a_cap->code) )
						continue;
				} else if (!cap->name || !a_cap->name || strcmp(cap->name, a_cap->name)) {
					continue;
				}
				if (!skip_explicit_load && (a_cap->flags & GF_CAPFLAG_LOADED_FILTER) ) {
					if (!dst_filter || (dst_filter != src_pid->filter->dst_filter)) {
						prop_equal = GF_FALSE;
						break;
					}
					if (dst_filter->freg != freg) {
						prop_equal = GF_FALSE;
						break;
					}
				}

				if (!prop_equal) {
					prop_equal = gf_props_equal(pid_cap, &a_cap->val);
					//excluded cap: if value match, don't match this cap at all
					if (a_cap->flags & GF_CAPFLAG_EXCLUDED) {
						if (prop_equal) {
							prop_equal = GF_FALSE;
							prop_excluded = GF_FALSE;
							break;
						}
						prop_excluded = GF_TRUE;
					}
					if (prop_equal) {
						if (priority && a_cap->priority && ((*priority) < a_cap->priority)) {
							(*priority) = a_cap->priority;
						}
						break;
					}
				}
			}
			if (!prop_equal && !prop_excluded) {
				all_caps_matched=GF_FALSE;
			}
			if (ext_not_trusted && prop_equal && (cap->code==GF_PROP_PID_MIME))
				mime_matched = GF_TRUE;
		}
		else if (! (cap->flags & (GF_CAPFLAG_EXCLUDED | GF_CAPFLAG_OPTIONAL) ) ) {
			all_caps_matched=GF_FALSE;
		}
	}

	if (has_file_ext_cap && ext_not_trusted && !mime_matched)
		all_caps_matched = GF_FALSE;

	if (nb_subcaps && all_caps_matched) {
		if (dst_bundle_idx)
			(*dst_bundle_idx) = cap_bundle_idx;
		return GF_TRUE;
	}

	return GF_FALSE;
}

u32 gf_filter_caps_bundle_count(const GF_FilterCapability *caps, u32 nb_caps)
{
	u32 i, nb_bundles = 0, num_in_bundle=0;
	for (i=0; i<nb_caps; i++) {
		const GF_FilterCapability *cap = &caps[i];
		if (! (cap->flags & GF_CAPFLAG_IN_BUNDLE)) {
			if (num_in_bundle) nb_bundles++;
			num_in_bundle=0;
			continue;
		}
		num_in_bundle++;
	}
	if (num_in_bundle) nb_bundles++;
	return nb_bundles;
}

static Bool gf_filter_has_in_out_caps(const GF_FilterCapability *caps, u32 nb_caps, Bool check_in)
{
	u32 i;
	//check all input caps of dst filter, count bundles
	for (i=0; i<nb_caps; i++) {
		const GF_FilterCapability *a_cap = &caps[i];
		if (check_in) {
			if (a_cap->flags & GF_CAPFLAG_INPUT) {
				return GF_TRUE;
			}
		} else {
			if (a_cap->flags & GF_CAPFLAG_OUTPUT) {
				return GF_TRUE;
			}
		}
	}
	return GF_FALSE;

}
Bool gf_filter_has_out_caps(const GF_FilterCapability *caps, u32 nb_caps)
{
	return gf_filter_has_in_out_caps(caps, nb_caps, GF_FALSE);
}
Bool gf_filter_has_in_caps(const GF_FilterCapability *caps, u32 nb_caps)
{
	return gf_filter_has_in_out_caps(caps, nb_caps, GF_TRUE);
}

u32 gf_filter_caps_to_caps_match(const GF_FilterRegister *src, u32 src_bundle_idx, const GF_FilterRegister *dst_reg, GF_Filter *dst_filter, u32 *dst_bundle_idx, s32 for_dst_bundle, u32 *loaded_filter_flags, GF_CapsBundleStore *capstore)
{
	u32 i=0;
	u32 cur_bundle_start = 0;
	u32 cur_bundle_idx = 0;
	u32 nb_matched=0;
	u32 nb_out_caps=0;
	u32 nb_in_bundles=0;
	u32 bundle_score = 0;
	u32 *bundles_in_ok = NULL;
	u32 *bundles_cap_found = NULL;
	u32 *bundles_in_scores = NULL;
	//initialize caps matched to true for first cap bundle
	Bool all_caps_matched = GF_TRUE;
	const GF_FilterCapability *dst_caps = dst_reg->caps;
	u32 nb_dst_caps = dst_reg->nb_caps;

	if (dst_filter && dst_filter->freg==dst_reg && dst_filter->forced_caps) {
		dst_caps = dst_filter->forced_caps;
		nb_dst_caps = dst_filter->nb_forced_caps;
	}

	//check all input caps of dst filter, count bundles
	if (! gf_filter_has_out_caps(src->caps, src->nb_caps)) {
		GF_LOG(GF_LOG_DEBUG, GF_LOG_FILTER, ("Filter %s has no output caps, cannot match filter %s inputs\n", src->name, dst_reg->name));
		return 0;
	}

	//check all input caps of dst filter, count bundles
	nb_in_bundles = gf_filter_caps_bundle_count(dst_caps, nb_dst_caps);
	if (!nb_in_bundles) {
		if (dst_reg->configure_pid) {
			GF_LOG(GF_LOG_DEBUG, GF_LOG_FILTER, ("Filter %s has no caps but pid configure possible, assuming possible connection\n", dst_reg->name));
			return 1;
		}
		GF_LOG(GF_LOG_DEBUG, GF_LOG_FILTER, ("Filter %s has no caps and no pid configure, no possible connection\n", dst_reg->name));
		return 0;
	}
	if (capstore->nb_allocs < nb_in_bundles) {
		capstore->nb_allocs = nb_in_bundles;
		capstore->bundles_in_ok = gf_realloc(capstore->bundles_in_ok, sizeof(u32) * nb_in_bundles);
		capstore->bundles_cap_found = gf_realloc(capstore->bundles_cap_found, sizeof(u32) * nb_in_bundles);
		capstore->bundles_in_scores = gf_realloc(capstore->bundles_in_scores,  sizeof(u32) * nb_in_bundles);
	}
	bundles_in_ok =	capstore->bundles_in_ok;
	bundles_cap_found = capstore->bundles_cap_found;
	bundles_in_scores = capstore->bundles_in_scores;

	for (i=0; i<nb_in_bundles; i++) {
		bundles_in_ok[i] = 1;
		bundles_cap_found[i] = 0;
		bundles_in_scores[i] = 0;
	}

	//check all output caps of src filter
	for (i=0; i<src->nb_caps; i++) {
		u32 j, k;
		Bool already_tested = GF_FALSE;
		const GF_FilterCapability *out_cap = &src->caps[i];

		if (!(out_cap->flags & GF_CAPFLAG_IN_BUNDLE) ) {
			all_caps_matched = GF_TRUE;
			cur_bundle_start = i+1;
			cur_bundle_idx++;
			if (src_bundle_idx < cur_bundle_idx)
				break;

			continue;
		}

		//not our selected output and not static cap
		if ((src_bundle_idx != cur_bundle_idx) && ! (out_cap->flags & GF_CAPFLAG_STATIC) ) {
			continue;
		}

		//not an output cap
		if (!(out_cap->flags & GF_CAPFLAG_OUTPUT) ) continue;

		//no match possible for this cap, wait until next cap start
		if (!all_caps_matched) continue;

		//check we didn't test a cap with same name/code before us
		for (k=cur_bundle_start; k<i; k++) {
			const GF_FilterCapability *an_out_cap = &src->caps[k];
			if (! (an_out_cap->flags & GF_CAPFLAG_IN_BUNDLE) ) {
				break;
			}
			if (! (an_out_cap->flags & GF_CAPFLAG_OUTPUT) ) {
				continue;
			}
			if (out_cap->code && (out_cap->code == an_out_cap->code) ) {
				already_tested = GF_TRUE;
				break;
			}
			if (out_cap->name && an_out_cap->name && !strcmp(out_cap->name, an_out_cap->name)) {
				already_tested = GF_TRUE;
				break;
			}
		}
		if (already_tested) {
			continue;
		}
		nb_out_caps++;

		//set cap as OK in all bundles
		for (k=0; k<nb_in_bundles; k++) {
			bundles_cap_found[k] = 0;
		}

		//check all output caps in this bundle with the same code/name, consider OK if one is matched
		for (k=cur_bundle_start; k<src->nb_caps; k++) {
			u32 cur_dst_bundle=0;
			Bool static_matched = GF_FALSE;
			u32 nb_caps_tested = 0;
			u32 cap_loaded_filter_only = 0;
			Bool matched=GF_FALSE;
			Bool exclude=GF_FALSE;
			Bool prop_found=GF_FALSE;
			const GF_FilterCapability *an_out_cap = &src->caps[k];
			if (! (an_out_cap->flags & GF_CAPFLAG_IN_BUNDLE) ) {
				break;
			}
			if (! (an_out_cap->flags & GF_CAPFLAG_OUTPUT) ) {
				continue;
			}
			if (out_cap->code && !cap_code_match(out_cap->code, an_out_cap->code) )
				continue;

			if (out_cap->name && (!an_out_cap->name || strcmp(out_cap->name, an_out_cap->name)))
				continue;

			//not our selected output and not static cap
			if ((src_bundle_idx != cur_bundle_idx) && ! (an_out_cap->flags & GF_CAPFLAG_STATIC) ) {
				continue;
			}

			nb_matched = 0;
			//check all input caps of dst filter, count ones that are matched
			for (j=0; j<nb_dst_caps; j++) {
				Bool prop_equal;
				const GF_FilterCapability *in_cap = &dst_caps[j];

				if (! (in_cap->flags & GF_CAPFLAG_IN_BUNDLE)) {
					if (!matched && !nb_caps_tested && (out_cap->flags & GF_CAPFLAG_EXCLUDED))
						matched = GF_TRUE;

					//we found a prop, excluded but with != value hence acceptable, default matching to true
					if (!matched && prop_found) matched = GF_TRUE;

					//match, flag this bundle as ok
					if (matched) {
						if (!bundles_cap_found[cur_dst_bundle])
							bundles_cap_found[cur_dst_bundle] = cap_loaded_filter_only ? 2 : 1;

						nb_matched++;
					}

					matched = static_matched ? GF_TRUE : GF_FALSE;
					exclude = GF_FALSE;
					prop_found = GF_FALSE;
					nb_caps_tested = 0;
					cur_dst_bundle++;
					if ((for_dst_bundle>=0) && (cur_dst_bundle > (u32) for_dst_bundle))
						break;

					continue;
				}
				//not an input cap
				if (!(in_cap->flags & GF_CAPFLAG_INPUT) )
					continue;

				//optional cap, ignore
				if (in_cap->flags & GF_CAPFLAG_OPTIONAL)
					continue;

				if ((for_dst_bundle>=0) && (cur_dst_bundle < (u32)for_dst_bundle) && !(in_cap->flags & GF_CAPFLAG_STATIC))
					continue;

				//prop was excluded, cannot match in bundle
				if (exclude) continue;
				//prop was matched, no need to check other caps in the current bundle
				if (matched) continue;

				if (out_cap->code && !cap_code_match(out_cap->code, in_cap->code) )
					continue;

				if (out_cap->name && (!in_cap->name || strcmp(out_cap->name, in_cap->name)))
					continue;

				nb_caps_tested++;
				//we found a property of that type , check if equal equal
				prop_equal = gf_props_equal(&in_cap->val, &an_out_cap->val);
				if ((in_cap->flags & GF_CAPFLAG_EXCLUDED) && !(an_out_cap->flags & GF_CAPFLAG_EXCLUDED) ) {
					//prop type matched, output includes it and input excludes it: no match, don't look any further
					if (prop_equal) {
						matched = GF_FALSE;
						exclude = GF_TRUE;
						prop_found = GF_FALSE;
					} else {
						//remember we found a prop of same type but excluded value
						// we will match unless we match an excluded value
						prop_found = GF_TRUE;
					}
				} else if (!(in_cap->flags & GF_CAPFLAG_EXCLUDED) && (an_out_cap->flags & GF_CAPFLAG_EXCLUDED) ) {
					//prop type matched, input includes it and output excludes it: no match, don't look any further
					if (prop_equal) {
						matched = GF_FALSE;
						exclude = GF_TRUE;
						prop_found = GF_FALSE;
					} else {
						//remember we found a prop of same type but excluded value
						//we will match unless we match an excluded value
						prop_found = GF_TRUE;
					}
				} else if (prop_equal) {
					matched = GF_TRUE;
//					if (an_out_cap->flags & GF_CAPFLAG_STATIC)
//						static_matched = GF_TRUE;
				} else if ((in_cap->flags & GF_CAPFLAG_EXCLUDED) && (an_out_cap->flags & GF_CAPFLAG_EXCLUDED) ) {
					//prop type matched, input excludes it and output excludes it and no match, remmeber we found the prop type
					prop_found = GF_TRUE;
				}

				if (prop_found && (in_cap->flags & GF_CAPFLAG_LOADED_FILTER))
					cap_loaded_filter_only = 1;
			}
			if (nb_caps_tested) {
				//we found a prop, excluded but with != value hence acceptable, default matching to true
				if (!matched && prop_found) matched = GF_TRUE;
				//not match, flag this bundle as not ok
				if (matched) {
					if (!bundles_cap_found[cur_dst_bundle])
						bundles_cap_found[cur_dst_bundle] = cap_loaded_filter_only ? 2 : 1;

					nb_matched++;
				}
			} else if (!nb_dst_caps) {
				if (!bundles_cap_found[cur_dst_bundle])
					bundles_cap_found[cur_dst_bundle] = cap_loaded_filter_only ? 2 : 1;

				nb_matched++;
			} else if (!nb_matched && !prop_found && (an_out_cap->flags & GF_CAPFLAG_EXCLUDED) ) {
				if (!bundles_cap_found[cur_dst_bundle])
					bundles_cap_found[cur_dst_bundle] = cap_loaded_filter_only ? 2 : 1;

				nb_matched++;
			}
		}
		//merge bundle cap
		nb_matched=0;
		for (k=0; k<nb_in_bundles; k++) {
			if (!bundles_cap_found[k])
				bundles_in_ok[k] = 0;
			else {
				nb_matched += 1;
				//we matched this property, keep score for the bundle
				bundles_in_scores[k] ++;
				//mark if connection is only valid for loaded inputs
				if (bundles_cap_found[k]==2)
				 	bundles_in_ok[k] |= 1<<1;
				//mark if connection is only valid for loaded outputs
				if (out_cap->flags & GF_CAPFLAG_LOADED_FILTER)
					bundles_in_ok[k] |= 1<<2;
			}
		}
		//not matched and not excluded, skip until next bundle
		if (!nb_matched && !(out_cap->flags & GF_CAPFLAG_EXCLUDED)) {
			all_caps_matched = GF_FALSE;
		}
	}

	//get bundle with highest score
	bundle_score = 0;
	nb_matched = 0;

	for (i=0; i<nb_in_bundles; i++) {
		if (bundles_in_ok[i]) {
			nb_matched++;
			if (bundle_score < bundles_in_scores[i]) {
				*dst_bundle_idx = i;
				bundle_score = bundles_in_scores[i];
				if (loaded_filter_flags) {
					*loaded_filter_flags = (bundles_in_ok[i]>>1);
				}
			}
			if ((for_dst_bundle>=0) && (for_dst_bundle==i)) {
				*dst_bundle_idx = i;
				if (loaded_filter_flags) {
					*loaded_filter_flags = (bundles_in_ok[i]>>1);
				}
				return bundles_in_scores[i];
			}
		}
	}
	if (!bundle_score) {
//		GF_LOG(GF_LOG_DEBUG, GF_LOG_FILTER, ("Filter %s outputs cap bundle %d do not match filter %s inputs\n", src->name, src_bundle_idx, dst_reg->name));
	} else {
//		GF_LOG(GF_LOG_DEBUG, GF_LOG_FILTER, ("Filter %s outputs cap bundle %d matches filter %s inputs caps bundle %d (%d total bundle matches, bundle matched %d/%d caps)\n", src->name, src_bundle_idx, dst_reg->name, *dst_bundle_idx, nb_matched, bundle_score, nb_out_caps));
	}
	return bundle_score;
}

GF_EXPORT
Bool gf_filter_pid_check_caps(GF_FilterPid *_pid)
{
	u8 priority;
	Bool res;
<<<<<<< HEAD
	GF_Filter *on_filter;
	if (PID_IS_OUTPUT(_pid)) return GF_FALSE;
	GF_FilterPidInst *pidi = (GF_FilterPidInst *)_pid;
	on_filter = pidi->alias_orig ? pidi->alias_orig : pidi->filter;
	pidi->pid->local_props = pidi->props;
	res = gf_filter_pid_caps_match(pidi->pid, NULL, on_filter, &priority, NULL, on_filter, -1);
	pidi->pid->local_props = NULL;
=======
	GF_Filter *f;
	GF_FilterPidInst *pidi;
	if (PID_IS_OUTPUT(pid)) return GF_FALSE;
	pidi = (GF_FilterPidInst *)pid;
	pid->pid->local_props = ((GF_FilterPidInst*)pid)->props;
	f = pidi->alias_orig ? pidi->alias_orig : pidi->filter;
	res = gf_filter_pid_caps_match(pidi->pid, NULL, f, &priority, NULL, f, -1);
	pid->pid->local_props = NULL;
>>>>>>> 94619312
	return res;
}


static void concat_reg(GF_FilterSession *sess, char prefRegister[1001], const char *reg_key, const char *args)
{
	u32 len;
	char *forced_reg, *sep;
	if (!args) return;
	forced_reg = strstr(args, reg_key);
	if (!forced_reg) return;
	forced_reg += 6;
	sep = strchr(forced_reg, sess->sep_args);
	len = sep ? (u32) (sep-forced_reg) : (u32) strlen(forced_reg);
	if (len+2+strlen(prefRegister)>1000) {
		return;
	}
	if (prefRegister[0]) {
		char szSepChar[2];
		szSepChar[0] = sess->sep_args;
		szSepChar[1] = 0;
		strcat(prefRegister, szSepChar);
	}
	strncat(prefRegister, forced_reg, len);
}

static Bool gf_filter_out_caps_solved_by_connection(const GF_FilterRegister *freg, u32 bundle_idx)
{
	u32 i, k, cur_bundle_idx = 0;
    u32 nb_out_caps=0;
	for (i=0; i<freg->nb_caps; i++) {
		u32 nb_caps = 0;
        u32 cap_bundle_idx = 0;
		const GF_FilterCapability *cap = &freg->caps[i];
		if (!(cap->flags & GF_CAPFLAG_IN_BUNDLE)) {
			cur_bundle_idx++;
			if (cur_bundle_idx>bundle_idx) return GF_FALSE;
            continue;
		}
		if (!(cap->flags & GF_CAPFLAG_STATIC) && (bundle_idx>cur_bundle_idx)) continue;
		if (!(cap->flags & GF_CAPFLAG_OUTPUT)) continue;

		if (cap->flags & GF_CAPFLAG_OPTIONAL) continue;

		for (k=0; k<freg->nb_caps; k++) {
			const GF_FilterCapability *acap = &freg->caps[k];
            if (!(acap->flags & GF_CAPFLAG_IN_BUNDLE)) {
                cap_bundle_idx++;
                continue;
            }
			if (!(acap->flags & GF_CAPFLAG_OUTPUT)) continue;
			if (acap->flags & GF_CAPFLAG_OPTIONAL) continue;
			if (!(acap->flags & GF_CAPFLAG_STATIC) && (cap_bundle_idx!=bundle_idx) ) continue;

			if (cap->code && (acap->code==cap->code)) {
				nb_caps++;
			} else if (cap->name && acap->name && !strcmp(cap->name, acap->name)) {
				nb_caps++;
			}
			//if more than one cap with same code in same bundle, consider the filter is undecided
			if (nb_caps>1)
				return GF_TRUE;
		}
        if (nb_caps && !(cap->flags & GF_CAPFLAG_EXCLUDED))
            nb_out_caps++;
	}
	if (!nb_out_caps)
		return GF_TRUE;
	return GF_FALSE;
}

static s32 gf_filter_reg_get_bundle_stream_type(const GF_FilterRegister *freg, u32 cap_idx, Bool for_output)
{
	u32 i, cur_bundle, stype=0, nb_stype=0;

	cur_bundle = 0;
	for (i=0; i<freg->nb_caps; i++) {
		u32 cap_stype=0;
		const GF_FilterCapability *cap = &freg->caps[i];
		if (!(cap->flags & GF_CAPFLAG_IN_BUNDLE)) {
			cur_bundle++;
			continue;
		}
		if (for_output) {
			if (!(cap->flags & GF_CAPFLAG_OUTPUT)) continue;
		} else {
			if (!(cap->flags & GF_CAPFLAG_INPUT)) continue;
		}
		if ((cur_bundle != cap_idx) && !(cap->flags & GF_CAPFLAG_STATIC) ) continue;
		//output type is file or same media type, allow looking for filter chains
		if (cap->flags & GF_CAPFLAG_EXCLUDED) continue;

		if (cap->code == GF_PROP_PID_STREAM_TYPE)
			cap_stype = cap->val.value.uint;
		else if ((cap->code == GF_PROP_PID_MIME) || (cap->code == GF_PROP_PID_FILE_EXT) )
			cap_stype = GF_STREAM_FILE;

		if (!cap_stype) continue;

		if (stype != cap_stype) {
			stype = cap_stype;
			nb_stype++;
		}
	}
	if (nb_stype==1) return (s32) stype;
	if (nb_stype) return -1;
	return 0;
}

/*recursively enable edges of the graph.
	returns 0 if subgraph shall be disabled (will marke edge at the root of the subgraph disabled)
	returns 1 if subgraph shall be enabled (will marke edge at the root of the subgraph enabled)
	returns 2 if no decision can be taken because the subgraph is too deep. We don't mark the parent edge as disabled because the same subgraph/edge can be used at other places in a shorter path
*/
static u32 gf_filter_pid_enable_edges(GF_FilterSession *fsess, GF_FilterRegDesc *reg_desc, u32 src_cap_idx, const GF_FilterRegister *src_freg, u32 rlevel, s32 dst_stream_type, GF_FilterRegDesc *parent_desc, GF_FilterPid *pid, u32 pid_stream_type)
{
	u32 i=0;
	Bool enable_graph = GF_FALSE;
	Bool aborted_graph_too_deep = GF_FALSE;

	//we found the source reg we want to connect to!
	if (src_freg == reg_desc->freg) {
		return 1;
	}
	//the subgraph is too deep, abort marking edges but don't decide
	if (rlevel > fsess->max_resolve_chain_len) {
		return 2;
	}
	//we don't allow loops in dynamic chain resolution, so consider the parent edge invalid
	if (reg_desc->in_edges_enabling)
		return 0;

	/*if dst type is FILE, reg_desc is a muxer or the loaded destination (a demuxer or a file)
	we only accept dst type FILE for the first call (ie reg desc is the loaded destination), and forbid muxers in the middle of the chain
	for dynamic resolution. This avoids situations such as StreamTypeA->mux->demux->streamtypeB which cannot be resolved

	note that it is still possible to use a mux or demux in the chain, but they have to be explicetly loaded
	*/
	if ((rlevel>1) && (dst_stream_type==GF_STREAM_FILE))
		return 0;

	reg_desc->in_edges_enabling = 1;

	for (i=0; i<reg_desc->nb_edges; i++) {
		u32 res;
		s32 source_stream_type;
		GF_FilterRegEdge *edge = &reg_desc->edges[i];
		//this edge is not for our target source cap bundle
		if (edge->dst_cap_idx != src_cap_idx) continue;

		//edge is already disabled (the subgraph doesn't match our source), don't test it
		if (edge->status == EDGE_STATUS_DISABLED)
			continue;

		//if source is not edge origin and edge is only valid for explicitly loaded filters, disable edge
		if (edge->loaded_filter_only && (edge->src_reg->freg != pid->filter->freg) ) {
			edge->status = EDGE_STATUS_DISABLED;
			edge->disabled_depth = rlevel+1;
			continue;
		}

		//edge is already enabled (the subgraph matches our source), don't test it but remember to indicate the graph is valid
		if (edge->status == EDGE_STATUS_ENABLED) {
			enable_graph = GF_TRUE;
			continue;
		}

		//candidate edge, check stream type
		source_stream_type = edge->src_stream_type;

		if (pid->filter->freg == edge->src_reg->freg)
			source_stream_type = pid_stream_type;

		//source edge cap indicates multiple stream types (demuxer/encoder/decoder dundle)
		if (source_stream_type<0) {
			//if destination type is known (>=0 and NOT file, inherit it
			//otherwise, we we can't filter out yet
			if ((dst_stream_type>0) && (dst_stream_type != GF_STREAM_FILE))
				source_stream_type = dst_stream_type;
		}
		//inherit source type if not specified
		if (!source_stream_type && dst_stream_type>0)
			source_stream_type = dst_stream_type;
		//if source is encrypted type and dest type is set, use dest type
		if ((source_stream_type==GF_STREAM_ENCRYPTED) && dst_stream_type>0)
			source_stream_type = dst_stream_type;
		//if dest is encrypted type and source type is set, use source type
		if ((dst_stream_type==GF_STREAM_ENCRYPTED) && source_stream_type>0)
			dst_stream_type = source_stream_type;

		//if stream types are know (>0) and not source files, do not mark the edges if they mismatch
		//moving from non-file type A to non-file type B requires an explicit filter
		if ((dst_stream_type>0) && (source_stream_type>0) && (source_stream_type != GF_STREAM_FILE) && (dst_stream_type != GF_STREAM_FILE) && (source_stream_type != dst_stream_type)) {

			//exception: we allow text|scene|od ->video for dynamic compositor
			if (!(reg_desc->freg->flags & GF_FS_REG_EXPLICIT_ONLY) && (dst_stream_type==GF_STREAM_VISUAL)
				&& ((source_stream_type==GF_STREAM_TEXT) || (source_stream_type==GF_STREAM_SCENE) || (source_stream_type==GF_STREAM_OD) )
			) {

			} else {
				edge->status = EDGE_STATUS_DISABLED;
				edge->disabled_depth = rlevel+1;
				continue;
			}
		}

		res = gf_filter_pid_enable_edges(fsess, edge->src_reg, edge->src_cap_idx, src_freg, rlevel+1, source_stream_type, reg_desc, pid, pid_stream_type);
		//if subgraph matches our source reg, mark the edge towards this subgraph as enabled
		if (res==1) {
			edge->status = EDGE_STATUS_ENABLED;
			enable_graph = GF_TRUE;
		}
		//if sub-graph below is too deep, don't mark the edge since we might need to resolve it again with a shorter subgraph
		else if (res==2) {
			aborted_graph_too_deep = GF_TRUE;
		}
		//otherwise the subgraph doesn't match our source reg, mark as disaled and never test again
		else if (res==0) {
			edge->status = EDGE_STATUS_DISABLED;
			edge->disabled_depth = rlevel+1;
		}
	}
	reg_desc->in_edges_enabling = 0;
	//we had enabled edges, the subgraph is valid
	if (enable_graph) return 1;
	//we aborted because too deep, indicate it to the caller so that the edge is not disabled
	if (aborted_graph_too_deep) return 2;
	//disable subgraph
	return 0;
}


static GF_FilterRegDesc *gf_filter_reg_build_graph(GF_List *links, const GF_FilterRegister *freg, GF_CapsBundleStore *capstore, GF_FilterPid *src_pid, GF_Filter *dst_filter)
{
	u32 nb_dst_caps, nb_regs, i, nb_caps;
	Bool freg_has_output;

	GF_FilterRegDesc *reg_desc = NULL;
	const GF_FilterCapability *caps = freg->caps;
	nb_caps = freg->nb_caps;
	if (dst_filter && (freg->flags & (GF_FS_REG_SCRIPT|GF_FS_REG_CUSTOM))) {
		caps = dst_filter->forced_caps;
		nb_caps = dst_filter->nb_forced_caps;
	}

	freg_has_output = gf_filter_has_out_caps(caps, nb_caps);

	GF_SAFEALLOC(reg_desc, GF_FilterRegDesc);
	if (!reg_desc) return NULL;

	reg_desc->freg = freg;

	nb_dst_caps = gf_filter_caps_bundle_count(caps, nb_caps);


	//we are building a register descriptor acting as destination, ignore any output caps
	if (src_pid || dst_filter) freg_has_output = GF_FALSE;

	//setup all connections
	nb_regs = gf_list_count(links);
	for (i=0; i<nb_regs; i++) {
		u32 nb_src_caps, k, l;
		u32 path_weight;
		GF_FilterRegDesc *a_reg = gf_list_get(links, i);
		if (a_reg->freg == freg) continue;

		//check which cap of this filter matches our destination
		nb_src_caps = gf_filter_caps_bundle_count(a_reg->freg->caps, a_reg->freg->nb_caps);
		for (k=0; k<nb_src_caps; k++) {
			for (l=0; l<nb_dst_caps; l++) {
				s32 bundle_idx;

				if (gf_filter_has_out_caps(a_reg->freg->caps, a_reg->freg->nb_caps)) {
					u32 loaded_filter_only_flags = 0;

					path_weight = gf_filter_caps_to_caps_match(a_reg->freg, k, (const GF_FilterRegister *) freg, dst_filter, &bundle_idx, l, &loaded_filter_only_flags, capstore);

					if (path_weight && (bundle_idx == l)) {
						GF_FilterRegEdge *edge;
						if (reg_desc->nb_edges==reg_desc->nb_alloc_edges) {
							reg_desc->nb_alloc_edges += 10;
							reg_desc->edges = gf_realloc(reg_desc->edges, sizeof(GF_FilterRegEdge) * reg_desc->nb_alloc_edges);
						}
						assert(path_weight<0xFF);
						assert(k<0xFFFF);
						assert(l<0xFFFF);
						edge = &reg_desc->edges[reg_desc->nb_edges];
						memset(edge, 0, sizeof(GF_FilterRegEdge));
						edge->src_reg = a_reg;
						edge->weight = (u8) path_weight;
						edge->src_cap_idx = (u16) k;
						edge->dst_cap_idx = (u16) l;

						//we inverted the caps, invert the flags
						if (loaded_filter_only_flags & EDGE_LOADED_SOURCE_ONLY)
							edge->loaded_filter_only |= EDGE_LOADED_DEST_ONLY;
						if (loaded_filter_only_flags & EDGE_LOADED_DEST_ONLY)
							edge->loaded_filter_only |= EDGE_LOADED_SOURCE_ONLY;
					 	edge->src_stream_type = gf_filter_reg_get_bundle_stream_type(edge->src_reg->freg, edge->src_cap_idx, GF_TRUE);
						reg_desc->nb_edges++;
					}
				}

				if ( freg_has_output ) {
					u32 loaded_filter_only_flags = 0;

					path_weight = gf_filter_caps_to_caps_match(freg, l, a_reg->freg, dst_filter, &bundle_idx, k, &loaded_filter_only_flags, capstore);

					if (path_weight && (bundle_idx == k)) {
						GF_FilterRegEdge *edge;
						if (a_reg->nb_edges==a_reg->nb_alloc_edges) {
							a_reg->nb_alloc_edges += 10;
							a_reg->edges = gf_realloc(a_reg->edges, sizeof(GF_FilterRegEdge) * a_reg->nb_alloc_edges);
						}
						edge = &a_reg->edges[a_reg->nb_edges];
						edge->src_reg = reg_desc;
						edge->weight = (u8) path_weight;
						edge->src_cap_idx = (u16) l;
						edge->dst_cap_idx = (u16) k;
						edge->priority = 0;
						edge->loaded_filter_only = loaded_filter_only_flags;
					 	edge->src_stream_type = gf_filter_reg_get_bundle_stream_type(edge->src_reg->freg, edge->src_cap_idx, GF_TRUE);
						a_reg->nb_edges++;
					}
				}
			}
		}
	}
	return reg_desc;
}

void gf_filter_sess_build_graph(GF_FilterSession *fsess, const GF_FilterRegister *for_reg)
{
	u32 i, count;
	GF_CapsBundleStore capstore;
	memset(&capstore, 0, sizeof(GF_CapsBundleStore));

	if (!fsess->links) fsess->links = gf_list_new();

	if (for_reg) {
		GF_FilterRegDesc *freg_desc = gf_filter_reg_build_graph(fsess->links, for_reg, &capstore, NULL, NULL);
		if (!freg_desc) {
			GF_LOG(GF_LOG_ERROR, GF_LOG_FILTER, ("Failed to build graph entry for filter %s\n", for_reg->name));
		} else {
			gf_list_add(fsess->links, freg_desc);
		}
	} else {
#ifndef GPAC_DISABLE_LOG
		u64 start_time = gf_sys_clock_high_res();
#endif
		count = gf_list_count(fsess->registry);
		for (i=0; i<count; i++) {
			const GF_FilterRegister *freg = gf_list_get(fsess->registry, i);
			GF_FilterRegDesc *freg_desc = gf_filter_reg_build_graph(fsess->links, freg, &capstore, NULL, NULL);
			if (!freg_desc) {
				GF_LOG(GF_LOG_ERROR, GF_LOG_FILTER, ("Failed to build graph entry for filter %s\n", freg->name));
			} else {
				gf_list_add(fsess->links, freg_desc);
			}
		}
		GF_LOG(GF_LOG_INFO, GF_LOG_FILTER, ("Build filter graph in "LLU" us\n", gf_sys_clock_high_res() - start_time));

		if (fsess->flags & GF_FS_FLAG_PRINT_CONNECTIONS) {
			u32 j;
			count = gf_list_count(fsess->links);
			for (i=0; i<count; i++) {
				GF_FilterRegDesc *freg_desc = gf_list_get(fsess->links, i);
				GF_LOG(GF_LOG_DEBUG, GF_LOG_FILTER, ("Filter %s sources:", freg_desc->freg->name));
				for (j=0; j<freg_desc->nb_edges; j++ ) {
					GF_LOG(GF_LOG_DEBUG, GF_LOG_FILTER, (" %s(%d,%d->%d)", freg_desc->edges[j].src_reg->freg->name, freg_desc->edges[j].weight, freg_desc->edges[j].src_cap_idx, freg_desc->edges[j].dst_cap_idx));
				}
				GF_LOG(GF_LOG_DEBUG, GF_LOG_FILTER, ("\n"));
			}
		}
	}
	if (capstore.bundles_cap_found) gf_free(capstore.bundles_cap_found);
	if (capstore.bundles_in_ok) gf_free(capstore.bundles_in_ok);
	if (capstore.bundles_in_scores) gf_free(capstore.bundles_in_scores);
}

void gf_filter_sess_reset_graph(GF_FilterSession *fsess, const GF_FilterRegister *freg)
{
	gf_mx_p(fsess->links_mx);
	//explicit registry removal and not destroying the session
	if (freg && fsess->filters) {
		s32 reg_idx=-1;
		u32 i, count = gf_list_count(fsess->links);
		for (i=0; i<count; i++) {
			u32 j;
			GF_FilterRegDesc *rdesc = gf_list_get(fsess->links, i);
			if (rdesc->freg == freg) {
				reg_idx = i;
				continue;
			}
			for (j=0; j<rdesc->nb_edges; j++) {
				if (rdesc->edges[j].src_reg->freg == freg) {
					if (rdesc->nb_edges > j + 1) {
						memmove(&rdesc->edges[j], &rdesc->edges[j+1], sizeof (GF_FilterRegEdge) * (rdesc->nb_edges - j - 1));
					}
					j--;
					rdesc->nb_edges--;
				}
			}
		}
		if (reg_idx>=0) {
			GF_FilterRegDesc *rdesc = gf_list_get(fsess->links, reg_idx);
			gf_list_rem(fsess->links, reg_idx);
			gf_free(rdesc->edges);
			gf_free(rdesc);
		}
	} else {
		while (gf_list_count(fsess->links)) {
			GF_FilterRegDesc *rdesc = gf_list_pop_back(fsess->links);
			gf_free(rdesc->edges);
			gf_free(rdesc);
		}
	}
	gf_mx_v(fsess->links_mx);
}

#ifndef GPAC_DISABLE_LOG
void dump_dijstra_edges(Bool is_before, GF_FilterRegDesc *reg_dst, GF_List *dijkstra_nodes)
{
	u32 i, count;
	if (! gf_log_tool_level_on(GF_LOG_FILTER, GF_LOG_DEBUG))
		return;

	GF_LOG(GF_LOG_DEBUG, GF_LOG_FILTER, ("Dijstra edges %s edge solving\n", is_before ? "before" : "after"));

	GF_LOG(GF_LOG_DEBUG, GF_LOG_FILTER, ("Filter %s sources: ", reg_dst->freg->name));
	for (i=0; i<reg_dst->nb_edges; i++) {
		GF_FilterRegEdge *edge = &reg_dst->edges[i];
		GF_LOG(GF_LOG_DEBUG, GF_LOG_FILTER, (" %s(%d(%d),%d,%d->%d)", edge->src_reg->freg->name, edge->status, edge->disabled_depth, edge->weight, edge->src_cap_idx, edge->dst_cap_idx));
	}
	GF_LOG(GF_LOG_DEBUG, GF_LOG_FILTER, ("\n"));

	count = gf_list_count(dijkstra_nodes);
	for (i=0; i<count; i++) {
		u32 j;
		GF_FilterRegDesc *rdesc = gf_list_get(dijkstra_nodes, i);
		GF_LOG(GF_LOG_DEBUG, GF_LOG_FILTER, ("Filter %s sources: ", rdesc->freg->name));
		for (j=0; j<rdesc->nb_edges; j++) {
			GF_FilterRegEdge *edge = &rdesc->edges[j];
			GF_LOG(GF_LOG_DEBUG, GF_LOG_FILTER, (" %s(%d(%d),%d,%d->%d)", edge->src_reg->freg->name, edge->status, edge->disabled_depth, edge->weight, edge->src_cap_idx, edge->dst_cap_idx));
		}
		GF_LOG(GF_LOG_DEBUG, GF_LOG_FILTER, ("\n"));
	}
}
#endif

static void gf_filter_pid_resolve_link_dijkstra(GF_FilterPid *pid, GF_Filter *dst, const char *prefRegister, Bool reconfigurable_only, GF_List *out_reg_chain)
{
	GF_FilterRegDesc *reg_dst, *result;
	GF_List *dijkstra_nodes;
	GF_FilterSession *fsess = pid->filter->session;
	//build all edges
	u32 i, dijsktra_node_count, dijsktra_edge_count, count;
	GF_CapsBundleStore capstore;
	Bool first;
	u32 path_weight, pid_stream_type, max_weight=0;
	u64 dijkstra_time_us, sort_time_us, start_time_us = gf_sys_clock_high_res();
	const GF_PropertyValue *p;
	if (!fsess->links || ! gf_list_count( fsess->links))
	 	gf_filter_sess_build_graph(fsess, NULL);

	dijkstra_nodes = gf_list_new();

	result = NULL;

	pid_stream_type = 0;
	p = gf_filter_pid_get_property(pid, GF_PROP_PID_STREAM_TYPE);
	if (p) pid_stream_type = p->value.uint;

	//1: select all elligible filters for the graph resolution: exclude sources, sinks, explicits, blacklisted and not reconfigurable if we reconfigure
	count = gf_list_count(fsess->links);
	for (i=0; i<count; i++) {
		u32 j;
		Bool disable_filter = GF_FALSE;
		GF_FilterRegDesc *reg_desc = gf_list_get(fsess->links, i);
		const GF_FilterRegister *freg = reg_desc->freg;

		//reset state, except for edges which are reseted after each dijkstra resolution
		reg_desc->destination = NULL;
		reg_desc->cap_idx = 0;
		reg_desc->in_edges_enabling = 0;
		//set node distance and priority to infinity, whether we are in the final dijsktra set or not
		reg_desc->dist = -1;
		reg_desc->priority = 0xFF;

		//remember our source descriptor - it may be absent of the final node set in case we want reconfigurable only filters
		//and the source is not reconfigurable
		if (freg == pid->filter->freg)
			result = reg_desc;

		//don't add source filters except if PID is from source
		if (!freg->configure_pid && (freg!=pid->filter->freg)) {
			assert(freg != dst->freg);
			disable_filter = GF_TRUE;
		}
		//freg shall be instantiated
		else if ((freg->flags & (GF_FS_REG_EXPLICIT_ONLY|GF_FS_REG_SCRIPT|GF_FS_REG_CUSTOM)) && (freg != pid->filter->freg) && (freg != dst->freg) ) {
			assert(freg != dst->freg);
			disable_filter = GF_TRUE;
		}
		//no output caps, cannot add
		else if ((freg != dst->freg) && !gf_filter_has_out_caps(freg->caps, freg->nb_caps)) {
			disable_filter = GF_TRUE;
		}
		//we only want reconfigurable output filters
		else if (reconfigurable_only && !freg->reconfigure_output && (freg != dst->freg)) {
			assert(freg != dst->freg);
			disable_filter = GF_TRUE;
		}
		//blacklisted filter
		else if (gf_list_find(pid->filter->blacklisted, (void *) freg)>=0) {
			assert(freg != dst->freg);
			if (!reconfigurable_only) {
				assert(freg != pid->filter->freg);
			}
			disable_filter = GF_TRUE;
		}
		//blacklisted adaptation filter
		else if (pid->adapters_blacklist && (gf_list_find(pid->adapters_blacklist, (void *) freg)>=0)) {
			assert(freg != dst->freg);
			disable_filter = GF_TRUE;
		}

		//reset edge status
		for (j=0; j<reg_desc->nb_edges; j++) {
			GF_FilterRegEdge *edge = &reg_desc->edges[j];

			edge->disabled_depth = 0;
			if (disable_filter) {
				edge->status = EDGE_STATUS_DISABLED;
				continue;
			}
			edge->status = EDGE_STATUS_NONE;

			//connection from source, disable edge if pid caps mismatch
			if (edge->src_reg->freg == pid->filter->freg) {
				u8 priority=0;
				u32 dst_bundle_idx;
				//check path weight for the given dst cap - we MUST give the target cap otherwise we might get a default match to another cap
				path_weight = gf_filter_pid_caps_match(pid, freg, NULL, &priority, &dst_bundle_idx, pid->filter->dst_filter, edge->dst_cap_idx);
				if (!path_weight) {
					edge->status = EDGE_STATUS_DISABLED;
					continue;
				}
				if (priority)
					path_weight *= priority;
			}

			//if source is not edge origin and edge is only valid for explicitly loaded filters, disable edge
			if ((edge->loaded_filter_only & EDGE_LOADED_SOURCE_ONLY) && (edge->src_reg->freg != pid->filter->freg) ) {
				edge->status = EDGE_STATUS_DISABLED;
				continue;
			}

			if ((u32) edge->weight + 1 > max_weight)
				max_weight = (u32) edge->weight + 1;
		}
		//not in set
		if (disable_filter)
			continue;


		//do not add destination filter
		if (dst->freg == reg_desc->freg) {
			reg_desc->dist = 0;
			reg_desc->priority = 0;
		} else {
			gf_list_add(dijkstra_nodes, reg_desc);
		}
	}
	//create a new node for the destination based on elligible filters in the graph
	memset(&capstore, 0, sizeof(GF_CapsBundleStore));
	reg_dst = gf_filter_reg_build_graph(dijkstra_nodes, dst->freg, &capstore, pid, dst);
	reg_dst->dist = 0;
	reg_dst->priority = 0;
	reg_dst->in_edges_enabling = 0;

	//enable edges of destination, potentially disabling edges from source filters to dest
	for (i=0; i<reg_dst->nb_edges; i++) {
		GF_FilterRegEdge *edge = &reg_dst->edges[i];
		edge->status = EDGE_STATUS_NONE;

		//connection from source, disable edge if pid caps mismatch
		if (edge->src_reg->freg == pid->filter->freg) {
			u8 priority=0;
			u32 dst_bundle_idx;
			path_weight = gf_filter_pid_caps_match(pid, dst->freg, dst, &priority, &dst_bundle_idx, pid->filter->dst_filter, -1);
			if (!path_weight) {
				edge->status = EDGE_STATUS_DISABLED;
				continue;
			}
			if (dst_bundle_idx != edge->dst_cap_idx) {
				edge->status = EDGE_STATUS_DISABLED;
				continue;
			}
		}
		//the edge source filter is not loaded, disable edges marked for loaded filter only
		if ( (edge->loaded_filter_only & EDGE_LOADED_SOURCE_ONLY) && (edge->src_reg->freg != pid->filter->freg) ) {
			edge->status = EDGE_STATUS_DISABLED;
			continue;
		}
		//we are relinking to a dynamically loaded filter, only accept edges connecting to the same bundle as when
		//the initial resolution was done, unless the edge is marked as loaded destination filter only in which case
		//we accept connection
		if ((dst->bundle_idx_at_resolution>=0)
			&& !(edge->loaded_filter_only & EDGE_LOADED_DEST_ONLY)
			&& (edge->dst_cap_idx !=dst->bundle_idx_at_resolution)
		) {
			edge->status = EDGE_STATUS_DISABLED;
			continue;
		}

		if ((u32) edge->weight + 1 > max_weight)
			max_weight = edge->weight + 1;
		//enable edge and propagate down the graph
		edge->status = EDGE_STATUS_ENABLED;

		gf_filter_pid_enable_edges(fsess, edge->src_reg, edge->src_cap_idx, pid->filter->freg, 1, edge->src_stream_type, reg_dst, pid, pid_stream_type);
	}

	if (capstore.bundles_cap_found) gf_free(capstore.bundles_cap_found);
	if (capstore.bundles_in_ok) gf_free(capstore.bundles_in_ok);
	if (capstore.bundles_in_scores) gf_free(capstore.bundles_in_scores);

#ifndef GPAC_DISABLE_LOG
	if (fsess->flags & GF_FS_FLAG_PRINT_CONNECTIONS) {
		dump_dijstra_edges(GF_FALSE, reg_dst, dijkstra_nodes);
	}
#endif

	//remove all filters not used for this resolution (no enabled edges), except source one
	count = gf_list_count(dijkstra_nodes);
	for (i=0; i<count; i++) {
		u32 j, nb_edges;
		GF_FilterRegDesc *rdesc = gf_list_get(dijkstra_nodes, i);
		if (rdesc->freg == pid->filter->freg) continue;

		nb_edges = 0;
		for (j=0; j<rdesc->nb_edges; j++) {
			GF_FilterRegEdge *edge = &rdesc->edges[j];
			if (edge->status == EDGE_STATUS_ENABLED) {
				nb_edges++;
				break;
			}
		}

		if (!nb_edges) {
			gf_list_rem(dijkstra_nodes, i);
			i--;
			count--;
		}
	}
#ifndef GPAC_DISABLE_LOG
	if (fsess->flags & GF_FS_FLAG_PRINT_CONNECTIONS) {
		GF_LOG(GF_LOG_DEBUG, GF_LOG_FILTER, ("Filters in dijkstra set:"));
		count = gf_list_count(dijkstra_nodes);
		for (i=0; i<count; i++) {
			GF_FilterRegDesc *rdesc = gf_list_get(dijkstra_nodes, i);
			GF_LOG(GF_LOG_DEBUG, GF_LOG_FILTER, (" %s", rdesc->freg->name));
		}
		GF_LOG(GF_LOG_DEBUG, GF_LOG_FILTER, ("\n"));
	}
#endif

	sort_time_us = gf_sys_clock_high_res();


	dijsktra_edge_count = 0;
	dijsktra_node_count = gf_list_count(dijkstra_nodes)+1;
	first = GF_TRUE;
	//OK we have the weighted graph, perform a dijkstra on the graph - we assign by weight, and if same weight we check the priority
	while (1) {
		GF_FilterRegDesc *current_node = NULL;
		u32 reg_idx = -1;
		u32 min_dist = -1;

		count = gf_list_count(dijkstra_nodes);
		if (!count) break;

		if (first) {
			current_node = reg_dst;
		} else {
			//pick up shortest distance
			for (i=0; i<count; i++) {
				GF_FilterRegDesc *reg_desc = gf_list_get(dijkstra_nodes, i);
				if (reg_desc->dist < min_dist) {
					min_dist = reg_desc->dist;
					current_node = reg_desc;
					reg_idx = i;
				}
			}
			//remove current
			if (!current_node)
				break;
			gf_list_rem(dijkstra_nodes, reg_idx);
		}

		if (current_node->freg == pid->filter->freg) {
			result = current_node;
		}
		GF_LOG(GF_LOG_DEBUG, GF_LOG_FILTER, ("[Filters] Dijkstra: testing filter %s\n", current_node->freg->name));

		//compute distances
		for (i=0; i<current_node->nb_edges; i++) {
			u8 priority=0;
			GF_FilterRegEdge *redge = &current_node->edges[i];
			u32 dist;
			Bool do_switch = GF_FALSE;
			dijsktra_edge_count++;

			if (redge->status != EDGE_STATUS_ENABLED)
				continue;

			dist = current_node->dist + 1;//(max_weight - redge->weight);
			if (current_node->freg->flags & GF_FS_REG_HIDE_WEIGHT) {
				dist = current_node->dist;
			}

			priority = redge->priority;
			if (redge->src_reg->freg == pid->filter->freg) {
				s32 dst_bundle_idx;
				if (gf_filter_pid_caps_match(pid, current_node->freg, NULL, &priority, &dst_bundle_idx, dst, redge->dst_cap_idx)) {

				} else {
					continue;
				}
			}

			if (dist < redge->src_reg->dist) do_switch = GF_TRUE;
			else if (dist == redge->src_reg->dist) {
				if (prefRegister[0] && (redge->src_reg->destination != current_node) && strstr(prefRegister, current_node->freg->name)) {
					do_switch = GF_TRUE;
					priority = 0;
				} else if ( (dist == redge->src_reg->dist) && (priority < redge->src_reg->priority) )
					do_switch = GF_TRUE;
			}

			if (do_switch) {
				GF_LOG(GF_LOG_DEBUG, GF_LOG_FILTER, ("[Filters] Dijkstra: assign filter %s distance %d destination to %s in cap %d out cap %d priority %d (previous destination %s distance %d priority %d)\n", redge->src_reg->freg->name, dist, current_node->freg->name, redge->src_cap_idx, redge->dst_cap_idx, redge->priority, redge->src_reg->destination ? redge->src_reg->destination->freg->name : "none", redge->src_reg->dist, redge->src_reg->priority ));
				redge->src_reg->dist = dist;
				redge->src_reg->priority = priority;
				redge->src_reg->destination = current_node;
				redge->src_reg->cap_idx = redge->src_cap_idx;
			} else if (fsess->flags & GF_FS_FLAG_PRINT_CONNECTIONS) {
				GF_LOG(GF_LOG_DEBUG, GF_LOG_FILTER, ("[Filters] Dijkstra: no shorter path from filter %s distance %d from destination %s priority %d (tested %s dist %d priority %d)\n", redge->src_reg->freg->name, redge->src_reg->dist, redge->src_reg->destination ? redge->src_reg->destination->freg->name : "none", redge->priority, current_node->freg->name, dist, redge->src_reg->priority));
			}
		}
		first = GF_FALSE;
	}

	sort_time_us -= start_time_us;
	dijkstra_time_us = gf_sys_clock_high_res() - start_time_us;
	GF_LOG(GF_LOG_INFO, GF_LOG_FILTER, ("[Filters] Dijkstra: sorted filters in "LLU" us, Dijkstra done in "LLU" us on %d nodes %d edges\n", sort_time_us, dijkstra_time_us, dijsktra_node_count, dijsktra_edge_count));

	if (result && result->destination) {
		GF_LOG(GF_LOG_INFO, GF_LOG_FILTER, ("[Filters] Dijkstra result: %s(%d)", result->freg->name, result->cap_idx));
		result = result->destination;
		while (result->destination) {
			GF_LOG(GF_LOG_INFO, GF_LOG_FILTER, (" %s(%d)", result->freg->name, result->cap_idx ));
			gf_list_add(out_reg_chain, (void *) result->freg);
			gf_list_add(out_reg_chain, (void *) &result->freg->caps[result->cap_idx]);
			result = result->destination;
		}
		GF_LOG(GF_LOG_INFO, GF_LOG_FILTER, (" %s\n", result->freg->name));
	} else {
		GF_LOG(GF_LOG_INFO, GF_LOG_FILTER, ("[Filters] Dijkstra: no results found!\n"));
	}
	gf_list_del(dijkstra_nodes);

	gf_free(reg_dst->edges);
	gf_free(reg_dst);
}


/*
	!Resolves a link between a PID and a destination filter

\param pid source pid to connect
\param dst destination filter to connect source PID to
\param filter_reassigned indicates the filter has been destroyed and reassigned
\param reconfigurable_only indicates the chain should be loaded for reconfigurable filters
\return the first filter in the matching chain, or NULL if no match
*/
static GF_Filter *gf_filter_pid_resolve_link_internal(GF_FilterPid *pid, GF_Filter *dst, Bool *filter_reassigned, Bool reconfigurable_only, u32 *min_chain_len, GF_List *skip_if_in_filter_list, Bool *skipped)
{
	GF_Filter *chain_input = NULL;
	GF_FilterSession *fsess = pid->filter->session;
	GF_List *filter_chain;
	u32 i, count;
	char prefRegister[1001];
	char szForceReg[20];

	if (!fsess->max_resolve_chain_len) return NULL;

	filter_chain = gf_list_new();

	if (!dst) return NULL;

	sprintf(szForceReg, "gfreg%c", pid->filter->session->sep_name);
	prefRegister[0]=0;
	//look for reg given in
	concat_reg(pid->filter->session, prefRegister, szForceReg, pid->filter->orig_args ? pid->filter->orig_args : pid->filter->src_args);
	concat_reg(pid->filter->session, prefRegister, szForceReg, pid->filter->dst_args);
	concat_reg(pid->filter->session, prefRegister, szForceReg, dst->src_args);
	concat_reg(pid->filter->session, prefRegister, szForceReg, dst->dst_args);

	gf_mx_p(fsess->links_mx);
	gf_filter_pid_resolve_link_dijkstra(pid, dst, prefRegister, reconfigurable_only, filter_chain);
	gf_mx_v(fsess->links_mx);

	count = gf_list_count(filter_chain);
	if (min_chain_len) {
		*min_chain_len = count;
	} else if (count==0) {
		Bool can_reassign = GF_TRUE;

		//reassign only for source filters
		if (pid->filter->num_input_pids) can_reassign = GF_FALSE;
		//sticky filters cannot be unloaded
		else if (pid->filter->sticky) can_reassign = GF_FALSE;
		//if we don't have pending PIDs to setup from the source
		else if (pid->filter->out_pid_connection_pending) can_reassign = GF_FALSE;
		//if we don't have pending PIDs to setup from the source
		else if (pid->filter->num_output_pids) {
			u32 k;
			for (k=0; k<pid->filter->num_output_pids; k++) {
				GF_FilterPid *apid = gf_list_get(pid->filter->output_pids, k);
				if (apid->num_destinations) can_reassign = GF_FALSE;
				else if ((apid==pid) && (apid->init_task_pending>1)) can_reassign = GF_FALSE;
				else if ((apid!=pid) && apid->init_task_pending) can_reassign = GF_FALSE;
				if (!can_reassign)
					break;
			}
		}
		//if source filter, try to load another filter - we should complete this with a cache of filter sources
		if (filter_reassigned && can_reassign) {
			if (! *filter_reassigned) {
				if (! gf_filter_swap_source_register(pid->filter) ) {
					//no filter found for this pid !
					GF_LOG(GF_LOG_INFO, GF_LOG_FILTER, ("No suitable filter chain found\n"));
				} else {
					GF_LOG(GF_LOG_INFO, GF_LOG_FILTER, ("Swap source demux to %s\n", pid->filter->freg->name));
				}
			}
			*filter_reassigned = GF_TRUE;
		} else if (!reconfigurable_only) {
			GF_LOG(GF_LOG_INFO, GF_LOG_FILTER, ("No suitable filter found for pid %s from filter %s\n", pid->name, pid->filter->name));
			if (filter_reassigned)
				*filter_reassigned = GF_FALSE;
		}
	} else if (reconfigurable_only && (count>2)) {
		GF_LOG(GF_LOG_INFO, GF_LOG_FILTER, ("Cannot find filter chain with only one filter handling reconfigurable output for pid %s from filter %s - not supported\n", pid->name, pid->filter->name));
	} else {
		const char *dst_args = NULL;
		const char *args = pid->filter->orig_args ? pid->filter->orig_args : pid->filter->src_args;
		GF_FilterPid *a_pid = pid;
		GF_Filter *prev_af;

		if (skip_if_in_filter_list) {
			assert(skipped);
			*skipped = GF_FALSE;
			u32 nb_skip = gf_list_count(skip_if_in_filter_list);
			const GF_FilterRegister *chain_start_freg = gf_list_get(filter_chain, 0);
			for (i=0; i<nb_skip; i++) {
				GF_Filter *f = gf_list_get(skip_if_in_filter_list, i);
				u32 j;
				GF_Filter *dest_f = NULL;
				Bool true_skip = GF_FALSE;

				for (j=0; j<gf_list_count(dst->destination_filters); j++) {
					dest_f = gf_list_get(dst->destination_filters, j);
					if ((gf_list_find(f->destination_filters, dest_f)>=0) || (gf_list_find(f->destination_links, dest_f)>=0)) {
						true_skip = GF_TRUE;
						break;
					}
					dest_f = NULL;
				}

				for (j=0; j<gf_list_count(dst->destination_links) && !true_skip; j++) {
					dest_f = gf_list_get(dst->destination_links, j);
					if ((gf_list_find(f->destination_filters, dest_f)>=0) || (gf_list_find(f->destination_links, dest_f)>=0)) {
						true_skip = GF_TRUE;
						break;
					}
					dest_f = NULL;
				}
				if (true_skip) {
					GF_LOG(GF_LOG_INFO, GF_LOG_FILTER, ("Skip link from %s:%s to %s because both filters share the same destination %s\n", pid->filter->name, pid->name, dst->name, dest_f->name));
					*skipped = GF_TRUE;
					gf_list_del(filter_chain);
					return NULL;
				}

				if (f->freg == chain_start_freg) {
					//store destination as future destination link for this new filter
					if (gf_list_find(f->destination_links, dst)<0)
						gf_list_add(f->destination_links, dst);

					GF_LOG(GF_LOG_INFO, GF_LOG_FILTER, ("Skip link from %s:%s to %s because already connected to filter %s which can handle the connection\n", pid->filter->name, pid->name, dst->name, f->name));

					*skipped = GF_TRUE;
					gf_list_del(filter_chain);
					return NULL;
				}
			}
		}

		dst_args = dst->src_args ? dst->src_args : dst->orig_args;

		while (a_pid) {
			GF_FilterPidInst *pidi;
			args = a_pid->filter->src_args;
			if (!args) args = a_pid->filter->orig_args;
			if (args) break;
			pidi = gf_list_get(a_pid->filter->input_pids, 0);
			if (!pidi) break;
			a_pid = pidi->pid;
		}

#ifndef GPAC_DISABLE_LOG
		if (gf_log_tool_level_on(GF_LOG_FILTER, GF_LOG_INFO)) {
			GF_LOG(GF_LOG_INFO, GF_LOG_FILTER, ("Solved %sfilter chain from filter %s PID %s to filter %s - dumping chain:\n", reconfigurable_only ? "adaptation " : "", pid->filter->name, pid->name, dst->freg->name));
		}
#endif
		prev_af = NULL;
		for (i=0; i<count; i++) {
			GF_Filter *af;
			Bool load_first_only = GF_FALSE;
			s32 cap_idx = -1;
			const GF_FilterRegister *freg;
			const GF_FilterCapability *cap = NULL;
			u32 k, cur_bundle, bundle_idx=0;
			if (i%2) continue;
			freg = gf_list_get(filter_chain, i);
			cap = gf_list_get(filter_chain, i + 1);
			//get the cap bundle index - the cap added to the list is the cap with the same index as the bundle start we want
			//(this avoids allocating integers to store the bundle)
			for (k=0; k<freg->nb_caps; k++) {
				if (&freg->caps[k]==cap) {
					bundle_idx = k;
					break;
				}
			}
			cur_bundle = 0;
			for (k=0; k<freg->nb_caps; k++) {
				cap = &freg->caps[k];
				if (cur_bundle==bundle_idx) {
					cap_idx = k;
					break;
				}
				if (!(cap->flags & GF_CAPFLAG_IN_BUNDLE)) {
					cur_bundle++;
				}
			}
			//if first filter has multiple possible outputs, don't bother loading the entire chain since it is likely wrong
			//(eg demuxers, we don't know yet what's in the file)
			if (!i && gf_filter_out_caps_solved_by_connection(freg, bundle_idx)) {
				load_first_only = GF_TRUE;
			} else if (i) {
				Bool break_chain = GF_FALSE;
				u32 j, nb_filters = gf_list_count(fsess->filters);
				for (j=0; j<nb_filters; j++) {
					GF_Filter *afilter = gf_list_get(fsess->filters, j);
					if (afilter->freg != freg) continue;
					if (!afilter->dynamic_filter) continue;
					if (gf_list_find(pid->filter->destination_links, dst)<0) continue;
					if (!afilter->max_extra_pids) continue;

					//we load the same dynamic filter and it can accept multiple inputs (probably a mux), we might reuse this filter so stop link resolution now
					//not doing so would load e new mux filter which would accept the input pids but with potentially no possible output connections
					break_chain = GF_TRUE;
					if (prev_af) {
						//store destination as future destination link for this new filter
						if ( gf_list_find(pid->filter->destination_links, afilter)<0)
							gf_list_add(pid->filter->destination_links, afilter);

						//remember to which filter we are trying to connect for cap resolution
						prev_af->cap_dst_filter = dst;
					}
					break;
				}
				if (break_chain) {
					break;
				}
			}

			GF_LOG(GF_LOG_INFO, GF_LOG_FILTER, ("\t%s\n", freg->name));

			af = gf_filter_new(fsess, freg, args, dst_args, pid->filter->no_dst_arg_inherit ? GF_FILTER_ARG_INHERIT_SOURCE_ONLY : GF_FILTER_ARG_INHERIT, NULL, NULL, GF_TRUE);
			if (!af) goto exit;

			//remember our target cap bundle on that filter
			af->bundle_idx_at_resolution = bundle_idx;
			//remember our target cap on that filter
			af->cap_idx_at_resolution = cap_idx;
			//copy source IDs for all filters in the chain
			//we cannot figure out the destination sourceID when initializing PID connection tasks
			//by walking up the filter chain because PIDs connection might be pending
			//(upper chain not yet fully connected)
			if (dst->source_ids)
				af->source_ids = gf_strdup(dst->source_ids);

			//remember our target filter
			if (prev_af)
				gf_list_add(prev_af->destination_filters, af);

			//last in chain, add dst
			if (i+2==count) {
				gf_list_add(af->destination_filters, dst);
			}
			//we will load several filters in chain, add destination to each of the loaded filter so that we remember what was this filter target
			//this avoids browing the chain of filters->destination_filters when doing link resolution
			else if (!load_first_only) {
				gf_list_add(af->destination_filters, dst);
			}

			//also remember our original target in case we got the link wrong
			af->target_filter = pid->filter->target_filter;

			prev_af = af;

			if (reconfigurable_only) af->is_pid_adaptation_filter = GF_TRUE;

			//remember the first in the chain
			if (!i) chain_input = af;

			if (load_first_only) {
				GF_LOG(GF_LOG_INFO, GF_LOG_FILTER, ("Filter %s needs to be connected to decide its outputs, not loading end of the chain\n", freg->name));
				//store destination as future destination link for this new filter
				if ( gf_list_find(pid->filter->destination_links, dst)<0)
					gf_list_add(pid->filter->destination_links, dst);

				//in case we added it, remove the destination filter
				gf_list_del_item(af->destination_filters, dst);

				//remember to which filter we are trying to connect for cap resolution
				af->cap_dst_filter = dst;
				break;
			}
		}
	}

exit:
	gf_list_del(filter_chain);
	return chain_input;
}

GF_Filter *gf_filter_pid_resolve_link(GF_FilterPid *pid, GF_Filter *dst, Bool *filter_reassigned)
{
	return gf_filter_pid_resolve_link_internal(pid, dst, filter_reassigned, GF_FALSE, NULL, NULL, NULL);
}

GF_Filter *gf_filter_pid_resolve_link_check_loaded(GF_FilterPid *pid, GF_Filter *dst, Bool *filter_reassigned, GF_List *skip_if_in_filter_list, Bool *skipped)
{
	return gf_filter_pid_resolve_link_internal(pid, dst, filter_reassigned, GF_FALSE, NULL, skip_if_in_filter_list, skipped);
}

GF_Filter *gf_filter_pid_resolve_link_for_caps(GF_FilterPid *pid, GF_Filter *dst)
{
	return gf_filter_pid_resolve_link_internal(pid, dst, NULL, GF_TRUE, NULL, NULL, NULL);
}

u32 gf_filter_pid_resolve_link_length(GF_FilterPid *pid, GF_Filter *dst)
{
	u32 chain_len=0;
	gf_filter_pid_resolve_link_internal(pid, dst, NULL, GF_FALSE, &chain_len, NULL, NULL);
	return chain_len;
}

static void gf_filter_pid_set_args_internal(GF_Filter *filter, GF_FilterPid *pid, char *args, u32 argfile_level)
{
	//parse each arg
	while (args) {
		u32 p4cc=0;
		u32 prop_type=GF_PROP_FORBIDEN;
		Bool parse_prop = GF_TRUE;
		char *value_next_list = NULL;
		char *value_sep = NULL;
		char *value, *name;
		//look for our arg separator

		char *sep = (char *)gf_fs_path_escape_colon(filter->session, args);

		if (sep) {
			char *xml_start = strchr(args, '<');
			u32 len = (u32) (sep-args);
			if (xml_start) {
				u32 xlen = (u32) (xml_start-args);
				if ((xlen < len) && (args[len-1] != '>')) {
					while (1) {
						sep = strchr(sep+1, filter->session->sep_args);
						if (!sep) {
							break;
						}
						len = (u32) (sep-args);
						if (args[len-1] == '>')
							break;
					}
				}

			}
		}

		if (sep) sep[0]=0;

		if (args[0] != filter->session->sep_frag) {
			//if arg is not one of our reserved keywords and is a valid file, try to open it
			if (strcmp(args, "gpac") && strcmp(args, "gfopt") && strcmp(args, "gfloc") && gf_file_exists(args)) {
				if (argfile_level<5) {
					char szLine[2001];
					FILE *arg_file = gf_fopen(args, "rt");
					szLine[2000]=0;
					while (!gf_feof(arg_file)) {
						u32 llen;
						char *subarg, *res;
						szLine[0] = 0;
						res = gf_fgets(szLine, 2000, arg_file);
						if (!res) break;
						llen = (u32) strlen(szLine);
						while (llen && strchr(" \n\r\t", szLine[llen-1])) {
							szLine[llen-1]=0;
							llen--;
						}
						if (!llen)
							continue;

						subarg = szLine;
						while (subarg[0] && strchr(" \n\r\t", subarg[0]))
							subarg++;
						if ((subarg[0] == '/') && (subarg[1] == '/'))
							continue;

						gf_filter_pid_set_args_internal(filter, pid, subarg, argfile_level+1);
					}
					gf_fclose(arg_file);
				} else {
					GF_LOG(GF_LOG_ERROR, GF_LOG_FILTER, ("Filter argument file has too many nested levels of sub-files, maximum allowed is 5\n"));
				}
			}
			goto skip_arg;
		}

		value = NULL;
		value_sep = strchr(args, filter->session->sep_name);
		if (value_sep) {
			value_sep[0]=0;
			value = value_sep+1;
		}
		name = args+1;

		if (strlen(name)==4) {
			p4cc = GF_4CC(name[0], name[1], name[2], name[3]);
			if (p4cc) prop_type = gf_props_4cc_get_type(p4cc);
		}
		if (prop_type==GF_PROP_FORBIDEN) {
			p4cc = gf_props_get_id(name);
			if (p4cc) prop_type = gf_props_4cc_get_type(p4cc);
		}

		//look for conditional statements: "(PROP=VAL)VALUE"
		while (value && (value[0]=='(')) {
			Bool pid_excluded, needs_resolve, prop_not_found, prop_matched;
			char prop_dump_buffer[GF_PROP_DUMP_ARG_SIZE];

			char *next_val = NULL;
			char *closing = strchr(value, ')');
			if (!closing) break;

			if (!strncmp(value, "()", 2)) {
				value = closing+1;
				parse_prop = GF_TRUE;
				value_next_list = next_val;
				break;
			}

			parse_prop = GF_FALSE;

			next_val = strchr(closing, filter->session->sep_list);
			if (next_val) next_val[0] = 0;

			while (closing) {
				char *next_closing;
				closing[0] = 0;
				prop_matched = filter_pid_check_fragment(pid, value+1, &pid_excluded, &needs_resolve, &prop_not_found, prop_dump_buffer);
				if (prop_not_found) prop_matched = GF_FALSE;
				closing[0] = ')';

				if (!prop_matched)
					break;
				if (strncmp(closing, ")(", 2)) break;
				next_closing = strchr(closing+2, ')');
				if (!next_closing) break;

				value = closing+1;
				closing = next_closing;
			}

			if (prop_matched) {
				value = closing+1;
				parse_prop = GF_TRUE;
				value_next_list = next_val;
				break;
			}
			if (!next_val) break;
			next_val[0] = filter->session->sep_list;
			value = next_val+1;
		}

		if (!parse_prop)
			goto skip_arg;


		if (prop_type != GF_PROP_FORBIDEN) {
			GF_PropertyValue p = gf_props_parse_value(prop_type, name, value, NULL, pid->filter->session->sep_list);
			if (prop_type==GF_PROP_NAME) {
				p.type = GF_PROP_STRING;
				gf_filter_pid_set_property(pid, p4cc, &p);
			} else {
				gf_filter_pid_set_property(pid, p4cc, &p);
			}
			if (prop_type==GF_PROP_STRING_LIST) {
				p.value.string_list.vals = NULL;
				p.value.string_list.nb_items = 0;
			}
			//use uint_list as base type for lists
			else if ((prop_type==GF_PROP_UINT_LIST) || (prop_type==GF_PROP_SINT_LIST) || (prop_type==GF_PROP_VEC2I_LIST)) {
				p.value.uint_list.vals = NULL;
			}
			gf_props_reset_single(&p);
		} else if (value) {
			Bool reset_prop=GF_FALSE;
			GF_PropertyValue p;
			if (!strncmp(value, "bxml@", 5)) {
				p = gf_props_parse_value(GF_PROP_DATA_NO_COPY, name, value, NULL, pid->filter->session->sep_list);
			} else if (!strncmp(value, "file@", 5)) {
				p = gf_props_parse_value(GF_PROP_STRING, name, value, NULL, pid->filter->session->sep_list);
				p.type = GF_PROP_STRING_NO_COPY;
			} else {
				u32 ptype = GF_PROP_FORBIDEN;
				char *type_sep = strchr(value, '@');
				if (type_sep) {
					type_sep[0] = 0;
					ptype = gf_props_parse_type(value);
					if (ptype==GF_PROP_FORBIDEN) {
						GF_LOG(GF_LOG_WARNING, GF_LOG_FILTER, ("Unrecognized property type %s, defaulting to string\n", value));
					} else {
						value = type_sep+1;
					}
					type_sep[0] = '@';
				}
				memset(&p, 0, sizeof(GF_PropertyValue));
				if (ptype == GF_PROP_FORBIDEN) {
					p.type = GF_PROP_STRING;
					p.value.string = value;
				} else {
					p = gf_props_parse_value(ptype, name, value, NULL, pid->filter->session->sep_list);
					reset_prop = GF_TRUE;
				}
			}
			gf_filter_pid_set_property_dyn(pid, name, &p);
			if (reset_prop) gf_props_reset_single(&p);
		}
		if (value_next_list)
			value_next_list[0] = filter->session->sep_list;

skip_arg:
		if (value_sep)
			value_sep[0] = filter->session->sep_name;

		if (sep) {
			sep[0] = filter->session->sep_args;
			args=sep+1;
		} else {
			break;
		}
	}
}

static void gf_filter_pid_set_args(GF_Filter *filter, GF_FilterPid *pid)
{
	char *args;
	Bool req_map_bck;
	if (!filter->src_args && !filter->orig_args) return;
	args = filter->orig_args ? filter->orig_args : filter->src_args;

	//pid props specified by user are merged directly
	req_map_bck = pid->request_property_map;
	pid->request_property_map = GF_FALSE;
	gf_filter_pid_set_args_internal(filter, pid, args, 0);
	pid->request_property_map = req_map_bck;
}

static const char *gf_filter_last_id_in_chain(GF_Filter *filter, Bool ignore_first)
{
	u32 i;
	const char *id;
	if (!ignore_first) {
		if (filter->id) return filter->id;
		if (!filter->dynamic_filter) return NULL;
	}

	for (i=0; i<filter->num_input_pids; i++) {
		GF_FilterPidInst *pidi = gf_list_get(filter->input_pids, i);
		if (pidi->pid->filter->id) return pidi->pid->filter->id;
		//stop at first non dyn filter
		if (!pidi->pid->filter->dynamic_filter) continue;
		id = gf_filter_last_id_in_chain(pidi->pid->filter, GF_FALSE);
		if (id) return id;
	}
	return NULL;
}

void gf_filter_pid_retry_caps_negotiate(GF_FilterPid *src_pid, GF_FilterPid *pid, GF_Filter *dst_filter)
{
	assert(dst_filter);
	src_pid->caps_negociate = pid->caps_negociate;
	pid->caps_negociate = NULL;
	src_pid->caps_dst_filter = dst_filter;
	//blacklist filter for adaptation
	if (!src_pid->adapters_blacklist) src_pid->adapters_blacklist = gf_list_new();
	gf_list_add(src_pid->adapters_blacklist, (void *) pid->filter->freg);
	//once != 0 will trigger reconfiguration, so set this once all vars have been set
	safe_int_inc(& src_pid->filter->nb_caps_renegociate );

	//disconnect source pid from filter - this will unload the filter itself
	gf_fs_post_task(src_pid->filter->session, gf_filter_pid_disconnect_task, pid->filter, src_pid, "pidinst_disconnect", NULL);
}


static Bool gf_filter_pid_needs_explicit_resolution(GF_FilterPid *pid, GF_Filter *dst)
{
	u32 i;
	const GF_FilterCapability *caps;
	u32 nb_caps;
	Bool dst_has_raw_cid_in = GF_FALSE;
	const GF_PropertyValue *stream_type = gf_filter_pid_get_property_first(pid, GF_PROP_PID_STREAM_TYPE);
	if (!stream_type) return GF_TRUE;

	if (stream_type->value.uint==GF_STREAM_FILE) return GF_FALSE;
	if (stream_type->value.uint==GF_STREAM_ENCRYPTED) {
		stream_type = gf_filter_pid_get_property_first(pid, GF_PROP_PID_ORIG_STREAM_TYPE);
		if (!stream_type) return GF_TRUE;
	}

	caps = dst->forced_caps ? dst->forced_caps : dst->freg->caps;
	nb_caps = dst->forced_caps ? dst->nb_forced_caps : dst->freg->nb_caps;

	for (i=0; i<nb_caps; i++) {
		const GF_FilterCapability *cap = &caps[i];
		if (!(cap->flags & GF_CAPFLAG_INPUT)) continue;

		if (cap->code != GF_PROP_PID_CODECID) continue;
		if (cap->val.value.uint==GF_CODECID_RAW)
			dst_has_raw_cid_in = GF_TRUE;
	}


	for (i=0; i<nb_caps; i++) {
		const GF_FilterCapability *cap = &caps[i];
		if (!(cap->flags & GF_CAPFLAG_INPUT)) continue;

		if (cap->code != GF_PROP_PID_STREAM_TYPE) continue;
		//output type is file or same media type, allow looking for filter chains
		if ((cap->val.value.uint==GF_STREAM_FILE) || (cap->val.value.uint==stream_type->value.uint)) return GF_FALSE;
		//allow text|scene|video -> raw video for dynamic compositor
		if (dst_has_raw_cid_in  && (cap->val.value.uint==GF_STREAM_VISUAL)) {
			switch (stream_type->value.uint) {
			case GF_STREAM_TEXT:
			case GF_STREAM_SCENE:
			case GF_STREAM_OD:
				return GF_FALSE;
			default:
				break;
			}
		}
	}
	//no mathing type found, we will need an explicit filter to solve this link (ie the link will be to the explicit filter)
	return GF_TRUE;
}

static void add_possible_link_destination(GF_List *possible_linked_resolutions, GF_Filter *filter_dst)
{
	u32 i;

	for (i=0; i<gf_list_count(possible_linked_resolutions); i++) {
		GF_Filter *parent = gf_list_get(possible_linked_resolutions, i);
		if (parent->max_extra_pids) continue;

		if ((gf_list_find(filter_dst->destination_links, parent)>=0) || (gf_list_find(filter_dst->destination_filters, parent)>=0)) {
			gf_list_rem(possible_linked_resolutions, i);
			gf_list_insert(possible_linked_resolutions, filter_dst, i);
			return;
		}
		if ((gf_list_find(parent->destination_links, filter_dst)>=0) || (gf_list_find(parent->destination_filters, filter_dst)>=0)) {
			return;
		}
	}
	gf_list_add(possible_linked_resolutions, filter_dst);
}

#if 0
static void dump_pid_props(GF_FilterPid *pid)
{
	u32 idx = 0;
	char szDump[GF_PROP_DUMP_ARG_SIZE];
	const GF_PropertyEntry *p;
	GF_PropertyMap *pmap = gf_list_get(pid->properties, 0);
	while (pmap && (p = gf_list_enum(pmap->properties, &idx))) {
		GF_LOG(GF_LOG_DEBUG, GF_LOG_FILTER, ("Pid prop %s: %s\n", gf_props_4cc_get_name(p->p4cc), gf_props_dump(p->p4cc, &p->prop, szDump, GF_PROP_DUMP_DATA_NONE) ));
	}
}
#endif

static Bool gf_pid_in_parent_chain(GF_FilterPid *pid, GF_FilterPid *look_for_pid)
{
	u32 i, count;
	if (pid == look_for_pid) return GF_TRUE;
	//browse all parent PIDs
	count = pid->filter->num_input_pids;
	if (!count) return GF_FALSE;
	//stop checking at the first explicit filter with ID
	if (!pid->filter->dynamic_filter && pid->filter->id) return GF_FALSE;

	for (i=0; i<count; i++) {
		GF_FilterPidInst *pidi = gf_list_get(pid->filter->input_pids, i);
		if (gf_pid_in_parent_chain(pidi->pid, look_for_pid)) return GF_TRUE;
	}
	return GF_FALSE;
}


static void gf_filter_pid_init_task(GF_FSTask *task)
{
	u32 i, count;
	Bool found_dest=GF_FALSE;
	Bool found_matching_sourceid;
	Bool can_reassign_filter = GF_FALSE;
	Bool can_try_link_resolution=GF_FALSE;
	u32 num_pass=0;
	GF_List *loaded_filters = NULL;
	GF_List *linked_dest_filters = NULL;
    GF_List *force_link_resolutions = NULL;
    GF_List *possible_linked_resolutions = NULL;
	GF_Filter *filter = task->filter;
	GF_FilterPid *pid = task->pid;
	GF_Filter *dynamic_filter_clone = NULL;
	Bool filter_found_but_pid_excluded = GF_FALSE;
	Bool ignore_source_ids = GF_FALSE;
	const char *filter_id;

	if (pid->destroyed || pid->removed) {
		assert(pid->init_task_pending);
		safe_int_dec(&pid->init_task_pending);
		return;
	}
	pid->props_changed_since_connect = GF_FALSE;

	//swap pid is pending on the possible destination filter
	if (filter->swap_pidinst_src || filter->swap_pidinst_dst) {
		task->requeue_request = GF_TRUE;
		task->can_swap = GF_TRUE;
		return;
	}
	if (filter->caps_negociate) {
		if (! gf_filter_reconf_output(filter, pid))
			return;
	}

	gf_fs_check_graph_load(filter->session, GF_TRUE);

	if (filter->user_pid_props)
		gf_filter_pid_set_args(filter, pid);

	//since we may have inserted filters in the middle (demuxers typically), get the last explicitely
	//loaded ID in the chain
	filter_id = gf_filter_last_id_in_chain(filter, GF_FALSE);
	if (!filter_id && filter->cloned_from)
		filter_id = gf_filter_last_id_in_chain(filter->cloned_from, GF_FALSE);

	//we lock the instantiated filter list for the entire resolution process
	if (filter->session->filters_mx) gf_mx_p(filter->session->filters_mx);

	linked_dest_filters = gf_list_new();
	force_link_resolutions = gf_list_new();
    possible_linked_resolutions = gf_list_new();

	GF_LOG(GF_LOG_DEBUG, GF_LOG_FILTER, ("PID %s:%s init\n", pid->filter->name, pid->name));

	//we use at max 3 passes:
	//pass 1: try direct connections without loading intermediate filter chains. If PID gets connected, skip other passes
	//pass 2: try loading intermediate filter chains, but disable filter register swapping. If PID gets connected, skip last
	//pass 3: try loading intermediate filter chains, potentially swapping the source register
restart:

	if (num_pass) {
		loaded_filters = gf_list_new();
	}

	found_matching_sourceid = GF_FALSE;
	//try to connect pid to all running filters
	count = gf_list_count(filter->session->filters);
	for (i=0; i<count; i++) {
		Bool needs_clone;
		Bool cap_matched;
		GF_Filter *filter_dst;

single_retry:

		filter_dst = gf_list_get(filter->session->filters, i);
		//source filter
		if (!filter_dst->freg->configure_pid) continue;
		if (filter_dst->finalized || filter_dst->removed || filter_dst->disabled || filter_dst->marked_for_removal || filter_dst->no_inputs) continue;
		if (filter_dst->target_filter == pid->filter) continue;

		//we don't allow re-entrant filter registries (eg filter foo of type A output cannot connect to filter bar of type A)
		if (pid->pid->filter->freg == filter_dst->freg) {
			continue;
		}
		//we already linked to this one
		if (gf_list_find(linked_dest_filters, filter_dst)>=0) {
			GF_LOG(GF_LOG_DEBUG, GF_LOG_FILTER, ("PID %s already linked to filter %s\n", pid->name, filter_dst->name));
			continue;
		}
		if (gf_list_count(pid->filter->destination_filters)) {
			s32 ours = gf_list_find(pid->filter->destination_filters, filter_dst);
			if (ours<0) {
				ours = num_pass ? gf_list_del_item(pid->filter->destination_links, filter_dst) : -1;
				if (!filter_dst->source_ids && (ours<0)) {
					GF_LOG(GF_LOG_DEBUG, GF_LOG_FILTER, ("PID %s has destination filters, filter %s not one of them\n", pid->name, filter_dst->name));
					continue;
				}

				pid->filter->dst_filter = NULL;
			} else {
				pid->filter->dst_filter = filter_dst;
			}
		}

		if (num_pass && gf_list_count(filter->destination_links)) {
			s32 ours = gf_list_find(pid->filter->destination_links, filter_dst);
			if (ours<0) {
				ours = gf_list_find(possible_linked_resolutions, filter_dst);
				if (ours<0) {
					ours = gf_list_find(force_link_resolutions, filter_dst);
				}
				if (ours<0) {
					GF_LOG(GF_LOG_DEBUG, GF_LOG_FILTER, ("PID %s has destination links, filter %s not one of them\n", pid->name, filter_dst->name));
					continue;
				}
			}
			pid->filter->dst_filter = NULL;
		}

		if (gf_list_count(filter_dst->source_filters)) {
			u32 j, count2 = gf_list_count(filter_dst->source_filters);
			for (j=0; j<count2; j++) {
				GF_Filter *srcf = gf_list_get(filter_dst->source_filters, j);
				if (gf_filter_in_parent_chain(pid->filter, srcf)) {
					ignore_source_ids = GF_TRUE;
					break;
				}
			}
		}
		
		//if destination accepts only one input and connected or connection pending
		//note that if destination uses dynamic clone through source ids, we need to check this filter
		if (!filter_dst->max_extra_pids
		 	&& !filter_dst->dynamic_source_ids
		 	&& (filter_dst->num_input_pids || filter_dst->in_pid_connection_pending)
		 	&& (!filter->swap_pidinst_dst || (filter->swap_pidinst_dst->filter != filter_dst))
		) {
			//not explicitly clonable, don't connect to it
			if (!filter_dst->clonable) {
				GF_LOG(GF_LOG_DEBUG, GF_LOG_FILTER, ("Filter %s not clonable\n", filter_dst->name));
				continue;
			}

			//explicitly clonable but caps don't match, don't connect to it
			if (!gf_filter_pid_caps_match(pid, filter_dst->freg, NULL, NULL, NULL, pid->filter->dst_filter, -1)) {
				GF_LOG(GF_LOG_DEBUG, GF_LOG_FILTER, ("PID %s caps does not match clonable filter %s\n", pid->name, filter_dst->name));
				continue;
			}
		}

		if (gf_list_find(pid->filter->blacklisted, (void *) filter_dst->freg)>=0) continue;

		//we try to load a filter chain, so don't test against filters loaded for another chain
		if (filter_dst->dynamic_filter && (filter_dst != pid->filter->dst_filter)) {
			//dst was explicitely set and does not match
			if (pid->filter->dst_filter) {
				GF_LOG(GF_LOG_DEBUG, GF_LOG_FILTER, ("PID %s has explicit dest %s not %s\n", pid->name, pid->filter->dst_filter->name, filter_dst->name));
				continue;
			}
			//dst was not set, we may try to connect to this filter if it allows several input
			//this is typically the case for muxers instantiated dynamically
			if (!filter_dst->max_extra_pids) {
				GF_LOG(GF_LOG_DEBUG, GF_LOG_FILTER, ("PID %s has explicit dest %s matching but no extra pid possible\n", pid->name, filter_dst->name));
				continue;
			}
		}
		//pid->filter->dst_filter NULL and pid->filter->target_filter is not: we had a wrong resolved chain to target
		//so only attempt to relink the chain if dst_filter is the expected target
		if (!pid->filter->dst_filter && pid->filter->target_filter && (filter_dst != pid->filter->target_filter)) {
			if (filter_dst->target_filter != pid->filter->target_filter) {
				GF_LOG(GF_LOG_DEBUG, GF_LOG_FILTER, ("PID %s has target filter %s not matching %s->%s\n", pid->name, pid->filter->target_filter->name, filter_dst->name, filter_dst->target_filter ? filter_dst->target_filter->name : "null"));
				continue;
			}
			//if the target filter of this filter is the same as ours, try to connect - typically scalable streams decoding
		}

		//dynamic filters only connect to their destination, unless explicit connections through sources
		//we could remove this but this highly complicates PID resolution
		if (!filter_dst->source_ids && pid->filter->dynamic_filter && pid->filter->dst_filter && (filter_dst!=pid->filter->dst_filter)) {
			GF_LOG(GF_LOG_DEBUG, GF_LOG_FILTER, ("PID %s has dest filter %s not matching %s\n", pid->name, pid->filter->dst_filter->name, filter_dst->name));
			continue;
		}
		//walk up through the parent graph and check if this filter is already in. If so don't connect
		//since we don't allow re-entrant PIDs
		if (gf_filter_in_parent_chain(filter, filter_dst) ) {
			GF_LOG(GF_LOG_DEBUG, GF_LOG_FILTER, ("PID %s has filter %s in its parent chain\n", pid->name, filter_dst->name));
			continue;
		}

		//do not create cyclic graphs due to link resolution (dynamic filters)
		//look in all registered input PIDs of filter_dst and check if the current PID being linked has one of these pid in its source chain.
		//If so, do not link. this solves:
		//      fin:ID1 [-> dmx] (PID1) -> dynf1 (PID2) -> dst1:SID=1
		//                              -> dynf2 (PID3) -> dst2:SID=1
		//In this case, PID2 will inherit ID1 and could be accepted a source of dynf2 which already has PID1 registered
		//by walking up PID2 parent chain we check that PID1 will not be linked twice to the same filter
		//
		//We stop inspecting at the first filter with ID in the source
		if (filter->dynamic_filter)  {
			Bool cyclic_detected = GF_FALSE;
			u32 k;
			//check filters pending a configure on filter_dst
			for (k=0; k<gf_list_count(filter_dst->temp_input_pids); k++) {
				GF_FilterPid *a_src_pid = gf_list_get(filter_dst->temp_input_pids, k);
				if (a_src_pid == pid) continue;
				if (gf_pid_in_parent_chain(pid, a_src_pid))
					cyclic_detected = GF_TRUE;
			}
			//check filters already connected on filter_dst
			for (k=0; k<filter_dst->num_input_pids && !cyclic_detected; k++) {
				GF_FilterPidInst *pidi = gf_list_get(filter_dst->input_pids, k);
				if (pidi->pid == pid) continue;
				if (gf_pid_in_parent_chain(pid, pidi->pid))
					cyclic_detected = GF_TRUE;
			}

			if (cyclic_detected) {
				GF_LOG(GF_LOG_DEBUG, GF_LOG_FILTER, ("PID %s:%s has input chain already connected to filter %s\n", pid->name, pid->filter->name, filter_dst->name));
				gf_list_del_item(force_link_resolutions, filter_dst);
				for (k=0; k<gf_list_count(filter_dst->destination_links); k++) {
					GF_Filter *a_dst = gf_list_get(filter_dst->destination_links, k);
                   gf_list_del_item(force_link_resolutions, a_dst);
				}
				for (k=0; k<gf_list_count(filter_dst->destination_filters); k++) {
					GF_Filter *a_dst = gf_list_get(filter_dst->destination_filters, k);
                    gf_list_del_item(force_link_resolutions, a_dst);
				}
				continue;
			}
		}

		//if the original filter is in the parent chain of this PID's filter, don't connect (equivalent to re-entrant)
		if (filter_dst->cloned_from) {
			if (gf_filter_in_parent_chain(filter, filter_dst->cloned_from) ) {
				GF_LOG(GF_LOG_DEBUG, GF_LOG_FILTER, ("PID %s has the original of cloned filter %s in its parent chain\n", pid->name, filter_dst->name));
				continue;
			}
			if (gf_filter_in_parent_chain(filter_dst->cloned_from, filter) ) {
				GF_LOG(GF_LOG_DEBUG, GF_LOG_FILTER, ("PID %s has the original of cloned filter %s in its output filter chain\n", pid->name, filter_dst->name));
				continue;
			}
		}

		//if the filter is in the parent chain of this PID's original filter, don't connect (equivalent to re-entrant)
		if (filter->cloned_from) {
			if (gf_filter_in_parent_chain(filter->cloned_from, filter_dst) ) {
				GF_LOG(GF_LOG_DEBUG, GF_LOG_FILTER, ("PID %s filter is cloned and has filter %s in its clone parent chain\n", pid->name, filter_dst->name));
				continue;
			}
		}

		//if we have sourceID info on the destination, check them
		needs_clone=GF_FALSE;
		if (filter_id) {
			if (filter_dst->source_ids) {
				Bool pid_excluded=GF_FALSE;
				if (!filter_source_id_match(pid, filter_id, filter_dst, &pid_excluded, &needs_clone)) {
					Bool not_ours=GF_TRUE;
					//if filter is a dynamic one with an ID set, fetch ID from previous filter in chain
					//this is need for cases such as "-i source filterFoo @ -o live.mpd":
					//the dasher filter will be dynamically loaded AND will also assign itself a filter ID
					//due to internal filter (dasher) logic
					//that dasher filter ID will be different from the ID assigned by '@' on dst file's sourceID,
					//which is the filter ID of filterFoo
					if (filter->dynamic_filter && filter->id) {
						const char *src_filter_id = gf_filter_last_id_in_chain(filter, GF_TRUE);
						if (filter_source_id_match(pid, src_filter_id, filter_dst, &pid_excluded, &needs_clone)) {
							not_ours = GF_FALSE;
						}
					}
					if (not_ours) {
						if (pid_excluded && !num_pass) filter_found_but_pid_excluded = GF_TRUE;

						GF_LOG(GF_LOG_DEBUG, GF_LOG_FILTER, ("PID %s does not match source ID for filter %s\n", pid->name, filter_dst->name));
						continue;
					}
				}
			}
			//if no source ID on the dst filter, this means the dst filter accepts any possible connections from out filter
			//unless prevented for this pid
			else if (pid->require_source_id) {
				GF_LOG(GF_LOG_DEBUG, GF_LOG_FILTER, ("PID %s requires source ID, not set for filter %s\n", pid->name, filter_dst->name));
				continue;
			}
		}
		//no filterID and dst expects only specific filters, continue
		else if (filter_dst->source_ids && !ignore_source_ids) {
			Bool pid_excluded=GF_FALSE;
			if ( (filter_dst->source_ids[0]!='*')
				&& (filter_dst->source_ids[0]!=filter->session->sep_frag)
				&& (filter_dst->source_ids[0]!=filter->session->sep_neg)
				) {
				GF_LOG(GF_LOG_DEBUG, GF_LOG_FILTER, ("PID %s does not match filter %s source ID\n", pid->name, filter_dst->name));
				continue;
			}
			if (!filter_source_id_match(pid, "*", filter_dst, &pid_excluded, &needs_clone)) {
				if (pid_excluded && !num_pass) filter_found_but_pid_excluded = GF_TRUE;
				GF_LOG(GF_LOG_DEBUG, GF_LOG_FILTER, ("PID %s is excluded by filter %s source ID\n", pid->name, filter_dst->name));
				continue;
			}
		}
		if (needs_clone) {
			//remember this filter as clonable (dynamic source id scheme) if none yet found.
			//If we had a matching sourceID, clone is not needed
			if (!num_pass && !dynamic_filter_clone && !found_matching_sourceid) {
				dynamic_filter_clone = filter_dst;
			}
			GF_LOG(GF_LOG_DEBUG, GF_LOG_FILTER, ("PID %s needs cloning of filter %s\n", pid->name, filter_dst->name));
			continue;
		} else if (dynamic_filter_clone && dynamic_filter_clone->freg==filter_dst->freg) {
			dynamic_filter_clone = NULL;
		}
		//remember we had a sourceid match
		found_matching_sourceid = GF_TRUE;

		can_try_link_resolution = GF_TRUE;

		//this is the right destination filter. We however need to check if we don't have a possible destination link
		//whose destination is this destination (typically mux > fout/pipe/sock case). If that's the case, swap the destination
		//filter with the intermediate node before matching caps and resolving link
		if (num_pass) {
			u32 k, alt_count = gf_list_count(possible_linked_resolutions);
			for (k=0; k<alt_count; k++) {
				GF_Filter *adest = gf_list_get(possible_linked_resolutions, k);
				//we only apply this if the destination filter has the GF_FS_REG_DYNAMIC_REDIRECT flag set.
				//Not doing so could results in broken link resolution:
				//PID1(AVC) -> decoder1 -> compositor
				//PID2(PNG) -> decoder2 -> compositor
				//However this algo would force a connection of PID2 to decoder1 if decoder1 accepts multiple input, regardless of PID2 caps
				if (! (adest->freg->flags & GF_FS_REG_DYNAMIC_REDIRECT))
					continue;
				if ((gf_list_find(adest->destination_filters, filter_dst)>=0) || (gf_list_find(adest->destination_links, filter_dst)>=0) ) {
					filter_dst = adest;
					gf_list_rem(possible_linked_resolutions, k);
					break;
				}
			}
		}


		//we have a match, check if caps are OK
		cap_matched = gf_filter_pid_caps_match(pid, filter_dst->freg, filter_dst, NULL, NULL, pid->filter->dst_filter, -1);

		//if clonable filter and no match, check if we would match the caps without caps override of dest
		//note we don't do this on sources for the time being, since this might trigger undesired resolution of file->file
		if (!cap_matched && filter_dst->clonable && pid->filter->num_input_pids) {
			cap_matched  = gf_filter_pid_caps_match(pid, filter_dst->freg, NULL, NULL, NULL, pid->filter->dst_filter, -1);
		}

		if (!cap_matched) {
			Bool skipped = GF_FALSE;
			Bool reassigned=GF_FALSE;
			GF_Filter *new_f;

			//we don't load filter chains if we have a change of media type from anything except file to anything except file
			//i.e. transmodality (eg video->audio) can only be done through explicit filters
			if (gf_filter_pid_needs_explicit_resolution(pid, filter_dst)) {
				GF_LOG(GF_LOG_DEBUG, GF_LOG_FILTER, ("PID %s needs explicit resolution for linking to filter %s\n", pid->name, filter_dst->name));
				continue;
			}

			//we had a destination set during link resolve, and we don't match that filter, consider the link resolution wrong
			if (pid->filter->dst_filter && (filter_dst == pid->filter->dst_filter)) {
				GF_Filter *old_dst = pid->filter->dst_filter;
				pid->filter->dst_filter = NULL;
				gf_list_del_item(pid->filter->destination_links, filter_dst);
				gf_list_del_item(pid->filter->destination_filters, filter_dst);
				//nobody using this filter, destroy
				if (old_dst->dynamic_filter
					&& !old_dst->has_pending_pids
					&& !old_dst->num_input_pids
					&& !old_dst->out_pid_connection_pending
				) {
					gf_filter_post_remove(old_dst);
				}
			}
			if (!num_pass) {
                //we have an explicit link instruction so we must try dynamic link even if we connect to another filter
				if (filter_dst->source_ids) {
                    gf_list_add(force_link_resolutions, filter_dst);
                    //! filter is an alias, prevent linking to the filter being aliased
                    if (filter_dst->multi_sink_target) {
						gf_list_del_item(force_link_resolutions, filter_dst->multi_sink_target);
						gf_list_add(linked_dest_filters, filter_dst->multi_sink_target);
					}
				} else {
					//register as possible destination link. If a filter already registered is a destination of this possible link
					//only the possible link will be kept
					add_possible_link_destination(possible_linked_resolutions, filter_dst);
				}
				continue;
			}
			filter_found_but_pid_excluded = GF_FALSE;

			GF_LOG(GF_LOG_DEBUG, GF_LOG_FILTER, ("Attempting to solve link between PID %s and filter %s\n", pid->name, filter_dst->name));

			if (num_pass==1) reassigned = GF_TRUE;
			else reassigned = GF_FALSE;
			//we pass the list of loaded filters for this pid, so that we don't instanciate twice the same chain start
			new_f = gf_filter_pid_resolve_link_check_loaded(pid, filter_dst, &reassigned, loaded_filters, &skipped);

			//try to load filters
			if (! new_f) {
				if (skipped) {
					continue;
				}
				if (pid->filter->session->run_status!=GF_OK) {
					GF_LOG(GF_LOG_DEBUG, GF_LOG_FILTER, ("PID %s:%s init canceled (session abort)\n", pid->filter->name, pid->name));
					if (filter->session->filters_mx) gf_mx_v(filter->session->filters_mx);
					assert(pid->init_task_pending);
					safe_int_dec(&pid->init_task_pending);
					if (loaded_filters) gf_list_del(loaded_filters);
					gf_list_del(linked_dest_filters);
                    gf_list_del(force_link_resolutions);
                    gf_list_del(possible_linked_resolutions);
					return;
				}

				//filter was reassigned (pid is destroyed), return
				if (reassigned) {
					if (num_pass==1) {
						can_reassign_filter = GF_TRUE;
						continue;
					}
					if (filter->session->filters_mx) gf_mx_v(filter->session->filters_mx);
					assert(pid->init_task_pending);
					safe_int_dec(&pid->init_task_pending);
					if (loaded_filters) gf_list_del(loaded_filters);
					gf_list_del(linked_dest_filters);
                    gf_list_del(force_link_resolutions);
                    gf_list_del(possible_linked_resolutions);
					return;
				}
				//we might had it wrong solving the chain initially, break the chain
				if (filter_dst->dynamic_filter && filter_dst->dst_filter) {
					GF_Filter *new_dst = filter_dst;
					while (new_dst->dst_filter && new_dst->dynamic_filter) {
						GF_Filter *f = new_dst;
						new_dst = new_dst->dst_filter;
						if (!f->num_input_pids && !f->num_output_pids && !f->in_pid_connection_pending) {
							gf_filter_post_remove(f);
						}
					}
					
					pid->filter->dst_filter = NULL;
					new_f = gf_filter_pid_resolve_link(pid, new_dst, &reassigned);
					if (!new_f) {
						if (reassigned) {
							if (filter->session->filters_mx) gf_mx_v(filter->session->filters_mx);
							assert(pid->init_task_pending);
							safe_int_dec(&pid->init_task_pending);
							if (loaded_filters) gf_list_del(loaded_filters);
							gf_list_del(linked_dest_filters);
                            gf_list_del(force_link_resolutions);
                            gf_list_del(possible_linked_resolutions);
							return;
						} else {
							continue;
						}
					}
					//good to go !
				} else {
					continue;
				}
			}
			gf_list_del_item(filter->destination_links, filter_dst);
			filter_dst = new_f;
			gf_list_add(loaded_filters, new_f);
		}

		assert(pid->pid->filter->freg != filter_dst->freg);

		safe_int_inc(&pid->filter->out_pid_connection_pending);
		gf_list_add(filter_dst->temp_input_pids, pid);
		gf_filter_pid_post_connect_task(filter_dst, pid);

		found_dest = GF_TRUE;
		gf_list_add(linked_dest_filters, filter_dst);

		gf_list_del_item(filter->destination_links, filter_dst);
		/*we are linking to a mux, check all destination filters registered with the muxer and remove them from our possible destination links*/
		if (filter_dst->max_extra_pids) {
			u32 k=0;
			for (k=0; k<gf_list_count(filter_dst->destination_filters); k++) {
				GF_Filter *dst_f = gf_list_get(filter_dst->destination_filters, k);
				gf_list_del_item(filter->destination_links, dst_f);
			}
		}
    }

	if (!num_pass) {
		//cleanup forced link resolution
		for (i=0; i< gf_list_count(linked_dest_filters); i++) {
			GF_Filter *filter_dst = gf_list_get(linked_dest_filters, i);
			u32 k=0;
			for (k=0; k<gf_list_count(force_link_resolutions); k++) {
				GF_Filter *dst_link = gf_list_get(force_link_resolutions, k);
				if (//if forced filter is in parent chain (already connected filters), don't force a link
					gf_filter_in_parent_chain(filter_dst, dst_link)
					|| gf_filter_in_parent_chain(dst_link, filter_dst)
					//if forced filter is in destination of filter (connection pending), don't force a link
					|| (gf_list_find(filter_dst->destination_filters, dst_link)>=0)
					|| (gf_list_find(filter_dst->destination_links, dst_link)>=0)
					//if forced filter's target is the same as what we connected to, don't force a link
					|| (dst_link->target_filter == filter_dst)
				) {
					gf_list_rem(force_link_resolutions, k);
					k--;
				}
			}
		}
	}

	if (loaded_filters) {
		gf_list_del(loaded_filters);
		loaded_filters = NULL;
	}

	//we still have possible destination links and we can try link resolution, do it
	if (!num_pass && gf_list_count(filter->destination_links) && can_try_link_resolution && filter->session->max_resolve_chain_len) {
		num_pass = 1;
		goto restart;
	}
    //we must do the second pass if a filter has an explicit link set through source ID
	if (!num_pass && gf_list_count(force_link_resolutions)) {
		num_pass = 1;
		goto restart;
	}

    //connection task posted, nothing left to do
	if (found_dest) {
		assert(pid->init_task_pending);
		safe_int_dec(&pid->init_task_pending);
		if (filter->session->filters_mx) gf_mx_v(filter->session->filters_mx);
		pid->filter->disabled = GF_FALSE;
		gf_list_del(linked_dest_filters);
        gf_list_del(force_link_resolutions);
        gf_list_del(possible_linked_resolutions);
		gf_fs_check_graph_load(filter->session, GF_FALSE);
		return;
	}

	//on first pass, if we found a clone (eg a filter using freg:#PropName=*), instantiate this clone and redo the pid linking to this clone (last entry in the filter list)
	if (dynamic_filter_clone && !num_pass) {
		GF_Filter *clone = gf_filter_clone(dynamic_filter_clone);
		if (clone) {
			assert(dynamic_filter_clone->dynamic_source_ids);
			gf_free(clone->source_ids);
			clone->source_ids = gf_strdup(dynamic_filter_clone->dynamic_source_ids);
			clone->cloned_from = NULL;
			count = gf_list_count(filter->session->filters);
			gf_list_add(pid->filter->destination_links, clone);
			i = count-1;
			num_pass = 1;
			goto single_retry;
		}
	}

	//nothing found, redo a pass, this time allowing for link resolve
	if (!num_pass && can_try_link_resolution && filter->session->max_resolve_chain_len) {
		num_pass = 1;
		goto restart;
	}
	if ((num_pass==1) && can_reassign_filter) {
		if (filter->session->flags & GF_FS_FLAG_NO_REASSIGN) {
			GF_LOG(GF_LOG_WARNING, GF_LOG_FILTER, ("PID %s in filter %s not connected, source reassignment was possible but is disabled\n", pid->name, pid->filter->name));
		} else {
			num_pass = 2;
			GF_LOG(GF_LOG_INFO, GF_LOG_FILTER, ("PID %s in filter %s not connected to any loaded filter, trying source reassignment\n", pid->name, pid->filter->name));
			goto restart;
		}
	}

	gf_fs_check_graph_load(filter->session, GF_FALSE);

	gf_list_del(linked_dest_filters);
    gf_list_del(force_link_resolutions);
    gf_list_del(possible_linked_resolutions);
	if (filter->session->filters_mx) gf_mx_v(filter->session->filters_mx);


	filter->num_out_pids_not_connected ++;

	GF_FilterEvent evt;
	if (filter_found_but_pid_excluded) {
		//PID was not included in explicit connection lists
		GF_LOG(GF_LOG_INFO, GF_LOG_FILTER, ("PID %s in filter %s not connected to any loaded filter due to source directives\n", pid->name, pid->filter->name));
		pid->not_connected = 1;
	} else {
		//no filter found for this pid !
		if (!pid->not_connected_ok && (filter->session->flags & GF_FS_FLAG_FULL_LINK) ) {
			GF_LOG(GF_LOG_ERROR, GF_LOG_FILTER, ("No filter chain found for PID %s in filter %s to any loaded filters - ABORTING!\n", pid->name, pid->filter->name));
			filter->session->last_connect_error = GF_FILTER_NOT_FOUND;
			filter->session->run_status = GF_FILTER_NOT_FOUND;
			filter->session->in_final_flush = GF_TRUE;
			assert(pid->init_task_pending);
			safe_int_dec(&pid->init_task_pending);
			return;
		}

		GF_LOG(pid->not_connected_ok ? GF_LOG_DEBUG : GF_LOG_WARNING, GF_LOG_FILTER, ("No filter chain found for PID %s in filter %s to any loaded filters - NOT CONNECTED\n", pid->name, pid->filter->name));
		if (pid->filter->freg->process_event) {
			GF_FEVT_INIT(evt, GF_FEVT_CONNECT_FAIL, pid);
			pid->filter->freg->process_event(filter, &evt);
		}
		pid->not_connected = 1;
	}
	GF_FEVT_INIT(evt, GF_FEVT_PLAY, pid);
	gf_filter_pid_send_event_internal(pid, &evt, GF_TRUE);

	GF_FEVT_INIT(evt, GF_FEVT_STOP, pid);
	gf_filter_pid_send_event_internal(pid, &evt, GF_TRUE);

	gf_filter_pid_set_eos(pid);
	if (!pid->not_connected_ok && !(pid->filter->freg->flags & GF_FS_REG_DYNAMIC_PIDS ) && (pid->filter->num_out_pids_not_connected == pid->filter->num_output_pids)) {
		pid->filter->disabled = GF_TRUE;

		if (can_reassign_filter) {
			gf_filter_setup_failure(pid->filter, GF_FILTER_NOT_FOUND);
		}
	}

	if (!filter_found_but_pid_excluded && !pid->not_connected_ok && !filter->session->max_resolve_chain_len) {
		filter->session->last_connect_error = GF_FILTER_NOT_FOUND;
	}

	assert(pid->init_task_pending);
	safe_int_dec(&pid->init_task_pending);
	return;
}

void gf_filter_pid_post_connect_task(GF_Filter *filter, GF_FilterPid *pid)
{
	assert(pid->pid);
	assert(pid->filter != filter);
	assert(pid->filter->freg != filter->freg);
	assert(filter->freg->configure_pid);
	safe_int_inc(&filter->session->pid_connect_tasks_pending);
	safe_int_inc(&filter->in_pid_connection_pending);
	gf_fs_post_task_ex(filter->session, gf_filter_pid_connect_task, filter, pid, "pid_connect", NULL, GF_TRUE, GF_FALSE);
}


void gf_filter_pid_post_init_task(GF_Filter *filter, GF_FilterPid *pid)
{
	if (pid->init_task_pending) return;

	safe_int_inc(&pid->init_task_pending);
	gf_fs_post_task(filter->session, gf_filter_pid_init_task, filter, pid, "pid_init", NULL);
}

GF_EXPORT
GF_Err gf_filter_pid_set_framing_mode(GF_FilterPid *pid, Bool requires_full_blocks)
{
	GF_FilterPidInst *pidinst = (GF_FilterPidInst *)pid;

	if (PID_IS_OUTPUT(pid)) {
		GF_LOG(GF_LOG_ERROR, GF_LOG_FILTER, ("Attempt to set framing info on an output pid in filter %s\n", pid->filter->name));
		return GF_BAD_PARAM;
	}
	pidinst->requires_full_data_block = requires_full_blocks;
	return GF_OK;
}

GF_EXPORT
GF_FilterPid *gf_filter_pid_new(GF_Filter *filter)
{
	char szName[30];
	GF_FilterPid *pid;
	GF_SAFEALLOC(pid, GF_FilterPid);
	if (!pid) return NULL;
	pid->filter = filter;
	pid->destinations = gf_list_new();
	pid->properties = gf_list_new();
	if (!filter->output_pids) filter->output_pids = gf_list_new();
	gf_mx_p(filter->tasks_mx);
	gf_list_add(filter->output_pids, pid);
	filter->num_output_pids = gf_list_count(filter->output_pids);
	gf_mx_v(filter->tasks_mx);
	pid->pid = pid;
	pid->playback_speed_scaler = GF_FILTER_SPEED_SCALER;
	
	sprintf(szName, "PID%d", filter->num_output_pids);
	pid->name = gf_strdup(szName);

	filter->has_pending_pids = GF_TRUE;
	gf_fq_add(filter->pending_pids, pid);

	//by default copy properties if only one input pid
	if (filter->num_input_pids==1) {
		GF_FilterPid *pidi = gf_list_get(filter->input_pids, 0);
		gf_filter_pid_copy_properties(pid, pidi);
	}
	return pid;
}

void gf_filter_pid_del(GF_FilterPid *pid)
{
	GF_LOG(GF_LOG_INFO, GF_LOG_FILTER, ("Filter %s pid %s destruction (%p)\n", pid->filter->name, pid->name, pid));
	while (gf_list_count(pid->destinations)) {
		gf_filter_pid_inst_del(gf_list_pop_back(pid->destinations));
	}
	gf_list_del(pid->destinations);

	while (gf_list_count(pid->properties)) {
		GF_PropertyMap *prop = gf_list_pop_back(pid->properties);
		assert(prop->reference_count);
		if (safe_int_dec(&prop->reference_count) == 0) {
			gf_props_del(prop);
		}
	}
	gf_list_del(pid->properties);

	if(pid->caps_negociate) {
		assert(pid->caps_negociate->reference_count);
		if (safe_int_dec(&pid->caps_negociate->reference_count) == 0) {
			gf_props_del(pid->caps_negociate);
		}
	}

	if (pid->adapters_blacklist)
		gf_list_del(pid->adapters_blacklist);

	if (pid->infos) {
		assert(pid->infos->reference_count);
		if (safe_int_dec(&pid->infos->reference_count) == 0) {
			gf_props_del(pid->infos);
		}
	}
	if (pid->name) gf_free(pid->name);
	gf_free(pid);
}

void gf_filter_pid_del_task(GF_FSTask *task)
{
	gf_filter_pid_del(task->pid);
}

static GF_PropertyMap *check_new_pid_props(GF_FilterPid *pid, Bool merge_props)
{
	u32 i, nb_recf;
	GF_PropertyMap *old_map;
	GF_PropertyMap *map;

	//see \ref gf_filter_pid_merge_properties_internal for mutex
	gf_mx_p(pid->filter->tasks_mx);
	old_map = gf_list_last(pid->properties);
	gf_mx_v(pid->filter->tasks_mx);

	pid->props_changed_since_connect = GF_TRUE;
	if (old_map && !pid->request_property_map) {
		return old_map;
	}
	map = gf_props_new(pid->filter);
	if (!map)
		return NULL;
	//see \ref gf_filter_pid_merge_properties_internal for mutex
	gf_mx_p(pid->filter->tasks_mx);
	gf_list_add(pid->properties, map);
	gf_mx_v(pid->filter->tasks_mx);

	pid->request_property_map = GF_FALSE;
	pid->pid_info_changed = GF_FALSE;

	//when creating a new map, ref_count of old map is decremented
	if (old_map) {
		if (merge_props)
			gf_props_merge_property(map, old_map, NULL, NULL);

		assert(old_map->reference_count);
		if (safe_int_dec(&old_map->reference_count) == 0) {
			//see \ref gf_filter_pid_merge_properties_internal for mutex
			gf_mx_p(pid->filter->tasks_mx);
			gf_list_del_item(pid->properties, old_map);
			gf_mx_v(pid->filter->tasks_mx);
			gf_props_del(old_map);
		}
	}

	//trick here: we may be reconfigured before any packet is being dispatched
	//so we need to manually trigger reconfigure of outputs
	nb_recf = 0;
	for (i=0; i<pid->num_destinations; i++) {
		GF_FilterPidInst *pidi = gf_list_get(pid->destinations, i);
		if (!pidi->filter->process_task_queued) {
			//remember the pid prop map to use
			pidi->reconfig_pid_props = map;
			nb_recf++;
		}
	}
	if (nb_recf)
		pid->filter->reconfigure_outputs = GF_TRUE;
	return map;
}

static GF_Err gf_filter_pid_set_property_full(GF_FilterPid *pid, u32 prop_4cc, const char *prop_name, char *dyn_name, const GF_PropertyValue *value, Bool is_info)
{
	GF_PropertyMap *map;

	if (PID_IS_INPUT(pid)) {
		GF_LOG(GF_LOG_ERROR, GF_LOG_FILTER, ("Attempt to write property on input PID in filter %s - ignoring\n", pid->filter->name));
		return GF_BAD_PARAM;
	}

	//info property, do not request a new property map
	if (is_info) {
		map = pid->infos;
		if (!map) {
			map = pid->infos = gf_props_new(pid->filter);
		}
		pid->pid_info_changed = GF_TRUE;
	} else {
		//always merge properties
		map = check_new_pid_props(pid, GF_TRUE);
	}
	if (!map) {
		GF_LOG(GF_LOG_WARNING, GF_LOG_FILTER, ("No properties for destination pid in filter %s, ignoring reset\n", pid->filter->name));
		return GF_OUT_OF_MEM;
	}
	if (value && (prop_4cc==GF_PROP_PID_TIMESCALE))
		map->timescale = value->value.uint;

	if (value && (prop_4cc == GF_PROP_PID_ID) && !pid->name) {
		char szName[100];
		sprintf(szName, "PID%d", value->value.uint);
		gf_filter_pid_set_name(pid, szName);
	}
	return gf_props_set_property(map, prop_4cc, prop_name, dyn_name, value);
}

GF_EXPORT
GF_Err gf_filter_pid_set_property(GF_FilterPid *pid, u32 prop_4cc, const GF_PropertyValue *value)
{
	if (!prop_4cc) return GF_BAD_PARAM;
	return gf_filter_pid_set_property_full(pid, prop_4cc, NULL, NULL, value, GF_FALSE);
}

GF_EXPORT
GF_Err gf_filter_pid_set_property_str(GF_FilterPid *pid, const char *name, const GF_PropertyValue *value)
{
	if (!name) return GF_BAD_PARAM;
	return gf_filter_pid_set_property_full(pid, 0, name, NULL, value, GF_FALSE);
}

GF_EXPORT
GF_Err gf_filter_pid_set_property_dyn(GF_FilterPid *pid, char *name, const GF_PropertyValue *value)
{
	if (!name) return GF_BAD_PARAM;
	return gf_filter_pid_set_property_full(pid, 0, NULL, name, value, GF_FALSE);
}

GF_EXPORT
GF_Err gf_filter_pid_set_info(GF_FilterPid *pid, u32 prop_4cc, const GF_PropertyValue *value)
{
	if (!prop_4cc) return GF_BAD_PARAM;
	return gf_filter_pid_set_property_full(pid, prop_4cc, NULL, NULL, value, GF_TRUE);
}

GF_EXPORT
GF_Err gf_filter_pid_set_info_str(GF_FilterPid *pid, const char *name, const GF_PropertyValue *value)
{
	if (!name) return GF_BAD_PARAM;
	return gf_filter_pid_set_property_full(pid, 0, name, NULL, value, GF_TRUE);
}

GF_EXPORT
GF_Err gf_filter_pid_set_info_dyn(GF_FilterPid *pid, char *name, const GF_PropertyValue *value)
{
	if (!name) return GF_BAD_PARAM;
	return gf_filter_pid_set_property_full(pid, 0, NULL, name, value, GF_TRUE);
}

static GF_Err gf_filter_pid_negociate_property_full(GF_FilterPid *pid, u32 prop_4cc, const char *prop_name, char *dyn_name, const GF_PropertyValue *value)
{
	GF_FilterPidInst *pidi = (GF_FilterPidInst *) pid;
	if (!prop_4cc) return GF_BAD_PARAM;

	if (PID_IS_OUTPUT(pid)) {
		GF_LOG(GF_LOG_ERROR, GF_LOG_FILTER, ("Attempt to negociate property on output PID in filter %s - ignoring\n", pid->filter->name));
		return GF_BAD_PARAM;
	}
	pid = pid->pid;
	if (!pid->caps_negociate) {
		assert(!pid->caps_negociate_pidi);
		pid->caps_negociate = gf_props_new(pid->filter);
		pid->caps_negociate_pidi = pidi;
		//we start a new caps negotiation step, reset any blacklist on pid
		if (pid->adapters_blacklist) {
			gf_list_del(pid->adapters_blacklist);
			pid->adapters_blacklist = NULL;
		}
		safe_int_inc(&pid->filter->nb_caps_renegociate);
	}
	//pid is end of stream of pid instance has packet pendings, we will need a new chain to adapt these packets formats
	if (pid->has_seen_eos || gf_fq_count(pidi->packets)) {
		gf_fs_post_task(pid->filter->session, gf_filter_renegociate_output_task, pid->filter, NULL, "filter renegociate", NULL);
	}
	return gf_props_set_property(pid->caps_negociate, prop_4cc, prop_name, dyn_name, value);
}

GF_EXPORT
GF_Err gf_filter_pid_negociate_property(GF_FilterPid *pid, u32 prop_4cc, const GF_PropertyValue *value)
{
	if (!prop_4cc) return GF_BAD_PARAM;
	return gf_filter_pid_negociate_property_full(pid, prop_4cc, NULL, NULL, value);
}

GF_EXPORT
GF_Err gf_filter_pid_negociate_property_str(GF_FilterPid *pid, const char *name, const GF_PropertyValue *value)
{
	if (!name) return GF_BAD_PARAM;
	return gf_filter_pid_negociate_property_full(pid, 0, name, NULL, value);
}

GF_EXPORT
GF_Err gf_filter_pid_negociate_property_dyn(GF_FilterPid *pid, char *name, const GF_PropertyValue *value)
{
	if (!name) return GF_BAD_PARAM;
	return gf_filter_pid_negociate_property_full(pid, 0, NULL, name, value);
}


static GF_PropertyMap *filter_pid_get_prop_map(GF_FilterPid *pid, Bool first_prop_if_output)
{
	if (PID_IS_INPUT(pid)) {
		GF_FilterPidInst *pidi = (GF_FilterPidInst *) pid;
		//first time we access the props, use the first entry in the property list
		if (!pidi->props) {
			//see \ref gf_filter_pid_merge_properties_internal for mutex
			gf_mx_p(pid->filter->tasks_mx);
			pidi->props = gf_list_get(pid->pid->properties, 0);
			gf_mx_v(pid->filter->tasks_mx);
			assert(pidi->props);
			safe_int_inc(&pidi->props->reference_count);
		}
		return pidi->props;
	} else {
		GF_PropertyMap *res_map = NULL;
		pid = pid->pid;
		if (pid->local_props) return pid->local_props;

		//see \ref gf_filter_pid_merge_properties_internal for mutex
		gf_mx_p(pid->filter->tasks_mx);
		if (first_prop_if_output)
			res_map = gf_list_get(pid->properties, 0);
		else
			res_map = gf_list_last(pid->properties);
		gf_mx_v(pid->filter->tasks_mx);
		return res_map;
	}
	return NULL;
}

GF_EXPORT
const GF_PropertyValue *gf_filter_pid_get_property(GF_FilterPid *pid, u32 prop_4cc)
{
	GF_PropertyMap *map = filter_pid_get_prop_map(pid, GF_FALSE);
	if (!map)
		return NULL;
	return gf_props_get_property(map, prop_4cc, NULL);
}

const GF_PropertyValue *gf_filter_pid_get_property_first(GF_FilterPid *pid, u32 prop_4cc)
{
	GF_PropertyMap *map = filter_pid_get_prop_map(pid, GF_TRUE);
	if (!map)
		return NULL;
	return gf_props_get_property(map, prop_4cc, NULL);
}

GF_EXPORT
const GF_PropertyValue *gf_filter_pid_get_property_str(GF_FilterPid *pid, const char *prop_name)
{
	GF_PropertyMap *map = filter_pid_get_prop_map(pid, GF_FALSE);
	if (!map)
		return NULL;
	return gf_props_get_property(map, 0, prop_name);
}

const GF_PropertyValue *gf_filter_pid_get_property_str_first(GF_FilterPid *pid, const char *prop_name)
{
	GF_PropertyMap *map = filter_pid_get_prop_map(pid, GF_TRUE);
	if (!map)
		return NULL;
	return gf_props_get_property(map, 0, prop_name);
}

const GF_PropertyEntry *gf_filter_pid_get_property_entry(GF_FilterPid *pid, u32 prop_4cc)
{
	GF_PropertyMap *map = filter_pid_get_prop_map(pid, GF_FALSE);
	if (!map)
		return NULL;
	return gf_props_get_property_entry(map, prop_4cc, NULL);
}

GF_EXPORT
const GF_PropertyEntry *gf_filter_pid_get_property_entry_str(GF_FilterPid *pid, const char *prop_name)
{
	GF_PropertyMap *map = filter_pid_get_prop_map(pid, GF_FALSE);
	if (!map)
		return NULL;
	return gf_props_get_property_entry(map, 0, prop_name);
}

static const GF_PropertyValue *gf_filter_pid_get_info_internal(GF_FilterPid *pid, u32 prop_4cc, const char *prop_name, Bool first_call,  GF_PropertyEntry **propentry)
{
	u32 i, count;
	const GF_PropertyEntry *prop_ent = NULL;
	GF_PropertyMap *map;
	*propentry = NULL;
	
	if (first_call) {
		gf_mx_p(pid->filter->session->info_mx);
	}
	map = filter_pid_get_prop_map(pid, GF_FALSE);

	if (map) {
		prop_ent = gf_props_get_property_entry(map, prop_4cc, prop_name);
		if (prop_ent) goto exit;
	}
	if (pid->pid->infos) {
		prop_ent = gf_props_get_property_entry(pid->pid->infos, prop_4cc, prop_name);
		if (prop_ent) goto exit;
	}
	if (PID_IS_OUTPUT(pid)) {
		prop_ent = NULL;
		goto exit;
	}
	pid = pid->pid;
	if (pid->infos) {
		prop_ent = gf_props_get_property_entry(pid->infos, prop_4cc, prop_name);
		if (prop_ent) goto exit;
	}

	count = gf_list_count(pid->filter->input_pids);
	for (i=0; i<count; i++) {
		const GF_PropertyValue *prop;
		GF_FilterPid *pidinst = gf_list_get(pid->filter->input_pids, i);
		if (!pidinst->pid) continue;
		
		prop = gf_filter_pid_get_info_internal((GF_FilterPid *)pidinst, prop_4cc, prop_name, GF_FALSE, propentry);
		if (prop) {
			prop_ent = *propentry;
			goto exit;
		}
	}
	prop_ent = NULL;

exit:
	if (first_call) {
		gf_mx_v(pid->filter->session->info_mx);
	}
	if (!prop_ent) {
		*propentry = NULL;
		return NULL;
	}
	if (! (*propentry)) {
		*propentry = (GF_PropertyEntry *) prop_ent;
		safe_int_inc(&prop_ent->reference_count);
	}
	return &prop_ent->prop;
}

GF_EXPORT
const GF_PropertyValue *gf_filter_pid_get_info(GF_FilterPid *pid, u32 prop_4cc, GF_PropertyEntry **propentry)
{
	if (!propentry) return NULL;
	if (*propentry) {
		gf_filter_release_property(*propentry);
		*propentry = NULL;
	}
	return gf_filter_pid_get_info_internal(pid, prop_4cc, NULL, GF_TRUE, propentry);
}

GF_EXPORT
const GF_PropertyValue *gf_filter_pid_get_info_str(GF_FilterPid *pid, const char *prop_name, GF_PropertyEntry **propentry)
{
	if (!propentry) return NULL;
	if (*propentry) {
		gf_filter_release_property(*propentry);
		*propentry = NULL;
	}
	return gf_filter_pid_get_info_internal(pid, 0, prop_name, GF_TRUE, propentry);
}

GF_EXPORT
const GF_PropertyValue *gf_filter_pid_enum_info(GF_FilterPid *pid, u32 *idx, u32 *prop_4cc, const char **prop_name)
{
	u32 i, count, cur_idx=0, nb_in_pid=0;

	if (PID_IS_OUTPUT(pid)) {
		return NULL;
	}
	pid = pid->pid;
	cur_idx = *idx;
	if (pid->infos) {
		cur_idx = *idx;
		const GF_PropertyValue *prop = gf_props_enum_property(pid->infos, &cur_idx, prop_4cc, prop_name);
		if (prop) {
			*idx = cur_idx;
			return prop;
		}
		nb_in_pid = cur_idx;
		cur_idx = *idx - nb_in_pid;
	}

	count = gf_list_count(pid->filter->input_pids);
	for (i=0; i<count; i++) {
		u32 sub_idx = cur_idx;
		const GF_PropertyValue * prop;
		GF_FilterPid *pidinst = gf_list_get(pid->filter->input_pids, i);
		prop = gf_filter_pid_enum_info((GF_FilterPid *)pidinst, &sub_idx, prop_4cc, prop_name);
		if (prop) {
			*idx = nb_in_pid + sub_idx;
			return prop;
		}
		nb_in_pid += sub_idx;
		cur_idx = *idx - nb_in_pid;
	}
	return NULL;
}


static const GF_PropertyValue *gf_filter_get_info_internal(GF_Filter *filter, u32 prop_4cc, const char *prop_name, GF_PropertyEntry **propentry)
{
	u32 i, count;
	const GF_PropertyValue *prop=NULL;

	gf_mx_p(filter->session->info_mx);

	//TODO avoid doing back and forth ...
	count = gf_list_count(filter->output_pids);
	for (i=0; i<count; i++) {
		GF_FilterPid *pid = gf_list_get(filter->output_pids, i);
		prop = gf_filter_pid_get_info_internal(pid, prop_4cc, prop_name, GF_FALSE, propentry);
		if (prop) {
			gf_mx_v(filter->session->info_mx);
			return prop;
		}
	}
	count = gf_list_count(filter->input_pids);
	for (i=0; i<count; i++) {
		GF_FilterPidInst *pidinst = gf_list_get(filter->input_pids, i);
		prop = gf_filter_pid_get_info_internal(pidinst->pid, prop_4cc, prop_name, GF_FALSE, propentry);
		if (prop) {
			gf_mx_v(filter->session->info_mx);
			return prop;
		}
	}
	gf_mx_v(filter->session->info_mx);
	return NULL;
}

GF_EXPORT
const GF_PropertyValue *gf_filter_get_info(GF_Filter *filter, u32 prop_4cc, GF_PropertyEntry **propentry)
{
	if (!propentry) return NULL;
	if (*propentry) {
		gf_filter_release_property(*propentry);
		*propentry = NULL;
	}
	return gf_filter_get_info_internal(filter, prop_4cc, NULL, propentry);
}

GF_EXPORT
const GF_PropertyValue *gf_filter_get_info_str(GF_Filter *filter, const char *prop_name, GF_PropertyEntry **propentry)
{
	if (!propentry) return NULL;
	if (*propentry) {
		gf_filter_release_property(*propentry);
		*propentry = NULL;
	}
	return gf_filter_get_info_internal(filter, 0, prop_name, propentry);
}

GF_EXPORT
void gf_filter_release_property(GF_PropertyEntry *propentry)
{
	if (propentry) {
		gf_props_del_property(propentry);
	}
}

GF_EXPORT
GF_Err gf_filter_pid_reset_properties(GF_FilterPid *pid)
{
	GF_PropertyMap *map;

	if (PID_IS_INPUT(pid)) {
		GF_LOG(GF_LOG_ERROR, GF_LOG_FILTER, ("Attempt to reset all properties on input PID in filter %s - ignoring\n", pid->filter->name));
		return GF_BAD_PARAM;
	}
	//don't merge properties, we will reset them anyway
	map = check_new_pid_props(pid, GF_FALSE);

	if (!map) {
		GF_LOG(GF_LOG_WARNING, GF_LOG_FILTER, ("No properties for destination pid in filter %s, ignoring reset\n", pid->filter->name));
		return GF_OUT_OF_MEM;
	}
	gf_props_reset(map);
	return GF_OK;

}

static GF_Err gf_filter_pid_merge_properties_internal(GF_FilterPid *dst_pid, GF_FilterPid *src_pid, gf_filter_prop_filter filter_prop, void *cbk, Bool is_merge)
{
	GF_PropertyMap *dst_props, *src_props, *old_dst_props=NULL;
	if (PID_IS_INPUT(dst_pid)) {
		GF_LOG(GF_LOG_ERROR, GF_LOG_FILTER, ("Attempt to reset all properties on input PID in filter %s - ignoring\n", dst_pid->filter->name));
		return GF_BAD_PARAM;
	}
	if (is_merge) {
		gf_mx_p(src_pid->filter->tasks_mx);
		old_dst_props = gf_list_last(dst_pid->properties);
		gf_mx_v(src_pid->filter->tasks_mx);
	}

	//don't merge properties with old state we merge with source pid
	dst_props = check_new_pid_props(dst_pid, GF_FALSE);

	if (!dst_props) {
		GF_LOG(GF_LOG_WARNING, GF_LOG_FILTER, ("No properties for destination pid in filter %s, ignoring reset\n", dst_pid->filter->name));
		return GF_OUT_OF_MEM;
	}
	src_pid = src_pid->pid;
	//our list is not thread-safe, so we must lock the filter when destroying the props
	//otherwise gf_list_last() (this caller) might use the last entry while another threads sets this last entry to NULL
	gf_mx_p(src_pid->filter->tasks_mx);
	src_props = gf_list_last(src_pid->properties);
	gf_mx_v(src_pid->filter->tasks_mx);
	if (!src_props) {
		GF_LOG(GF_LOG_WARNING, GF_LOG_FILTER, ("No properties for source pid in filter %s, ignoring merge\n", src_pid->filter->name));
		return GF_OK;
	}
	if (src_pid->name && !old_dst_props)
		gf_filter_pid_set_name(dst_pid, src_pid->name);

	if (!is_merge) {
		gf_props_reset(dst_props);
	} else {
		//we created a new map
		if (old_dst_props && (old_dst_props!=dst_props)) {
			GF_Err e = gf_props_merge_property(dst_props, old_dst_props, NULL, NULL);
			if (e) return e;
		}
	}
	return gf_props_merge_property(dst_props, src_props, filter_prop, cbk);
}

GF_EXPORT
GF_Err gf_filter_pid_merge_properties(GF_FilterPid *dst_pid, GF_FilterPid *src_pid, gf_filter_prop_filter filter_prop, void *cbk )
{
	return gf_filter_pid_merge_properties_internal(dst_pid, src_pid, filter_prop, cbk, GF_TRUE);
}
GF_EXPORT
GF_Err gf_filter_pid_copy_properties(GF_FilterPid *dst_pid, GF_FilterPid *src_pid)
{
	return gf_filter_pid_merge_properties_internal(dst_pid, src_pid, NULL, NULL, GF_FALSE);
}

GF_EXPORT
u32 gf_filter_pid_get_packet_count(GF_FilterPid *pid)
{
	GF_FilterPidInst *pidinst = (GF_FilterPidInst *)pid;
	if (PID_IS_OUTPUT(pid)) {
		pidinst = gf_list_get(pid->destinations, 0);
		if (! pidinst) return 0;
		return gf_fq_count(pidinst->packets) - pidinst->nb_eos_signaled - pidinst->nb_clocks_signaled;

	} else {
		if (pidinst->discard_packets) return 0;
		return gf_fq_count(pidinst->packets) - pidinst->nb_eos_signaled - pidinst->nb_clocks_signaled;
	}
}

static Bool gf_filter_pid_filter_internal_packet(GF_FilterPidInst *pidi, GF_FilterPacketInstance *pcki)
{
	Bool is_internal = GF_FALSE;
	u32 ctype = (pcki->pck->info.flags & GF_PCK_CMD_MASK);
	if (ctype == GF_PCK_CMD_PID_EOS ) {
		pcki->pid->is_end_of_stream = pcki->pid->pid->has_seen_eos ? GF_TRUE : GF_FALSE;
		GF_LOG(GF_LOG_INFO, GF_LOG_FILTER, ("Found EOS packet in PID %s in filter %s - eos %d\n", pidi->pid->name, pidi->filter->name, pcki->pid->pid->has_seen_eos));
		assert(pcki->pid->nb_eos_signaled);
		safe_int_dec(&pcki->pid->nb_eos_signaled);
		is_internal = GF_TRUE;
	} else if (ctype == GF_PCK_CMD_PID_REM) {
		gf_fs_post_task(pidi->filter->session, gf_filter_pid_disconnect_task, pidi->filter, pidi->pid, "pidinst_disconnect", NULL);

		is_internal = GF_TRUE;
	}
	ctype = (pcki->pck->info.flags & GF_PCK_CKTYPE_MASK) >> GF_PCK_CKTYPE_POS;

	if (ctype) {
		if (pcki->pid->handles_clock_references) return GF_FALSE;
		assert(pcki->pid->nb_clocks_signaled);
		safe_int_dec(&pcki->pid->nb_clocks_signaled);
		//signal destination
		assert(!pcki->pid->filter->next_clock_dispatch_type || !pcki->pid->filter->num_output_pids);

		pcki->pid->filter->next_clock_dispatch = pcki->pck->info.cts;
		pcki->pid->filter->next_clock_dispatch_timescale = pcki->pck->pid_props->timescale;
		pcki->pid->filter->next_clock_dispatch_type = ctype;

		//keep clock values but only override clock type if no discontinuity is pending
		pcki->pid->last_clock_value = pcki->pck->info.cts;
		pcki->pid->last_clock_timescale = pcki->pck->pid_props->timescale;
		if (pcki->pid->last_clock_type != GF_FILTER_CLOCK_PCR_DISC)
			pcki->pid->last_clock_type = ctype;

		if (ctype == GF_FILTER_CLOCK_PCR_DISC) {
			assert(pcki->pid->last_clock_type == GF_FILTER_CLOCK_PCR_DISC);
		}
		GF_LOG(GF_LOG_DEBUG, GF_LOG_FILTER, ("Internal clock reference packet filtered - PID %s clock ref "LLU"/%d - type %d\n", pcki->pid->pid->name, pcki->pid->last_clock_value, pcki->pid->last_clock_timescale, pcki->pid->last_clock_type));
		//the following call to drop_packet will trigger clock forwarding to all output pids
		is_internal = GF_TRUE;
	}

	if (is_internal) gf_filter_pid_drop_packet((GF_FilterPid *)pidi);
	return is_internal;
}

GF_EXPORT
GF_FilterPacket *gf_filter_pid_get_packet(GF_FilterPid *pid)
{
	GF_FilterPacketInstance *pcki;
	GF_FilterPidInst *pidinst = (GF_FilterPidInst *)pid;
	if (PID_IS_OUTPUT(pid)) {
		GF_LOG(GF_LOG_ERROR, GF_LOG_FILTER, ("Attempt to fetch a packet on an output PID in filter %s\n", pid->filter->name));
		return NULL;
	}
	if (pidinst->discard_packets || pidinst->detach_pending) {
		pidinst->filter->nb_pck_io++;
		return NULL;
	}

	pcki = (GF_FilterPacketInstance *)gf_fq_head(pidinst->packets);
	//no packets
	if (!pcki) {
		if (pidinst->pid->filter->disabled) {
			pidinst->is_end_of_stream = pidinst->pid->has_seen_eos = GF_TRUE;
		}
		if (!pidinst->is_end_of_stream && pidinst->pid->filter->would_block)
			gf_filter_pid_check_unblock(pidinst->pid);
		pidinst->filter->nb_pck_io++;
		return NULL;
	}
	assert(pcki->pck);

	if (gf_filter_pid_filter_internal_packet(pidinst, pcki))  {
		return gf_filter_pid_get_packet(pid);
	}
	pcki->pid->is_end_of_stream = GF_FALSE;

	if ( (pcki->pck->info.flags & GF_PCKF_PROPS_CHANGED) && !pcki->pid_props_change_done) {
		GF_Err e;
		Bool skip_props = GF_FALSE;

		GF_LOG(GF_LOG_INFO, GF_LOG_FILTER, ("Filter %s PID %s property changed at this packet, triggering reconfigure\n", pidinst->pid->filter->name, pidinst->pid->name));
		pcki->pid_props_change_done = 1;

		//it may happen that:
		//- the props are not set when querying the first packet (no prop queries on pid)
		//- the new props are already set if filter_pid_get_property was queried before the first packet dispatch
		if (pidinst->props) {
			if (pidinst->force_reconfig || (pidinst->props != pcki->pck->pid_props)) {
				//destroy if last occurence, removing it from pid as well
				//only remove if last about to be destroyed, since we may have several pid instances consuming from this pid
				assert(pidinst->props->reference_count);
				if (safe_int_dec(& pidinst->props->reference_count) == 0) {
					//see \ref gf_filter_pid_merge_properties_internal for mutex
					gf_mx_p(pidinst->pid->filter->tasks_mx);
					gf_list_del_item(pidinst->pid->properties, pidinst->props);
					gf_mx_v(pidinst->pid->filter->tasks_mx);
					gf_props_del(pidinst->props);
				}
				pidinst->force_reconfig = GF_FALSE;
				//set new one
				pidinst->props = pcki->pck->pid_props;
				safe_int_inc( & pidinst->props->reference_count );
			} else {
				//it may happen that pid_configure for destination was called after packet being dispatched, in
				//which case we are already properly configured
				skip_props = GF_TRUE;
				GF_LOG(GF_LOG_INFO, GF_LOG_FILTER, ("Filter %s PID %s was already configured with the last property set, ignoring reconfigure\n", pidinst->pid->filter->name, pidinst->pid->name));
			}
		}
		if (!skip_props) {
			assert(pidinst->filter->freg->configure_pid);
			//reset the blacklist whenever reconfiguring, since we may need to reload a new filter chain
			//in which a previously blacklisted filter (failing (re)configure for previous state) could
			//now work, eg moving from formatA to formatB then back to formatA
			gf_list_reset(pidinst->filter->blacklisted);

			e = gf_filter_pid_configure(pidinst->filter, pidinst->pid, GF_PID_CONF_RECONFIG);
			if (e != GF_OK) return NULL;
			if (pidinst->pid->caps_negociate)
				return NULL;
		}
	}
	if ( (pcki->pck->info.flags & GF_PCKF_INFO_CHANGED) /* && !pcki->pid_info_change_done*/) {
		Bool res=GF_FALSE;

		//it may happen that this filter pid is pulled from another thread than ours (eg audio callback), in which case
		//we cannot go reentrant, we have to wait until the filter is not in use ...
		if (pidinst->filter->freg->process_event && pidinst->filter->process_th_id && (pidinst->filter->process_th_id != gf_th_id()) ) {
			return NULL;
		}
		pcki->pid_info_change_done = 1;

		if (pidinst->filter->freg->process_event) {
			GF_FilterEvent evt;
			GF_FEVT_INIT(evt, GF_FEVT_INFO_UPDATE, pid);

			//the following may fail when some filters use threading on their own
			//FSESS_CHECK_THREAD(pidinst->filter)
			res = pidinst->filter->freg->process_event(pidinst->filter, &evt);
		}
		
		if (!res) {
			pidinst->filter->pid_info_changed = GF_TRUE;
		}
	}
	pidinst->last_pck_fetch_time = gf_sys_clock_high_res();

	return (GF_FilterPacket *)pcki;
}

GF_EXPORT
Bool gf_filter_pid_get_first_packet_cts(GF_FilterPid *pid, u64 *cts)
{
	GF_FilterPacketInstance *pcki;
	GF_FilterPidInst *pidinst = (GF_FilterPidInst *)pid;
	if (PID_IS_OUTPUT(pid)) {
		GF_LOG(GF_LOG_ERROR, GF_LOG_FILTER, ("Attempt to read packet CTS on an output PID in filter %s\n", pid->filter->name));
		return GF_FALSE;
	}
	if (pidinst->discard_packets) return GF_FALSE;

	pcki = (GF_FilterPacketInstance *)gf_fq_head(pidinst->packets);
	//no packets
	if (!pcki) {
		return GF_FALSE;
	}
	assert(pcki->pck);

	if (gf_filter_pid_filter_internal_packet(pidinst, pcki))  {
		return gf_filter_pid_get_first_packet_cts(pid, cts);
	}

	if (pidinst->requires_full_data_block && !(pcki->pck->info.flags & GF_PCKF_BLOCK_END))
		return GF_FALSE;
	*cts = pcki->pck->info.cts;
	return GF_TRUE;
}

GF_EXPORT
Bool gf_filter_pid_first_packet_is_empty(GF_FilterPid *pid)
{
	GF_FilterPacketInstance *pcki;
	GF_FilterPidInst *pidinst = (GF_FilterPidInst *)pid;
	if (PID_IS_OUTPUT(pid)) {
		GF_LOG(GF_LOG_ERROR, GF_LOG_FILTER, ("Attempt to read packet CTS on an output PID in filter %s\n", pid->filter->name));
		return GF_TRUE;
	}
	if (pidinst->discard_packets) return GF_TRUE;

	pcki = (GF_FilterPacketInstance *)gf_fq_head(pidinst->packets);
	//no packets
	if (!pcki) {
		return GF_TRUE;
	}
	assert(pcki->pck);

	if (pcki->pck->info.flags & (GF_PCK_CMD_MASK|GF_PCK_CKTYPE_MASK)) {
		return GF_TRUE;
	}
	if (pidinst->requires_full_data_block && !(pcki->pck->info.flags & GF_PCKF_BLOCK_END))
		return GF_TRUE;
	return (pcki->pck->data_length || pcki->pck->frame_ifce) ? GF_FALSE : GF_TRUE;
}


static void gf_filter_pidinst_update_stats(GF_FilterPidInst *pidi, GF_FilterPacket *pck)
{
	u64 now = gf_sys_clock_high_res();
	u64 dec_time = now - pidi->last_pck_fetch_time;
	if (pck->info.flags & GF_PCK_CMD_MASK) return;
	if (!pidi->filter || pidi->pid->filter->removed) return;

	pidi->filter->nb_pck_processed++;
	pidi->filter->nb_bytes_processed += pck->data_length;

	pidi->total_process_time += dec_time;
	if (!pidi->nb_processed) {
		pidi->first_frame_time = pidi->last_pck_fetch_time;
	}

	pidi->nb_processed++;
	if (pck->info.flags & GF_PCK_SAP_MASK) {
		pidi->nb_sap_processed ++;
		if (dec_time > pidi->max_sap_process_time) pidi->max_sap_process_time = dec_time;
		pidi->total_sap_process_time += dec_time;
	}

	if (dec_time > pidi->max_process_time) pidi->max_process_time = dec_time;

	if (pck->data_length) {
		Bool has_ts = GF_TRUE;
		u64 ts = (pck->info.dts != GF_FILTER_NO_TS) ? pck->info.dts : pck->info.cts;
		if ((ts != GF_FILTER_NO_TS) && (pck->pid_props->timescale)) {
			ts *= 1000000;
			ts /= pck->pid_props->timescale;
		} else {
			has_ts = GF_FALSE;
		}
		
		if (!pidi->cur_bit_size) {
			pidi->stats_start_ts = ts;
			pidi->stats_start_us = now;
			pidi->cur_bit_size = 8*pck->data_length;
		} else {
			Bool flush_stats = GF_FALSE;
			pidi->cur_bit_size += 8*pck->data_length;

			if (has_ts) {
				if (pidi->stats_start_ts + 1000000 <= ts) flush_stats = GF_TRUE;
			} else {
				if (pidi->stats_start_us + 1000000 <= now) flush_stats = GF_TRUE;
			}

			if (flush_stats) {
				u64 rate;
				u64 diff_t;

				if (has_ts) {
					rate = pidi->cur_bit_size;
					rate *= 1000000;
					diff_t = ts - pidi->stats_start_ts;
					if (!diff_t) diff_t = 1;
 					rate /= diff_t;
					pidi->avg_bit_rate = (u32) rate;
					if (pidi->avg_bit_rate > pidi->max_bit_rate) pidi->max_bit_rate = pidi->avg_bit_rate;
				}

				rate = pidi->cur_bit_size;
				rate *= 1000000;
				diff_t = now - pidi->stats_start_us;
				if (!diff_t) diff_t = 1;
				rate /= diff_t;
				pidi->avg_process_rate = (u32) rate;
				if (pidi->avg_process_rate > pidi->max_process_rate) pidi->max_process_rate = pidi->avg_process_rate;

				//reset stats
				pidi->cur_bit_size = 0;
			}
		}
	}
}

static void gf_filter_pidinst_reset_stats(GF_FilterPidInst *pidi)
{
	pidi->last_pck_fetch_time = 0;
	pidi->stats_start_ts = 0;
	pidi->stats_start_us = 0;
	pidi->cur_bit_size = 0;
	pidi->avg_bit_rate = 0;
	pidi->max_bit_rate = 0;
	pidi->avg_process_rate = 0;
	pidi->max_process_rate = 0;
	pidi->nb_processed = 0;
	pidi->nb_sap_processed = 0;
	pidi->total_process_time = 0;
	pidi->total_sap_process_time = 0;
	pidi->max_process_time = 0;
	pidi->max_sap_process_time = 0;
	pidi->first_frame_time = 0;
}

GF_EXPORT
void gf_filter_pid_drop_packet(GF_FilterPid *pid)
{
#ifdef GPAC_MEMORY_TRACKING
	u32 prev_nb_allocs, prev_nb_reallocs, nb_allocs, nb_reallocs;
#endif

	u32 nb_pck=0;
	GF_FilterPacket *pck=NULL;
	GF_FilterPacketInstance *pcki;
	GF_FilterPidInst *pidinst = (GF_FilterPidInst *)pid;

	if (PID_IS_OUTPUT(pid)) {
		GF_LOG(GF_LOG_ERROR, GF_LOG_FILTER, ("Attempt to discard a packet on an output PID in filter %s\n", pid->filter->name));
		return;
	}
	if (pidinst->filter)
		pidinst->filter->nb_pck_io++;

	//remove pck instance
	pcki = gf_fq_pop(pidinst->packets);

	if (!pcki) {
		if (pidinst->filter && !pidinst->filter->finalized) {
			GF_LOG(GF_LOG_WARNING, GF_LOG_FILTER, ("Attempt to discard a packet already discarded in filter %s\n", pid->filter->name));
		}
		return;
	}

	gf_rmt_begin(pck_drop, GF_RMT_AGGREGATE);
	pck = pcki->pck;
	//move to source pid
	pid = pid->pid;

	gf_filter_pidinst_update_stats(pidinst, pck);
	if (pck->info.cts!=GF_FILTER_NO_TS) {
		pidinst->last_ts_drop.num = pck->info.cts;
		pidinst->last_ts_drop.den = pck->pid_props->timescale;
	}


	//make sure we lock the tasks mutex before getting the packet count, otherwise we might end up with a wrong number of packets
	//if one thread (the caller here) consumes one packet while the dispatching thread is still upddating the state for that pid
	gf_mx_p(pid->filter->tasks_mx);
	nb_pck = gf_fq_count(pidinst->packets);

	if (!nb_pck) {
		safe_int64_sub(&pidinst->buffer_duration, pidinst->buffer_duration);
	} else if (pck->info.duration && (pck->info.flags & GF_PCKF_BLOCK_START)  && pck->pid_props->timescale) {
		s64 d = ((u64)pck->info.duration) * 1000000;
		d /= pck->pid_props->timescale;
		if (d > pidinst->buffer_duration) {
			GF_LOG(GF_LOG_WARNING, GF_LOG_FILTER, ("Corrupted buffer level in PID instance %s (%s -> %s), droping packet duration "LLD" us greater than buffer duration "LLU" us\n", pid->name, pid->filter->name, pidinst->filter ? pidinst->filter->name : "disconnected", d, pidinst->buffer_duration));
			d = pidinst->buffer_duration;
		}
		assert(d <= pidinst->buffer_duration);
		safe_int64_sub(&pidinst->buffer_duration, (s32) d);
	}

	if ( (pid->num_destinations==1) || (pid->filter->session->blocking_mode==GF_FS_NOBLOCK_FANOUT)) {
		if (nb_pck<pid->nb_buffer_unit) {
			pid->nb_buffer_unit = nb_pck;
		}
		if (!pid->buffer_duration || (pidinst->buffer_duration < (s64) pid->buffer_duration)) {
			pid->buffer_duration = pidinst->buffer_duration;
		}
	}
	//handle fan-out: we must browse all other pid instances and compute max buffer/nb_pck per pids
	//so that we don't unblock the PID if some instance is still blocking
	else {
		u32 i;
		u32 min_pck = nb_pck;
		s64 min_dur = pidinst->buffer_duration;
		for (i=0; i<pid->num_destinations; i++) {
			GF_FilterPidInst *a_pidi = gf_list_get(pid->destinations, i);
			if (a_pidi==pidinst) continue;
			if (a_pidi->buffer_duration > min_dur)
				min_dur = a_pidi->buffer_duration;
			nb_pck = gf_fq_count(a_pidi->packets);
			if (nb_pck>min_pck)
				min_pck = nb_pck;
		}
		pid->buffer_duration = min_dur;
		pid->nb_buffer_unit = min_pck;
	}
	gf_filter_pid_check_unblock(pid);

	gf_mx_v(pid->filter->tasks_mx);

#ifndef GPAC_DISABLE_LOG
	if (gf_log_tool_level_on(GF_LOG_FILTER, GF_LOG_DEBUG)) {
		u8 sap_type = (pck->info.flags & GF_PCK_SAP_MASK) >> GF_PCK_SAP_POS;
		Bool seek_flag = pck->info.flags & GF_PCKF_SEEK;

		if ((pck->info.dts != GF_FILTER_NO_TS) && (pck->info.cts != GF_FILTER_NO_TS) ) {
			GF_LOG(GF_LOG_DEBUG, GF_LOG_FILTER, ("Filter %s PID %s (%s) drop packet DTS "LLU" CTS "LLU" SAP %d Seek %d - %d packets remaining buffer "LLU" us\n", pidinst->filter ? pidinst->filter->name : "disconnected", pid->name, pid->filter->name, pck->info.dts, pck->info.cts, sap_type, seek_flag, nb_pck, pidinst->buffer_duration));
		} else if ((pck->info.cts != GF_FILTER_NO_TS) ) {
			GF_LOG(GF_LOG_DEBUG, GF_LOG_FILTER, ("Filter %s PID %s (%s) drop packet CTS "LLU" SAP %d Seek %d - %d packets remaining buffer "LLU" us\n", pidinst->filter ? pidinst->filter->name : "disconnected", pid->name, pid->filter->name, pck->info.cts, sap_type, seek_flag, nb_pck, pidinst->buffer_duration));
		} else if ((pck->info.dts != GF_FILTER_NO_TS) ) {
			GF_LOG(GF_LOG_DEBUG, GF_LOG_FILTER, ("Filter %s PID %s (%s) drop packet DTS "LLU" SAP %d Seek %d - %d packets remaining buffer "LLU" us\n", pidinst->filter ? pidinst->filter->name : "disconnected", pid->name, pid->filter->name, pck->info.dts, sap_type, seek_flag, nb_pck, pidinst->buffer_duration));
		} else {
			GF_LOG(GF_LOG_DEBUG, GF_LOG_FILTER, ("Filter %s PID %s (%s) drop packet SAP %d Seek %d - %d packets remaining buffer "LLU" us\n", pidinst->filter ? pidinst->filter->name : "disconnected", pid->name, pid->filter->name, sap_type, seek_flag, nb_pck, pidinst->buffer_duration));
		}
	}
#endif

	//destroy pcki
	pcki->pck = NULL;
	pcki->pid = NULL;

#ifdef GPAC_MEMORY_TRACKING
	if (pid->filter && pid->filter->session->check_allocs) {
		gf_mem_get_stats(&prev_nb_allocs, NULL, &prev_nb_reallocs, NULL);
	}
#endif

	if (pid->filter->pcks_inst_reservoir) {
		gf_fq_add(pid->filter->pcks_inst_reservoir, pcki);
	} else {
		gf_free(pcki);
	}
	//unref pck
	assert(pck->reference_count);
	if (safe_int_dec(&pck->reference_count) == 0) {
		gf_filter_packet_destroy(pck);
	}

#ifdef GPAC_MEMORY_TRACKING
	if (pid->filter && pid->filter->session->check_allocs) {
		gf_mem_get_stats(&nb_allocs, NULL, &nb_reallocs, NULL);

		pid->filter->session->nb_alloc_pck += (nb_allocs - prev_nb_allocs);
		pid->filter->session->nb_realloc_pck += (nb_reallocs - prev_nb_reallocs);
	}
#endif

	//decrement number of pending packet on target filter if this is not a destroy
	if (pidinst->filter) {
		assert(pidinst->filter->pending_packets);
		safe_int_dec(&pidinst->filter->pending_packets);

		gf_filter_forward_clock(pidinst->filter);
	}

	gf_rmt_end();
}

GF_EXPORT
Bool gf_filter_pid_is_eos(GF_FilterPid *pid)
{
	GF_FilterPacketInstance *pcki;
	GF_FilterPidInst *pidi = (GF_FilterPidInst *)pid;

	if (pidi->detach_pending)
		return GF_FALSE;
		
	if (PID_IS_OUTPUT(pid)) {
		GF_LOG(GF_LOG_ERROR, GF_LOG_FILTER, ("Attempt to query EOS on output PID %s in filter %s\n", pid->pid->name, pid->filter->name));
		return GF_FALSE;
	}
	if (!pid->pid->has_seen_eos && !pidi->discard_inputs && !pidi->discard_packets) {
		((GF_FilterPidInst *)pid)->is_end_of_stream = GF_FALSE;
		return GF_FALSE;
	}
	//peek next for eos
	pcki = (GF_FilterPacketInstance *)gf_fq_head(pidi->packets);
	if (pcki)
		gf_filter_pid_filter_internal_packet(pidi, pcki);

	if (pidi->discard_packets) return GF_FALSE;
	if (!pidi->is_end_of_stream) return GF_FALSE;
	if (!pidi->filter->eos_probe_state)
		pidi->filter->eos_probe_state = 1;
	return GF_TRUE;
}

GF_EXPORT
void gf_filter_pid_set_eos(GF_FilterPid *pid)
{
	GF_FilterPacket *pck;

	if (PID_IS_INPUT(pid)) {
		GF_LOG(GF_LOG_ERROR, GF_LOG_FILTER, ("Attempt to signal EOS on input PID %s in filter %s\n", pid->pid->name, pid->filter->name));
		return;
	}
	if (pid->has_seen_eos) return;

	GF_LOG(GF_LOG_INFO, GF_LOG_FILTER, ("EOS signaled on PID %s in filter %s\n", pid->name, pid->filter->name));
	//we create a fake packet for eos signaling
	pck = gf_filter_pck_new_shared_internal(pid, NULL, 0, NULL, GF_TRUE);
	gf_filter_pck_set_framing(pck, GF_TRUE, GF_TRUE);
	pck->pck->info.flags |= GF_PCK_CMD_PID_EOS;
	gf_filter_pck_send(pck);
}

GF_EXPORT
const GF_PropertyValue *gf_filter_pid_enum_properties(GF_FilterPid *pid, u32 *idx, u32 *prop_4cc, const char **prop_name)
{
	GF_PropertyMap *props;

	if (PID_IS_INPUT(pid)) {
		gf_mx_p(pid->filter->tasks_mx);
		props = gf_list_last(pid->pid->properties);
		gf_mx_v(pid->filter->tasks_mx);
	} else {
		//props = check_new_pid_props(pid, GF_FALSE);

		gf_mx_p(pid->filter->tasks_mx);
		props = gf_list_last(pid->properties);
		gf_mx_v(pid->filter->tasks_mx);
	}
	if (!props) {
		GF_LOG(GF_LOG_WARNING, GF_LOG_FILTER, ("No properties for pid in filter %s, ignoring enum\n", pid->filter->name));
		*idx = 0xFFFFFFFF;
		return NULL;
	}
	return gf_props_enum_property(props, idx, prop_4cc, prop_name);
}

GF_EXPORT
Bool gf_filter_pid_would_block(GF_FilterPid *pid)
{
	Bool would_block=GF_FALSE;
	Bool blockmode_broken=GF_FALSE;

	if (PID_IS_INPUT(pid)) {
		return GF_FALSE;
	}

	if (pid->filter->session->blocking_mode==GF_FS_NOBLOCK)
		return GF_FALSE;

	gf_mx_p(pid->filter->tasks_mx);
	//either block according to the number of dispatched units (decoder output) or to the requested buffer duration
	if (pid->max_buffer_unit) {
		if (pid->nb_buffer_unit * GF_FILTER_SPEED_SCALER >= pid->max_buffer_unit * pid->playback_speed_scaler) {
			would_block = GF_TRUE;
		}
		if ((pid->num_destinations==1) && !pid->filter->blockmode_broken && ( (pid->nb_buffer_unit * GF_FILTER_SPEED_SCALER > 100 * pid->max_buffer_unit * pid->playback_speed_scaler) ) ) {
			blockmode_broken = GF_TRUE;
		}
	} else if (pid->max_buffer_time) {
		if (pid->buffer_duration * GF_FILTER_SPEED_SCALER > pid->max_buffer_time * pid->playback_speed_scaler) {
			would_block = GF_TRUE;
		}
		if ((pid->num_destinations==1) && !pid->filter->blockmode_broken && (pid->buffer_duration * GF_FILTER_SPEED_SCALER > 100 * pid->max_buffer_time * pid->playback_speed_scaler) ) {
			blockmode_broken = GF_TRUE;
		}
	}
	if (blockmode_broken) {
		//don't throw a warning since some filters may dispatch a large burst of packets (eg isom muxer)
		GF_LOG(GF_LOG_DEBUG, GF_LOG_FILTER, ("Filter %s PID %s block mode not respected: %u units "LLU" us vs %u max units "LLU" max buffer\n", pid->pid->filter->name, pid->pid->name, pid->nb_buffer_unit, pid->buffer_duration, pid->max_buffer_unit, pid->max_buffer_time));

		pid->filter->blockmode_broken = GF_TRUE;
	}

	if (would_block && !pid->would_block) {
		safe_int_inc(&pid->would_block);
		safe_int_inc(&pid->filter->would_block);
		assert(pid->filter->would_block + pid->filter->num_out_pids_not_connected <= pid->filter->num_output_pids);

#ifndef GPAC_DISABLE_LOG
		if (gf_log_tool_level_on(GF_LOG_FILTER, GF_LOG_DEBUG)) {
			if (pid->max_buffer_unit) {
				GF_LOG(GF_LOG_DEBUG, GF_LOG_FILTER, ("Filter %s PID %s blocked (%d units vs %d max units) - %d filter PIDs blocked\n", pid->pid->filter->name, pid->pid->name, pid->nb_buffer_unit, pid->max_buffer_unit, pid->filter->would_block));
			} else {
				GF_LOG(GF_LOG_DEBUG, GF_LOG_FILTER, ("Filter %s PID %s blocked ("LLU" us vs "LLU" max buffer) - %d filter PIDs blocked\n", pid->pid->filter->name, pid->pid->name, pid->buffer_duration, pid->max_buffer_time, pid->filter->would_block));
			}
		}
#endif
	}
	assert(pid->filter->would_block <= pid->filter->num_output_pids);
	gf_mx_v(pid->filter->tasks_mx);
	return would_block;
}

GF_EXPORT
u64 gf_filter_pid_query_buffer_duration(GF_FilterPid *pid, Bool check_pid_full)
{
	u32 count, i, j;
	u64 duration=0;
	if (!pid || pid->filter->session->in_final_flush)
		return GF_FILTER_NO_TS;

	if (PID_IS_INPUT(pid)) {
		GF_Filter *filter;
		GF_FilterPidInst *pidinst = (GF_FilterPidInst *)pid;
		if (!pidinst->pid) return 0;
		filter = pidinst->pid->filter;
		if (check_pid_full) {
			Bool buffer_full = GF_FALSE;

			if (pidinst->pid->max_buffer_unit && (pidinst->pid->max_buffer_unit<=pidinst->pid->nb_buffer_unit))
				buffer_full = GF_TRUE;

			if (pidinst->pid->max_buffer_time && (pidinst->pid->max_buffer_time<=pidinst->pid->buffer_duration))
				buffer_full = GF_TRUE;

			if (!buffer_full)
				return 0;
		}
		count = filter->num_input_pids;
		for (i=0; i<count; i++) {
			u64 dur = gf_filter_pid_query_buffer_duration( gf_list_get(filter->input_pids, i), 0);
			if (dur > duration)
				duration = dur;
		}
		duration += pidinst->buffer_duration;
		return duration;
	} else {
		u32 count2;
		u64 max_dur=0;

		if (check_pid_full) {
			if (pid->max_buffer_unit && (pid->max_buffer_unit>pid->nb_buffer_unit))
				return 0;
			if (pid->max_buffer_time && (pid->max_buffer_time>pid->buffer_duration))
				return 0;
		}

		count = pid->num_destinations;
		for (i=0; i<count; i++) {
			GF_FilterPidInst *pidinst = gf_list_get(pid->destinations, i);

			count2 = pidinst->filter->num_output_pids;
			for (j=0; j<count2; j++) {
				GF_FilterPid *pid_n = gf_list_get(pidinst->filter->output_pids, i);
				u64 dur = gf_filter_pid_query_buffer_duration(pid_n, 0);
				if (dur > max_dur ) max_dur = dur;
			}
		}
		duration += max_dur;
	}
	return duration;
}


GF_EXPORT
Bool gf_filter_pid_has_seen_eos(GF_FilterPid *pid)
{
	u32 i;
	if (PID_IS_OUTPUT(pid)) {
		GF_LOG(GF_LOG_ERROR, GF_LOG_FILTER, ("Attempt to query EOS on output PID %s in filter %s\n", pid->pid->name, pid->filter->name));
		return GF_FALSE;
	}
	if (pid->pid->has_seen_eos) return GF_TRUE;
	if (pid->pid->filter->block_eos) return GF_FALSE;
	for (i=0; i<pid->pid->filter->num_input_pids; i++) {
		GF_FilterPidInst *pidi = gf_list_get(pid->pid->filter->input_pids, i);
		if (gf_filter_pid_has_seen_eos((GF_FilterPid *) pidi)) return GF_TRUE;
	}
	return GF_FALSE;
}

GF_EXPORT
const char *gf_filter_event_name(GF_FEventType type)
{
	switch (type) {
	case GF_FEVT_PLAY: return "PLAY";
	case GF_FEVT_SET_SPEED: return "SET_SPEED";
	case GF_FEVT_STOP: return "STOP";
	case GF_FEVT_SOURCE_SEEK: return "SOURCE_SEEK";
	case GF_FEVT_SOURCE_SWITCH: return "SOURCE_SWITCH";
	case GF_FEVT_ATTACH_SCENE: return "ATTACH_SCENE";
	case GF_FEVT_RESET_SCENE: return "RESET_SCENE";
	case GF_FEVT_PAUSE: return "PAUSE";
	case GF_FEVT_RESUME: return "RESUME";
	case GF_FEVT_QUALITY_SWITCH: return "QUALITY_SWITCH";
	case GF_FEVT_VISIBILITY_HINT: return "VISIBILITY_HINT";
	case GF_FEVT_INFO_UPDATE: return "INFO_UPDATE";
	case GF_FEVT_BUFFER_REQ: return "BUFFER_REQ";
	case GF_FEVT_USER: return "USER";
	case GF_FEVT_SEGMENT_SIZE: return "SEGMENT_SIZE";
	case GF_FEVT_CAPS_CHANGE: return "CAPS_CHANGED";
	case GF_FEVT_CONNECT_FAIL: return "CONNECT_FAIL";
	case GF_FEVT_PLAY_HINT: return "PLAY_HINT";
	default:
		return "UNKNOWN";
	}
}

static void gf_filter_pid_reset_task_ex(GF_FSTask *task, Bool *had_eos)
{
	GF_FilterPidInst *pidi = (GF_FilterPidInst *)task->udta;
	GF_LOG(GF_LOG_INFO, GF_LOG_FILTER, ("Filter %s input PID %s (from %s) reseting buffer\n", task->filter->name, pidi->pid->name, pidi->pid->filter->name ));
	assert(pidi->pid->discard_input_packets);

	if (had_eos) *had_eos = GF_FALSE;
	
	while (gf_fq_count(pidi->packets)) {
		GF_FilterPacketInstance *pcki = gf_fq_head(pidi->packets);
		if ( (pcki->pck->info.flags & GF_PCK_CMD_MASK) == GF_PCK_CMD_PID_EOS) {
			if (had_eos)
				*had_eos = GF_TRUE;
		}
		gf_filter_pid_drop_packet((GF_FilterPid *) pidi);
	}
	while (gf_list_count(pidi->pck_reassembly)) {
		GF_FilterPacketInstance *pcki = gf_list_pop_back(pidi->pck_reassembly);
		pcki_del(pcki);
	}
	gf_filter_pidinst_reset_stats(pidi);

	pidi->discard_packets = GF_FALSE;
	pidi->last_block_ended = GF_TRUE;
	pidi->first_block_started = GF_FALSE;
	pidi->is_end_of_stream = GF_FALSE;
	pidi->buffer_duration = 0;
	pidi->nb_eos_signaled = 0;
	pidi->pid->has_seen_eos = GF_FALSE;

	assert(pidi->pid->filter->stream_reset_pending);
	safe_int_dec(& pidi->pid->filter->stream_reset_pending );

	pidi->pid->nb_buffer_unit = 0;
	pidi->pid->buffer_duration = 0;
	gf_filter_pid_check_unblock(pidi->pid);

	safe_int_dec(& pidi->pid->discard_input_packets );
}
static void gf_filter_pid_reset_task(GF_FSTask *task)
{
	gf_filter_pid_reset_task_ex(task, NULL);
}

static void gf_filter_pid_reset_stop_task(GF_FSTask *task)
{
	GF_FilterPidInst *pidi = (GF_FilterPidInst *)task->udta;
	Bool has_eos;
	gf_filter_pid_reset_task_ex(task, &has_eos);
	pidi->is_end_of_stream = has_eos;
	pidi->pid->has_seen_eos = has_eos;
}

typedef struct
{
	u32 ref_count;
	char string[1];
} GF_RefString;

#define TO_REFSTRING(_v) _v ? (GF_RefString *) (_v - offsetof(GF_RefString, string)) : NULL

static GF_RefString *evt_get_refstr(GF_FilterEvent *evt)
{
	if (evt->base.type == GF_FEVT_FILE_DELETE) {
		return TO_REFSTRING(evt->file_del.url);
	}
	if (evt->base.type == GF_FEVT_SOURCE_SWITCH) {
		return TO_REFSTRING(evt->seek.source_switch);
	}
	if (evt->base.type == GF_FEVT_SEGMENT_SIZE) {
		return TO_REFSTRING(evt->seg_size.seg_url);
	}
	return NULL;
}
static GF_FilterEvent *dup_evt(GF_FilterEvent *evt)
{
	GF_FilterEvent *an_evt;
	GF_RefString *rstr = evt_get_refstr(evt);
	an_evt = gf_malloc(sizeof(GF_FilterEvent));
	memcpy(an_evt, evt, sizeof(GF_FilterEvent));
	if (rstr) {
		safe_int_inc(&rstr->ref_count);
	}
	return an_evt;
}

static void free_evt(GF_FilterEvent *evt)
{
	GF_RefString *rstr = evt_get_refstr(evt);
	if (rstr) {
		assert(rstr->ref_count);
		if (safe_int_dec(&rstr->ref_count) == 0) {
			gf_free(rstr);
		}
	}
	gf_free(evt);
}

static GF_FilterEvent *init_evt(GF_FilterEvent *evt)
{
	char **url_addr_src = NULL;
	char **url_addr_dst = NULL;
	GF_FilterEvent *an_evt = gf_malloc(sizeof(GF_FilterEvent));
	memcpy(an_evt, evt, sizeof(GF_FilterEvent));

	if (evt->base.type==GF_FEVT_FILE_DELETE) {
		url_addr_src = (char **) &evt->file_del.url;
		url_addr_dst = (char **) &an_evt->file_del.url;
	} else if (evt->base.type==GF_FEVT_SOURCE_SWITCH) {
		url_addr_src = (char **) &evt->seek.source_switch;
		url_addr_dst = (char **) &an_evt->seek.source_switch;
	} else if (evt->base.type==GF_FEVT_SEGMENT_SIZE) {
		url_addr_src = (char **) &evt->seg_size.seg_url;
		url_addr_dst = (char **) &an_evt->seg_size.seg_url;
	}
	if (url_addr_src) {
		char *url = *url_addr_src;
		if (!url) {
			*url_addr_dst = NULL;
		} else {
			u32 len = (u32) strlen(url);
			GF_RefString *rstr = gf_malloc(sizeof(GF_RefString) + sizeof(char)*len);
			rstr->ref_count=1;
			strcpy( (char *) &rstr->string[0], url ? url : "");
			*url_addr_dst = (char *) &rstr->string[0];
		}
	}
	return an_evt;
}

void gf_filter_pid_send_event_downstream(GF_FSTask *task)
{
	u32 i, count;
	Bool canceled = GF_FALSE;
	GF_FilterEvent *evt = task->udta;
	GF_Filter *f = task->filter;
	GF_List *dispatched_filters = NULL;
	Bool evt_reused=GF_FALSE;

	//if stream reset task is posted, wait for it before processing this event
	if (f->stream_reset_pending) {
		TASK_REQUEUE(task)
		return;
	}
	//if some pids are still detached, wait for the connection before processing this event
	if (f->detached_pid_inst) {
		TASK_REQUEUE(task)
		task->can_swap = GF_TRUE;
		return;
	}

	if (evt->base.on_pid) {
		assert(evt->base.on_pid->filter->num_events_queued);
		safe_int_dec(&evt->base.on_pid->filter->num_events_queued);
	}
	if (f->finalized) {
		free_evt(evt);
		return;
	}
	if (evt->base.type == GF_FEVT_BUFFER_REQ) {
		if (!evt->base.on_pid) {
			free_evt(evt);
			return;
		}
		if (evt->base.on_pid->nb_decoder_inputs || evt->base.on_pid->raw_media || evt->buffer_req.pid_only) {
			evt->base.on_pid->max_buffer_time = evt->base.on_pid->user_max_buffer_time = evt->buffer_req.max_buffer_us;
			evt->base.on_pid->user_max_playout_time = evt->buffer_req.max_playout_us;
			evt->base.on_pid->user_min_playout_time = evt->buffer_req.min_playout_us;
			evt->base.on_pid->max_buffer_unit = 0;
			//update blocking state
			if (evt->base.on_pid->would_block)
				gf_filter_pid_check_unblock(evt->base.on_pid);
			else
				gf_filter_pid_would_block(evt->base.on_pid);
			canceled = GF_TRUE;
		}
	} else if (evt->base.on_pid && (evt->base.type == GF_FEVT_PLAY)
		&& (evt->base.on_pid->pid->is_playing || (((GF_FilterPid *) evt->base.on_pid->pid)->not_connected==2))
		) {
		if (evt->base.on_pid->pid->is_playing) {
			GF_LOG(GF_LOG_INFO, GF_LOG_FILTER, ("Filter %s PID %s event %s but PID is already playing, discarding\n", f->name, evt->base.on_pid->name, gf_filter_event_name(evt->base.type)));
		}
		free_evt(evt);
		return;
	} else if (evt->base.on_pid && (evt->base.type == GF_FEVT_STOP) && !evt->base.on_pid->pid->is_playing) {
		GF_FilterPid *pid = (GF_FilterPid *) evt->base.on_pid->pid;
		GF_LOG(GF_LOG_INFO, GF_LOG_FILTER, ("Filter %s PID %s event %s but PID is not playing, discarding\n", f->name, evt->base.on_pid->name, gf_filter_event_name(evt->base.type)));

		for (i=0; i<pid->num_destinations; i++) {
			GF_FilterPidInst *pidi = (GF_FilterPidInst *) gf_list_get(pid->destinations, i);
			//don't forget we pre-processed stop by incrementing the discard counter and setting discard_packets on pid instances
			//undo this
			if (pidi->discard_packets) {
				assert(pidi->pid->discard_input_packets);
				safe_int_dec(& pidi->pid->discard_input_packets );
				pidi->discard_packets = GF_FALSE;
			}
		}

		free_evt(evt);
		if ((f->num_input_pids==f->num_output_pids) && (f->num_input_pids==1)) {
			gf_filter_pid_set_discard(gf_list_get(f->input_pids, 0), GF_TRUE);
		}
		if (pid->not_connected)
			pid->not_connected = 2;
		return;
	}
	//otherwise process
	else {
		//reset EOS to false on source switch before executing the event, so that a filter may set a pid to EOS in the callback
		if (evt->base.type==GF_FEVT_SOURCE_SWITCH) {
			for (i=0; i<f->num_output_pids; i++) {
				GF_FilterPid *apid = gf_list_get(f->output_pids, i);
				apid->has_seen_eos = GF_FALSE;
				gf_filter_pid_check_unblock(apid);
			}
		}

		if (f->freg->process_event) {
			FSESS_CHECK_THREAD(f)
			canceled = f->freg->process_event(f, evt);
		}
	}

	GF_LOG(GF_LOG_INFO, GF_LOG_FILTER, ("Filter %s PID %s processed event %s - canceled %s\n", f->name, evt->base.on_pid ? evt->base.on_pid->name : "none", gf_filter_event_name(evt->base.type), canceled ? "yes" : "no" ));

	if (evt->base.on_pid && ((evt->base.type == GF_FEVT_STOP) || (evt->base.type==GF_FEVT_SOURCE_SEEK) || (evt->base.type==GF_FEVT_PLAY)) ) {
		Bool do_reset = GF_TRUE;
		Bool is_play_reset = GF_FALSE;
		GF_FilterPidInst *p = (GF_FilterPidInst *) evt->base.on_pid;
		GF_FilterPid *pid = p->pid;
		//we need to force a PID reset when the first PLAY is > 0, since some filters may have dispatched packets during the initialization
		//phase
		if (evt->base.type==GF_FEVT_PLAY) {
			pid->is_playing = GF_TRUE;
			pid->filter->nb_pids_playing++;
			if (pid->initial_play_done) {
				do_reset = GF_FALSE;
			} else {
				pid->initial_play_done = GF_TRUE;
				is_play_reset = GF_TRUE;
				if (evt->play.start_range < 0.1)
					do_reset = GF_FALSE;
			}
		} else if (evt->base.type==GF_FEVT_STOP) {
			pid->is_playing = GF_FALSE;
			pid->filter->nb_pids_playing--;

			if (pid->not_connected)
				pid->not_connected = 2;
		} else if (evt->base.type==GF_FEVT_SOURCE_SEEK) {
			pid->is_playing = GF_TRUE;
			pid->filter->nb_pids_playing++;
		}
		for (i=0; i<pid->num_destinations && do_reset; i++) {
			GF_FilterPidInst *pidi = gf_list_get(pid->destinations, i);
			pidi->discard_packets = GF_TRUE;
			//if not play reset, the request was set only once so we need to do it if more than one destination
			if (is_play_reset || i)
				safe_int_inc(& pid->discard_input_packets );

			safe_int_inc(& pid->filter->stream_reset_pending );

			//post task on destination filter
			if (evt->base.type==GF_FEVT_STOP)
				gf_fs_post_task(pidi->filter->session, gf_filter_pid_reset_stop_task, pidi->filter, NULL, "reset_pid", pidi);
			else
				gf_fs_post_task(pidi->filter->session, gf_filter_pid_reset_task, pidi->filter, NULL, "reset_pid", pidi);
		}
		pid->nb_reaggregation_pending = 0;
	}
	
	//after  play or seek, request a process task for source filters or filters having pending packets
	if (!f->input_pids || f->pending_packets) {
		if ((evt->base.type==GF_FEVT_PLAY) || (evt->base.type==GF_FEVT_SOURCE_SEEK)) {
			gf_filter_post_process_task(f);
		}
	}

	//quick hack for filters with one input pid and one outout pid, set discard on/off on the input
	//this avoids cases like TS demux dispatching data to inactive filters not checking their input
	//which ends up in session deadlock (filter still flagged as active and with pending packets)
	//if more than one input or more than one output, only the filter can decide what to do if some of the
	//streams are active and other not
	if ((f->num_input_pids==f->num_output_pids) && (f->num_input_pids==1)) {
		GF_FilterPidInst *apidi = gf_list_get(f->input_pids, 0);
		if (apidi->pid) {
			if (evt->base.type==GF_FEVT_STOP) {
				if (!canceled)
					gf_filter_pid_set_discard((GF_FilterPid *)apidi, GF_TRUE);
			} else if (evt->base.type==GF_FEVT_PLAY) {
				gf_filter_pid_set_discard((GF_FilterPid *)apidi, GF_FALSE);
			}
		}
	}

	if ((evt->base.type==GF_FEVT_PLAY) || (evt->base.type==GF_FEVT_SET_SPEED)) {
		if (evt->base.on_pid) {
			u32 scaler = (u32)  ( (evt->play.speed<0) ? -evt->play.speed : evt->play.speed ) * GF_FILTER_SPEED_SCALER;
			if (!scaler) scaler = GF_FILTER_SPEED_SCALER;
			if (scaler != evt->base.on_pid->playback_speed_scaler) {
				u32 prev_scaler = evt->base.on_pid->playback_speed_scaler;
				evt->base.on_pid->playback_speed_scaler = scaler;
				//lowering speed, we may need to trigger blocking
				if (scaler<prev_scaler)
					gf_filter_pid_would_block(evt->base.on_pid);
				//increasing speed, we may want to unblock
				else
					gf_filter_pid_check_unblock(evt->base.on_pid);
			}
		}
	}

	//no more input pids
	count = f->num_input_pids;
	if (count==0) canceled = GF_TRUE;

	if (canceled) {
		free_evt(evt);
		return;
	}
	if (!task->pid) dispatched_filters = gf_list_new();

	//otherwise forward event to each input PID
	for (i=0; i<count; i++) {
		GF_FilterEvent *an_evt;
		GF_FilterPidInst *pid_inst = gf_list_get(f->input_pids, i);
		GF_FilterPid *pid = pid_inst->pid;
		if (!pid) continue;
		
		if (dispatched_filters) {
			if (gf_list_find(dispatched_filters, pid_inst->pid->filter) >=0 )
				continue;

			gf_list_add(dispatched_filters, pid_inst->pid->filter);
		}

		//mark pid instance as about to be reset to avoid processing PID destroy task before
		if ((evt->base.type == GF_FEVT_STOP) || (evt->base.type==GF_FEVT_SOURCE_SEEK)) {
			pid_inst->discard_packets = GF_TRUE;
			safe_int_inc(& pid_inst->pid->discard_input_packets );
		}
		//allocate a copy except for the last PID where we use the one from the input
		if (evt_reused) {
			an_evt = dup_evt(evt);
		} else {
			an_evt = evt;
			evt_reused = GF_TRUE;
		}
		an_evt->base.on_pid = task->pid ? pid : NULL;

		safe_int_inc(&pid->filter->num_events_queued);
		
		gf_fs_post_task(pid->filter->session, gf_filter_pid_send_event_downstream, pid->filter, task->pid ? pid : NULL, "downstream_event", an_evt);
	}
	if (dispatched_filters) gf_list_del(dispatched_filters);
	if (!evt_reused) free_evt(evt);
	return;
}

void gf_filter_pid_send_event_upstream(GF_FSTask *task)
{
	u32 i, j;
	Bool canceled = GF_FALSE;
	GF_FilterEvent *evt = task->udta;
	GF_Filter *f = task->filter;

	if (f->stream_reset_pending) {
		TASK_REQUEUE(task)
		return;
	}

	canceled = f->freg->process_event ? f->freg->process_event(f, evt) : GF_TRUE;
	if (!canceled) {
		for (i=0; i<f->num_output_pids; i++) {
			GF_FilterPid *apid = gf_list_get(f->output_pids, i);
			for (j=0; j<apid->num_destinations; j++) {
				GF_FilterEvent *an_evt;
				GF_FilterPidInst *pidi = gf_list_get(apid->destinations, j);

				an_evt = dup_evt(evt);
				an_evt->base.on_pid = (GF_FilterPid *)pidi;
				gf_fs_post_task(pidi->filter->session, gf_filter_pid_send_event_upstream, pidi->filter, NULL, "upstream_event", an_evt);
			}
		}
	}
	free_evt(evt);
}

void gf_filter_pid_send_event_internal(GF_FilterPid *pid, GF_FilterEvent *evt, Bool force_downstream)
{
	GF_FilterEvent *an_evt;
	GF_FilterPid *target_pid=NULL;
	Bool upstream=GF_FALSE;
	if (!pid) {
		pid = evt->base.on_pid;
		if (!pid) return;
	}
	//filter is being shut down, prevent any event posting
	if (pid->filter->finalized) return;

	if ((evt->base.type==GF_FEVT_FILE_DELETE) && !evt->file_del.url) return;

	if (!force_downstream && PID_IS_OUTPUT(pid)) {
		upstream = GF_TRUE;
	}

	GF_LOG(GF_LOG_INFO, GF_LOG_FILTER, ("Filter %s PID %s queuing %s event %s\n", pid->pid->filter->name, pid->pid->name, upstream ? "upstream" : "downstream", gf_filter_event_name(evt->base.type) ));

	if (upstream) {
		u32 i, j;

		an_evt = init_evt(evt);

		for (i=0; i<pid->filter->num_output_pids; i++) {
			GF_FilterPid *apid = gf_list_get(pid->filter->output_pids, i);
			if (evt->base.on_pid && (apid != evt->base.on_pid)) continue;
			for (j=0; j<apid->num_destinations; j++) {
				GF_FilterEvent *up_evt;
				GF_FilterPidInst *pidi = gf_list_get(apid->destinations, j);

				up_evt = dup_evt(an_evt);
				up_evt->base.on_pid = (GF_FilterPid *)pidi;
				gf_fs_post_task(pidi->filter->session, gf_filter_pid_send_event_upstream, pidi->filter, NULL, "upstream_event", up_evt);
			}
		}
		free_evt(an_evt);
		return;
	}


	if ((evt->base.type == GF_FEVT_STOP) || (evt->base.type == GF_FEVT_PLAY) || (evt->base.type==GF_FEVT_SOURCE_SEEK)) {
		u32 i, count = pid->pid->num_destinations;
		for (i=0; i<count; i++) {
			GF_FilterPidInst *pidi = gf_list_get(pid->pid->destinations, i);
			if (evt->base.type == GF_FEVT_PLAY) {
				pidi->is_end_of_stream = GF_FALSE;
//				gf_filter_pid_clear_eos(pid, GF_FALSE);
			} else {
				//flag pid instance to discard all packets (cf above note)
				pidi->discard_packets = GF_TRUE;
				safe_int_inc(& pidi->pid->discard_input_packets );
			}
		}
	}

	an_evt = init_evt(evt);
	if (evt->base.on_pid) {
		target_pid = evt->base.on_pid->pid;
		an_evt->base.on_pid = target_pid;
		safe_int_inc(&target_pid->filter->num_events_queued);
	}
	gf_fs_post_task(pid->pid->filter->session, gf_filter_pid_send_event_downstream, pid->pid->filter, target_pid, "downstream_event", an_evt);
}

GF_EXPORT
void gf_filter_pid_send_event(GF_FilterPid *pid, GF_FilterEvent *evt)
{
	if (!evt) return;
	if (evt->base.type==GF_FEVT_RESET_SCENE) return;
	if (evt->base.type==GF_FEVT_INFO_UPDATE) return;

	gf_filter_pid_send_event_internal(pid, evt, GF_FALSE);
}

GF_EXPORT
void gf_filter_send_event(GF_Filter *filter, GF_FilterEvent *evt, Bool upstream)
{
	GF_FilterEvent *an_evt;
	if (!filter) return;
	if (filter->multi_sink_target)
		filter = filter->multi_sink_target;

	//filter is being shut down, prevent any event posting
	if (filter->finalized) return;
	if (!evt) return;
	if ((evt->base.type==GF_FEVT_FILE_DELETE) && !evt->file_del.url) return;

	if (evt->base.type==GF_FEVT_RESET_SCENE)
		return;

	if (evt->base.on_pid && PID_IS_OUTPUT(evt->base.on_pid)) {
		gf_filter_pid_send_event_internal(evt->base.on_pid, evt, GF_FALSE);
		return;
	}

	//switch and seek events are only sent on source filters
	if ((evt->base.type==GF_FEVT_SOURCE_SWITCH) || (evt->base.type==GF_FEVT_SOURCE_SEEK)) {
		if (filter->num_input_pids) {
			GF_LOG(GF_LOG_ERROR, GF_LOG_FILTER, ("Sending %s event on non source filter %s is not allowed, discarding)\n", gf_filter_event_name(evt->base.type), filter->name));
			return;
		}
	}

	an_evt = init_evt(evt);

	if (evt->base.on_pid) {
		safe_int_inc(&evt->base.on_pid->filter->num_events_queued);
	}
	if (upstream)
		gf_fs_post_task(filter->session, gf_filter_pid_send_event_upstream, filter, evt->base.on_pid, "upstream_event", an_evt);
	else
		gf_fs_post_task(filter->session, gf_filter_pid_send_event_downstream, filter, evt->base.on_pid, "downstream_event", an_evt);
}


GF_EXPORT
void gf_filter_pid_exec_event(GF_FilterPid *pid, GF_FilterEvent *evt)
{
	//filter is being shut down, prevent any event posting
	if (pid->pid->filter->finalized) return;
	if (! (pid->pid->filter->freg->flags &	GF_FS_REG_MAIN_THREAD)) {
		GF_LOG(GF_LOG_ERROR, GF_LOG_FILTER, ("Executing event on PID %s created by filter %s not running on main thread, not allowed\n", pid->pid->name, pid->filter->name));
		return;
	}

	if (pid->pid->filter->freg->process_event) {
		if (evt->base.on_pid) evt->base.on_pid = evt->base.on_pid->pid;
		FSESS_CHECK_THREAD(pid->pid->filter)
		pid->pid->filter->freg->process_event(pid->pid->filter, evt);
	}
}


GF_EXPORT
Bool gf_filter_pid_is_filter_in_parents(GF_FilterPid *pid, GF_Filter *filter)
{
	if (!pid || !filter) return GF_FALSE;
	pid = pid->pid;
	return gf_filter_in_parent_chain(pid->filter, filter);
}

static void filter_pid_collect_stats(GF_List *pidi_list, GF_FilterPidStatistics *stats)
{
	u32 i;
	for (i=0; i<gf_list_count(pidi_list); i++) {
		GF_FilterPidInst *pidi = (GF_FilterPidInst *) gf_list_get(pidi_list, i);
		if (!pidi->pid) continue;

		stats->avgerage_bitrate += pidi->avg_bit_rate;
		if (!stats->first_process_time || (stats->first_process_time > pidi->first_frame_time))
			stats->first_process_time = pidi->first_frame_time;
		if (stats->last_process_time < pidi->last_pck_fetch_time)
			stats->last_process_time = pidi->last_pck_fetch_time;

		stats->max_bitrate += pidi->max_bit_rate;

		if (stats->max_process_time < (u32) pidi->max_process_time)
			stats->max_process_time = (u32) pidi->max_process_time;
		if (stats->max_sap_process_time < (u32) pidi->max_sap_process_time)
			stats->max_sap_process_time = (u32) pidi->max_sap_process_time;
		if (!stats->min_frame_dur || (stats->min_frame_dur > pidi->pid->min_pck_duration))
			stats->min_frame_dur = pidi->pid->min_pck_duration;
		stats->nb_processed += pidi->nb_processed;
		stats->nb_saps += pidi->nb_sap_processed;
		stats->total_process_time += pidi->total_process_time;
		stats->total_sap_process_time += pidi->total_sap_process_time;
		stats->average_process_rate += pidi->avg_process_rate;
		stats->max_process_rate += pidi->max_process_rate;

		if (stats->nb_buffer_units < pidi->pid->nb_buffer_unit)
			stats->nb_buffer_units = pidi->pid->nb_buffer_unit;
		if (stats->max_buffer_time < pidi->pid->max_buffer_time)
			stats->max_buffer_time = pidi->pid->max_buffer_time;

		if (stats->max_playout_time < pidi->pid->user_max_playout_time)
			stats->max_playout_time = pidi->pid->user_max_playout_time;
		if (!stats->min_playout_time || (stats->min_playout_time > pidi->pid->user_min_playout_time))
			stats->min_playout_time = pidi->pid->user_min_playout_time;

		if (stats->buffer_time < pidi->pid->buffer_duration)
			stats->buffer_time = pidi->pid->buffer_duration;
	}
}

static GF_Filter *filter_locate_enc_dec_sink(GF_Filter *filter, Bool locate_decoder)
{
	u32 i, j;

	for (i=0; i<filter->num_output_pids; i++) {
		GF_FilterPid *pid = gf_list_get(filter->output_pids, i);
		for (j=0; j<pid->num_destinations; j++) {
			GF_Filter *res;
			GF_FilterPidInst *pidi = gf_list_get(pid->destinations, j);
			if (pidi->is_decoder_input) return pidi->filter;
			res = filter_locate_enc_dec_sink(pidi->filter, locate_decoder);
			if (res) return res;
		}
	}
	return NULL;
}

static GF_Filter *filter_locate_enc_dec_src(GF_Filter *filter, Bool locate_decoder)
{
	u32 i;

	for (i=0; i<filter->num_input_pids; i++) {
		GF_Filter *res;
		GF_FilterPidInst *pidi = gf_list_get(filter->input_pids, i);
		if (pidi->is_decoder_input) return filter;

		res = filter_locate_enc_dec_sink(pidi->pid->filter, locate_decoder);
		if (res) return res;
	}
	return NULL;
}


GF_EXPORT
GF_Err gf_filter_pid_get_statistics(GF_FilterPid *pid, GF_FilterPidStatistics *stats, GF_FilterPidStatsLocation location)
{
	GF_FilterPidInst *pidi = (GF_FilterPidInst *)pid;
	GF_Filter *filter=NULL;
	Bool for_decoder=GF_TRUE;

	memset(stats, 0, sizeof(GF_FilterPidStatistics) );
	if (!pidi->pid) {
		stats->disconnected = GF_TRUE;
		return GF_OK;
	}

	switch (location) {
	case GF_STATS_LOCAL:
		if (PID_IS_OUTPUT(pid)) {
			filter_pid_collect_stats(pid->destinations, stats);
			return GF_OK;
		}
		stats->avgerage_bitrate = pidi->avg_bit_rate;
		stats->first_process_time = pidi->first_frame_time;
		stats->last_process_time = pidi->last_pck_fetch_time;
		stats->max_bitrate = pidi->max_bit_rate;
		stats->max_process_time = (u32) pidi->max_process_time;
		stats->max_sap_process_time = (u32) pidi->max_sap_process_time;
		stats->min_frame_dur = pidi->pid->min_pck_duration;
		stats->nb_processed = pidi->nb_processed;
		stats->nb_saps = pidi->nb_sap_processed;
		stats->total_process_time = pidi->total_process_time;
		stats->total_sap_process_time = pidi->total_sap_process_time;

		stats->average_process_rate = pidi->avg_process_rate;
		stats->max_process_rate = pidi->max_process_rate;
		return GF_OK;
	case GF_STATS_LOCAL_INPUTS:
		if (PID_IS_OUTPUT(pid)) {
			filter_pid_collect_stats(pid->destinations, stats);
			return GF_OK;
		}
		filter = pidi->pid->filter;
		break;
	case GF_STATS_ENCODER_SOURCE:
		for_decoder = GF_FALSE;
	case GF_STATS_DECODER_SOURCE:
		filter = filter_locate_enc_dec_src(pidi->pid->filter, for_decoder);
		break;
	case GF_STATS_ENCODER_SINK:
		for_decoder = GF_FALSE;
	case GF_STATS_DECODER_SINK:
		filter = filter_locate_enc_dec_sink(pidi->pid->filter, for_decoder);
		break;
	}
	if (!filter) {
		return GF_NOT_FOUND;
	}
	filter_pid_collect_stats(filter->input_pids, stats);
	return GF_OK;
}

GF_EXPORT
void gf_filter_pid_remove(GF_FilterPid *pid)
{
	GF_FilterPacket *pck;
	if (PID_IS_INPUT(pid)) {
		GF_LOG(GF_LOG_ERROR, GF_LOG_FILTER, ("Removing PID input filter (%s:%s) not allowed\n", pid->filter->name, pid->pid->name));
	}
	GF_LOG(GF_LOG_INFO, GF_LOG_FILTER, ("Filter %s removed output PID %s\n", pid->filter->name, pid->pid->name));

	if (pid->filter->removed) {
		return;
	}
	if (pid->removed) {
		return;
	}
	pid->removed = GF_TRUE;
	if (pid->filter->marked_for_removal || (pid->has_seen_eos && !pid->nb_buffer_unit)) {
		u32 i;
		for (i=0; i<pid->num_destinations; i++) {
			GF_FilterPidInst *pidi = gf_list_get(pid->destinations, i);
			gf_fs_post_task(pidi->filter->session, gf_filter_pid_disconnect_task, pidi->filter, pidi->pid, "pidinst_disconnect", NULL);
		}
		return;
	}

	//we create a fake packet for removal signaling
	pck = gf_filter_pck_new_shared_internal(pid, NULL, 0, NULL, GF_TRUE);
	gf_filter_pck_set_framing(pck, GF_TRUE, GF_TRUE);
	pck->pck->info.flags |= GF_PCK_CMD_PID_REM;
	gf_filter_pck_send(pck);
}

GF_EXPORT
void gf_filter_pid_try_pull(GF_FilterPid *pid)
{
	if (PID_IS_OUTPUT(pid)) {
		GF_LOG(GF_LOG_ERROR, GF_LOG_FILTER, ("Attempt to pull from output PID %s in filter %s\n", pid->pid->name, pid->filter->name));
		return;
	}
	pid = pid->pid;
	if (pid->filter->session->threads) {
		GF_LOG(GF_LOG_DEBUG, GF_LOG_FILTER, ("Filter pull in multithread mode not yet implementing - defaulting to 1 ms sleep\n", pid->pid->name, pid->filter->name));
		gf_sleep(1);
		return;
	}

	gf_filter_process_inline(pid->filter);
}


GF_EXPORT
GF_FilterClockType gf_filter_pid_get_clock_info(GF_FilterPid *pid, u64 *clock_time, u32 *timescale)
{
	GF_FilterPidInst *pidi = (GF_FilterPidInst *)pid;
	GF_FilterClockType res;
	if (PID_IS_OUTPUT(pid)) {
		GF_LOG(GF_LOG_ERROR, GF_LOG_FILTER, ("Querying clock on output PID %s in filter %s\n", pid->pid->name, pid->filter->name));
		return GF_FILTER_CLOCK_NONE;
	}
	if (clock_time) *clock_time = pidi->last_clock_value;
	if (timescale) *timescale = pidi->last_clock_timescale;
	res = pidi->last_clock_type;
	pidi->last_clock_type = 0;
	return res;
}

GF_EXPORT
u32 gf_filter_pid_get_timescale(GF_FilterPid *pid)
{
	GF_PropertyMap *map = pid ? gf_list_get(pid->pid->properties, 0) : 0;
	return map ? map->timescale : 0;
}

GF_EXPORT
void gf_filter_pid_clear_eos(GF_FilterPid *pid, Bool clear_all)
{
	u32 i, j;
	Bool was_blocking;
	GF_FilterPidInst *pidi = (GF_FilterPidInst *)pid;
	if (PID_IS_OUTPUT(pid)) {
		GF_LOG(GF_LOG_ERROR, GF_LOG_FILTER, ("Clearing EOS on output PID %s in filter %s\n", pid->pid->name, pid->filter->name));
		return;
	}
	pid = pid->pid;
	was_blocking = pid->filter->would_block;
	for (i=0; i<pid->filter->num_output_pids; i++) {
		GF_FilterPid *apid = gf_list_get(pid->filter->output_pids, i);
		if (!clear_all && (pid != apid)) continue;

		for (j=0; j<apid->num_destinations; j++) {
			GF_FilterPidInst *apidi = gf_list_get(apid->destinations, j);
			if (apidi->filter != pidi->filter) continue;

			if (apidi->is_end_of_stream) {
				apidi->is_end_of_stream = GF_FALSE;
			}
			if (apid->has_seen_eos) {
				apid->has_seen_eos = GF_FALSE;
				gf_filter_pid_check_unblock(apid);
			}

			if (apidi->pid->filter->would_block && apidi->pid->filter->num_input_pids) {
				u32 k;
				for (k=0; k<apidi->pid->filter->num_input_pids; k++) {
					GF_FilterPidInst *source_pid_inst = gf_list_get(apidi->pid->filter->input_pids, k);
					gf_filter_pid_clear_eos((GF_FilterPid *) source_pid_inst, clear_all);
				}
			}
		}
	}
	if (!clear_all || (was_blocking == pid->filter->would_block)) return;

	//unblock parent
	for (i=0; i<pid->filter->num_input_pids; i++) {
		GF_FilterPidInst *apidi = gf_list_get(pid->filter->input_pids, i);
		gf_filter_pid_clear_eos((GF_FilterPid *) apidi, GF_TRUE);
	}

}

GF_EXPORT
void gf_filter_pid_set_clock_mode(GF_FilterPid *pid, Bool filter_in_charge)
{
	GF_FilterPidInst *pidi = (GF_FilterPidInst *)pid;
	if (PID_IS_OUTPUT(pid)) {
		GF_LOG(GF_LOG_ERROR, GF_LOG_FILTER, ("Changing clock mode on output PID %s in filter %s\n", pid->pid->name, pid->filter->name));
		return;
	}
	pidi->handles_clock_references = filter_in_charge;
}

GF_EXPORT
const char *gf_filter_pid_get_args(GF_FilterPid *pid)
{
	if (PID_IS_OUTPUT(pid)) {
		GF_LOG(GF_LOG_ERROR, GF_LOG_FILTER, ("Querying args on output PID %s in filter %s\n", pid->pid->name, pid->filter->name));
		return NULL;
	}
	if (pid->pid->filter->src_args) return pid->pid->filter->src_args;
	return pid->pid->filter->orig_args;
}

GF_EXPORT
void gf_filter_pid_set_max_buffer(GF_FilterPid *pid, u32 total_duration_us)
{
	if (PID_IS_INPUT(pid)) {
		GF_LOG(GF_LOG_ERROR, GF_LOG_FILTER, ("Setting max buffer on input PID %s in filter %s not allowed\n", pid->pid->name, pid->filter->name));
		return;
	}
	pid->max_buffer_time = pid->user_max_buffer_time = total_duration_us;
}

GF_EXPORT
u32 gf_filter_pid_get_max_buffer(GF_FilterPid *pid)
{
	if (PID_IS_OUTPUT(pid)) {
		GF_LOG(GF_LOG_ERROR, GF_LOG_FILTER, ("Querying max buffer on output PID %s in filter %s not allowed\n", pid->pid->name, pid->filter->name));
		return 0;
	}
	return pid->pid->user_max_buffer_time;
}


GF_EXPORT
void gf_filter_pid_set_loose_connect(GF_FilterPid *pid)
{
	if (PID_IS_INPUT(pid)) {
		GF_LOG(GF_LOG_ERROR, GF_LOG_FILTER, ("Setting loose connect on input PID %s in filter %s not allowed\n", pid->pid->name, pid->filter->name));
		return;
	}
	pid->not_connected_ok = GF_TRUE;
}

GF_EXPORT
const GF_PropertyValue *gf_filter_pid_caps_query(GF_FilterPid *pid, u32 prop_4cc)
{
	u32 i;
	GF_PropertyMap *map = pid->pid->caps_negociate;
	if (PID_IS_INPUT(pid)) {
		u32 k;
		GF_Filter *dst = pid->filter->cap_dst_filter;
		//the first entry in destination filters may be the fnal destination and won't hold any caps query
		//we therefore use the last entry which points to the next filter in the chain
		if (!dst) dst = gf_list_last(pid->filter->destination_filters);
		if (!dst) dst = gf_list_get(pid->filter->destination_links, 0);

		if (!dst || (dst->cap_idx_at_resolution<0) ) {
			GF_LOG(GF_LOG_INFO, GF_LOG_FILTER, ("Reconfig caps query on input PID %s in filter %s with no destination filter set\n", pid->pid->name, pid->filter->name));
			return NULL;
		}
		for (k=dst->cap_idx_at_resolution; k<dst->freg->nb_caps; k++) {
			const GF_FilterCapability *cap = &dst->freg->caps[k];
			if (!(cap->flags & GF_CAPFLAG_IN_BUNDLE)) return NULL;

			if (!(cap->flags & GF_CAPFLAG_INPUT)) continue;
			if (cap->flags & GF_CAPFLAG_OPTIONAL) continue;
			if (cap->code == prop_4cc) return &cap->val;
		}
		return NULL;
	}
	if (map) return gf_props_get_property(map, prop_4cc, NULL);
	for (i=0; i<pid->num_destinations; i++) {
		u32 j;
		GF_FilterPidInst *pidi = gf_list_get(pid->destinations, i);
		for (j=0; j<pidi->filter->nb_forced_caps; j++) {
			if (pidi->filter->forced_caps[j].code==prop_4cc)
				return &pidi->filter->forced_caps[j].val;
		}
		//walk up the chain
		for (j=0; j<pidi->filter->num_output_pids; j++) {
			GF_FilterPid *apid = gf_list_get(pidi->filter->output_pids, j);
			if (apid) {
				const GF_PropertyValue *p = gf_filter_pid_caps_query(apid, prop_4cc);
				if (p) return p;
			}
		}

	}

	//trick here: we may not be connected yet (called during a configure_pid), use the target destination
	//of the filter as caps source
	if (gf_list_count(pid->filter->destination_filters) ) {
		GF_Filter *a_filter = gf_list_get(pid->filter->destination_filters, 0);
		while (a_filter) {
			for (i=0; i<a_filter->nb_forced_caps; i++) {
				if (a_filter->forced_caps[i].code==prop_4cc)
					return &a_filter->forced_caps[i].val;
			}
			a_filter = gf_list_get(a_filter->destination_filters, 0);
		}
	}

	//second trick here: we may not be connected yet (called during a configure_pid), use the target destination
	//of the filter as caps source
	if (pid->filter->cap_dst_filter) {
		GF_Filter *a_filter = pid->filter->cap_dst_filter;
		for (i=0; i<a_filter->nb_forced_caps; i++) {
			if (a_filter->forced_caps[i].code==prop_4cc)
				return &a_filter->forced_caps[i].val;
		}
	}

	return NULL;
}

GF_EXPORT
const GF_PropertyValue *gf_filter_pid_caps_query_str(GF_FilterPid *pid, const char *prop_name)
{
	GF_PropertyMap *map = pid->caps_negociate;
	if (PID_IS_INPUT(pid)) {
		GF_LOG(GF_LOG_ERROR, GF_LOG_FILTER, ("Reconfig caps query on input PID %s in filter %s not allowed\n", pid->pid->name, pid->filter->name));
		return NULL;
	}
	return map ? gf_props_get_property(map, 0, prop_name) : NULL;
}


GF_EXPORT
GF_Err gf_filter_pid_resolve_file_template(GF_FilterPid *pid, char szTemplate[GF_MAX_PATH], char szFinalName[GF_MAX_PATH], u32 file_idx, const char *file_suffix)
{
	u32 k;
	char szFormat[30], szTemplateVal[GF_MAX_PATH], szPropVal[GF_PROP_DUMP_ARG_SIZE];
	char *name = szTemplate;
	if (!strchr(szTemplate, '$')) {
		strcpy(szFinalName, szTemplate);
		return GF_OK;
	}
	
	k = 0;
	while (name[0]) {
		char *sep=NULL;
		char *fsep=NULL;
		const char *str_val = NULL;
		s64 value = 0;
		Bool is_ok = GF_TRUE;
		Bool do_skip = GF_FALSE;
		Bool has_val = GF_FALSE;
		Bool is_file_str = GF_FALSE;
		u32 prop_4cc = 0;
		GF_PropertyValue prop_val_patched;
		const GF_PropertyValue *prop_val = NULL;

		if (k+1==GF_MAX_PATH) {
			GF_LOG(GF_LOG_WARNING, GF_LOG_FILTER, ("[Filter] Not enough memory to solve file template %s\n", szTemplate));
			return GF_OUT_OF_MEM;
		}
		if (name[0] != '$') {
			szFinalName[k] = name[0];
			k++;
			name++;
			continue;
		}
		if (name[1]=='$') {
			szFinalName[k] = '$';
			name++;
			k++;
			continue;
		}
		sep = strchr(name+1, '$');
		if (!sep) {
			GF_LOG(GF_LOG_WARNING, GF_LOG_MMIO, ("[Filter] broken file template expecting $KEYWORD$, couln't find second '$'\n", szTemplate));
			strcpy(szFinalName, szTemplate);
			return GF_BAD_PARAM;
		}
		szFormat[0] = '%';
		szFormat[1] = 'd';
		szFormat[2] = 0;

		szFinalName[k] = 0;
		name++;
		sep[0]=0;
		fsep = strchr(name, '%');
		if (fsep) {
			strcpy(szFormat, fsep);
			fsep[0]=0;
		}

		if (!strcmp(name, "num")) {
			name += 3;
			value = file_idx;
			has_val = GF_TRUE;
		} else if (!strcmp(name, "URL")) {
			prop_val = gf_filter_pid_get_property_first(pid, GF_PROP_PID_URL);
			is_file_str = GF_TRUE;
		} else if (!strcmp(name, "File")) {
			prop_val = gf_filter_pid_get_property_first(pid, GF_PROP_PID_FILEPATH);
			if (!prop_val) prop_val = gf_filter_pid_get_property_first(pid, GF_PROP_PID_URL);
			if (!prop_val && pid->pid->name) {
				prop_val_patched.type = GF_PROP_STRING;
				prop_val_patched.value.string = pid->pid->name;
				prop_val = &prop_val_patched;
			}
			is_file_str = GF_TRUE;
		} else if (!strcmp(name, "PID")) {
			prop_val = gf_filter_pid_get_property_first(pid, GF_PROP_PID_ID);
		} else if (!strcmp(name, "FS")) {
			str_val = file_suffix ? file_suffix : "";
			is_ok = GF_TRUE;
		} else if (!strncmp(name, "p4cc=", 5)) {
			if (strlen(name) != 9) {
				GF_LOG(GF_LOG_WARNING, GF_LOG_MMIO, ("[Filter] wrong length in 4CC template, expecting 4cc=ABCD\n", name));
				is_ok = GF_FALSE;
			} else {
				prop_4cc = GF_4CC(name[5],name[6],name[7],name[8]);
				prop_val = gf_filter_pid_get_property_first(pid, prop_4cc);
				if (!prop_val) {
					GF_LOG(GF_LOG_WARNING, GF_LOG_MMIO, ("[Filter] no pid property of type %s\n", name+5));
					is_ok = GF_FALSE;
				}
			}
		} else if (!strncmp(name, "pname=", 6)) {
			prop_val = gf_filter_pid_get_property_str_first(pid, name+6);
			if (!prop_val) {
				GF_LOG(GF_LOG_WARNING, GF_LOG_MMIO, ("[Filter] no pid property named %s\n", name+6));
				is_ok = GF_FALSE;
			}
		} else if (!strncmp(name, "Number", 6)) {
			do_skip = GF_TRUE;
		} else if (!strncmp(name, "Time", 4)) {
			do_skip = GF_TRUE;
		} else if (!strncmp(name, "RepresentationID", 16)) {
			do_skip = GF_TRUE;
		} else if (!strncmp(name, "Bandwidth", 9)) {
			do_skip = GF_TRUE;
		} else if (!strncmp(name, "SubNumber", 9)) {
			do_skip = GF_TRUE;
		} else if (!strncmp(name, "Init", 4)) {
			do_skip = GF_TRUE;
		} else if (!strncmp(name, "XInit", 4)) {
			do_skip = GF_TRUE;
		} else if (!strncmp(name, "Path", 4)) {
			do_skip = GF_TRUE;
		} else {
			char *next_eq = strchr(name, '=');
			char *next_sep = strchr(name, '$');
			if (!next_eq || (next_eq - name < next_sep - name)) {
				prop_4cc = gf_props_get_id(name);
				//not matching, try with name
				if (!prop_4cc) {
					prop_val = gf_filter_pid_get_property_str_first(pid, name);
					if (!prop_val) {
						GF_LOG(GF_LOG_WARNING, GF_LOG_MMIO, ("[Filter] Unrecognized template %s\n", name));
						is_ok = GF_FALSE;
					}
				} else {
					prop_val = gf_filter_pid_get_property_first(pid, prop_4cc);
					if (!prop_val) {
						is_ok = GF_FALSE;
					}
				}
			} else {
				u32 i, len = (u32) (next_sep ? 1+(next_sep - name) : strlen(name) );
				szFinalName[k]='$';
				k++;
				for (i=0; i<len; i++) {
					szFinalName[k] = name[0];
					k++;
					name++;
				}
				szFinalName[k]='$';
				k++;
				sep[0] = '$';
				name = sep+1;
				continue;
			}
		}
		if (fsep) fsep[0] = '%';
		if (do_skip) {
			sep[0] = '$';
			szFinalName[k] = '$';
			k++;
			while (name[0] && (name[0] != '$')) {
				szFinalName[k] = name[0];
				k++;
				name++;
			}
			szFinalName[k] = '$';
			k++;
			name++;


			continue;

		}


		if (!is_ok && !prop_val && prop_4cc) {
			if (prop_4cc==GF_PROP_PID_CROP_POS) {
				prop_val_patched.type = GF_PROP_VEC2I;
				prop_val_patched.value.vec2i.x = 0;
				prop_val_patched.value.vec2i.y = 0;
				prop_val = &prop_val_patched;
				is_ok=GF_TRUE;
			}
			else if (prop_4cc==GF_PROP_PID_ORIG_SIZE) {
				prop_val_patched.type = GF_PROP_VEC2I;
				prop_val = gf_filter_pid_get_property_first(pid, GF_PROP_PID_WIDTH);
				prop_val_patched.value.vec2i.x = prop_val ? prop_val->value.uint : 0;
				prop_val = gf_filter_pid_get_property_first(pid, GF_PROP_PID_HEIGHT);
				prop_val_patched.value.vec2i.y = prop_val ? prop_val->value.uint : 0;
				prop_val = &prop_val_patched;
				is_ok=GF_TRUE;
			} else {
				GF_LOG(GF_LOG_WARNING, GF_LOG_MMIO, ("[Filter] property %s not found for pid, cannot resolve template\n", name));
				return GF_BAD_PARAM;
			}
		}

		if (!is_ok) {
			if (sep) sep[0] = '$';
			return GF_BAD_PARAM;
		}
		if (prop_val) {
			if ((prop_val->type==GF_PROP_UINT) || (prop_val->type==GF_PROP_SINT)) {
				value = prop_val->value.uint;
				has_val = GF_TRUE;
			} else {
				str_val = gf_props_dump_val(prop_val, szPropVal, GF_PROP_DUMP_DATA_NONE, NULL);
			}
		}
		szTemplateVal[0]=0;
		if (has_val) {
			sprintf(szTemplateVal, szFormat, value);
		} else if (str_val) {
			if (is_file_str) {
				char *ext;
				char *sname;

				if (!strncmp(str_val, "gfio://", 7))
					str_val = gf_fileio_translate_url(str_val);

				sname = strrchr(str_val, '/');
				if (!sname) sname = strrchr(str_val, '\\');
				if (!sname) sname = (char *) str_val;
				else sname++;
				ext = strrchr(str_val, '.');

				if (ext) {
					u32 len = (u32) (ext - sname);
					strncpy(szTemplateVal, sname, ext - sname);
					szTemplateVal[len] = 0;
				} else {
					strcpy(szTemplateVal, sname);
				}
			} else {
				strcpy(szTemplateVal, str_val);
			}
		} else {
			GF_LOG(GF_LOG_WARNING, GF_LOG_MMIO, ("[Filter] property %s not found for pid, cannot resolve template\n", name));
			return GF_BAD_PARAM;
		}
		if (k + strlen(szTemplateVal) > GF_MAX_PATH) {
			GF_LOG(GF_LOG_WARNING, GF_LOG_FILTER, ("[Filter] Not enough memory to solve file template %s\n", szTemplate));
			return GF_OUT_OF_MEM;
		}

		strcat(szFinalName, szTemplateVal);
		k = (u32) strlen(szFinalName);

		if (!sep) break;
		sep[0] = '$';
		name = sep+1;
	}
	szFinalName[k] = 0;
	return GF_OK;
}


GF_EXPORT
GF_Err gf_filter_pid_set_discard(GF_FilterPid *pid, Bool discard_on)
{
	GF_FilterPidInst *pidi = (GF_FilterPidInst *) pid;
	if (PID_IS_OUTPUT(pid)) {
		GF_LOG(GF_LOG_ERROR, GF_LOG_FILTER, ("Attempt at discarding packets on output PID %s in filter %s not allowed\n", pid->pid->name, pid->filter->name));
		return GF_BAD_PARAM;
	}
	if (discard_on) {
		GF_LOG(GF_LOG_INFO, GF_LOG_FILTER, ("Discarding packets on PID %s (filter %s to %s)\n", pid->pid->name, pid->pid->filter->name, pid->filter->name));
		while (gf_filter_pid_get_packet(pid)) {
			gf_filter_pid_drop_packet(pid);
		}
		pidi->is_end_of_stream = GF_TRUE;
	} else {
		//no more packets in queue or postponed, we can trust the EOS signal on the PID
		//otherwise even though the PID has seen the EOS, it is not yet processed by the pid instance, signaling it
		//would break up filters (for example dash demux) relying on precise EOS signals which must be toggled at the EOS packet
		//once all previous packets have been processed
		if (!gf_fq_count(pidi->packets) && !pid->pid->filter->postponed_packets)
			pidi->is_end_of_stream = pid->pid->has_seen_eos;
	}
	pidi->discard_inputs = discard_on;
	return GF_OK;
}

static char *gf_filter_pid_get_dst_string(GF_FilterSession *sess, const char *_args, Bool is_dst)
{
	char *target, *sep;
	char szKey[6];
	u32 len;
	if (!_args) return NULL;

	if (is_dst)
		sprintf(szKey, "dst%c", sess->sep_name);
	else
		sprintf(szKey, "src%c", sess->sep_name);

	target = strstr(_args, szKey);
	if (!target) return NULL;

	sep = (char *) gf_fs_path_escape_colon(sess, target + 4);
	target += 4;
	if (sep) len = (u32) (sep - target);
	else len = (u32) strlen(target);

	char *res = gf_malloc(sizeof(char)* (len+1));
	memcpy(res, target, sizeof(char)* len);
	res[len]=0;
	return res;
}


GF_EXPORT
char *gf_filter_pid_get_destination(GF_FilterPid *pid)
{
	const char *dst_args;
	char *res;
	u32 i, j;
	if (PID_IS_INPUT(pid)) {
		GF_LOG(GF_LOG_ERROR, GF_LOG_FILTER, ("Attempt to query destination on input PID %s in filter %s not allowed\n", pid->pid->name, pid->filter->name));
		return NULL;
	}

	dst_args = pid->filter->dst_args;
	if (!dst_args) dst_args = pid->filter->src_args;
	res = gf_filter_pid_get_dst_string(pid->filter->session, dst_args, GF_TRUE);
	if (res) return res;

	//if not set this means we have explicetly loaded the filter
	for (i=0; i<pid->num_destinations; i++) {
		GF_FilterPidInst *pidi = gf_list_get(pid->destinations, i);

		dst_args = pidi->filter->dst_args;
		if (!dst_args) dst_args = pidi->filter->src_args;
		res = gf_filter_pid_get_dst_string(pid->filter->session, dst_args, GF_TRUE);
		if (res) return res;

		for (j=0; j<pidi->filter->num_output_pids; j++) {
			GF_FilterPid *a_pid = gf_list_get(pidi->filter->output_pids, j);
			char *dst = gf_filter_pid_get_destination(a_pid);
			if (dst) return dst;
		}
	}
	return NULL;
}

GF_EXPORT
char *gf_filter_pid_get_source(GF_FilterPid *pid)
{
	const char *src_args;
	char *res;
//	GF_FilterPidInst *pidi = (GF_FilterPidInst *) pid;
	u32 i;
	if (PID_IS_OUTPUT(pid)) {
		GF_LOG(GF_LOG_ERROR, GF_LOG_FILTER, ("Attempt to query source on output PID %s in filter %s not allowed\n", pid->pid->name, pid->filter->name));
		return NULL;
	}
	pid = pid->pid;

	src_args = pid->filter->src_args;
	if (!src_args) src_args = pid->filter->dst_args;
	res = gf_filter_pid_get_dst_string(pid->filter->session, src_args, GF_FALSE);
	if (res) return res;

	//if not set this means we have explicetly loaded the filter
	for (i=0; i<pid->filter->num_input_pids; i++) {
		GF_FilterPidInst *pidi = gf_list_get(pid->filter->input_pids, i);

		src_args = pidi->pid->filter->src_args;
		if (!src_args) src_args = pidi->pid->filter->dst_args;
		res = gf_filter_pid_get_dst_string(pid->filter->session, src_args, GF_FALSE);
		if (res) return res;
	}
	return NULL;
}

GF_EXPORT
void gf_filter_pid_discard_block(GF_FilterPid *pid)
{
	if (PID_IS_INPUT(pid)) {
		GF_LOG(GF_LOG_ERROR, GF_LOG_FILTER, ("Attempt to reset block mode on input PID %s in filter %s not allowed\n", pid->pid->name, pid->filter->name));
		return;
	}
	if (!pid->has_seen_eos) {
		GF_LOG(GF_LOG_WARNING, GF_LOG_FILTER, ("Attempt to reset block mode on PID %s in filter %s not in end of stream, ignoring\n", pid->pid->name, pid->filter->name));
		return;
	}
	gf_mx_p(pid->filter->tasks_mx);
	if (pid->would_block) {
		safe_int_dec(&pid->would_block);
		assert(pid->filter->would_block);
		safe_int_dec(&pid->filter->would_block);
	}
	gf_mx_v(pid->filter->tasks_mx);
}

GF_EXPORT
GF_Err gf_filter_pid_require_source_id(GF_FilterPid *pid)
{
	if (PID_IS_INPUT(pid)) {
		GF_LOG(GF_LOG_ERROR, GF_LOG_FILTER, ("Attempt to set require_source_id input PID %s in filter %s not allowed\n", pid->pid->name, pid->filter->name));
		return GF_BAD_PARAM;
	}
	pid->require_source_id = GF_TRUE;
	return GF_OK;
}

GF_EXPORT
u32 gf_filter_pid_get_min_pck_duration(GF_FilterPid *pid)
{
	if (PID_IS_OUTPUT(pid)) {
		GF_LOG(GF_LOG_ERROR, GF_LOG_FILTER, ("Attempt to query min_pck_duration on output pid PID %s in filter %s not allowed\n", pid->pid->name, pid->filter->name));
		return 0;
	}
	return pid->pid->min_pck_duration;
}

GF_EXPORT
void gf_filter_pid_recompute_dts(GF_FilterPid *pid, Bool do_recompute)
{
	if (PID_IS_INPUT(pid)) {
		GF_LOG(GF_LOG_ERROR, GF_LOG_FILTER, ("Attempt to set recompute_dts on input pid %s in filter %s not allowed\n", pid->pid->name, pid->filter->name));
		return;
	}
	pid->recompute_dts = do_recompute;
}

GF_EXPORT
Bool gf_filter_pid_is_playing(GF_FilterPid *pid)
{
	if (!pid) return GF_FALSE;
	return pid->pid->is_playing;

}

GF_EXPORT
GF_Err gf_filter_pid_allow_direct_dispatch(GF_FilterPid *pid)
{
	if (PID_IS_INPUT(pid)) {
		GF_LOG(GF_LOG_ERROR, GF_LOG_FILTER, ("Attempt to set direct dispatch mode on input pid %s in filter %s not allowed\n", pid->pid->name, pid->filter->name));
		return GF_BAD_PARAM;
	}
	if (pid->filter->session->threads)
		return GF_OK;
	pid->direct_dispatch = GF_TRUE;
	return GF_OK;
}

GF_EXPORT
void *gf_filter_pid_get_alias_udta(GF_FilterPid *_pid)
{
	GF_FilterPidInst *pidi;
	if (PID_IS_OUTPUT(_pid)) {
		GF_LOG(GF_LOG_ERROR, GF_LOG_FILTER, ("Attempt to query multi_sink original filter context on output pid %s in filter %s not allowed\n", _pid->pid->name, _pid->filter->name));
		return NULL;
	}
	pidi = (GF_FilterPidInst *) _pid;
	if (!pidi->alias_orig) return NULL;
	return pidi->alias_orig->filter_udta;
}

GF_EXPORT
<<<<<<< HEAD
GF_Filter *gf_filter_pid_get_source_filter(GF_FilterPid *pid)
{
	if (PID_IS_OUTPUT(pid)) {
		GF_LOG(GF_LOG_ERROR, GF_LOG_FILTER, ("Attempt to query source filter on output pid %s in filter %s not allowed\n", pid->pid->name, pid->filter->name));
		return NULL;
	}
	return pid->pid->filter;
}

GF_EXPORT
GF_Filter *gf_filter_pid_enum_destinations(GF_FilterPid *pid, u32 idx)
{
	GF_FilterPidInst *dst_pid;
	if (PID_IS_INPUT(pid)) {
		GF_LOG(GF_LOG_ERROR, GF_LOG_FILTER, ("Attempt to query destination filters on input pid %s in filter %s not allowed\n", pid->pid->name, pid->filter->name));
		return NULL;
	}
	if (idx>=pid->num_destinations) return NULL;
	dst_pid = gf_list_get(pid->destinations, idx);
	return dst_pid->filter;
=======
GF_Err gf_filter_pid_ignore_blocking(GF_FilterPid *pid, Bool do_ignore)
{
	GF_FilterPidInst *pidi;
	if (PID_IS_OUTPUT(pid)) {
		GF_LOG(GF_LOG_ERROR, GF_LOG_FILTER, ("Attempt to set output pid  %s in filter %s to ignore block mode not allowed\n", pid->pid->name, pid->filter->name));
		return GF_BAD_PARAM;
	}
	pidi = (GF_FilterPidInst *) pid;
	pidi->pid->ignore_blocking = do_ignore;
	return GF_OK;
>>>>>>> 94619312
}<|MERGE_RESOLUTION|>--- conflicted
+++ resolved
@@ -2201,7 +2201,6 @@
 {
 	u8 priority;
 	Bool res;
-<<<<<<< HEAD
 	GF_Filter *on_filter;
 	if (PID_IS_OUTPUT(_pid)) return GF_FALSE;
 	GF_FilterPidInst *pidi = (GF_FilterPidInst *)_pid;
@@ -2209,16 +2208,6 @@
 	pidi->pid->local_props = pidi->props;
 	res = gf_filter_pid_caps_match(pidi->pid, NULL, on_filter, &priority, NULL, on_filter, -1);
 	pidi->pid->local_props = NULL;
-=======
-	GF_Filter *f;
-	GF_FilterPidInst *pidi;
-	if (PID_IS_OUTPUT(pid)) return GF_FALSE;
-	pidi = (GF_FilterPidInst *)pid;
-	pid->pid->local_props = ((GF_FilterPidInst*)pid)->props;
-	f = pidi->alias_orig ? pidi->alias_orig : pidi->filter;
-	res = gf_filter_pid_caps_match(pidi->pid, NULL, f, &priority, NULL, f, -1);
-	pid->pid->local_props = NULL;
->>>>>>> 94619312
 	return res;
 }
 
@@ -6994,7 +6983,6 @@
 }
 
 GF_EXPORT
-<<<<<<< HEAD
 GF_Filter *gf_filter_pid_get_source_filter(GF_FilterPid *pid)
 {
 	if (PID_IS_OUTPUT(pid)) {
@@ -7015,7 +7003,8 @@
 	if (idx>=pid->num_destinations) return NULL;
 	dst_pid = gf_list_get(pid->destinations, idx);
 	return dst_pid->filter;
-=======
+}
+
 GF_Err gf_filter_pid_ignore_blocking(GF_FilterPid *pid, Bool do_ignore)
 {
 	GF_FilterPidInst *pidi;
@@ -7026,5 +7015,4 @@
 	pidi = (GF_FilterPidInst *) pid;
 	pidi->pid->ignore_blocking = do_ignore;
 	return GF_OK;
->>>>>>> 94619312
 }