/*
 *			GPAC - Multimedia Framework C SDK
 *
 *			Authors: Jean Le Feuvre
 *			Copyright (c) Telecom ParisTech 2017-2024
 *					All rights reserved
 *
 *  This file is part of GPAC / filters sub-project
 *
 *  GPAC is free software; you can redistribute it and/or modify
 *  it under the terfsess of the GNU Lesser General Public License as published by
 *  the Free Software Foundation; either version 2, or (at your option)
 *  any later version.
 *
 *  GPAC is distributed in the hope that it will be useful,
 *  but WITHOUT ANY WARRANTY; without even the implied warranty of
 *  MERCHANTABILITY or FITNESS FOR A PARTICULAR PURPOSE.  See the
 *  GNU Lesser General Public License for more details.
 *
 *  You should have received a copy of the GNU Lesser General Public
 *  License along with this library; see the file COPYING.  If not, write to
 *  the Free Software Foundation, 675 Mass Ave, Cambridge, MA 02139, USA.
 *
 */

#include "filter_session.h"
#include <gpac/constants.h>
//for binxml parsing
#include <gpac/xml.h>
//for base64 decode
#include <gpac/base_coding.h>

typedef u32(*cst_parse_proto)(const char *val);
typedef const char *(*cst_name_proto)(u32 val);

static struct {
	u32 type;
	u32 (*cst_parse)(const char *val);
	const char *(*cst_name)(u32 val);
	const char *(*cst_all_names)();
} EnumProperties[] = {
	{GF_PROP_PIXFMT, (cst_parse_proto) gf_pixel_fmt_parse, (cst_name_proto) gf_pixel_fmt_name, gf_pixel_fmt_all_names},
	{GF_PROP_PCMFMT, (cst_parse_proto) gf_audio_fmt_parse, (cst_name_proto) gf_audio_fmt_name, gf_audio_fmt_all_names},
	{GF_PROP_CICP_COL_PRIM, gf_cicp_parse_color_primaries, gf_cicp_color_primaries_name, gf_cicp_color_primaries_all_names},
	{GF_PROP_CICP_COL_TFC, gf_cicp_parse_color_transfer, gf_cicp_color_transfer_name, gf_cicp_color_transfer_all_names},
	{GF_PROP_CICP_COL_MX, gf_cicp_parse_color_matrix, gf_cicp_color_matrix_name, gf_cicp_color_matrix_all_names},
	{GF_PROP_CICP_LAYOUT, gf_audio_fmt_get_cicp_from_name, gf_audio_fmt_get_cicp_name, gf_audio_fmt_cicp_all_names}
};

GF_EXPORT
u32 gf_props_parse_enum(u32 type, const char *value)
{
	u32 i, count = GF_ARRAY_LENGTH(EnumProperties);
	for (i=0; i<count; i++) {
		if (EnumProperties[i].type==type)
			return EnumProperties[i].cst_parse(value);
	}
	GF_LOG(GF_LOG_ERROR, GF_LOG_FILTER, ("Unrecognized constant type %d\n", type));
	return 0;
}

GF_EXPORT
const char *gf_props_enum_name(u32 type, u32 value)
{
	u32 i, count = GF_ARRAY_LENGTH(EnumProperties);
	for (i=0; i<count; i++) {
		if (EnumProperties[i].type==type)
			return EnumProperties[i].cst_name(value);
	}
	GF_LOG(GF_LOG_ERROR, GF_LOG_FILTER, ("Unrecognized constant type %d\n", type));
	return NULL;
}

GF_EXPORT
const char *gf_props_enum_all_names(u32 type)
{
	u32 i, count = GF_ARRAY_LENGTH(EnumProperties);
	for (i=0; i<count; i++) {
		if (EnumProperties[i].type==type)
			return EnumProperties[i].cst_all_names();
	}
	GF_LOG(GF_LOG_ERROR, GF_LOG_FILTER, ("Unrecognized constant type %d\n", type));
	return NULL;
}
GF_EXPORT
Bool gf_props_type_is_enum(GF_PropType type)
{
	if ((type>=GF_PROP_FIRST_ENUM) && (type < GF_PROP_LAST_DEFINED)) return GF_TRUE;
	return GF_FALSE;
}

static void parse_data_format(GF_PropertyValue *p, char list_sep_char, const char *name, const char *value, const char *prefix, const char *scode, u32 size)
{
	u32 nb_items=1;
	Bool is_string = GF_FALSE;
	char *str_val = NULL;
	u32 str_val_len = 0;
	const char *v = value;
	while (1) {
		char *sep = strchr(v, list_sep_char);
		if (!sep) break;
		nb_items++;
		v = sep+1;
	}
	if (!strcmp(scode, "%s"))
		is_string = GF_TRUE;
	else
		p->value.data.ptr = gf_malloc(nb_items*size);

	u32 res = 0;
	if (is_string || p->value.data.ptr) {
		char *vdup = gf_strdup(value);
		const char *v = vdup;
		nb_items = 0;
		while (1) {
			u32 lres;
			char *sep = strchr(v, list_sep_char);
			if (sep) sep[0] = 0;

			if (!strcmp(prefix, "u8@")) {
				u32 _val;
				lres = sscanf(v, scode, &_val);
				if (lres) p->value.data.ptr[nb_items] = (u8) _val;
			}
			else if (!strcmp(prefix, "s8@")) {
				u32 _val;
				lres = sscanf(v, scode, &_val);
				if (lres) p->value.data.ptr[nb_items] = (s8) _val;
			} else if (is_string) {
				//copy also the trailing 0
				u32 slen = 1 + (u32) strlen(v);
				str_val = gf_realloc(str_val, str_val_len+slen);
				memcpy(str_val+str_val_len, str_val, slen);
				str_val_len += slen;
				lres = 1;
			} else {
				lres = sscanf(value, scode, &p->value.data.ptr[nb_items*size]);
			}
			nb_items++;
			res += lres;
			if (!sep) break;
			if (!lres) break;
			v = sep+1;
		}
		gf_free(vdup);
	}
	if (str_val)
		p->value.data.ptr = str_val;

	if (res==nb_items) {
		p->value.data.size = str_val ? str_val_len : (nb_items*size);
		p->type = GF_PROP_DATA;
	} else {
		if (p->value.data.ptr) {
			GF_LOG(GF_LOG_ERROR, GF_LOG_FILTER, ("Invalid value %s for %s syntax of property %s, parsed only %d for %d items\n", value, prefix, name, res, nb_items));
			gf_free(p->value.data.ptr);
		} else {
			GF_LOG(GF_LOG_ERROR, GF_LOG_FILTER, ("Failed to allocate data for value %s%s of property %s\n", prefix, value, name));
		}
		p->value.data.size = 0;
		p->value.data.ptr = NULL;
		p->type=GF_PROP_FORBIDDEN;
	}
}
static Bool parse_time(const char *str, u64 *val)
{
	u32 h=0, m=0, s=0, ms=0;
	if (!str) return GF_FALSE;
	if ((str[0]!='t') && (str[0]!='T')) return GF_FALSE;
	str += 1;
	if (sscanf(str, "%02u:%02u:%02u.%02u", &h, &m, &s, &ms) == 4) {
	}
	else if (sscanf(str, "%02u:%02u:%02u", &h, &m, &s) == 3) {
		ms=0;
	}
	else if (sscanf(str, "%02u:%02u.%02u", &m, &s, &ms) == 3) {
		h=0;
	}
	else if (sscanf(str, "%02u:%02u", &m, &s) == 2) {
		h=ms=0;
	}
	*val = 3600*h;
	*val += 60*m;
	*val += s;
	*val = *val * 1000 + ms;
	return GF_TRUE;
}

GF_EXPORT
GF_PropertyValue gf_props_parse_value(u32 type, const char *name, const char *value, const char *enum_values, char list_sep_char)
{
	GF_PropertyValue p;
	u64 tval;
	char *unit_sep=NULL;
	s32 unit = 0;
	memset(&p, 0, sizeof(GF_PropertyValue));
	p.value.data.size=0;
	p.type=type;
	if (!name) name="";

	unit_sep = NULL;
	if (value) {
		u32 len = (u32) strlen(value);
		unit_sep = len ? strchr("SsMmGgKk", value[len-1]) : NULL;
		if (unit_sep) {
			u8 unit_char = unit_sep[0];
			if ((unit_char=='k') || (unit_char=='K')) unit = 1000;
			else if ((unit_char=='m') || (unit_char=='M')) unit = 1000000;
			else if ((unit_char=='G') || (unit_char=='g')) unit = 1000000000;
			else if ((unit_char=='s') || (unit_char=='S')) unit = 1000;
		}
		else if (type==GF_PROP_UINT) {
			unit_sep = strstr(value, "sec");
			if (unit_sep && strlen(unit_sep)==3)
				unit = 1000;
			else {
				unit_sep = strstr(value, "min");
				if (unit_sep && strlen(unit_sep)==3)
					unit = 60000;
			}
		}
	}

	switch (p.type) {
	case GF_PROP_BOOL:
		if (!value || !strcmp(value, "yes") || !strcmp(value, "true") || !strcmp(value, "1")) {
			p.value.boolean = GF_TRUE;
		} else if ( !strcmp(value, "no") || !strcmp(value, "false") || !strcmp(value, "0")) {
			p.value.boolean = GF_FALSE;
		} else {
			GF_LOG(GF_LOG_ERROR, GF_LOG_FILTER, ("Wrong argument value %s for boolean arg %s - using false\n", value, name));
			p.value.boolean = GF_FALSE;
		}
		break;
	case GF_PROP_SINT:
		if (value && !strcmp(value, "+I")) p.value.sint = GF_INT_MAX;
		else if (value && !strcmp(value, "-I")) p.value.sint = GF_INT_MIN;
		else if (parse_time(value, &tval)) p.value.sint = (s32) tval;
		else if (!value || (sscanf(value, "%d", &p.value.sint)!=1)) {
			GF_LOG(GF_LOG_ERROR, GF_LOG_FILTER, ("Wrong argument value %s for int arg %s - using 0\n", value, name));
			p.value.sint = 0;
		} else if (unit) {
			p.value.sint *= unit;
		}
		break;
	case GF_PROP_UINT:
		if (value && !strcmp(value, "+I")) {
			p.value.sint = 0xFFFFFFFF;
			break;
		}

		if (!value && !enum_values) {
			GF_LOG(GF_LOG_ERROR, GF_LOG_FILTER, ("Wrong argument value %s for unsigned int arg %s - using 0\n", value, name));
			p.value.uint = 0;
			break;
		}

		if (enum_values && strchr(enum_values, '|')) {
			u32 a_len = value ? (u32) strlen(value) : 0;
			u32 val = 0;
			char *str_start = (char *) enum_values;
			while (str_start) {
				u32 len;
				char *sep = strchr(str_start, '|');
				if (sep) {
					len = (u32) (sep - str_start);
				} else {
					len = (u32) strlen(str_start);
				}
				if (!a_len && len) {
					char szVal[50];
					gf_strlcpy(szVal, str_start, MIN(len+1, 50) );
					GF_LOG(GF_LOG_ERROR, GF_LOG_FILTER, ("Wrong argument value %s for unsigned int arg %s enum %s - using `%s`\n", value, name, enum_values, szVal));
					break;
				}
				if ((a_len == len) && value && !strncmp(str_start, value, len))
					break;
				if (!sep) {
					str_start = NULL;
					break;
				}
				str_start = sep+1;
				val++;
			}
			if (!str_start) {
				//special case for enums with default set to -1
				if (value && !strcmp(value, "-1")) {
					p.value.uint = (u32) -1;
				} else {
					GF_LOG(GF_LOG_ERROR, GF_LOG_FILTER, ("Wrong argument value %s for unsigned int arg %s enum %s - using 0\n", value, name, enum_values));
					p.value.uint = 0;
				}
			} else {
				p.value.uint = val;
			}
		} else if (value && !strnicmp(value, "0x", 2)) {
			if (sscanf(value, "0x%x", &p.value.uint)!=1) {
				GF_LOG(GF_LOG_ERROR, GF_LOG_FILTER, ("Wrong argument value %s for unsigned int arg %s - using 0\n", value, name));
			} else if (unit) {
				p.value.uint *= unit;
			}
		} else if (value) {
			if (parse_time(value, &tval)) p.value.uint = (u32) tval;
			else if (sscanf(value, "%d", &p.value.uint)!=1) {
				if (strlen(value)==4) {
					p.value.uint = GF_4CC(value[0],value[1],value[2],value[3]);
				} else {
					GF_LOG(GF_LOG_ERROR, GF_LOG_FILTER, ("Wrong argument value %s for unsigned int arg %s - using 0\n", value, name));
				}
			} else if (unit) {
				p.value.uint *= unit;
			}
		} else {
			GF_LOG(GF_LOG_ERROR, GF_LOG_FILTER, ("Missing argument value for unsigned int arg %s - using 0\n", name));
		}
		break;

	case GF_PROP_4CC:
		if (value && (strlen(value)==4) ) {
			p.value.sint = GF_4CC(value[0], value[1], value[2], value[3]);
		} else {
			GF_LOG(GF_LOG_ERROR, GF_LOG_FILTER, ("Wrong argument value %s for 4CC arg %s - using 0\n", value, name));
		}
		break;

	case GF_PROP_LSINT:
		if (value && !strcmp(value, "+I")) p.value.longsint = 0x7FFFFFFFFFFFFFFFUL;
		else if (value && !strcmp(value, "-I")) p.value.longsint = 0x8000000000000000UL;
		else if (parse_time(value, &tval)) p.value.longsint = (s64) tval;
		else if (!value || (sscanf(value, ""LLD, &p.value.longsint)!=1) ) {
			GF_LOG(GF_LOG_ERROR, GF_LOG_FILTER, ("Wrong argument value %s for long int arg %s - using 0\n", value, name));
			p.value.uint = 0;
		} else if (unit) {
			p.value.longsint *= unit;
		}
		break;
	case GF_PROP_LUINT:
		if (value && !strcmp(value, "+I")) p.value.longuint = 0xFFFFFFFFFFFFFFFFUL;
		else if (parse_time(value, &tval)) p.value.longuint = (u64) tval;
		else if (!value || (sscanf(value, ""LLU, &p.value.longuint)!=1) ) {
			GF_LOG(GF_LOG_ERROR, GF_LOG_FILTER, ("Wrong argument value %s for long unsigned int arg %s - using 0\n", value, name));
			p.value.uint = 0;
		} else if (unit) {
			p.value.longuint *= unit;
		}
		break;
	case GF_PROP_FRACTION:
		if (parse_time(value, &tval)) {
			p.value.frac.num = (s32) tval;
			p.value.frac.den = 1000;
		}
		else if (gf_parse_frac(value, &p.value.frac)==GF_FALSE) {
			GF_LOG(GF_LOG_ERROR, GF_LOG_FILTER, ("Wrong argument value %s for fraction arg %s - using 0/1\n", value, name));
			p.value.frac.num = 0;
			p.value.frac.den = 1;
		}
		break;
	case GF_PROP_FRACTION64:
		if (parse_time(value, &tval)) {
			p.value.lfrac.num = (s64) tval;
			p.value.lfrac.den = 1000;
		}
		else if (gf_parse_lfrac(value, &p.value.lfrac)==GF_FALSE) {
			GF_LOG(GF_LOG_ERROR, GF_LOG_FILTER, ("Wrong argument value %s for fraction arg %s - using 0/1\n", value, name));
			p.value.lfrac.num = 0;
			p.value.lfrac.den = 1;
		}
		break;
	case GF_PROP_FLOAT:
		if (value && !strcmp(value, "+I")) p.value.fnumber = FIX_MAX;
		else if (value && !strcmp(value, "-I")) p.value.fnumber = FIX_MIN;
		else if (parse_time(value, &tval)) p.value.fnumber = INT2FIX(tval);
		else if (!value) {
			GF_LOG(GF_LOG_ERROR, GF_LOG_FILTER, ("Wrong argument value %s for float arg %s - using 0\n", value, name));
			p.value.fnumber = 0;
		} else {
			Float f;
			if (sscanf(value, "%f", &f) != 1) {
				GF_LOG(GF_LOG_ERROR, GF_LOG_FILTER, ("Wrong argument value %s for float arg %s - using 0\n", value, name));
				p.value.fnumber = 0;
			} else {
				if (unit) f *= unit;
				p.value.fnumber = FLT2FIX(f);
			}
		}
		break;
	case GF_PROP_DOUBLE:
		if (value && !strcmp(value, "+I")) p.value.number = GF_MAX_DOUBLE;
		else if (value && !strcmp(value, "-I")) p.value.number = GF_MIN_DOUBLE;
		else if (parse_time(value, &tval)) p.value.number = (Double) tval;
		else if (value && (value[0]=='T')) {
			u32 h=0, m=0, s=0, ms=0;
			if (sscanf(value+1, "%u:%u:%u.%u", &h, &m, &s, &ms)==4) {
				p.value.number = h*3600 + m*60 + s;
				p.value.number += ((Double)ms)/1000;
			}
			else if (sscanf(value+1, "%u:%u.%u", &m, &s, &ms)==3) {
				p.value.number = m*60 + s;
				p.value.number += ((Double)ms)/1000;
			}
			else if (sscanf(value+1, "%u.%u", &s, &ms)==2) {
				p.value.number = s;
				p.value.number += ((Double)ms)/1000;
			}
			else if (sscanf(value+1, "%u:%u", &m, &s)==2) {
				if (unit_sep && ( (unit_sep[0]== 'm') || !strcmp(unit_sep, "min") ) )
					p.value.number = m*3600 + s*60;
				else
					p.value.number = m*60 + s;
			} else if (sscanf(value+1, "%u", &m)==1) {
				if (unit_sep && ( (unit_sep[0]== 'm') || !strcmp(unit_sep, "min") ) )
					p.value.number = m*60;
				else if (unit_sep && !strcmp(unit_sep, "sec"))
					p.value.number = m*3600;
				else if (unit_sep && !strcmp(unit_sep, "ms"))
					p.value.number = ((Double)m)/1000;
				else
					p.value.number = m*3600;
			} else {
				GF_LOG(GF_LOG_ERROR, GF_LOG_FILTER, ("Wrong time argument value %s for double arg %s - using 0\n", value, name));
				p.value.number = 0;
			}
		}
		else if (!value || (sscanf(value, "%lg", &p.value.number) != 1) ) {
			GF_LOG(GF_LOG_ERROR, GF_LOG_FILTER, ("Wrong argument value %s for double arg %s - using 0\n", value, name));
			p.value.number = 0;
		} else if (unit) {
			p.value.number *= unit;
		}
		break;
	case GF_PROP_VEC2I:
		if (!value || (sscanf(value, "%dx%d", &p.value.vec2i.x, &p.value.vec2i.y) != 2)) {
			//allow following keywords for video resolution
			if (value && !strcmp(value, "720")) {
				p.value.vec2i.x = 1280;
				p.value.vec2i.y = 720;
			} else if (value && (!strcmp(value, "1080") || !stricmp(value, "hd")) ) {
				p.value.vec2i.x = 1920;
				p.value.vec2i.y = 1080;
			} else if (value && !strcmp(value, "360") ) {
				p.value.vec2i.x = 640;
				p.value.vec2i.y = 360;
			} else if (value && !strcmp(value, "480") ) {
				p.value.vec2i.x = 640;
				p.value.vec2i.y = 480;
			} else if (value && !strcmp(value, "576") ) {
				p.value.vec2i.x = 720;
				p.value.vec2i.y = 576;
			} else if (value && !stricmp(value, "2k") ) {
				p.value.vec2i.x = 2048;
				p.value.vec2i.y = 1080;
			} else if (value && (!strcmp(value, "2160") || !stricmp(value, "4k")) ) {
				p.value.vec2i.x = 3840;
				p.value.vec2i.y = 2160;
			} else if (value && (!strcmp(value, "4320") || !stricmp(value, "8k")) ) {
				p.value.vec2i.x = 7680;
				p.value.vec2i.y = 4320;
			} else {
				if (value && strcmp(value, "0x0") && strcmp(value, "0")) {
					GF_LOG(GF_LOG_ERROR, GF_LOG_FILTER, ("Wrong argument value %s for vec2i arg %s - using {0,0}\n", value, name));
				}
				p.value.vec2i.x = p.value.vec2i.y = 0;
			}
		}
		break;
	case GF_PROP_VEC2:
		if (!value || (sscanf(value, "%lgx%lg", &p.value.vec2.x, &p.value.vec2.y) != 2)) {
			if (value && strcmp(value, "0x0") && strcmp(value, "0")) {
				GF_LOG(GF_LOG_ERROR, GF_LOG_FILTER, ("Wrong argument value %s for vec2 arg %s - using {0,0}\n", value, name));
			}
			p.value.vec2.x = p.value.vec2.y = 0;
		}
		break;
	case GF_PROP_VEC3I:
		if (!value || (sscanf(value, "%dx%dx%d", &p.value.vec3i.x, &p.value.vec3i.y, &p.value.vec3i.z) != 3)) {
			if (value && strcmp(value, "0x0x0") && strcmp(value, "0")) {
				GF_LOG(GF_LOG_ERROR, GF_LOG_FILTER, ("Wrong argument value %s for vec3i arg %s - using {0,0,0}\n", value, name));
			}
			p.value.vec3i.x = p.value.vec3i.y = p.value.vec3i.z = 0;
		}
		break;
	case GF_PROP_VEC4I:
		if (!value || (sscanf(value, "%dx%dx%dx%d", &p.value.vec4i.x, &p.value.vec4i.y, &p.value.vec4i.z, &p.value.vec4i.w) != 4)) {
			if (value && strcmp(value, "0x0x0x0") && strcmp(value, "0")) {
				GF_LOG(GF_LOG_ERROR, GF_LOG_FILTER, ("Wrong argument value %s for vec4i arg %s - using {0,0,0}\n", value, name));
			}
			p.value.vec4i.x = p.value.vec4i.y = p.value.vec4i.z = p.value.vec4i.w = 0;
		}
		break;
	case GF_PROP_NAME:
	case GF_PROP_STRING:
	case GF_PROP_STRING_NO_COPY:
		p.type=GF_PROP_STRING;
		if (value && !strnicmp(value, "file@", 5) ) {
			u8 *data;
			u32 len;
			GF_Err e = gf_file_load_data(value+5, (u8 **) &data, &len);
			if (e) {
				GF_LOG(GF_LOG_ERROR, GF_LOG_FILTER, ("Cannot load data from file %s\n", value+5));
			} else {
				p.value.string = data;
			}
		} else if (value && !strnicmp(value, "bxml@", 5) ) {
			GF_Err e;
			GF_DOMParser *dom = gf_xml_dom_new();
			e = gf_xml_dom_parse(dom, value+5, NULL, NULL);
			if (e) {
				GF_LOG(GF_LOG_ERROR, GF_LOG_FILTER, ("Cannot parse XML from file %s\n", value+5));
			} else {
				GF_XMLNode *root = gf_xml_dom_get_root_idx(dom, 0);
				//if no root, assume NULL
				if (root) {
					e = gf_xml_parse_bit_sequence(root, value+5, &p.value.data.ptr, &p.value.data.size);
				}
				if (e<0) {
					GF_LOG(GF_LOG_ERROR, GF_LOG_FILTER, ("Failed to binarize XML file %s: %s\n", value+5, gf_error_to_string(e) ));
				} else {
					p.type=GF_PROP_DATA;
				}
			}
			gf_xml_dom_del(dom);
		} else {
			p.value.string = value ? gf_strdup(value) : NULL;
		}
		break;
	case GF_PROP_DATA:
	case GF_PROP_CONST_DATA:
	case GF_PROP_DATA_NO_COPY:
		if (!value) {
			p.value.data.ptr=NULL;
			p.value.data.size=0;
		} else if (sscanf(value, "%d@%p", &p.value.data.size,&p.value.data.ptr)==2) {
			p.type = GF_PROP_CONST_DATA;
		} else if (!strnicmp(value, "0x", 2) ) {
			u32 i;
			value += 2;
			p.value.data.size = (u32) strlen(value) / 2;
			p.value.data.ptr = gf_malloc(sizeof(char)*p.value.data.size);
			for (i=0; i<p.value.data.size; i++) {
				char szV[3];
				u32 res;
				szV[0] = value[2*i];
				szV[1] = value[2*i + 1];
				szV[2] = 0;
				sscanf(szV, "%x", &res);
				p.value.data.ptr[i] = res;
			}
		} else if (!strnicmp(value, "bxml@", 5) ) {
			GF_Err e;
			GF_DOMParser *dom = gf_xml_dom_new();
			e = gf_xml_dom_parse(dom, value+5, NULL, NULL);
			if (e) {
				GF_LOG(GF_LOG_ERROR, GF_LOG_FILTER, ("Cannot parse XML from file %s\n", value+5));
			} else {
				GF_XMLNode *root = gf_xml_dom_get_root_idx(dom, 0);
				//if no root, assume NULL
				if (root) {
					e = gf_xml_parse_bit_sequence(root, value+5, &p.value.data.ptr, &p.value.data.size);
				}
				if (e<0) {
					GF_LOG(GF_LOG_ERROR, GF_LOG_FILTER, ("Failed to binarize XML file %s: %s\n", value+5, gf_error_to_string(e) ));
				}
			}
			gf_xml_dom_del(dom);
		} else if (!strnicmp(value, "file@", 5) ) {
			GF_Err e = gf_file_load_data(value+5, (u8 **) &p.value.data.ptr, &p.value.data.size);
			if (e) {
				GF_LOG(GF_LOG_ERROR, GF_LOG_FILTER, ("Cannot load data from file %s\n", value+5));
				p.value.data.ptr=NULL;
				p.value.data.size=0;
			}
		} else if (!strnicmp(value, "b64@", 4) ) {
			u8 *b64 = (u8 *)value + 5;
			u32 size = (u32) strlen(b64);
			p.value.data.ptr = gf_malloc(sizeof(char) * size);
			if (p.value.data.ptr) {
				p.value.data.size = gf_base64_decode((u8 *)b64, size, p.value.data.ptr, size);
				if (!p.value.data.size) {
					GF_LOG(GF_LOG_ERROR, GF_LOG_FILTER, ("Failed to decode base64 value %s\n", value, name));
					p.type=GF_PROP_FORBIDDEN;
				}
				p.value.data.ptr[p.value.data.size] = 0;
			} else {
				GF_LOG(GF_LOG_ERROR, GF_LOG_FILTER, ("Failed to allocate memory for decoding base64 value %s\n", value, name));
				p.value.data.size = 0;
				p.type=GF_PROP_FORBIDDEN;
			}
		} else if (!strnicmp(value, "u8@", 3) ) {
			parse_data_format(&p, list_sep_char, name, value+3, "u8@", "%c", 1);
		} else if (!strnicmp(value, "s8@", 3) ) {
			parse_data_format(&p, list_sep_char, name, value+3, "s8@", "%c", 1);
		} else if (!strnicmp(value, "u16@", 4) ) {
			parse_data_format(&p, list_sep_char, name, value+4, "u16@", "%hu", 2);
		} else if (!strnicmp(value, "s16@", 4) ) {
			parse_data_format(&p, list_sep_char, name, value+4, "s16@", "%hd", 2);
		} else if (!strnicmp(value, "u32@", 4) ) {
			parse_data_format(&p, list_sep_char, name, value+4, "u32@", "%u", 4);
		} else if (!strnicmp(value, "s32@", 4) ) {
			parse_data_format(&p, list_sep_char, name, value+4, "s32@", "%d", 4);
		} else if (!strnicmp(value, "u64@", 4) ) {
			parse_data_format(&p, list_sep_char, name, value+4, "u64@", LLU, 8);
		} else if (!strnicmp(value, "s64@", 4) ) {
			parse_data_format(&p, list_sep_char, name, value+4, "s64@", LLD, 8);
		} else if (!strnicmp(value, "flt@", 4) ) {
			parse_data_format(&p, list_sep_char, name, value+4, "flt@", "%f", 4);
		} else if (!strnicmp(value, "dbl@", 4) ) {
			parse_data_format(&p, list_sep_char, name, value+4, "dbl@", "%g", 8);
		} else if (!strnicmp(value, "hex@", 4) ) {
			parse_data_format(&p, list_sep_char, name, value+4, "hex@", "%X", 4);
		} else if (!strnicmp(value, "str@", 4) ) {
			parse_data_format(&p, list_sep_char, name, value+4, "str@", "%s", 4);
		} else {
			p.value.data.size = (u32) strlen(value);
			if (p.value.data.size)
				p.value.data.ptr = gf_strdup(value);
			else
				p.value.data.ptr = NULL;
			p.type = GF_PROP_DATA;
		}
		break;
	case GF_PROP_POINTER:
		if (!value || (sscanf(value, "%p", &p.value.ptr) != 1) ) {
			GF_LOG(GF_LOG_ERROR, GF_LOG_FILTER, ("Wrong argument value %s for pointer arg %s - using 0\n", value, name));
		}
		break;
	case GF_PROP_STRING_LIST:
	{
		Bool is_xml = GF_FALSE;
		char *v = (char *) value;
		if (v && v[0]=='<') is_xml = GF_TRUE;
		if (!list_sep_char) list_sep_char = ',';
		while (v) {
			u32 len=0;
			char *nv;
			char *sep = strchr(v, list_sep_char);
			if (sep && is_xml) {
				char *xml_end = strchr(v, '>');
				len = (u32) (sep - v);
				if (xml_end) {
					u32 xml_len = (u32) (xml_end - v);
					if (xml_len > len) {
						sep = strchr(xml_end, list_sep_char);
						//assigned below
//						if (sep)
//							len = (u32) (sep - v);
					}
				}
			}
			if (!sep)
			 	len = (u32) strlen(v);
			else
				len = (u32) (sep - v);

			nv = gf_malloc(sizeof(char)*(len+1));
			strncpy(nv, v, sizeof(char)*len);
			nv[len] = 0;
			if (!strnicmp(nv, "file@", 5) ) {
				u8 *data;
				u32 flen;
				GF_Err e = gf_file_load_data(nv+5, (u8 **) &data, &flen);
				if (e) {
					GF_LOG(GF_LOG_ERROR, GF_LOG_FILTER, ("Cannot load data from file %s\n", nv+5));
				} else {
					p.value.string_list.vals = gf_realloc(p.value.string_list.vals, sizeof(char *) * (p.value.string_list.nb_items+1));
					p.value.string_list.vals[p.value.string_list.nb_items] = data;
					p.value.string_list.nb_items++;
				}
				gf_free(nv);
			} else {
				p.value.string_list.vals = gf_realloc(p.value.string_list.vals, sizeof(char *) * (p.value.string_list.nb_items+1));
				p.value.string_list.vals[p.value.string_list.nb_items] = nv;
				p.value.string_list.nb_items++;
			}
			if (!sep) break;
			v = sep+1;
		}
	}
		break;
	case GF_PROP_UINT_LIST:
	case GF_PROP_4CC_LIST:
	case GF_PROP_SINT_LIST:
	case GF_PROP_VEC2I_LIST:
	{
		char *v = (char *) value;
		if (!list_sep_char) list_sep_char = ',';
		while (v && v[0]) {
			char szV[100];
			u32 len=0;
			char *sep = strchr(v, list_sep_char);
			if (sep) {
				len = (u32) (sep - v);
			}
			if (!sep)
			 	len = (u32) strlen(v);
			if (len>=99) len=99;
			strncpy(szV, v, len);
			szV[len] = 0;
			if (p.type == GF_PROP_UINT_LIST) {
				u32 val_uint;
				if (sscanf(szV, "%u", &val_uint) != 1) {
					GF_LOG(GF_LOG_ERROR, GF_LOG_FILTER, ("Wrong argument value %s for uint arg %s[%d] - using 0\n", value, name, p.value.uint_list.nb_items));
					val_uint = 0;
				}
				p.value.uint_list.vals = gf_realloc(p.value.uint_list.vals, (p.value.uint_list.nb_items+1) * sizeof(u32));
				p.value.uint_list.vals[p.value.uint_list.nb_items] = val_uint;
			} else if (p.type == GF_PROP_4CC_LIST) {
				u32 val_uint = gf_4cc_parse(szV);
				if (!val_uint) {
					GF_LOG(GF_LOG_ERROR, GF_LOG_FILTER, ("Wrong argument value %s for 4CC arg %s[%d] - using 0\n", value, name, p.value.uint_list.nb_items));
					val_uint = 0;
				}
				p.value.uint_list.vals = gf_realloc(p.value.uint_list.vals, (p.value.uint_list.nb_items+1) * sizeof(u32));
				p.value.uint_list.vals[p.value.uint_list.nb_items] = val_uint;
			} else if (p.type == GF_PROP_SINT_LIST) {
				s32 val_int;
				sscanf(szV, "%d", &val_int);
				p.value.sint_list.vals = gf_realloc(p.value.sint_list.vals, (p.value.sint_list.nb_items+1) * sizeof(u32));
				p.value.sint_list.vals[p.value.sint_list.nb_items] = val_int;
			} else {
				s32 v1=0, v2=0;
				if (sscanf(szV, "%dx%d", &v1, &v2) != 2) {
					if (strcmp(value, "0x0") && strcmp(value, "0")) {
						GF_LOG(GF_LOG_ERROR, GF_LOG_FILTER, ("Wrong argument value %s for vec2i arg %s[%d] - using {0,0}\n", value, name, p.value.v2i_list.nb_items));
					}
					v1 = v2 = 0;
				}
				p.value.v2i_list.vals = gf_realloc(p.value.v2i_list.vals, (p.value.v2i_list.nb_items+1) * sizeof(GF_PropVec2i));
				p.value.v2i_list.vals[p.value.v2i_list.nb_items].x = v1;
				p.value.v2i_list.vals[p.value.v2i_list.nb_items].y = v2;
			}
			p.value.uint_list.nb_items++;
			if (!sep) break;
			v = sep+1;
		}
	}
		break;
	case GF_PROP_FORBIDDEN:
	default:
		if (gf_props_type_is_enum(type)) {
			p.type = type;
			p.value.uint = gf_props_parse_enum(type, value);
			break;
		}
		GF_LOG(GF_LOG_ERROR, GF_LOG_FILTER, ("Forbidden property type %d for arg %s - ignoring\n", type, name));
		p.type=GF_PROP_FORBIDDEN;
		break;
	}
//	if (unit_sep) unit_sep[0] = unit_char;

	return p;
}

u32 gf_props_get_base_type(u32 type)
{
	switch (type) {
	case GF_PROP_STRING:
	case GF_PROP_NAME:
	case GF_PROP_STRING_NO_COPY:
		return GF_PROP_STRING;
	case GF_PROP_DATA_NO_COPY:
	case GF_PROP_DATA:
	case GF_PROP_CONST_DATA:
		return GF_PROP_DATA;
	case GF_PROP_UINT:
	case GF_PROP_4CC:
		return GF_PROP_UINT;
	case GF_PROP_4CC_LIST:
	case GF_PROP_UINT_LIST:
		return GF_PROP_UINT_LIST;
	case GF_PROP_STRING_LIST:
	case GF_PROP_STRING_LIST_COPY:
		return GF_PROP_STRING_LIST;
	default:
		//we declare const as UINT in caps
		if (gf_props_type_is_enum(type))
			return GF_PROP_UINT;
		return type;
	}
}

Bool gf_props_equal_internal(const GF_PropertyValue *p1, const GF_PropertyValue *p2, Bool strict_compare)
{
	if (p1->type!=p2->type) {
		u32 p1_base = gf_props_get_base_type(p1->type);
		u32 p2_base = gf_props_get_base_type(p2->type);

		if (p1_base != p2_base)
			return GF_FALSE;
	}

	switch (p1->type) {
	case GF_PROP_SINT: return (p1->value.sint==p2->value.sint) ? GF_TRUE : GF_FALSE;
	case GF_PROP_UINT:
	case GF_PROP_4CC:
	 	return (p1->value.uint==p2->value.uint) ? GF_TRUE : GF_FALSE;
	case GF_PROP_LSINT: return (p1->value.longsint==p2->value.longsint) ? GF_TRUE : GF_FALSE;
	case GF_PROP_LUINT: return (p1->value.longuint==p2->value.longuint) ? GF_TRUE : GF_FALSE;
	case GF_PROP_BOOL: return (p1->value.boolean==p2->value.boolean) ? GF_TRUE : GF_FALSE;
	case GF_PROP_FRACTION:
		return ((s64)p1->value.frac.num * (s64)p2->value.frac.den == (s64)p2->value.frac.num * (s64)p1->value.frac.den) ? GF_TRUE : GF_FALSE;
	case GF_PROP_FRACTION64:
		return ((s64)p1->value.lfrac.num * (s64)p2->value.lfrac.den == (s64)p2->value.lfrac.num * (s64)p1->value.lfrac.den) ? GF_TRUE : GF_FALSE;

	case GF_PROP_FLOAT: return (p1->value.fnumber==p2->value.fnumber) ? GF_TRUE : GF_FALSE;
	case GF_PROP_DOUBLE: return (p1->value.number==p2->value.number) ? GF_TRUE : GF_FALSE;
	case GF_PROP_VEC2I:
		return ((p1->value.vec2i.x==p2->value.vec2i.x) && (p1->value.vec2i.y==p2->value.vec2i.y)) ? GF_TRUE : GF_FALSE;
	case GF_PROP_VEC2:
		return ((p1->value.vec2.x==p2->value.vec2.x) && (p1->value.vec2.y==p2->value.vec2.y)) ? GF_TRUE : GF_FALSE;
	case GF_PROP_VEC3I:
		return ((p1->value.vec3i.x==p2->value.vec3i.x) && (p1->value.vec3i.y==p2->value.vec3i.y) && (p1->value.vec3i.z==p2->value.vec3i.z)) ? GF_TRUE : GF_FALSE;
	case GF_PROP_VEC4I:
		return ((p1->value.vec4i.x==p2->value.vec4i.x) && (p1->value.vec4i.y==p2->value.vec4i.y) && (p1->value.vec4i.z==p2->value.vec4i.z) && (p1->value.vec4i.w==p2->value.vec4i.w)) ? GF_TRUE : GF_FALSE;

	case GF_PROP_STRING:
	case GF_PROP_STRING_NO_COPY:
	case GF_PROP_NAME:
		if (!p1->value.string) return p2->value.string ? GF_FALSE : GF_TRUE;
		if (!p2->value.string) return GF_FALSE;
		if (!strict_compare) {
			if (!strcmp(p1->value.string, "*")) return GF_TRUE;
			if (!strcmp(p2->value.string, "*")) return GF_TRUE;
		}
		if (!strcmp(p1->value.string, p2->value.string))
			return GF_TRUE;

		if (strchr(p2->value.string, '|')) {
			u32 len = (u32) strlen(p1->value.string);
			char *cur = p2->value.string;

			while (cur) {
				if (!strncmp(p1->value.string, cur, len) && (cur[len]=='|' || !cur[len]))
					return GF_TRUE;
				cur = strchr(cur, '|');
				if (cur) cur++;
			}
			return GF_FALSE;
		}
		if (strchr(p1->value.string, '|')) {
			u32 len = (u32) strlen(p2->value.string);
			char *cur = p1->value.string;

			while (cur) {
				if (!strncmp(p2->value.string, cur, len) && (cur[len]=='|' || !cur[len]))
					return GF_TRUE;
				cur = strchr(cur, '|');
				if (cur) cur++;
			}
			return GF_FALSE;
		}
		return GF_FALSE;

	case GF_PROP_DATA:
	case GF_PROP_DATA_NO_COPY:
	case GF_PROP_CONST_DATA:
		if (!p1->value.data.ptr) return p2->value.data.ptr ? GF_FALSE : GF_TRUE;
		if (!p2->value.data.ptr) return GF_FALSE;
		if (p1->value.data.size != p2->value.data.size) return GF_FALSE;
		return !memcmp(p1->value.data.ptr, p2->value.data.ptr, p1->value.data.size) ? GF_TRUE : GF_FALSE;

	case GF_PROP_STRING_LIST:
	{
		u32 i, j, c1, c2;
		c1 = p1->value.string_list.nb_items;
		c2 = p2->value.string_list.nb_items;
		if (c1 != c2) return GF_FALSE;
		for (i=0; i<c1; i++) {
			u32 found = 0;
			char *s1 = p1->value.string_list.vals[i];
			for (j=0; j<c2; j++) {
				char *s2 = p2->value.string_list.vals[j];
				if (s1 && s2 && !strcmp(s1, s2)) found++;
			}
			if (found!=1) return GF_FALSE;
		}
		return GF_TRUE;
	}
	case GF_PROP_UINT_LIST:
	case GF_PROP_4CC_LIST:
	case GF_PROP_SINT_LIST:
	case GF_PROP_VEC2I_LIST:
	{
		size_t it_size = sizeof(u32);
		if (p1->type==GF_PROP_UINT_LIST) it_size = sizeof(u32);
		else if (p1->type==GF_PROP_4CC_LIST) it_size = sizeof(u32);
		else if (p1->type==GF_PROP_SINT_LIST) it_size = sizeof(s32);
		else if (p1->type==GF_PROP_VEC2I_LIST) it_size = sizeof(GF_PropVec2i);
		//use uint list for checking
		if (p1->value.uint_list.nb_items != p2->value.uint_list.nb_items) return GF_FALSE;
		if (p1->value.uint_list.nb_items && memcmp(p1->value.uint_list.vals, p2->value.uint_list.vals, it_size * p1->value.uint_list.nb_items))
			return GF_FALSE;
		return GF_TRUE;
	}

	//user-managed pointer
	case GF_PROP_POINTER:
		return (p1->value.ptr==p2->value.ptr) ? GF_TRUE : GF_FALSE;
	default:
		if (gf_props_type_is_enum(p1->type)) {
			return (p1->value.uint==p2->value.uint) ? GF_TRUE : GF_FALSE;
		}

		GF_LOG(GF_LOG_ERROR, GF_LOG_FILTER, ("Comparing forbidden property type %d\n", p1->type));
		break;
	}
	return GF_FALSE;
}
Bool gf_props_equal(const GF_PropertyValue *p1, const GF_PropertyValue *p2)
{
	return gf_props_equal_internal(p1, p2, GF_FALSE);
}
Bool gf_props_equal_strict(const GF_PropertyValue *p1, const GF_PropertyValue *p2)
{
	return gf_props_equal_internal(p1, p2, GF_TRUE);
}

#if GF_PROPS_HASHTABLE_SIZE
GFINLINE u32 gf_props_hash_djb2(u32 p4cc, const char *str)
{
	u32 hash = 5381;

	if (p4cc) {
		hash = ((hash << 5) + hash) + ((p4cc>>24)&0xFF);
		hash = ((hash << 5) + hash) + ((p4cc>>16)&0xFF);
		hash = ((hash << 5) + hash) + ((p4cc>>8)&0xFF);
		hash = ((hash << 5) + hash) + (p4cc&0xFF);
	} else {
		int c;
		while ( (c = *str++) )
			hash = ((hash << 5) + hash) + c; /* hash * 33 + c */

	}
	return (hash % GF_PROPS_HASHTABLE_SIZE);
}
#endif

GF_PropertyMap * gf_props_new(GF_Filter *filter)
{
	GF_PropertyMap *map;

	map = gf_fq_pop(filter->session->prop_maps_reservoir);

	if (!map) {
		GF_SAFEALLOC(map, GF_PropertyMap);
		if (!map) return NULL;

		map->session = filter->session;
#if GF_PROPS_HASHTABLE_SIZE
#else
		map->properties = gf_list_new();
#endif
	}
	gf_assert(!map->reference_count);
	map->reference_count = 1;
	return map;
}

GF_EXPORT
void gf_props_reset_single(GF_PropertyValue *p)
{
	if (p->type==GF_PROP_STRING) {
		gf_free(p->value.string);
		p->value.string = NULL;
	}
	else if (p->type==GF_PROP_DATA) {
		gf_free(p->value.data.ptr);
		p->value.data.ptr = NULL;
		p->value.data.size = 0;
	}
	//use uint_list as base type for list
	else if ((p->type==GF_PROP_UINT_LIST) || (p->type==GF_PROP_4CC_LIST) || (p->type==GF_PROP_SINT_LIST) || (p->type==GF_PROP_VEC2I_LIST)) {
		gf_free(p->value.uint_list.vals);
		p->value.uint_list.vals = NULL;
		p->value.uint_list.nb_items = 0;
	}
	else if (p->type==GF_PROP_STRING_LIST) {
		u32 i;
		for (i=0; i<p->value.string_list.nb_items; i++) {
			char *str = p->value.string_list.vals[i];
			gf_free(str);
		}
		gf_free(p->value.string_list.vals);
		p->value.string_list.vals = NULL;
		p->value.string_list.nb_items = 0;
	}
}
void gf_props_del_property(GF_PropertyEntry *it)
{
	gf_assert(it->reference_count);
	if (safe_int_dec(&it->reference_count) == 0 ) {
		if (it->pname && it->name_alloc)
			gf_free(it->pname);

		it->name_alloc = GF_FALSE;

		if (it->prop.type==GF_PROP_STRING) {
			gf_free(it->prop.value.string);
			it->prop.value.string = NULL;
		}
		else if (it->prop.type==GF_PROP_DATA) {
			gf_assert(it->alloc_size);
			//DATA props are collected at session level for future reuse
		}
		//string list are destroyed
		else if (it->prop.type==GF_PROP_STRING_LIST) {
			u32 i;
			for (i=0; i<it->prop.value.string_list.nb_items; i++) {
				char *s = it->prop.value.string_list.vals[i];
				gf_free(s);
			}
			gf_free(it->prop.value.string_list.vals);
			it->prop.value.string_list.vals = NULL;
			it->prop.value.string_list.nb_items = 0;
		}
		//use uint_list as base type for list
		else if ((it->prop.type==GF_PROP_UINT_LIST) || (it->prop.type==GF_PROP_4CC_LIST) || (it->prop.type==GF_PROP_SINT_LIST) || (it->prop.type==GF_PROP_VEC2I_LIST)) {
			if (it->prop.value.uint_list.vals)
				gf_free(it->prop.value.uint_list.vals);
			it->prop.value.uint_list.nb_items = 0;
			it->prop.value.uint_list.vals = NULL;
		}
		it->prop.value.data.size = 0;
		if (it->alloc_size) {
			gf_assert(it->prop.type==GF_PROP_DATA);
			if (gf_fq_res_add(it->session->prop_maps_entry_data_alloc_reservoir, it)) {
				if (it->prop.value.data.ptr) gf_free(it->prop.value.data.ptr);
				gf_free(it);
			}
		} else {
			if (gf_fq_res_add(it->session->prop_maps_entry_reservoir, it)) {
				gf_free(it);
			}
		}
	}
}

void gf_propmap_del(void *pmap)
{
#if GF_PROPS_HASHTABLE_SIZE
	gf_free(pamp);
#else
	GF_PropertyMap *map = pmap;
	gf_list_del(map->properties);
	gf_free(map);
#endif

}
void gf_props_reset(GF_PropertyMap *prop)
{
#if GF_PROPS_HASHTABLE_SIZE
	u32 i;
	for (i=0; i<GF_PROPS_HASHTABLE_SIZE; i++) {
		if (prop->hash_table[i]) {
			GF_List *l = prop->hash_table[i];
			while (gf_list_count(l)) {
				gf_props_del_property((GF_PropertyEntry *) gf_list_pop_back(l) );
			}
			prop->hash_table[i] = NULL;
			if (gf_fq_res_add(prop->session->prop_maps_list_reservoir, l)) {
				gf_list_del(l);
			}
		}
	}
#else
	while (gf_list_count(prop->properties)) {
		gf_props_del_property( (GF_PropertyEntry *) gf_list_pop_back(prop->properties) );
	}
#endif
}

void gf_props_del(GF_PropertyMap *map)
{
	gf_assert(!map->pckrefs_reference_count || !map->reference_count);
	//we still have a ref
	if (map->pckrefs_reference_count || map->reference_count) return;

	gf_props_reset(map);
	map->reference_count = 0;
	map->timescale = 0;
	if (!map->session || gf_fq_res_add(map->session->prop_maps_reservoir, map)) {
		gf_list_del(map->properties);
		gf_free(map);
	}
}



//purge existing property of same name
void gf_props_remove_property(GF_PropertyMap *map, u32 hash, u32 p4cc, const char *name)
{
#if GF_PROPS_HASHTABLE_SIZE
	if (map->hash_table[hash]) {
		u32 i, count = gf_list_count(map->hash_table[hash]);
		for (i=0; i<count; i++) {
			GF_PropertyEntry *prop = gf_list_get(map->hash_table[hash], i);
			if ((p4cc && (p4cc==prop->p4cc)) || (name && prop->pname && !strcmp(prop->pname, name)) ) {
				gf_list_rem(map->hash_table[hash], i);
				gf_props_del_property(prop);
				break;
			}
		}
	}
#else
	u32 i, count = gf_list_count(map->properties);
	for (i=0; i<count; i++) {
		GF_PropertyEntry *prop = gf_list_get(map->properties, i);
		if ((p4cc && (p4cc==prop->p4cc)) || (name && prop->pname && !strcmp(prop->pname, name)) ) {
			gf_list_rem(map->properties, i);
			gf_props_del_property(prop);
			break;
		}
	}
#endif
}


#if GF_PROPS_HASHTABLE_SIZE
GF_List *gf_props_get_list(GF_PropertyMap *map)
{
	GF_List *l;

	l = gf_fq_pop(map->session->prop_maps_list_reservoir);

	if (!l) l = gf_list_new();
	return l;
}
#endif

static GF_Err gf_props_assign_value(GF_PropertyEntry *prop, const GF_PropertyValue *value, Bool is_old_prop)
{
	char *src_ptr;
	//remember source pointer
	src_ptr = prop->prop.value.data.ptr;

	if (is_old_prop) {
		gf_props_reset_single(&prop->prop);
	}

	//copy prop value
	memcpy(&prop->prop, value, sizeof(GF_PropertyValue));

	if (prop->prop.type == GF_PROP_STRING) {
		prop->prop.value.string = value->value.string ? gf_strdup(value->value.string) : NULL;
		if (value->value.string && !prop->prop.value.string) return GF_OUT_OF_MEM;
	} else if (prop->prop.type == GF_PROP_STRING_NO_COPY) {
		prop->prop.value.string = value->value.string;
		prop->prop.type = GF_PROP_STRING;
	} else if (prop->prop.type == GF_PROP_DATA) {
		//restore source pointer, realloc if needed
		prop->prop.value.data.ptr = src_ptr;
		if (prop->alloc_size < value->value.data.size) {
			prop->alloc_size = value->value.data.size;
			prop->prop.value.data.ptr = gf_realloc(prop->prop.value.data.ptr, sizeof(char) * value->value.data.size);
			if (!prop->prop.value.data.ptr) {
				prop->alloc_size = 0;
				return GF_OUT_OF_MEM;
			}
			gf_assert(prop->alloc_size);
		}
		memcpy(prop->prop.value.data.ptr, value->value.data.ptr, value->value.data.size);
	} else if (prop->prop.type == GF_PROP_DATA_NO_COPY) {
		prop->prop.type = GF_PROP_DATA;
		prop->alloc_size = value->value.data.size;
		gf_assert(prop->alloc_size);
	}
	//use uint_list as base type for list
	else if ((prop->prop.type == GF_PROP_UINT_LIST) || (prop->prop.type == GF_PROP_4CC_LIST) || (prop->prop.type == GF_PROP_SINT_LIST) || (prop->prop.type == GF_PROP_VEC2I_LIST)) {
		size_t it_size = sizeof(u32);
		if (prop->prop.type == GF_PROP_UINT_LIST) it_size = sizeof(u32);
		else if (prop->prop.type == GF_PROP_4CC_LIST) it_size = sizeof(u32);
		else if (prop->prop.type == GF_PROP_SINT_LIST) it_size = sizeof(s32);
		else if (prop->prop.type == GF_PROP_VEC2I_LIST) it_size = sizeof(GF_PropVec2i);
		prop->prop.value.uint_list.vals = gf_malloc(it_size * value->value.uint_list.nb_items);
		if (!value->value.uint_list.nb_items) return GF_OUT_OF_MEM;
		memcpy(prop->prop.value.uint_list.vals, value->value.uint_list.vals, it_size * value->value.uint_list.nb_items);
		prop->prop.value.uint_list.nb_items = value->value.uint_list.nb_items;
	}
	else if (prop->prop.type == GF_PROP_STRING_LIST_COPY) {
		u32 i;
		prop->prop.type = GF_PROP_STRING_LIST;
		prop->prop.value.string_list.nb_items = value->value.string_list.nb_items;
		prop->prop.value.string_list.vals = gf_malloc(sizeof(char*)*value->value.string_list.nb_items);
		if (!prop->prop.value.string_list.vals) return GF_OUT_OF_MEM;
		memset(prop->prop.value.string_list.vals, 0, sizeof(char*)*value->value.string_list.nb_items);
		for (i=0; i<prop->prop.value.string_list.nb_items; i++) {
			if (value->value.string_list.vals[i]) {
				prop->prop.value.string_list.vals[i] = gf_strdup(value->value.string_list.vals[i]);
				if (!prop->prop.value.string_list.vals[i]) return GF_OUT_OF_MEM;
			}
		}
	}
	return GF_OK;
}

GF_Err gf_props_insert_property(GF_PropertyMap *map, u32 hash, u32 p4cc, const char *name, char *dyn_name, const GF_PropertyValue *value)
{
	GF_PropertyEntry *prop;
	GF_Err e;
#if GF_PROPS_HASHTABLE_SIZE
	u32 i, count;
#endif
	if ((value->type == GF_PROP_DATA) || (value->type == GF_PROP_DATA_NO_COPY)) {
		if (!value->value.data.ptr) {
			GF_LOG(GF_LOG_ERROR, GF_LOG_FILTER, ("Attempt at defining data property %s with NULL pointer, not allowed\n", p4cc ? gf_4cc_to_str(p4cc) : name ? name : dyn_name ));
			return GF_BAD_PARAM;
		}
	}
#if GF_PROPS_HASHTABLE_SIZE
	if (! map->hash_table[hash] ) {
		map->hash_table[hash] = gf_props_get_list(map);
		if (!map->hash_table[hash]) return GF_OUT_OF_MEM;
	} else {
		count = gf_list_count(map->hash_table[hash]);
		if (count) {
			GF_LOG(GF_LOG_DEBUG, GF_LOG_FILTER, ("PropertyMap hash collision for %s - %d entries before insertion:\n", p4cc ? gf_4cc_to_str(p4cc) : name ? name : dyn_name, gf_list_count(map->hash_table[hash]) ));
			for (i=0; i<count; i++) {
				GF_PropertyEntry *prop_c = gf_list_get(map->hash_table[hash], i);
				GF_LOG(GF_LOG_DEBUG, GF_LOG_FILTER, ("\t%s\n\n", prop_c->pname ? prop_c->pname : gf_4cc_to_str(prop_c->p4cc)  ));
				gf_assert(!prop_c->p4cc || (prop_c->p4cc != p4cc));
			}
		}
	}
#endif
	if ((value->type == GF_PROP_DATA) && value->value.data.ptr) {
		prop = gf_fq_pop(map->session->prop_maps_entry_data_alloc_reservoir);
	} else {
		prop = gf_fq_pop(map->session->prop_maps_entry_reservoir);
	}

	if (!prop) {
		GF_SAFEALLOC(prop, GF_PropertyEntry);
		if (!prop) return GF_OUT_OF_MEM;
		prop->session = map->session;
	}

	prop->reference_count = 1;
	prop->p4cc = p4cc;
	prop->pname = (char *) name;
	if (dyn_name) {
		prop->pname = gf_strdup(dyn_name);
		prop->name_alloc=GF_TRUE;
	}

	e = gf_props_assign_value(prop, value, GF_FALSE);
	if (e) {
		gf_props_del_property(prop);
		return e;
	}

#if GF_PROPS_HASHTABLE_SIZE
	return gf_list_add(map->hash_table[hash], prop);
#else
	return gf_list_add(map->properties, prop);
#endif

}

GF_Err gf_props_set_property(GF_PropertyMap *map, u32 p4cc, const char *name, char *dyn_name, const GF_PropertyValue *value)
{
	GF_Err e;
	u32 hash = gf_props_hash_djb2(p4cc, name ? name : dyn_name);
	gf_mx_p(map->session->info_mx);
	gf_props_remove_property(map, hash, p4cc, name ? name : dyn_name);
	if (!value)
		e = GF_OK;
	else
		e = gf_props_insert_property(map, hash, p4cc, name, dyn_name, value);
	gf_mx_v(map->session->info_mx);
	return e;
}

const GF_PropertyEntry *gf_props_get_property_entry(GF_PropertyMap *map, u32 prop_4cc, const char *name)
{
	u32 i, count, len;
	const GF_PropertyEntry *res=NULL;
#if GF_PROPS_HASHTABLE_SIZE
	u32 hash = gf_props_hash_djb2(prop_4cc, name);
	if (map->hash_table[hash] ) {
		count = gf_list_count(map->hash_table[hash]);
		for (i=0; i<count; i++) {
			GF_PropertyEntry *p = gf_list_get(map->hash_table[hash], i);

			if ((prop_4cc && (p->p4cc==prop_4cc)) || (p->pname && name && !strcmp(p->pname, name)) ) {
				res = p;
				break;
			}
		}
	}
#else
	count = gf_list_count(map->properties);
	if (name) {
		len = (u32) strlen(name);
	} else {
		if (!prop_4cc) return NULL;
		len = 0;
	}
	for (i=0; i<count; i++) {
		GF_PropertyEntry *p = gf_list_get(map->properties, i);
		if (!p) {
			GF_LOG(GF_LOG_WARNING, GF_LOG_FILTER, ("Concurrent read/write access to property map, cannot query property now\n"));
			return NULL;
		}

		if (prop_4cc) {
			if (p->p4cc==prop_4cc) {
				res = p;
				break;
			}
		} else if (p->pname) {
			u32 j;
			for (j=0; j<=len; j++) {
				char c = p->pname[j];
				if (!c)
					break;
				if (c != name[j])
					break;
			}
			if (j==len) {
				res = p;
				break;
			}
		}
	}
#endif
	return res;
}

const GF_PropertyValue *gf_props_get_property(GF_PropertyMap *map, u32 prop_4cc, const char *name)
{
	const GF_PropertyEntry *ent = gf_props_get_property_entry(map, prop_4cc, name);
	if (ent) return &ent->prop;
	return NULL;
}

GF_Err gf_props_merge_property(GF_PropertyMap *dst_props, GF_PropertyMap *src_props, gf_filter_prop_filter filter_prop, void *cbk)
{
	GF_Err e;
	u32 i, count;
#if GF_PROPS_HASHTABLE_SIZE
	u32 idx;
#endif
	GF_List *list;
	if (src_props->timescale)
		dst_props->timescale = src_props->timescale;

#if GF_PROPS_HASHTABLE_SIZE
	for (idx=0; idx<GF_PROPS_HASHTABLE_SIZE; idx++) {
		if (src_props->hash_table[idx]) {
			list = src_props->hash_table[idx];
#else
			list = src_props->properties;
#endif
			count = gf_list_count(list);
			for (i=0; i<count; i++) {
				GF_PropertyEntry *prop = gf_list_get(list, i);
				gf_assert(prop->reference_count);
				if (!filter_prop || filter_prop(cbk, prop->p4cc, prop->pname, &prop->prop)) {
					safe_int_inc(&prop->reference_count);

#if GF_PROPS_HASHTABLE_SIZE
					if (!dst_props->hash_table[idx]) {
						dst_props->hash_table[idx] = gf_props_get_list(dst_props);
						if (!dst_props->hash_table[idx]) return GF_OUT_OF_MEM;
					}
					e = gf_list_add(dst_props->hash_table[idx], prop);
					if (e) return e;
#else
					e = gf_list_add(dst_props->properties, prop);
					if (e) return e;
#endif
				}
			}
#if GF_PROPS_HASHTABLE_SIZE
		}
	}
#endif
	return GF_OK;
}

const GF_PropertyValue *gf_props_enum_property(GF_PropertyMap *props, u32 *io_idx, u32 *prop_4cc, const char **prop_name)
{
#if GF_PROPS_HASHTABLE_SIZE
	u32 i, nb_items = 0;
#endif
	u32 idx, count;

	const GF_PropertyEntry *pe;
	if (!io_idx) return NULL;

	idx = *io_idx;
	if (idx == 0xFFFFFFFF) return NULL;

#if GF_PROPS_HASHTABLE_SIZE
	for (i=0; i<GF_PROPS_HASHTABLE_SIZE; i++) {
		if (props->hash_table[i]) {
			count = gf_list_count(props->hash_table[i]);
			nb_items+=count;
			if (idx >= count) {
				idx -= count;
				continue;
			}
			pe = gf_list_get(props->hash_table[i], idx);
			if (!pe) {
				*io_idx = nb_items;
				return NULL;
			}
			if (prop_4cc) *prop_4cc = pe->p4cc;
			if (prop_name) *prop_name = pe->pname;
			*io_idx = (*io_idx) + 1;
			return &pe->prop;
		}
	}
	*io_idx = nb_items;
	return NULL;
#else
	count = gf_list_count(props->properties);
	if (idx >= count) {
		*io_idx = count;
		return NULL;
	}
	pe = gf_list_get(props->properties, idx);
	if (!pe) {
		*io_idx = count;
		return NULL;
	}
	if (prop_4cc) *prop_4cc = pe->p4cc;
	if (prop_name) *prop_name = pe->pname;
	*io_idx = (*io_idx) + 1;
	return &pe->prop;
#endif
}

typedef struct
{
	GF_PropType type;
	const char *name;
	const char *desc;
} GF_PropTypeDef;

GF_PropTypeDef PropTypes[] =
{
	{GF_PROP_SINT, "sint", "signed 32 bit integer"},
	{GF_PROP_UINT, "uint", "unsigned 32 bit integer"},
	{GF_PROP_4CC, "4cc", "Four character code"},
	{GF_PROP_LSINT, "lsint", "signed 64 bit integer"},
	{GF_PROP_LUINT, "luint", "unsigned 32 bit integer"},
	{GF_PROP_FRACTION, "frac", "32/32 bit fraction"},
	{GF_PROP_FRACTION64, "lfrac", "64/64 bit fraction"},
	{GF_PROP_BOOL, "bool", "boolean"},
	{GF_PROP_FLOAT, "flt", "32 bit float number"},
	{GF_PROP_DOUBLE, "dbl", "64 bit float number"},
	{GF_PROP_NAME, "cstr", "const UTF-8 string"},
	{GF_PROP_STRING, "str", "UTF-8 string"},
	{GF_PROP_STRING_NO_COPY, "str", "UTF-8 string"},
	{GF_PROP_DATA, "mem", "data buffer"},
	{GF_PROP_DATA_NO_COPY, "mem", "data buffer"},
	{GF_PROP_CONST_DATA, "cmem", "const data buffer"},
	{GF_PROP_POINTER, "ptr", "32 or 64 bit pointer"},
	{GF_PROP_VEC2I, "v2di", "2D 32-bit integer vector"},
	{GF_PROP_VEC2, "v2d", "2D 64-bit float vector"},
	{GF_PROP_VEC3I, "v3di", "3D 32-bit integer vector"},
	{GF_PROP_VEC4I, "v4di", "4D 32-bit integer vector"},
	{GF_PROP_STRING_LIST, "strl", "UTF-8 string list"},
	{GF_PROP_STRING_LIST_COPY, "strl", "UTF-8 string list"},
	{GF_PROP_UINT_LIST, "uintl", "unsigned 32 bit integer list"},
	{GF_PROP_4CC_LIST, "4ccl", "four-character codes list"},
	{GF_PROP_SINT_LIST, "sintl", "signed 32 bit integer list"},
	{GF_PROP_VEC2I_LIST, "v2il", "2D 32-bit integer vector list"},
	{GF_PROP_PIXFMT, "pfmt", "raw pixel format"},
	{GF_PROP_PCMFMT, "afmt", "raw audio format"},
	{GF_PROP_CICP_COL_PRIM, "cprm", "color primaries, string or int value from ISO/IEC 23091-2"},
	{GF_PROP_CICP_COL_TFC, "ctfc", "color transfer characteristics, string or int value from ISO/IEC 23091-2"},
	{GF_PROP_CICP_COL_MX, "cmxc", "color matrix coefficients, string or int value from ISO/IEC 23091-2"},
	{GF_PROP_CICP_LAYOUT, "alay", "channel layout configuration, string or int value from ISO/IEC 23091-3"}
};

GF_EXPORT
const char *gf_props_get_type_name(GF_PropType type)
{
	u32 i, nb_props = sizeof(PropTypes) / sizeof(GF_PropTypeDef);
	for (i=0; i<nb_props; i++) {
		if (PropTypes[i].type == type) return PropTypes[i].name;
	}
	GF_LOG(GF_LOG_ERROR, GF_LOG_FILTER, ("Unknown property type %d\n", type));
	return "Undefined";
}

GF_EXPORT
const char *gf_props_get_type_desc(GF_PropType type)
{
	u32 i, nb_props = sizeof(PropTypes) / sizeof(GF_PropTypeDef);
	for (i=0; i<nb_props; i++) {
		if (PropTypes[i].type == type) return PropTypes[i].desc;
	}
	GF_LOG(GF_LOG_ERROR, GF_LOG_FILTER, ("Unknown property type %d\n", type));
	return "Undefined";
}

GF_EXPORT
GF_PropType gf_props_parse_type(const char *name)
{
	u32 i, nb_props = sizeof(PropTypes) / sizeof(GF_PropTypeDef);
	for (i=0; i<nb_props; i++) {
		if (!strcmp(PropTypes[i].name, name)) return PropTypes[i].type;
	}
	GF_LOG(GF_LOG_ERROR, GF_LOG_FILTER, ("Unknown property type %s\n", name));
	return GF_PROP_FORBIDDEN;
}

#ifndef GPAC_DISABLE_DOC
#define DEC_PROP(_a, _b, _c, _d) { _a, _b, _c, _d}
#define DEC_PROP_F(_a, _b, _c, _d, _e) { _a, _b, _c, _d, _e}
#else
#define DEC_PROP(_a, _b, _c, _d) { _a, _b, _d}
#define DEC_PROP_F(_a, _b, _c, _d, _e) { _a, _b, _d, _e}
#endif


GF_BuiltInProperty GF_BuiltInProps [] =
{
	DEC_PROP( GF_PROP_PID_ID, "ID", "Stream ID", GF_PROP_UINT),
	DEC_PROP_F( GF_PROP_PID_ESID, "ESID", "MPEG-4 ESID of PID", GF_PROP_UINT, GF_PROP_FLAG_GSF_REM),
	DEC_PROP( GF_PROP_PID_ITEM_ID, "ItemID", "ID of image item in HEIF, same value as ID", GF_PROP_UINT),
	DEC_PROP( GF_PROP_PID_ITEM_NUM, "ItemNumber", "Number (1-based) of image item in HEIF, in order of declaration in file", GF_PROP_UINT),
	DEC_PROP( GF_PROP_PID_TRACK_NUM, "TrackNumber", "Number (1-based) of track in order of declaration in file", GF_PROP_UINT),
	DEC_PROP_F( GF_PROP_PID_SERVICE_ID, "ServiceID", "ID of parent service", GF_PROP_UINT, GF_PROP_FLAG_GSF_REM),
	DEC_PROP_F( GF_PROP_PID_CLOCK_ID, "ClockID", "ID of clock reference PID", GF_PROP_UINT, GF_PROP_FLAG_GSF_REM),
	DEC_PROP( GF_PROP_PID_DEPENDENCY_ID, "DependencyID", "ID of layer depended on", GF_PROP_UINT),
	DEC_PROP( GF_PROP_PID_SUBLAYER, "SubLayer", "PID is a sublayer of the stream depended on rather than an enhancement layer", GF_PROP_BOOL),
	DEC_PROP_F( GF_PROP_PID_PLAYBACK_MODE, "PlaybackMode", "Playback mode supported:\n- 0: no time control\n- 1: play/pause/seek,speed=1\n- 2: play/pause/seek,speed>=0\n- 3: play/pause/seek, reverse playback", GF_PROP_UINT, GF_PROP_FLAG_GSF_REM),
	DEC_PROP( GF_PROP_PID_SCALABLE, "Scalable", "Scalable stream", GF_PROP_BOOL),
	DEC_PROP( GF_PROP_PID_TILE_BASE, "TileBase", "Tile base stream", GF_PROP_BOOL),
	DEC_PROP( GF_PROP_PID_TILE_ID, "TileID", "ID of the tile for hvt1/hvt2 PIDs", GF_PROP_UINT),
	DEC_PROP( GF_PROP_PID_LANGUAGE, "Language", "Language code: ISO639 2/3 character code or RFC 4646", GF_PROP_NAME),
	DEC_PROP_F( GF_PROP_PID_SERVICE_NAME, "ServiceName", "Name of parent service", GF_PROP_STRING, GF_PROP_FLAG_GSF_REM),
	DEC_PROP_F( GF_PROP_PID_SERVICE_PROVIDER, "ServiceProvider", "Provider of parent service", GF_PROP_STRING, GF_PROP_FLAG_GSF_REM),
	DEC_PROP( GF_PROP_PID_STREAM_TYPE, "StreamType", "Media stream type", GF_PROP_UINT),
	DEC_PROP_F( GF_PROP_PID_SUBTYPE, "StreamSubtype", "Media subtype 4CC (auxiliary, pic sequence, etc ..), matches ISOM handler type", GF_PROP_4CC, GF_PROP_FLAG_GSF_REM),
	DEC_PROP_F( GF_PROP_PID_ISOM_SUBTYPE, "ISOMSubtype", "ISOM media subtype 4CC (avc1 avc2...)", GF_PROP_4CC, GF_PROP_FLAG_GSF_REM),
	DEC_PROP( GF_PROP_PID_ORIG_STREAM_TYPE, "OrigStreamType", "Original stream type before encryption", GF_PROP_UINT),
	DEC_PROP( GF_PROP_PID_CODECID, "CodecID", "Codec ID (MPEG-4 OTI or ISOBMFF 4CC)", GF_PROP_UINT),
	DEC_PROP( GF_PROP_PID_IN_IOD, "InitialObjectDescriptor", "PID is declared in the IOD for MPEG-4", GF_PROP_BOOL),
	DEC_PROP( GF_PROP_PID_UNFRAMED, "Unframed", "The media data is not framed, i.e. each packet is not a complete AU/frame or is not in internal format (e.g. annexB for avc/hevc, adts for aac)", GF_PROP_BOOL),
	DEC_PROP( GF_PROP_PID_UNFRAMED_FULL_AU, "UnframedAU", "The unframed media still has correct AU boundaries: one packet is one full AU, but the packet format might not be the internal one (e.g. annexB for avc/hevc, adts for aac)", GF_PROP_BOOL),
	DEC_PROP( GF_PROP_PID_UNFRAMED_LATM, "LATM", "Media is unframed AAC in LATM format", GF_PROP_BOOL),
	DEC_PROP( GF_PROP_PID_DURATION, "Duration", "Media duration", GF_PROP_FRACTION64),
	DEC_PROP( GF_PROP_PID_DURATION_AVG, "EstimatedDuration", "Media duration is an estimated duration based on rate", GF_PROP_BOOL),
	DEC_PROP_F( GF_PROP_PID_NB_FRAMES, "NumFrames", "Number of frames in the stream", GF_PROP_UINT, GF_PROP_FLAG_GSF_REM),
	DEC_PROP_F( GF_PROP_PID_FRAME_OFFSET, "FrameOffset", "Index of first frame in the stream (used for reporting)", GF_PROP_UINT, GF_PROP_FLAG_GSF_REM),
	DEC_PROP( GF_PROP_PID_FRAME_SIZE, "ConstantFrameSize", "Size of the frames for constant frame size streams", GF_PROP_UINT),
	DEC_PROP_F( GF_PROP_PID_TIMESHIFT_DEPTH, "TimeshiftDepth", "Depth of the timeshift buffer", GF_PROP_FRACTION, GF_PROP_FLAG_GSF_REM),
	DEC_PROP_F( GF_PROP_PID_TIMESHIFT_TIME, "TimeshiftTime", "Time in the timeshift buffer in seconds - changes are signaled through PID info (no reconfigure)", GF_PROP_DOUBLE, GF_PROP_FLAG_GSF_REM),
	DEC_PROP_F( GF_PROP_PID_TIMESHIFT_STATE, "TimeshiftState", "State of timeshift buffer: 0 is OK, 1 is underflow, 2 is overflow - changes are signaled through PID info (no reconfigure)", GF_PROP_UINT, GF_PROP_FLAG_GSF_REM),
	DEC_PROP( GF_PROP_PID_TIMESCALE, "Timescale", "Media timescale (a timestamp delta of N is N/timescale seconds)", GF_PROP_UINT),
	DEC_PROP_F( GF_PROP_PID_PROFILE_LEVEL, "ProfileLevel", "Profile and level indication", GF_PROP_UINT, GF_PROP_FLAG_GSF_REM),
	DEC_PROP( GF_PROP_PID_DECODER_CONFIG, "DecoderConfig", "Decoder configuration data", GF_PROP_DATA),
	DEC_PROP( GF_PROP_PID_DECODER_CONFIG_ENHANCEMENT, "DecoderConfigEnhancement", "Decoder configuration data of the enhancement layer(s). Also used by 3GPP/Apple text streams to give the full sample description table used in SDP.", GF_PROP_DATA),
	DEC_PROP( GF_PROP_PID_DSI_SUPERSET, "DSISuperset", "Decoder config is a superset of previous decoder config", GF_PROP_BOOL),
	DEC_PROP( GF_PROP_PID_CONFIG_IDX, "DecoderConfigIndex", "1-based index of decoder config for ISO base media files", GF_PROP_UINT),
	DEC_PROP( GF_PROP_PID_SAMPLE_RATE, "SampleRate", "Audio sample rate", GF_PROP_UINT),
	DEC_PROP( GF_PROP_PID_SAMPLES_PER_FRAME, "SamplesPerFrame", "Number of audio sample in one coded frame", GF_PROP_UINT),
	DEC_PROP( GF_PROP_PID_NUM_CHANNELS, "NumChannels", "Number of audio channels", GF_PROP_UINT),
	DEC_PROP( GF_PROP_PID_AUDIO_BPS, "BPS", "Number of bits per sample in compressed source", GF_PROP_UINT),
	DEC_PROP( GF_PROP_PID_CHANNEL_LAYOUT, "ChannelLayout", "Channel Layout mask", GF_PROP_LUINT),
	DEC_PROP( GF_PROP_PID_AUDIO_FORMAT, "AudioFormat", "Audio sample format", GF_PROP_PCMFMT),
	DEC_PROP_F( GF_PROP_PID_AUDIO_SPEED, "AudioPlaybackSpeed", "Audio playback speed, only used for audio output reconfiguration", GF_PROP_DOUBLE, GF_PROP_FLAG_GSF_REM),
	DEC_PROP( GF_PROP_PID_DELAY, "Delay", "Delay of presentation compared to composition timestamps, in media timescale. Positive value imply holding (delaying) the stream. Negative value imply skipping the beginning of stream", GF_PROP_LSINT),
	DEC_PROP( GF_PROP_PID_CTS_SHIFT, "CTSShift", "CTS offset to apply in case of negative ctts", GF_PROP_UINT),
	DEC_PROP( GF_PROP_PID_NO_PRIMING, "SkipPriming", "Audio priming shall not to be removed when initializing decoding", GF_PROP_BOOL),
	DEC_PROP( GF_PROP_PID_WIDTH, "Width", "Visual Width (video / text / graphics)", GF_PROP_UINT),
	DEC_PROP( GF_PROP_PID_HEIGHT, "Height", "Visual Height (video / text / graphics)", GF_PROP_UINT),
	DEC_PROP( GF_PROP_PID_PIXFMT, "PixelFormat", "Pixel format", GF_PROP_PIXFMT),
	DEC_PROP( GF_PROP_PID_PIXFMT_WRAPPED, "PixelFormatWrapped", "Underlying pixel format of video stream if pixel format is external GL texture", GF_PROP_PIXFMT),
	DEC_PROP( GF_PROP_PID_STRIDE, "Stride", "Image or Y/alpha plane stride", GF_PROP_UINT),
	DEC_PROP( GF_PROP_PID_STRIDE_UV, "StrideUV", "UV plane or U/V planes stride", GF_PROP_UINT),
	DEC_PROP( GF_PROP_PID_BIT_DEPTH_Y, "BitDepthLuma", "Bit depth for luma components", GF_PROP_UINT),
	DEC_PROP( GF_PROP_PID_BIT_DEPTH_UV, "BitDepthChroma", "Bit depth for chroma components", GF_PROP_UINT),
	DEC_PROP( GF_PROP_PID_FPS, "FPS", "Video framerate", GF_PROP_FRACTION),
	DEC_PROP( GF_PROP_PID_INTERLACED, "Interlaced", "Video is interlaced", GF_PROP_BOOL),
	DEC_PROP( GF_PROP_PID_SAR, "SAR", "Sample (i.e. pixel) aspect ratio (negative values mean no SAR and removal of info in containers)", GF_PROP_FRACTION),
	DEC_PROP( GF_PROP_PID_WIDTH_MAX, "MaxWidth", "Maximum width (video / text / graphics) of all enhancement layers", GF_PROP_UINT),
	DEC_PROP( GF_PROP_PID_HEIGHT_MAX, "MaxHeight", "Maximum height (video / text / graphics) of all enhancement layers", GF_PROP_UINT),
	DEC_PROP( GF_PROP_PID_ZORDER, "ZOrder", "Z-order of the video, from 0 (first) to max int (last)", GF_PROP_SINT),
	DEC_PROP( GF_PROP_PID_TRANS_X, "TransX", "Horizontal translation of the video (positive towards right)", GF_PROP_SINT),
	DEC_PROP( GF_PROP_PID_TRANS_Y, "TransY", "Vertical translation of the video (positive towards up)", GF_PROP_SINT),
	DEC_PROP( GF_PROP_PID_TRANS_X_INV, "TransXRight", "Horizontal offset of the video from right (positive towards right), for cases where reference width is unknown", GF_PROP_SINT),
	DEC_PROP( GF_PROP_PID_TRANS_Y_INV, "TransYTop", "Vertical translation of the video (0 is top, positive towards down), for cases where reference height is unknown", GF_PROP_SINT),
	DEC_PROP( GF_PROP_PID_HIDDEN, "Hidden", "PID is hidden in visual/audio rendering", GF_PROP_BOOL),

	DEC_PROP( GF_PROP_PID_CROP_POS, "CropOrigin", "Position in source window, X,Y indicate coordinates in source (0,0 for top-left)", GF_PROP_VEC2I),
	DEC_PROP( GF_PROP_PID_ORIG_SIZE, "OriginalSize", "Original resolution of video", GF_PROP_VEC2I),
	DEC_PROP( GF_PROP_PID_SRD, "SRD", "Position and size of the video in the referential given by SRDRef", GF_PROP_VEC4I),
	DEC_PROP( GF_PROP_PID_SRD_REF, "SRDRef", "Width and Height of the SRD referential", GF_PROP_VEC2I),
	DEC_PROP( GF_PROP_PID_SRD_MAP, "SRDMap", "Mapping of input videos in reconstructed video, expressed as {Ox,Oy,Ow,Oh,Dx,Dy,Dw,Dh} per input, with:\n"
	"- Ox,Oy,Ow,Oh: position and size of the input video (usually matching its `SRD` property), expressed in the output referential given by `SRDRef`\n"
	"- Dx,Dy,Dw,Dh: Position and Size of the input video in the reconstructed output, expressed in the output referential given by `SRDRef`", GF_PROP_UINT_LIST),

	DEC_PROP( GF_PROP_PID_ALPHA, "Alpha", "Video in this PID is an alpha map", GF_PROP_BOOL),
	DEC_PROP( GF_PROP_PID_MIRROR, "Mirror", "Mirror mode (as bit mask with flags 0: no mirror, 1: along Y-axis, 2: along X-axis)", GF_PROP_UINT),
	DEC_PROP( GF_PROP_PID_ROTATE, "Rotate", "Video rotation as value*90 degree anti-clockwise", GF_PROP_UINT),
	DEC_PROP( GF_PROP_PID_CLAP_W, "ClapW", "Width of clean aperture in luma pixels", GF_PROP_FRACTION),
	DEC_PROP( GF_PROP_PID_CLAP_H, "ClapH", "Height of clean aperture in luma pixels", GF_PROP_FRACTION),
	DEC_PROP( GF_PROP_PID_CLAP_X, "ClapX", "Horizontal offset of clean aperture center in luma pixels, 0 at image center", GF_PROP_FRACTION),
	DEC_PROP( GF_PROP_PID_CLAP_Y, "ClapY", "Vertical offset of clean aperture center in luma pixels, 0 at image center", GF_PROP_FRACTION),
	DEC_PROP( GF_PROP_PID_NUM_VIEWS, "NumViews", "Number of views packed in a frame (top-to-bottom only)", GF_PROP_UINT),
	DEC_PROP( GF_PROP_PID_BITRATE, "Bitrate", "Bitrate in bps", GF_PROP_UINT),
	DEC_PROP( GF_PROP_PID_MAXRATE, "Maxrate", "Max bitrate in bps", GF_PROP_UINT),
	DEC_PROP( GF_PROP_PID_TARGET_RATE, "TargetRate", "Target bitrate in bps, used to setup encoders", GF_PROP_UINT),
	DEC_PROP( GF_PROP_PID_DBSIZE, "DBSize", "Decode buffer size in bytes", GF_PROP_UINT),
	DEC_PROP_F( GF_PROP_PID_MEDIA_DATA_SIZE, "MediaDataSize", "Size in bytes of media data", GF_PROP_LUINT, GF_PROP_FLAG_GSF_REM),
	DEC_PROP_F( GF_PROP_PID_CAN_DATAREF, "DataRef", "Data referencing is possible (each compressed frame is a continuous set of bytes in source, with no transformation)", GF_PROP_BOOL, GF_PROP_FLAG_GSF_REM),
	DEC_PROP_F( GF_PROP_PID_URL, "URL", "URL of source", GF_PROP_STRING, GF_PROP_FLAG_GSF_REM),
	DEC_PROP_F( GF_PROP_PID_REMOTE_URL, "RemoteURL", "Remote URL of source - used for MPEG-4 systems", GF_PROP_STRING, GF_PROP_FLAG_GSF_REM),
	DEC_PROP_F( GF_PROP_PID_REDIRECT_URL, "RedirectURL", "Redirection URL of source", GF_PROP_STRING, GF_PROP_FLAG_GSF_REM),
	DEC_PROP_F( GF_PROP_PID_FILEPATH, "SourcePath", "Path of source file on file system", GF_PROP_STRING, GF_PROP_FLAG_GSF_REM),
	DEC_PROP_F( GF_PROP_PID_MIME, "MIMEType", "MIME type of source", GF_PROP_STRING, GF_PROP_FLAG_GSF_REM),
	DEC_PROP_F( GF_PROP_PID_FILE_EXT, "Extension", "File extension of source", GF_PROP_STRING, GF_PROP_FLAG_GSF_REM),
	DEC_PROP_F( GF_PROP_PID_FILE_CACHED, "Cached", "File is completely cached", GF_PROP_BOOL, GF_PROP_FLAG_GSF_REM),
	DEC_PROP_F( GF_PROP_PID_DOWN_RATE, "DownloadRate", "Download rate of resource in bits per second - changes are signaled through PID info (no reconfigure)", GF_PROP_UINT, GF_PROP_FLAG_GSF_REM),
	DEC_PROP_F( GF_PROP_PID_DOWN_SIZE, "DownloadSize", "Size of resource in bytes", GF_PROP_LUINT, GF_PROP_FLAG_GSF_REM),
	DEC_PROP_F( GF_PROP_PID_DOWN_BYTES, "DownBytes", "Number of bytes downloaded - changes are signaled through PID info (no reconfigure)", GF_PROP_LUINT, GF_PROP_FLAG_GSF_REM),
	DEC_PROP_F( GF_PROP_PID_FILE_RANGE, "ByteRange", "Byte range of resource", GF_PROP_FRACTION64, GF_PROP_FLAG_GSF_REM),
	DEC_PROP( GF_PROP_PID_DISABLE_PROGRESSIVE, "DisableProgressive", "Some blocks in file need patching (replace or insertion) upon closing, potentially disabling progressive upload", GF_PROP_UINT),
	DEC_PROP_F( GF_PROP_PID_ISOM_BRANDS, "IsoAltBrands", "ISOBMFF brands associated with PID/file", GF_PROP_4CC_LIST, GF_PROP_FLAG_GSF_REM),
	DEC_PROP_F( GF_PROP_PID_ISOM_MBRAND, "IsoBrand", "ISOBMFF major brand associated with PID/file", GF_PROP_4CC, GF_PROP_FLAG_GSF_REM),
	DEC_PROP_F( GF_PROP_PID_ISOM_MOVIE_TIME, "MovieTime", "ISOBMFF movie header duration and timescale", GF_PROP_FRACTION64, GF_PROP_FLAG_GSF_REM),
	DEC_PROP_F( GF_PROP_PID_HAS_SYNC, "HasSync", "PID has sync points", GF_PROP_BOOL, GF_PROP_FLAG_GSF_REM),
	DEC_PROP_F( GF_PROP_SERVICE_WIDTH, "ServiceWidth", "Display width of service", GF_PROP_UINT, GF_PROP_FLAG_GSF_REM),
	DEC_PROP_F( GF_PROP_SERVICE_HEIGHT, "ServiceHeight", "Display height of service", GF_PROP_UINT, GF_PROP_FLAG_GSF_REM),
	DEC_PROP_F( GF_PROP_PID_IS_DEFAULT, "IsDefault", "Default PID for this stream type", GF_PROP_BOOL, GF_PROP_FLAG_GSF_REM),
	DEC_PROP_F( GF_PROP_PID_CAROUSEL_RATE, "CarouselRate", "Repeat rate in ms for systems carousel data", GF_PROP_UINT, GF_PROP_FLAG_GSF_REM),
	DEC_PROP_F( GF_PROP_PID_AUDIO_VOLUME, "AudioVolume", "Volume of audio", GF_PROP_UINT, GF_PROP_FLAG_GSF_REM),
	DEC_PROP_F( GF_PROP_PID_AUDIO_PAN, "AudioPan", "Balance/Pan of audio", GF_PROP_UINT, GF_PROP_FLAG_GSF_REM),
	DEC_PROP_F( GF_PROP_PID_AUDIO_PRIORITY, "AudioPriority", "Audio thread priority", GF_PROP_UINT, GF_PROP_FLAG_GSF_REM),
	DEC_PROP( GF_PROP_PID_PROTECTION_SCHEME_TYPE, "ProtectionScheme", "Protection scheme type (4CC) used", GF_PROP_4CC),
	DEC_PROP( GF_PROP_PID_PROTECTION_SCHEME_VERSION, "SchemeVersion", "Protection scheme version used", GF_PROP_UINT),
	DEC_PROP( GF_PROP_PID_PROTECTION_SCHEME_URI, "SchemeURI", "Protection scheme URI", GF_PROP_STRING),
	DEC_PROP( GF_PROP_PID_PROTECTION_KMS_URI, "KMS_URI", "URI for key management system", GF_PROP_STRING),
	DEC_PROP( GF_PROP_PID_ISMA_SELECTIVE_ENC, "SelectiveEncryption", "ISMA/OMA selective encryption is used", GF_PROP_BOOL),
	DEC_PROP( GF_PROP_PID_ISMA_IV_LENGTH, "IVLength", "ISMA IV size", GF_PROP_UINT),
	DEC_PROP( GF_PROP_PID_ISMA_KI_LENGTH, "KILength", "ISMA KeyIndication size", GF_PROP_UINT),
	DEC_PROP( GF_PROP_PID_OMA_CRYPT_TYPE, "CryptType", "OMA encryption type", GF_PROP_UINT),
	DEC_PROP( GF_PROP_PID_OMA_CID, "ContentID", "OMA Content ID", GF_PROP_STRING),
	DEC_PROP( GF_PROP_PID_OMA_TXT_HDR, "TextualHeaders", "OMA textual headers", GF_PROP_STRING),
	DEC_PROP( GF_PROP_PID_OMA_CLEAR_LEN, "PlaintextLen", "OMA size of plaintext data", GF_PROP_LUINT),
	DEC_PROP_F( GF_PROP_PID_CRYPT_INFO, "CryptInfo", "URL (local file only) of crypt info file for this PID, use `clear` to force passthrough", GF_PROP_STRING, GF_PROP_FLAG_GSF_REM),
	DEC_PROP_F( GF_PROP_PID_DECRYPT_INFO, "DecryptInfo", "URL (local file only) of crypt info file for this PID - see decrypter help", GF_PROP_STRING, GF_PROP_FLAG_GSF_REM),
	DEC_PROP_F( GF_PROP_PCK_SENDER_NTP, "SenderNTP", "NTP 64 bits timestamp at sender side or grabber side", GF_PROP_LUINT, GF_PROP_FLAG_PCK | GF_PROP_FLAG_GSF_REM),
	DEC_PROP_F( GF_PROP_PCK_RECEIVER_NTP, "ReceiverNTP", "Receiver NTP (64 bits timestamp) usually associated with the sender NTP property", GF_PROP_LUINT, GF_PROP_FLAG_PCK | GF_PROP_FLAG_GSF_REM),
	DEC_PROP_F( GF_PROP_PCK_UTC_TIME, "UTC", "UTC timestamp (in milliseconds) of parent packet", GF_PROP_LUINT, GF_PROP_FLAG_PCK | GF_PROP_FLAG_GSF_REM),

	DEC_PROP( GF_PROP_PID_ENCRYPTED, "Encrypted", "Packets for the stream are by default encrypted (however the encryption state is carried in packet crypt flags) - changes are signaled through PID info change (no reconfigure)", GF_PROP_BOOL),
	DEC_PROP( GF_PROP_PID_OMA_PREVIEW_RANGE, "OMAPreview", "OMA Preview range ", GF_PROP_LUINT),
	DEC_PROP_F( GF_PROP_PID_CENC_PSSH, "CENC_PSSH", "PSSH blob for CENC, formatted as (u32)NbSystems [ (bin128)SystemID(u32)version(u32)KID_count[ (bin128)keyID ] (u32)priv_size(char*priv_size)priv_data]", GF_PROP_DATA, 0),
	DEC_PROP_F( GF_PROP_PCK_CENC_SAI, "CENC_SAI", "CENC SAI for the packet, formatted as (char(IV_Size))IV(u16)NbSubSamples [(u16)ClearBytes(u32)CryptedBytes]", GF_PROP_DATA, GF_PROP_FLAG_PCK),
	DEC_PROP( GF_PROP_PID_CENC_KEY_INFO, "KeyInfo", "Multi key info formatted as:\n `is_mkey(u8);\nnb_keys(u16);\n[\n\tIV_size(u8);\n\tKID(bin128);\n\tif (!IV_size) {;\n\t\tconst_IV_size(u8);\n\t\tconstIV(const_IV_size);\n}\n]\n`", GF_PROP_DATA),
	DEC_PROP( GF_PROP_PID_CENC_PATTERN, "CENCPattern", "CENC crypt pattern, CENC pattern, skip as frac.num crypt as frac.den", GF_PROP_FRACTION),
	DEC_PROP( GF_PROP_PID_CENC_STORE, "CENCStore", "Storage location 4CC of SAI data", GF_PROP_4CC),
	DEC_PROP( GF_PROP_PID_CENC_STSD_MODE, "CENCstsdMode", "Mode for CENC sample description when using clear samples:\n"
	"- 0: single sample description is used\n"
	"- 1: a clear clone of the sample description is created, inserted before the CENC sample description\n"
	"- 2: a clear clone of the sample description is created, inserted after the CENC sample description", GF_PROP_UINT),
	DEC_PROP( GF_PROP_PID_AMR_MODE_SET, "AMRModeSet", "ModeSet for AMR and AMR-WideBand", GF_PROP_UINT),
	DEC_PROP_F( GF_PROP_PCK_SUBS, "SubSampleInfo", "Binary blob describing N subsamples of the sample, formatted as N [(u32)flags(u32)size(u32)codec_param(u8)priority(u8) discardable]. Subsamples for a given flag MUST appear in order, however flags can be interleaved", GF_PROP_DATA, GF_PROP_FLAG_PCK),
	DEC_PROP( GF_PROP_PID_MAX_NALU_SIZE, "NALUMaxSize", "Max size of NAL units in stream - changes are signaled through PID info change (no reconfigure)", GF_PROP_UINT),
	DEC_PROP_F( GF_PROP_PCK_FILENUM, "FileNumber", "Index of file when dumping to files", GF_PROP_UINT, GF_PROP_FLAG_PCK),
	DEC_PROP_F( GF_PROP_PCK_FILENAME, "FileName", "Name of output file when dumping / dashing. Must be set on first packet belonging to new file", GF_PROP_STRING, GF_PROP_FLAG_PCK),
	DEC_PROP_F( GF_PROP_PCK_IDXFILENAME, "IDXName", "Name of index file when dashing MPEG-2 TS. Must be set on first packet belonging to new file", GF_PROP_STRING, GF_PROP_FLAG_PCK),
	DEC_PROP_F( GF_PROP_PCK_FILESUF, "FileSuffix", "File suffix name, replacement for $FS$ in tile templates", GF_PROP_STRING, GF_PROP_FLAG_PCK),
	DEC_PROP_F( GF_PROP_PCK_EODS, "EODS", "End of DASH segment", GF_PROP_BOOL, GF_PROP_FLAG_PCK),
	DEC_PROP_F( GF_PROP_PCK_CUE_START, "CueStart", "Set on packets marking the beginning of a DASH/HLS segment for cue-driven segmentation - see dasher help", GF_PROP_BOOL, GF_PROP_FLAG_PCK),
	DEC_PROP_F( GF_PROP_PCK_MEDIA_TIME, "MediaTime", "Corresponding media time of the parent packet (0 being the origin)", GF_PROP_DOUBLE, GF_PROP_FLAG_GSF_REM | GF_PROP_FLAG_PCK),
	DEC_PROP_F( GF_PROP_PID_MAX_FRAME_SIZE, "MaxFrameSize", "Max size of frame in stream - changes are signaled through PID info change (no reconfigure)", GF_PROP_UINT, GF_PROP_FLAG_GSF_REM),
	DEC_PROP_F( GF_PROP_PID_AVG_FRAME_SIZE, "AvgFrameSize", "Average size of frame in stream (ISOBMFF only, static property)", GF_PROP_UINT, GF_PROP_FLAG_GSF_REM),
	DEC_PROP_F( GF_PROP_PID_MAX_TS_DELTA, "MaxTSDelta", "Maximum DTS delta between frames (ISOBMFF only, static property)", GF_PROP_UINT, GF_PROP_FLAG_GSF_REM),
	DEC_PROP_F( GF_PROP_PID_MAX_CTS_OFFSET, "MaxCTSOffset", "Maximum absolute CTS offset (ISOBMFF only, static property)", GF_PROP_UINT, GF_PROP_FLAG_GSF_REM),
	DEC_PROP_F( GF_PROP_PID_CONSTANT_DURATION, "ConstantDuration", "Constant duration of samples, 0 means variable duration (ISOBMFF only, static property)", GF_PROP_UINT, GF_PROP_FLAG_GSF_REM),
	DEC_PROP_F( GF_PROP_PID_ISOM_TRACK_TEMPLATE, "TrackTemplate", "ISOBMFF serialized track box for this PID, without any sample info (empty stbl and empty dref)", GF_PROP_DATA, GF_PROP_FLAG_GSF_REM),
	DEC_PROP_F( GF_PROP_PID_ISOM_TREX_TEMPLATE, "TrexTemplate", "ISOBMFF serialized trex box for this PID", GF_PROP_DATA, GF_PROP_FLAG_GSF_REM),
	DEC_PROP_F( GF_PROP_PID_ISOM_STSD_TEMPLATE, "STSDTemplate", "ISOBMFF serialized sample description entry for this PID", GF_PROP_DATA, GF_PROP_FLAG_GSF_REM),
	DEC_PROP_F( GF_PROP_PID_ISOM_UDTA, "MovieUserData", "ISOBMFF serialized moov UDTA and other moov-level boxes (list) for this PID", GF_PROP_DATA, GF_PROP_FLAG_GSF_REM),
	DEC_PROP_F( GF_PROP_PID_ISOM_HANDLER, "HandlerName", "ISOBMFF track handler name", GF_PROP_STRING, GF_PROP_FLAG_GSF_REM),
	DEC_PROP_F( GF_PROP_PID_ISOM_TRACK_FLAGS, "TrackFlags", "ISOBMFF track header flags", GF_PROP_UINT, GF_PROP_FLAG_GSF_REM),
	DEC_PROP_F( GF_PROP_PID_ISOM_TRACK_MATRIX, "TrackMatrix", "ISOBMFF track header matrix", GF_PROP_SINT_LIST, GF_PROP_FLAG_GSF_REM),
	DEC_PROP_F( GF_PROP_PID_ISOM_ALT_GROUP, "AltGroup", "ISOBMFF alt group ID", GF_PROP_UINT, GF_PROP_FLAG_GSF_REM),
	DEC_PROP_F( GF_PROP_PID_ISOM_FORCE_NEGCTTS, "ForceNCTTS", "ISOBMFF force negative CTS offsets", GF_PROP_BOOL, GF_PROP_FLAG_GSF_REM),
	DEC_PROP_F( GF_PROP_PID_DISABLED, "Disable", "ISOBMFF disable flag", GF_PROP_BOOL, GF_PROP_FLAG_GSF_REM),
	DEC_PROP_F( GF_PROP_PID_PERIOD_ID, "Period", "ID of DASH period", GF_PROP_STRING, GF_PROP_FLAG_GSF_REM),
	DEC_PROP_F( GF_PROP_PID_PERIOD_START, "PStart", "DASH Period start - cf dasher help", GF_PROP_FRACTION64, GF_PROP_FLAG_GSF_REM),
	DEC_PROP_F( GF_PROP_PID_PERIOD_DUR, "PDur", "DASH Period duration - cf dasher help", GF_PROP_FRACTION64, GF_PROP_FLAG_GSF_REM),
	DEC_PROP_F( GF_PROP_PID_REP_ID, "Representation", "ID of DASH representation", GF_PROP_STRING, GF_PROP_FLAG_GSF_REM),
	DEC_PROP_F( GF_PROP_PID_AS_ID, "ASID", "ID of parent DASH Adaptation Set", GF_PROP_UINT, GF_PROP_FLAG_GSF_REM),
	DEC_PROP_F( GF_PROP_PID_SSR, "SSR", "ID of Adaptation Set:\n"
	"- same value as ASID: regular SSR not used for cross-AS switching\n"
	"- ID of another AdaptationSet: enable cross-AS switching between this AS and the referenced one\n"
	"- negative value: LL-HLS compatability mode", GF_PROP_SINT, GF_PROP_FLAG_GSF_REM),
	DEC_PROP_F( GF_PROP_PID_MUX_SRC, "MuxSrc", "Name of mux source(s), set by dasher to direct its outputs", GF_PROP_STRING, GF_PROP_FLAG_GSF_REM),
	DEC_PROP_F( GF_PROP_PID_DASH_MODE, "DashMode", "DASH mode to be used by multiplexer if any, set by dasher. 0 is no DASH, 1 is regular DASH, 2 is VoD", GF_PROP_UINT, GF_PROP_FLAG_GSF_REM),
	DEC_PROP_F( GF_PROP_PID_FORCE_SEG_SYNC, "SegSync", "Indicate segment must be completely flushed before sending segment/fragment size events", GF_PROP_BOOL, GF_PROP_FLAG_GSF_REM),
	DEC_PROP_F( GF_PROP_PID_DASH_DUR, "DashDur", "DASH target segment duration in seconds", GF_PROP_FRACTION, GF_PROP_FLAG_GSF_REM),
	DEC_PROP_F( GF_PROP_PID_DASH_FDUR, "FragDur", "DASH target fragment duration in seconds", GF_PROP_FRACTION, GF_PROP_FLAG_GSF_REM),
	DEC_PROP_F( GF_PROP_PID_DASH_MULTI_PID, "DashMultiPid", "Pointer to the GF_List of input PIDs for multi-stsd entries segments, set by dasher", GF_PROP_POINTER, GF_PROP_FLAG_GSF_REM),
	DEC_PROP_F( GF_PROP_PID_DASH_MULTI_PID_IDX, "DashMultiPidIdx", "1-based index of PID in the multi PID list, set by dasher", GF_PROP_UINT, GF_PROP_FLAG_GSF_REM),
	DEC_PROP_F( GF_PROP_PID_DASH_MULTI_TRACK, "DashMultiTrack", "Pointer to the GF_List of input PIDs for multi-tracks segments, set by dasher", GF_PROP_POINTER, GF_PROP_FLAG_GSF_REM),
	DEC_PROP_F( GF_PROP_PID_ROLE, "Role", "List of roles for this PID, where each role string can be a DASH role, a `URN:role-value` or any other string (this will throw a warning and use a custom URI for the role)", GF_PROP_STRING_LIST, GF_PROP_FLAG_GSF_REM),
	DEC_PROP_F( GF_PROP_PID_PERIOD_DESC, "PDesc", "List of descriptors for the DASH period containing this PID", GF_PROP_STRING_LIST, GF_PROP_FLAG_GSF_REM),
	DEC_PROP_F( GF_PROP_PID_AS_COND_DESC, "ASDesc", "List of conditional descriptors for the DASH AdaptationSet containing this PID. If a PID with the same property type but different value is found, the PIDs will be in different AdaptationSets", GF_PROP_STRING_LIST, GF_PROP_FLAG_GSF_REM),
	DEC_PROP_F( GF_PROP_PID_AS_ANY_DESC, "ASCDesc", "List of common descriptors for the DASH AdaptationSet containing this PID", GF_PROP_STRING_LIST, GF_PROP_FLAG_GSF_REM),
	DEC_PROP_F( GF_PROP_PID_REP_DESC, "RDesc", "List of descriptors for the DASH Representation containing this PID", GF_PROP_STRING_LIST, GF_PROP_FLAG_GSF_REM),
	DEC_PROP_F( GF_PROP_PID_BASE_URL, "BUrl", "List of base URLs for this PID", GF_PROP_STRING_LIST, GF_PROP_FLAG_GSF_REM),
	DEC_PROP( GF_PROP_PID_TEMPLATE, "Template", "Template to use for DASH generation for this PID", GF_PROP_STRING),
	DEC_PROP( GF_PROP_PID_START_NUMBER, "StartNumber", "Start number to use for this PID - cf dasher help", GF_PROP_UINT),
	DEC_PROP_F( GF_PROP_PID_XLINK, "xlink", "Remote period URL for DASH - cf dasher help", GF_PROP_STRING, GF_PROP_FLAG_GSF_REM),
	DEC_PROP_F( GF_PROP_PID_CLAMP_DUR, "ClampDur", "Max media duration to process from PID in DASH mode", GF_PROP_FRACTION64, GF_PROP_FLAG_GSF_REM),
	DEC_PROP_F( GF_PROP_PID_HLS_PLAYLIST, "HLSPL", "Name of the HLS variant playlist for this media", GF_PROP_STRING, GF_PROP_FLAG_GSF_REM),
	DEC_PROP_F( GF_PROP_PID_HLS_GROUPID, "HLSGroup", "Name of HLS Group of a stream", GF_PROP_STRING, GF_PROP_FLAG_GSF_REM),
	DEC_PROP_F( GF_PROP_PID_HLS_FORCE_INF, "HLSForce", "Force writing EXT-X-STREAM-INF if stream is in a rendition group, value is the name of associated groups (can be empty)", GF_PROP_STRING, GF_PROP_FLAG_GSF_REM),
	DEC_PROP_F( GF_PROP_PID_HLS_EXT_MASTER, "HLSMExt", "List of extensions to add to the master playlist for this PID", GF_PROP_STRING_LIST, GF_PROP_FLAG_GSF_REM),
	DEC_PROP_F( GF_PROP_PID_HLS_EXT_VARIANT, "HLSVExt", "List of extensions to add to the variant playlist for this PID", GF_PROP_STRING_LIST, GF_PROP_FLAG_GSF_REM),
	DEC_PROP_F( GF_PROP_PID_DASH_CUE, "DCue", "Name of a cue list file for this PID - see dasher help", GF_PROP_STRING, GF_PROP_FLAG_GSF_REM),
	DEC_PROP_F( GF_PROP_PID_DASH_SEGMENTS, "DSegs", "Number of DASH segments defined by the DASH cue info", GF_PROP_UINT, GF_PROP_FLAG_GSF_REM),
	DEC_PROP_F( GF_PROP_PID_CODEC, "Codec", "codec parameter string to force. If starting with '.', appended to ISOBMFF code point; otherwise replace the codec string", GF_PROP_STRING, GF_PROP_FLAG_GSF_REM),

	DEC_PROP_F( GF_PROP_PID_SINGLE_SCALE, "SingleScale", "Movie header should use the media timescale of the first track added", GF_PROP_BOOL, GF_PROP_FLAG_GSF_REM),
	DEC_PROP_F( GF_PROP_PID_UDP, "RequireReorder", "PID packets come from source with losses and reordering happening (UDP)", GF_PROP_BOOL, GF_PROP_FLAG_GSF_REM),
	DEC_PROP_F( GF_PROP_PID_PRIMARY_ITEM, "Primary", "Primary item in ISOBMFF", GF_PROP_BOOL, GF_PROP_FLAG_GSF_REM),
	DEC_PROP_F( GF_PROP_PID_DASH_FWD, "DFMode", "DASH forward mode is used for this PID. If 2, the manifest is also carried in packet propery", GF_PROP_UINT, GF_PROP_FLAG_GSF_REM),
	DEC_PROP_F( GF_PROP_PCK_DASH_MANIFEST, "DFManifest", "Value of manifest in forward mode", GF_PROP_STRING, GF_PROP_FLAG_PCK| GF_PROP_FLAG_GSF_REM),
	DEC_PROP_F( GF_PROP_PCK_HLS_VARIANT, "DFVariant", "Value of variant playlist in forward mode", GF_PROP_STRING_LIST, GF_PROP_FLAG_PCK|GF_PROP_FLAG_GSF_REM),
	DEC_PROP_F( GF_PROP_PCK_HLS_VARIANT_NAME, "DFVariantName", "Value of variant playlist name in forward mode", GF_PROP_STRING_LIST, GF_PROP_FLAG_PCK|GF_PROP_FLAG_GSF_REM),
	DEC_PROP_F( GF_PROP_PID_DASH_PERIOD_START, "DFPStart", "Value of active period start time in ms in forward mode", GF_PROP_LUINT, GF_PROP_FLAG_GSF_REM),
	DEC_PROP_F( GF_PROP_PCK_DASH_PERIOD_START, "DFPckPStart", "Indicate new period start (only set on first packets of non-first periods)", GF_PROP_BOOL, GF_PROP_FLAG_PCK|GF_PROP_FLAG_GSF_REM),

	DEC_PROP( GF_PROP_PID_HLS_KMS, "HLSKey", "URI, KEYFORMAT and KEYFORMATVERSIONS for HLS full segment encryption creation, Key URI otherwise ( decoding and sample-AES)", GF_PROP_STRING),
	DEC_PROP( GF_PROP_PID_HLS_IV, "HLSIV", "Init Vector for HLS decode", GF_PROP_DATA),
	DEC_PROP( GF_PROP_PID_CLEARKEY_URI, "CKUrl", "URL for ClearKey licence server", GF_PROP_STRING),

	DEC_PROP_F( GF_PROP_PID_COLR_PRIMARIES, "ColorPrimaries", "Color primaries", GF_PROP_CICP_COL_PRIM, GF_PROP_FLAG_GSF_REM),
	DEC_PROP_F( GF_PROP_PID_COLR_TRANSFER, "ColorTransfer", "Color transfer characteristics", GF_PROP_CICP_COL_TFC, GF_PROP_FLAG_GSF_REM),
	DEC_PROP_F( GF_PROP_PID_COLR_MX, "ColorMatrix", "Color matrix coefficient", GF_PROP_CICP_COL_MX, GF_PROP_FLAG_GSF_REM),
	DEC_PROP_F( GF_PROP_PID_COLR_RANGE, "FullRange", "Color full range flag", GF_PROP_BOOL, GF_PROP_FLAG_GSF_REM),
	DEC_PROP_F( GF_PROP_PID_COLR_CHROMAFMT, "Chroma", "Chroma format (see ISO/IEC 23001-8 / 23091-2)", GF_PROP_UINT, GF_PROP_FLAG_GSF_REM),
	DEC_PROP_F( GF_PROP_PID_COLR_CHROMALOC, "ChromaLoc", "Chroma location (see ISO/IEC 23001-8 / 23091-2)", GF_PROP_UINT, GF_PROP_FLAG_GSF_REM),
	DEC_PROP_F( GF_PROP_PID_CONTENT_LIGHT_LEVEL, "ContentLightLevel", "Content light level, payload of clli box (see ISO/IEC 14496-12), can be set as a list of 2 integers in fragment declaration (e.g. \"=max_cll,max_pic_avg_ll\")", GF_PROP_DATA, GF_PROP_FLAG_GSF_REM),
	DEC_PROP_F( GF_PROP_PID_MASTER_DISPLAY_COLOUR, "MasterDisplayColour", "Master display colour info, payload of mdcv box (see ISO/IEC 14496-12), can be set as a list of 10 integers in fragment declaration (e.g. \"=dpx0,dpy0,dpx1,dpy1,dpx2,dpy2,wpx,wpy,max,min\")", GF_PROP_DATA, GF_PROP_FLAG_GSF_REM),
	DEC_PROP_F( GF_PROP_PID_ICC_PROFILE, "ICC", "ICC profile (see ISO 15076-1 or ICC.1)", GF_PROP_DATA, GF_PROP_FLAG_GSF_REM),

	DEC_PROP_F( GF_PROP_PID_SRC_MAGIC, "SrcMagic", "Magic number to store in the track, only used by importers", GF_PROP_LUINT, GF_PROP_FLAG_GSF_REM),
	DEC_PROP_F( GF_PROP_PID_MUX_INDEX, "MuxIndex", "Target track index in destination file, stored by lowest value first (not set by demultiplexers)", GF_PROP_UINT, GF_PROP_FLAG_GSF_REM),
	DEC_PROP( GF_PROP_NO_TS_LOOP, "NoTSLoop", "Timestamps on this PID are adjusted in case of loops (used by TS multiplexer output)", GF_PROP_BOOL),
	DEC_PROP_F( GF_PROP_PID_MHA_COMPATIBLE_PROFILES, "MHAProfiles", "List of compatible profiles for this MPEG-H Audio object", GF_PROP_UINT_LIST, GF_PROP_FLAG_GSF_REM),

	DEC_PROP_F( GF_PROP_PCK_FRAG_START, "FragStart", "Packet is a fragment start (value 1) or a segment start (value 2)", GF_PROP_UINT, GF_PROP_FLAG_PCK|GF_PROP_FLAG_GSF_REM),
	DEC_PROP_F( GF_PROP_PCK_FRAG_RANGE, "FragRange", "Start and end position in bytes of fragment if packet is a fragment or segment start", GF_PROP_FRACTION64, GF_PROP_FLAG_PCK|GF_PROP_FLAG_GSF_REM),
	DEC_PROP_F( GF_PROP_PCK_FRAG_TFDT, "FragTFDT", "Decode time of first packet in fragmentt", GF_PROP_LUINT, GF_PROP_FLAG_PCK|GF_PROP_FLAG_GSF_REM),
	DEC_PROP_F( GF_PROP_PCK_SIDX_RANGE, "SIDXRange", "Start and end position in bytes of sidx in segment if any", GF_PROP_FRACTION64, GF_PROP_FLAG_PCK|GF_PROP_FLAG_GSF_REM),

	DEC_PROP_F( GF_PROP_PID_VOD_SIDX_RANGE, "VODSIDXRange", "Start and end position in bytes of root sidx", GF_PROP_FRACTION64, GF_PROP_FLAG_GSF_REM),

	DEC_PROP_F( GF_PROP_PCK_MOOF_TEMPLATE, "MoofTemplate", "Serialized moof box corresponding to the start of a movie fragment or segment (with styp and optionally sidx)", GF_PROP_DATA, GF_PROP_FLAG_PCK|GF_PROP_FLAG_GSF_REM),

	DEC_PROP_F( GF_PROP_PCK_INIT, "InitSeg", "Set to true if packet is a complete DASH init segment file", GF_PROP_BOOL, GF_PROP_FLAG_PCK),

	DEC_PROP_F( GF_PROP_PID_RAWGRAB, "RawGrab", "PID is a raw media grabber (webcam, microphone, etc...). Value 2 is used for front camera", GF_PROP_UINT, GF_PROP_FLAG_GSF_REM),
	DEC_PROP_F( GF_PROP_PID_KEEP_AFTER_EOS, "KeepAfterEOS", "PID must be kept alive after EOS (LASeR and BIFS)", GF_PROP_BOOL, GF_PROP_FLAG_GSF_REM),
	DEC_PROP_F( GF_PROP_PID_COVER_ART, "CoverArt", "PID cover art image data. If associated data is NULL, the data is carried in the PID", GF_PROP_DATA, GF_PROP_FLAG_GSF_REM),

	DEC_PROP_F( GF_PROP_PID_PLAY_BUFFER, "BufferLength", "Playout buffer in ms", GF_PROP_UINT, GF_PROP_FLAG_GSF_REM),
	DEC_PROP_F( GF_PROP_PID_MAX_BUFFER, "MaxBuffer", "Maximum buffer occupancy in ms", GF_PROP_UINT, GF_PROP_FLAG_GSF_REM),
	DEC_PROP_F( GF_PROP_PID_RE_BUFFER, "ReBuffer", "Rebuffer threshold in ms, 0 disable rebuffering", GF_PROP_UINT, GF_PROP_FLAG_GSF_REM),
	DEC_PROP_F( GF_PROP_PID_VIEW_IDX, "ViewIdx", "View index for multiview (1 being left)", GF_PROP_UINT, GF_PROP_FLAG_GSF_REM),
	DEC_PROP_F( GF_PROP_PID_ORIG_FRAG_URL, "FragURL", "Fragment URL (without '#') of original URL (used by some filters to set the property on media PIDs)", GF_PROP_STRING, GF_PROP_FLAG_GSF_REM),

	DEC_PROP_F( GF_PROP_PID_MCAST_IP, "MCASTIP", "session Multicast IP address for ROUTE/MABR", GF_PROP_STRING, GF_PROP_FLAG_GSF_REM),
	DEC_PROP_F( GF_PROP_PID_MCAST_PORT, "MCASTPort", "session port number for ROUTE/MABR", GF_PROP_UINT, GF_PROP_FLAG_GSF_REM),
	DEC_PROP_F( GF_PROP_PID_MCAST_NAME, "MCASTName", "Name (location) of raw file to advertise in ROUTE/MABR session", GF_PROP_STRING, GF_PROP_FLAG_GSF_REM),
	DEC_PROP_F( GF_PROP_PID_MCAST_CAROUSEL, "MCASTCarousel", "Carousel period in seconds of raw file or low-latency manifest/init segments for ROUTE/MABR sessions", GF_PROP_FRACTION, GF_PROP_FLAG_GSF_REM),
	DEC_PROP_F( GF_PROP_PID_MCAST_SENDTIME, "MCASTUpload", "Upload time in seconds of raw files for ROUTE/MABR sessions", GF_PROP_FRACTION, GF_PROP_FLAG_GSF_REM),

	DEC_PROP_F( GF_PROP_PID_STEREO_TYPE, "Stereo", "Stereo type of video", GF_PROP_UINT, GF_PROP_FLAG_GSF_REM),
	DEC_PROP_F( GF_PROP_PID_PROJECTION_TYPE, "Projection", "Projection type of video", GF_PROP_UINT, GF_PROP_FLAG_GSF_REM),
	DEC_PROP_F( GF_PROP_PID_VR_POSE, "InitalPose", "Initial pose for 360 video, in degrees expressed as 16.16 bits (x is yaw, y is pitch, z is roll)", GF_PROP_VEC3I, GF_PROP_FLAG_GSF_REM),

	DEC_PROP_F( GF_PROP_PID_CUBE_MAP_PAD, "CMPad", "Number of pixels to pad from edge of each face in cube map", GF_PROP_UINT, GF_PROP_FLAG_GSF_REM),
	DEC_PROP_F( GF_PROP_PID_EQR_CLAMP, "EQRClamp", "Clamping of frame for EQR as 0.32 fixed point (x is top, y is bottom, z is left and w is right)", GF_PROP_VEC4I, GF_PROP_FLAG_GSF_REM),

	DEC_PROP( GF_PROP_PID_SCENE_NODE, "SceneNode", "PID is a scene node decoder (AFX BitWrapper in BIFS)", GF_PROP_BOOL),
	DEC_PROP( GF_PROP_PID_ORIG_CRYPT_SCHEME, "OrigCryptoScheme", "Original crypto scheme on a decrypted PID", GF_PROP_4CC),
	DEC_PROP_F( GF_PROP_PID_TIMESHIFT_SEGS, "TSBSegs", "Time shift in number of segments for HAS streams, only set by dashin and dasher filters", GF_PROP_UINT, GF_PROP_FLAG_GSF_REM),
	DEC_PROP_F( GF_PROP_PID_IS_MANIFEST, "IsManifest", "PID is a HAS manifest (MSB=1 if live)\n"
	"- 0: not a manifest\n"
	"- 1: DASH manifest\n"
	"- 2: HLS manifest\n"
	"- 3: GHI(X) manifest", GF_PROP_UINT, GF_PROP_FLAG_GSF_REM),
	DEC_PROP_F( GF_PROP_PID_SPARSE, "Sparse", "PID has potentially empty times between packets", GF_PROP_BOOL, GF_PROP_FLAG_GSF_REM),
	DEC_PROP_F( GF_PROP_PID_CHARSET, "CharSet", "Character set for input text PID", GF_PROP_STRING, GF_PROP_FLAG_GSF_REM),
	DEC_PROP_F( GF_PROP_PID_FORCED_SUB, "ForcedSub", "PID or Packet is forced sub\n"
	"- 0: not forced\n"
	"- 1: forced frame\n"
	"- 2: all frames are forced (PID only)", GF_PROP_UINT, GF_PROP_FLAG_GSF_REM),

	DEC_PROP_F( GF_PROP_PID_CHAP_TIMES, "ChapTimes", "Chapter start times", GF_PROP_UINT_LIST, GF_PROP_FLAG_GSF_REM),
	DEC_PROP_F( GF_PROP_PID_CHAP_NAMES, "ChapNames", "Chapter names", GF_PROP_STRING_LIST, GF_PROP_FLAG_GSF_REM),
	DEC_PROP_F( GF_PROP_PID_IS_CHAP, "IsChap", "Subtitle PID is chapter (for QT-like chapters)", GF_PROP_BOOL, GF_PROP_FLAG_GSF_REM),

	DEC_PROP_F( GF_PROP_PCK_SKIP_BEGIN, "SkipBegin", "Amount of media to skip from beginning of packet in PID timescale (when set o PID, indicate packets with skip will be present)", GF_PROP_UINT, GF_PROP_FLAG_PCK),
	DEC_PROP_F( GF_PROP_PCK_SKIP_PRES, "SkipPres", "Packet and any following with CTS greater than this packet shall not be presented (used by reframer to create edit lists)", GF_PROP_BOOL, GF_PROP_FLAG_PCK),
	DEC_PROP_F( GF_PROP_PCK_ORIG_DUR, "OriginalDuration", "Elapsed time (.num) and original duration (.den, 0 if last copy of packet) for redundant packets", GF_PROP_FRACTION, GF_PROP_FLAG_PCK),

	DEC_PROP_F( GF_PROP_PID_HAS_SKIP_BEGIN, "HasSkipBegin", "Indicate if PID will carry packets with `SkipBegin` properties", GF_PROP_BOOL, 0),


	DEC_PROP_F( GF_PROP_PID_HLS_REF, "HLSRef", "HLS playlist reference, gives a unique ID identifying media mux, and indicated in packets carrying child playlists", GF_PROP_LUINT, GF_PROP_FLAG_GSF_REM),

	DEC_PROP_F( GF_PROP_PCK_HLS_REF, "PckHLSRef", "Same as `HLSRef` but carried on packets for ROUTE/MABR file transfer", GF_PROP_LUINT, GF_PROP_FLAG_PCK|GF_PROP_FLAG_GSF_REM),


	DEC_PROP_F( GF_PROP_PID_LLHAS_MODE, "LLHAS", "DASH/HLS low latency mode", GF_PROP_UINT, GF_PROP_FLAG_GSF_REM),
	DEC_PROP_F( GF_PROP_PCK_LLHAS_FRAG_NUM, "LLHASFragNum", "DASH-SSR/LLHLS fragment number", GF_PROP_UINT, GF_PROP_FLAG_PCK|GF_PROP_FLAG_GSF_REM),
	DEC_PROP_F( GF_PROP_PID_DOWNLOAD_SESSION, "DownloadSession", "Pointer to download session", GF_PROP_POINTER, GF_PROP_FLAG_GSF_REM),
	DEC_PROP_F( GF_PROP_PID_HAS_TEMI, "HasTemi", "TEMI present flag", GF_PROP_BOOL, GF_PROP_FLAG_GSF_REM),
	DEC_PROP_F( GF_PROP_PCK_XPS_MASK, "XPSMask", "Parameter set mask", GF_PROP_UINT, GF_PROP_FLAG_PCK|GF_PROP_FLAG_GSF_REM),
	DEC_PROP_F( GF_PROP_PCK_END_RANGE, "RangeEnd", "Signal packet is the last in the desired play range", GF_PROP_BOOL, GF_PROP_FLAG_PCK),
	DEC_PROP_F( GF_PROP_PCK_ID, "RefID", "packet identifier for dependency (usually POC for video)", GF_PROP_SINT, GF_PROP_FLAG_PCK),
	DEC_PROP_F( GF_PROP_PCK_REFS, "Refs", "list of packet identifier this packet depends on", GF_PROP_SINT_LIST, GF_PROP_FLAG_PCK),
<<<<<<< HEAD
	DEC_PROP_F( GF_PROP_PCK_TIMECODES, "Timecodes", "list of timecodes as extracted from SEI (if present)", GF_PROP_UINT_LIST, GF_PROP_FLAG_PCK),
=======
	DEC_PROP_F( GF_PROP_PCK_UDTA, "UDTA", "User data for the packet", GF_PROP_POINTER, GF_PROP_FLAG_PCK | GF_PROP_FLAG_GSF_REM),
>>>>>>> 14ddb769

	DEC_PROP_F( GF_PROP_PID_DOLBY_VISION, "DOVI", "DolbyVision configuration", GF_PROP_DATA, 0),
	DEC_PROP_F( GF_PROP_PID_OUTPATH, "OutPath", "Output file name of PID used by some filters creating additional raw PIDs", GF_PROP_STRING, 0),
	DEC_PROP_F( GF_PROP_PID_ADOBE_CRYPT_META, "ACrypMeta", "Meta-data for Adobe encryption", GF_PROP_DATA, 0),
	DEC_PROP_F( GF_PROP_PID_CENC_HAS_ROLL, "HasCRoll", "Indicates if key roll is used in CENC", GF_PROP_BOOL, 0),
	DEC_PROP_F( GF_PROP_PID_ISOM_STSD_ALL_TEMPLATES, "STSDAllTemplates", "ISOBMFF serialized sample description box for this PID", GF_PROP_DATA, GF_PROP_FLAG_GSF_REM),
	DEC_PROP_F( GF_PROP_PID_ISOM_STSD_TEMPLATE_IDX, "STSDTemplateIdx", "Index of corresponding `STSDAllTemplates`", GF_PROP_UINT, GF_PROP_FLAG_GSF_REM),
	DEC_PROP( GF_PROP_PID_PREMUX_STREAM_TYPE, "PremuxType", "Main streamtype of the PID before mux, only used for ROUTE/MABR setup", GF_PROP_UINT),
	DEC_PROP_F( GF_PROP_PID_CODEC_MERGEABLE, "CodecMerge", "Indicate the PID can be merged with other streams with same value for single decoding  (HEVC only for now)", GF_PROP_UINT, GF_PROP_FLAG_GSF_REM),
	DEC_PROP_F( GF_PROP_PCK_FILE_REL, "RelativePath", "Indicate the packet file name uses relative path", GF_PROP_BOOL, GF_PROP_FLAG_PCK|GF_PROP_FLAG_GSF_REM),
	DEC_PROP_F( GF_PROP_PID_CLEARKEY_KID, "ClearKeyID", "Key ID for ClearKey scheme", GF_PROP_DATA, GF_PROP_FLAG_GSF_REM),

	DEC_PROP_F( GF_PROP_PID_DASH_SPARSE, "DashSparse", "indicate DASH segments are generated in sparse mode (from context)", GF_PROP_BOOL, GF_PROP_FLAG_GSF_REM),
	DEC_PROP_F( GF_PROP_PID_DASH_DEP_GROUP, "DashDepGroup", "indicate DASH dependency group ID", GF_PROP_UINT, GF_PROP_FLAG_GSF_REM),
	DEC_PROP_F( GF_PROP_PID_SCTE35_PID, "SC35Ref", "PID has SCTE35 information carried on indicated PID number", GF_PROP_UINT, GF_PROP_FLAG_GSF_REM),
	DEC_PROP_F( GF_PROP_PID_NO_INIT, "NoInit", "PID does not use any init segment in DASH (file forward mode of dasher, only used for ROUTE/MABR)", GF_PROP_BOOL, GF_PROP_FLAG_GSF_REM),
	DEC_PROP_F( GF_PROP_PID_FORCE_UNFRAME, "ForceUnframe", "force creation of rewriter filter (only used for forcing reparse of NALU-based codecs)", GF_PROP_BOOL, GF_PROP_FLAG_GSF_REM),
	DEC_PROP_F( GF_PROP_PID_META_DEMUX_CODEC_ID, "MetaCodecID", "identifier for meta codecs (FFmpeg, ...)", GF_PROP_UINT, GF_PROP_FLAG_GSF_REM),
	DEC_PROP_F( GF_PROP_PID_META_DEMUX_CODEC_NAME, "MetaCodecName", "Name used by for meta codecs (FFmpeg, ...)", GF_PROP_STRING, GF_PROP_FLAG_GSF_REM),
	DEC_PROP_F( GF_PROP_PID_META_DEMUX_OPAQUE, "MetaCodecOpaque", "Internal property used for meta demuxers ( FFmpeg, ...) codec opaque data", GF_PROP_UINT, GF_PROP_FLAG_GSF_REM),

	DEC_PROP_F( GF_PROP_PCK_MPD_SEGSTART, "HASSegStart", "Start time of segment for ROUTE/MABR scheduling", GF_PROP_FRACTION64, GF_PROP_FLAG_PCK|GF_PROP_FLAG_GSF_REM),
	DEC_PROP_F( GF_PROP_PCK_SPLIT_START, "SplitStart", "split start time of packet in PID timescale, for index-based dashing", GF_PROP_UINT, GF_PROP_FLAG_PCK|GF_PROP_FLAG_GSF_REM),
	DEC_PROP_F( GF_PROP_PCK_SPLIT_END, "SplitEnd", "split end time of packet in PID timescale, for index-based dashing", GF_PROP_UINT, GF_PROP_FLAG_PCK|GF_PROP_FLAG_GSF_REM),
	DEC_PROP_F( GF_PROP_PID_INIT_NAME, "InitName", "Name of init segment when dashing, used for ROUTE/MABR", GF_PROP_STRING, GF_PROP_FLAG_GSF_REM),

	DEC_PROP_F( GF_PROP_PCK_SEG_URL, "SegURL", "URL of source segment (when forwarding fragment boundaries)", GF_PROP_STRING, GF_PROP_FLAG_PCK|GF_PROP_FLAG_GSF_REM),

	DEC_PROP_F( GF_PROP_PCK_CENC_PSSH, "DynPSSH", "PSSH blob for CENC, same format as `CENC_PSSH`, used when using master key and roll keys, signaled on first packet of segment where the PSSH changes", GF_PROP_DATA, GF_PROP_FLAG_PCK),

	DEC_PROP_F( GF_PROP_PCK_LLHAS_TEMPLATE, "LLHASTemplate", "Template for DASH-SSR and LLHLS sub-segments", GF_PROP_STRING, GF_PROP_FLAG_PCK),
};

static u32 gf_num_props = sizeof(GF_BuiltInProps) / sizeof(GF_BuiltInProperty);

GF_EXPORT
u32 gf_props_get_id(const char *name)
{
	u32 i, len, prop_id=0;
	if (!name) return 0;
	len = (u32) strlen(name);
	if (len==4) {
		prop_id = GF_4CC(name[0], name[1], name[2], name[3]);
	} else if ((len==3) && !strcmp(name, "PID")) {
		return GF_PROP_PID_ID;
	}

	for (i=0; i<gf_num_props; i++) {
		GF_BuiltInProperty *prop = &GF_BuiltInProps[i];
		if (prop_id && (prop->type==prop_id))
			return prop->type;

		if (prop->name) {
			u32 j;
			for (j=0; j<=len; j++) {
				char c = prop->name[j];
				if (!c) break;
				if (c != name[j])
					break;
			}
			if ((j==len) && !prop->name[j])
				return prop->type;
		}
	}
	return 0;
}

GF_EXPORT
const GF_BuiltInProperty *gf_props_get_description(u32 prop_idx)
{
	if (prop_idx>=gf_num_props) return NULL;
	return &GF_BuiltInProps[prop_idx];
}

GF_EXPORT
const char *gf_props_4cc_get_name(u32 prop_4cc)
{
	u32 i;
	for (i=0; i<gf_num_props; i++) {
		if (GF_BuiltInProps[i].type==prop_4cc) return GF_BuiltInProps[i].name;
	}
	return NULL;
}

GF_EXPORT
u8 gf_props_4cc_get_flags(u32 prop_4cc)
{
	u32 i;
	for (i=0; i<gf_num_props; i++) {
		if (GF_BuiltInProps[i].type==prop_4cc) return GF_BuiltInProps[i].flags;
	}
	return 0;
}

GF_EXPORT
u32 gf_props_4cc_get_type(u32 prop_4cc)
{
	u32 i;
	for (i=0; i<gf_num_props; i++) {
		if (GF_BuiltInProps[i].type==prop_4cc) return GF_BuiltInProps[i].data_type;
	}
	return GF_PROP_FORBIDDEN;
}

GF_EXPORT
Bool gf_props_sanity_check()
{
	Bool res = GF_TRUE;
	u32 i, j;
	for (i=0; i<gf_num_props; i++) {
		if (! GF_BuiltInProps[i].name) {
			GF_LOG(GF_LOG_ERROR, GF_LOG_FILTER, ("Property %s has no name\n", gf_4cc_to_str(GF_BuiltInProps[i].type)  ));
			res = GF_FALSE;
		}
#ifndef GPAC_DISABLE_DOC
		if (! GF_BuiltInProps[i].description) {
			GF_LOG(GF_LOG_ERROR, GF_LOG_FILTER, ("Property %s has no description\n", gf_4cc_to_str(GF_BuiltInProps[i].type)  ));
			res = GF_FALSE;
		}
#endif
		for (j=i+1; j<gf_num_props; j++) {
			if (GF_BuiltInProps[i].type==GF_BuiltInProps[j].type) {
				GF_LOG(GF_LOG_ERROR, GF_LOG_FILTER, ("Property %s and %s have the same code %s\n", GF_BuiltInProps[i].name, GF_BuiltInProps[j].name, gf_4cc_to_str(GF_BuiltInProps[i].type) ));
				res = GF_FALSE;
			}
			if (GF_BuiltInProps[i].name && GF_BuiltInProps[j].name && !strcmp(GF_BuiltInProps[i].name, GF_BuiltInProps[j].name)) {
				GF_LOG(GF_LOG_ERROR, GF_LOG_FILTER, ("Property %s and %s have the same name %s\n", gf_4cc_to_str(GF_BuiltInProps[i].type), gf_4cc_to_str(GF_BuiltInProps[j].type), GF_BuiltInProps[i].name));
				res = GF_FALSE;
			}
		}
	}
	return res;
}

GF_EXPORT
const char *gf_props_dump_val(const GF_PropertyValue *att, char dump[GF_PROP_DUMP_ARG_SIZE], GF_PropDumpDataMode dump_data_flags, const char *min_max_enum)
{
	switch (att->type) {
	case GF_PROP_NAME:
	case GF_PROP_STRING:
	case GF_PROP_STRING_NO_COPY:
		break;
	default:
		if (!dump) return NULL;
		break;
	}
	Bool no_reduce = dump_data_flags & GF_PROP_DUMP_NO_REDUCE;
	u32 dump_data_type = dump_data_flags&0xFF;

	dump[0] = 0;
	switch (att->type) {
	case GF_PROP_SINT:
		sprintf(dump, "%d", att->value.sint);
		break;
	case GF_PROP_UINT:
		if (min_max_enum && strchr(min_max_enum, '|') ) {
			u32 enum_val = 0;
			char *str_start = (char *) min_max_enum;
			while (str_start) {
				u32 len;
				char *sep = strchr(str_start, '|');
				if (sep) {
					len = (u32) (sep - str_start);
				} else {
					len = (u32) strlen(str_start);
				}
				if (att->value.uint == enum_val) {
					strncpy(dump, str_start, len);
					dump[len]=0;
					break;
				}
				if (!sep) break;
				str_start = sep+1;
				enum_val++;
			}
			if (!str_start) {
				sprintf(dump, "%u", att->value.uint);
				GF_LOG(GF_LOG_ERROR, GF_LOG_FILTER, ("Wrong argument value %d not found in enums %s - using integer dump\n", att->value.uint_list, min_max_enum));
			}
		} else {
			sprintf(dump, "%u", att->value.uint);
		}
		break;
	case GF_PROP_4CC:
		sprintf(dump, "%s", gf_4cc_to_str(att->value.uint) );
		break;
	case GF_PROP_LSINT:
		sprintf(dump, ""LLD, att->value.longsint);
		break;
	case GF_PROP_LUINT:
		sprintf(dump, ""LLU, att->value.longuint);
		break;
	case GF_PROP_FRACTION:
		//reduce fraction
		if (!no_reduce && att->value.frac.den && ((att->value.frac.num/att->value.frac.den) * att->value.frac.den == att->value.frac.num)) {
			sprintf(dump, "%d", att->value.frac.num / att->value.frac.den);
		} else {
			sprintf(dump, "%d/%u", att->value.frac.num, att->value.frac.den);
		}
		break;
	case GF_PROP_FRACTION64:
		//reduce fraction
		if (!no_reduce && att->value.lfrac.den && ((att->value.lfrac.num/att->value.lfrac.den) * att->value.lfrac.den == att->value.lfrac.num)) {
			sprintf(dump, LLD, att->value.lfrac.num / att->value.lfrac.den);
		} else {
			sprintf(dump, LLD"/"LLU, att->value.lfrac.num, att->value.lfrac.den);
		}
		break;
	case GF_PROP_BOOL:
		sprintf(dump, "%s", att->value.boolean ? "true" : "false");
		break;
	case GF_PROP_FLOAT:
		sprintf(dump, "%f", FIX2FLT(att->value.fnumber) );
		break;
	case GF_PROP_DOUBLE:
		sprintf(dump, "%g", att->value.number);
		break;
	case GF_PROP_VEC2I:
		sprintf(dump, "%dx%d", att->value.vec2i.x, att->value.vec2i.y);
		break;
	case GF_PROP_VEC2:
		sprintf(dump, "%lgx%lg", att->value.vec2.x, att->value.vec2.y);
		break;
	case GF_PROP_VEC3I:
		sprintf(dump, "%dx%dx%d", att->value.vec3i.x, att->value.vec3i.y, att->value.vec3i.z);
		break;
	case GF_PROP_VEC4I:
		sprintf(dump, "%dx%dx%dx%d", att->value.vec4i.x, att->value.vec4i.y, att->value.vec4i.z, att->value.vec4i.w);
		break;
	case GF_PROP_NAME:
	case GF_PROP_STRING:
	case GF_PROP_STRING_NO_COPY:
		return att->value.string;

	case GF_PROP_DATA:
	case GF_PROP_CONST_DATA:
	case GF_PROP_DATA_NO_COPY:
		if (dump_data_type==2) {
			sprintf(dump, "%d@%p", att->value.data.size, att->value.data.ptr);
		} else if (dump_data_type && att->value.data.size < 40) {
			u32 i;
			sprintf(dump, "%d bytes 0x", att->value.data.size);
			for (i=0; i<att->value.data.size; i++) {
				sprintf(dump, "%02X", (unsigned char) att->value.data.ptr[i]);
			}
		} else {
			sprintf(dump, "%d bytes (CRC32 0x%08X)", att->value.data.size, gf_crc_32(att->value.data.ptr, att->value.data.size));
		}
		break;
	case GF_PROP_POINTER:
		sprintf(dump, "%p", att->value.ptr);
		break;
	case GF_PROP_STRING_LIST:
	{
		u32 i, count = att->value.string_list.nb_items;
		u32 len = GF_PROP_DUMP_ARG_SIZE-1;
		dump[len]=0;
		for (i=0; i<count; i++) {
			char *s = att->value.string_list.vals[i];
			if (!i) {
				strncpy(dump, s, len);
			} else {
				strcat(dump, ",");
				strncat(dump, s, len-1);
			}
			len = GF_PROP_DUMP_ARG_SIZE - 1 - (u32) strlen(dump);
			if (len<=1) {
				GF_LOG(GF_LOG_WARNING, GF_LOG_FILTER, ("String list is too large to fit in predefined property dump buffer of %d bytes, truncating\n", GF_PROP_DUMP_ARG_SIZE));
				return dump;
			}
		}
		return dump;
	}
	case GF_PROP_UINT_LIST:
	case GF_PROP_4CC_LIST:
	case GF_PROP_SINT_LIST:
	case GF_PROP_VEC2I_LIST:
	{
		u32 i, count = att->value.uint_list.nb_items;
		u32 len = GF_PROP_DUMP_ARG_SIZE-1;
		dump[len]=0;
		for (i=0; i<count; i++) {
			char szItem[1024];
			if (att->type==GF_PROP_UINT_LIST) {
				sprintf(szItem, "%u", att->value.uint_list.vals[i]);
			} else if (att->type==GF_PROP_4CC_LIST) {
				sprintf(szItem, "%s", gf_4cc_to_str(att->value.uint_list.vals[i]) );
			} else if (att->type==GF_PROP_SINT_LIST) {
				sprintf(szItem, "%d", att->value.sint_list.vals[i]);
			} else {
				sprintf(szItem, "%dx%d", att->value.v2i_list.vals[i].x, att->value.v2i_list.vals[i].x);
			}
			if (!i) {
				strncpy(dump, szItem, len);
			} else {
				strcat(dump, ",");
				strncat(dump, szItem, len-1);
			}
			len = GF_PROP_DUMP_ARG_SIZE - 1 - (u32) strlen(dump);
			if (len<=1) {
				GF_LOG(GF_LOG_WARNING, GF_LOG_FILTER, ("List is too large to fit in predefined property dump buffer of %d bytes, truncating\n", GF_PROP_DUMP_ARG_SIZE));
				return dump;
			}
		}
		return dump;
	}
	case GF_PROP_FORBIDDEN:
		sprintf(dump, "forbidden");
		break;
	case GF_PROP_LAST_DEFINED:
		sprintf(dump, "lastDefined");
		break;
	default:
		if (gf_props_type_is_enum(att->type)) {
			return gf_props_enum_name(att->type, att->value.uint);
		}
	}
	return dump;
}


GF_EXPORT
const char *gf_props_dump(u32 p4cc, const GF_PropertyValue *att, char dump[GF_PROP_DUMP_ARG_SIZE], GF_PropDumpDataMode dump_data_mode)
{
	switch (p4cc) {
	case GF_PROP_PID_STREAM_TYPE:
	case GF_PROP_PID_ORIG_STREAM_TYPE:
		return gf_stream_type_name(att->value.uint);
	case GF_PROP_PID_CODECID:
		return gf_codecid_name(att->value.uint);

	case GF_PROP_PID_PLAYBACK_MODE:
		if (att->value.uint == GF_PLAYBACK_MODE_SEEK) return "seek";
		else if (att->value.uint == GF_PLAYBACK_MODE_REWIND) return "rewind";
		else if (att->value.uint == GF_PLAYBACK_MODE_FASTFORWARD) return "forward";
		else return "none";

	case GF_PROP_PCK_SENDER_NTP:
	case GF_PROP_PCK_RECEIVER_NTP:
	case GF_PROP_PCK_UTC_TIME:
	{
		u64 time = (p4cc==GF_PROP_PCK_UTC_TIME) ? att->value.longuint : gf_net_ntp_to_utc(att->value.longuint);
		time_t gtime;
		struct tm *t;
		u32 sec;
		u32 ms;
		gtime = time / 1000;
		sec = (u32)(time / 1000);
		ms = (u32)(time - ((u64)sec) * 1000);

		t = gf_gmtime(&gtime);
		sec = t->tm_sec;
		//see issue #859, no clue how this happened...
		if (sec > 60)
			sec = 60;
		snprintf(dump, GF_PROP_DUMP_ARG_SIZE-1, "%d-%02d-%02dT%02d:%02d:%02d.%03dZ", 1900 + t->tm_year, t->tm_mon + 1, t->tm_mday, t->tm_hour, t->tm_min, sec, ms);
		dump[GF_PROP_DUMP_ARG_SIZE-1]=0;
	}
		return dump;

	case GF_PROP_PID_CHANNEL_LAYOUT:
		if (!gf_sys_is_test_mode()) {
			u32 cicp = gf_audio_fmt_get_cicp_from_layout(att->value.longuint);
			const char *name = gf_audio_fmt_get_cicp_name(cicp);
			if (name) return name;
		}
		return gf_props_dump_val(att, dump, dump_data_mode, NULL);

	case GF_PROP_PID_DECODER_CONFIG_ENHANCEMENT:
		//for tx3d SDP config only
		if (gf_utf8_is_legal(att->value.data.ptr, att->value.data.size))
			return (const char *) att->value.data.ptr;
		//fallthrough
	default:
		if (att->type==GF_PROP_UINT) {
			u32 type = gf_props_4cc_get_type(p4cc);
			if (gf_props_type_is_enum(type))
				return gf_props_enum_name(type, att->value.uint);
		}
		return gf_props_dump_val(att, dump, dump_data_mode, NULL);
	}
	return "";
}

GF_EXPORT
char *gf_props_dump_alloc(u32 p4cc, const GF_PropertyValue *att, GF_PropDumpDataMode dump_data_mode)
{
	char dump[GF_PROP_DUMP_ARG_SIZE];
	const char *res = gf_props_dump(p4cc, att, dump, dump_data_mode);
	if (!res) return NULL;
	return gf_strdup(res);
}

GF_Err gf_prop_matrix_decompose(const GF_PropertyValue *p, u32 *flip_mode, u32 *rot_mode)
{
	GF_Point2D scale, translate;
	Fixed rotate;
	GF_Matrix2D mx;
	if (!p || (p->type!=GF_PROP_SINT_LIST) || (p->value.sint_list.nb_items!=9))
		return GF_BAD_PARAM;

	mx.m[0] = INT2FIX(p->value.sint_list.vals[0])/65536;
	mx.m[1] = INT2FIX(p->value.sint_list.vals[1])/65536;
	mx.m[2] = INT2FIX(p->value.sint_list.vals[2])/65536;
	mx.m[3] = INT2FIX(p->value.sint_list.vals[3])/65536;
	mx.m[4] = INT2FIX(p->value.sint_list.vals[4])/65536;
	mx.m[5] = INT2FIX(p->value.sint_list.vals[5])/65536;
	gf_mx2d_decompose(&mx, &scale, &rotate, &translate);

	if (flip_mode) {
		*flip_mode = 0;
		if (ABSDIFF(scale.x, -1) < 0.05) {
			*flip_mode = (ABSDIFF(scale.y, -1) < 0.05) ? 3 : 2;
		}
		else if (ABSDIFF(scale.x, -1) < 0.05) {
			*flip_mode = 1;
		}
	}
	if (rot_mode) {
		*rot_mode = 0;
		if (ABSDIFF(rotate, GF_PI2)<0.05) {
			*rot_mode = 1;
		}
		else if (ABSDIFF(rotate, GF_PI/2)<0.05) {
			*rot_mode = 2;
		}
		if (ABSDIFF(-rotate, GF_PI2)<0.05) {
			*rot_mode = 3;
		}
	}
	return GF_OK;
}<|MERGE_RESOLUTION|>--- conflicted
+++ resolved
@@ -1823,11 +1823,8 @@
 	DEC_PROP_F( GF_PROP_PCK_END_RANGE, "RangeEnd", "Signal packet is the last in the desired play range", GF_PROP_BOOL, GF_PROP_FLAG_PCK),
 	DEC_PROP_F( GF_PROP_PCK_ID, "RefID", "packet identifier for dependency (usually POC for video)", GF_PROP_SINT, GF_PROP_FLAG_PCK),
 	DEC_PROP_F( GF_PROP_PCK_REFS, "Refs", "list of packet identifier this packet depends on", GF_PROP_SINT_LIST, GF_PROP_FLAG_PCK),
-<<<<<<< HEAD
+	DEC_PROP_F( GF_PROP_PCK_UDTA, "UDTA", "User data for the packet", GF_PROP_POINTER, GF_PROP_FLAG_PCK | GF_PROP_FLAG_GSF_REM),
 	DEC_PROP_F( GF_PROP_PCK_TIMECODES, "Timecodes", "list of timecodes as extracted from SEI (if present)", GF_PROP_UINT_LIST, GF_PROP_FLAG_PCK),
-=======
-	DEC_PROP_F( GF_PROP_PCK_UDTA, "UDTA", "User data for the packet", GF_PROP_POINTER, GF_PROP_FLAG_PCK | GF_PROP_FLAG_GSF_REM),
->>>>>>> 14ddb769
 
 	DEC_PROP_F( GF_PROP_PID_DOLBY_VISION, "DOVI", "DolbyVision configuration", GF_PROP_DATA, 0),
 	DEC_PROP_F( GF_PROP_PID_OUTPATH, "OutPath", "Output file name of PID used by some filters creating additional raw PIDs", GF_PROP_STRING, 0),
