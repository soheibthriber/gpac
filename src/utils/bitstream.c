/*
 *			GPAC - Multimedia Framework C SDK
 *
 *			Authors: Jean Le Feuvre
 *			Copyright (c) Telecom ParisTech 2000-2012
 *					All rights reserved
 *
 *  This file is part of GPAC / common tools sub-project
 *
 *  GPAC is free software; you can redistribute it and/or modify
 *  it under the terms of the GNU Lesser General Public License as published by
 *  the Free Software Foundation; either version 2, or (at your option)
 *  any later version.
 *
 *  GPAC is distributed in the hope that it will be useful,
 *  but WITHOUT ANY WARRANTY; without even the implied warranty of
 *  MERCHANTABILITY or FITNESS FOR A PARTICULAR PURPOSE.  See the
 *  GNU Lesser General Public License for more details.
 *
 *  You should have received a copy of the GNU Lesser General Public
 *  License along with this library; see the file COPYING.  If not, write to
 *  the Free Software Foundation, 675 Mass Ave, Cambridge, MA 02139, USA.
 *
 */

#include <gpac/bitstream.h>

/*the default size for new streams allocation...*/
#define BS_MEM_BLOCK_ALLOC_SIZE		512

/*private types*/
enum
{
	GF_BITSTREAM_FILE_READ = GF_BITSTREAM_WRITE_DYN + 1,
	GF_BITSTREAM_FILE_WRITE,
};

struct __tag_bitstream
{
	/*original stream data*/
	FILE *stream;

	/*or original GF_FileIO data*/
	GF_FileIO *gfio;

	/*or original data*/
	char *original;
	/*the size of our buffer in bytes*/
	u64 size;
	/*current position in BYTES*/
	u64 position;
	/*the byte readen/written*/
	u32 current;
	/*the number of bits in the current byte*/
	u32 nbBits;
	/*the bitstream mode*/
	u32 bsmode;

	void (*EndOfStream)(void *par);
	void *par;


	char *cache_write;
	u32 cache_write_size, buffer_written;

	Bool remove_emul_prevention_byte;
	u32 nb_zeros;

	GF_Err (*on_block_out)(void *cbk, u8 *data, u32 block_size);
	void *usr_data;
	u64 bytes_out;
	u32 prevent_dispatch;

	u64 cookie;

	u8 *cache_read;
	u32 cache_read_size, cache_read_pos, cache_read_alloc;

};

GF_Err gf_bs_reassign_buffer(GF_BitStream *bs, const u8 *buffer, u64 BufferSize)
{
	if (!bs) return GF_BAD_PARAM;
	if (bs->bsmode == GF_BITSTREAM_READ) {
		bs->original = (char*)buffer;
		bs->size = BufferSize;
		bs->position = 0;
		bs->current = 0;
		bs->nbBits = 8;
		bs->current = 0;
		bs->nb_zeros = 0;
		return GF_OK;
	}
	if (bs->bsmode==GF_BITSTREAM_WRITE) {
		if (!buffer || !BufferSize) return GF_BAD_PARAM;
		bs->original = (char*)buffer;
		bs->size = BufferSize;
		bs->position = 0;
		bs->current = 0;
		bs->nbBits = 0;
		bs->current = 0;
		return GF_OK;
	}
	if (bs->bsmode!=GF_BITSTREAM_WRITE_DYN) return GF_BAD_PARAM;
	if (bs->original) return GF_BAD_PARAM;

	bs->position = 0;
	bs->current = 0;
	bs->nbBits = 0;
	bs->current = 0;
	bs->size = BufferSize ? BufferSize : BS_MEM_BLOCK_ALLOC_SIZE;
	if (buffer) {
		bs->original = (char *) buffer;
	} else {
		bs->original = (char *) gf_malloc(sizeof(char) * ((u32) bs->size));
		if (! bs->original) {
			return GF_OUT_OF_MEM;
		}
	}
	return GF_OK;
}

GF_EXPORT
GF_BitStream *gf_bs_new(const u8 *buffer, u64 BufferSize, u32 mode)
{
	GF_BitStream *tmp = (GF_BitStream *)gf_malloc(sizeof(GF_BitStream));
	if (!tmp) return NULL;
	memset(tmp, 0, sizeof(GF_BitStream));

	tmp->original = (char*)buffer;
	tmp->size = BufferSize;

	tmp->bsmode = mode;

	switch (tmp->bsmode) {
	case GF_BITSTREAM_READ:
		tmp->nbBits = 8;
		tmp->current = 0;
		break;
	case GF_BITSTREAM_WRITE:
	case GF_BITSTREAM_WRITE_DYN:
		tmp->nbBits = 0;
		if (! buffer) {
			/*if BufferSize is specified, use it. This is typically used when AvgSize of
			some buffers is known, but some exceed it.*/
			if (BufferSize) {
				tmp->size = BufferSize;
			} else {
				tmp->size = BS_MEM_BLOCK_ALLOC_SIZE;
			}
			tmp->original = (char *) gf_malloc(sizeof(char) * ((u32) tmp->size));
			if (! tmp->original) {
				gf_free(tmp);
				return NULL;
			}
			tmp->bsmode = GF_BITSTREAM_WRITE_DYN;
		} else {
			tmp->original = (char*)buffer;
			tmp->size = BufferSize;
		}
		break;
	default:
		/*the stream constructor is not the same...*/
		gf_free(tmp);
		return NULL;
	}
	return tmp;
}

GF_EXPORT
GF_BitStream *gf_bs_from_file(FILE *f, u32 mode)
{
	GF_BitStream *tmp;
	if (!f) return NULL;

	tmp = (GF_BitStream *)gf_malloc(sizeof(GF_BitStream));
	if (!tmp) return NULL;
	memset(tmp, 0, sizeof(GF_BitStream));
	/*switch to internal mode*/
	mode = (mode==GF_BITSTREAM_READ) ? GF_BITSTREAM_FILE_READ : GF_BITSTREAM_FILE_WRITE;
	tmp->bsmode = mode;
	tmp->current = 0;
	tmp->nbBits = (mode == GF_BITSTREAM_FILE_READ) ? 8 : 0;
	tmp->original = NULL;
	tmp->position = 0;
	tmp->stream = f;

	/*get the size of this file (for read streams)*/
	tmp->position = gf_ftell(f);
	gf_fseek(f, 0, SEEK_END);
	tmp->size = gf_ftell(f);
	gf_fseek(f, tmp->position, SEEK_SET);


	if (mode==GF_BITSTREAM_FILE_READ) {
		tmp->cache_read_alloc = gf_opts_get_int("core", "bs-cache-size");
		if (tmp->cache_read_alloc) {
			tmp->cache_read_pos = tmp->cache_read_size = tmp->cache_read_alloc;
			tmp->cache_read = gf_malloc(tmp->cache_read_alloc);
			if (!tmp->cache_read) {
				gf_free(tmp);
				return NULL;
			}
		}
	}
	if (mode == GF_BITSTREAM_FILE_WRITE) {
		tmp->cache_write_size = gf_opts_get_int("core", "bs-cache-size");
		if (tmp->cache_write_size) {
			tmp->cache_write = (char*)gf_malloc(tmp->cache_write_size);
			if (!tmp->cache_write) {
				gf_free(tmp);
				return NULL;
			}
			tmp->buffer_written = 0;
		}
	}

	return tmp;
}

GF_EXPORT
GF_BitStream *gf_bs_from_gfio(const char *url, u32 mode)
{
	GF_BitStream *tmp;
	GF_FileIO *gfio = gf_fileio_from_url(url);
	if (!gfio) return NULL;

	tmp = (GF_BitStream *)gf_malloc(sizeof(GF_BitStream));
	if (!tmp) return NULL;
	memset(tmp, 0, sizeof(GF_BitStream));
	/*switch to internal mode*/
	mode = (mode==GF_BITSTREAM_READ) ? GF_BITSTREAM_FILE_READ : GF_BITSTREAM_FILE_WRITE;
	tmp->bsmode = mode;
	tmp->current = 0;
	tmp->nbBits = (mode == GF_BITSTREAM_FILE_READ) ? 8 : 0;
	tmp->original = NULL;
	tmp->position = 0;
	tmp->gfio = gfio;

	/*get the size of this file (for read streams)*/
	tmp->position = gf_fileio_tell(gfio);
	gf_fileio_seek(gfio, 0, SEEK_END);
	tmp->size = gf_fileio_tell(gfio);
	gf_fileio_seek(gfio, tmp->position, SEEK_SET);
	return tmp;
}

GF_BitStream *gf_bs_new_cbk_buffer(GF_Err (*on_block_out)(void *cbk, u8 *data, u32 block_size), void *usr_data, u8 *buffer, u32 buffer_size)
{
	GF_BitStream *tmp;

	if (!on_block_out) return NULL;

	tmp = (GF_BitStream *)gf_malloc(sizeof(GF_BitStream));
	if (!tmp) return NULL;
	memset(tmp, 0, sizeof(GF_BitStream));

	if (buffer && buffer_size) {
		tmp->size = buffer_size;
		tmp->original = buffer;
	} else {
		tmp->size = buffer_size ? buffer_size : 10*BS_MEM_BLOCK_ALLOC_SIZE;
		tmp->original = (char *) gf_malloc(sizeof(char) * ((u32) tmp->size));
		if (! tmp->original) {
			gf_free(tmp);
			return NULL;
		}
	}
	tmp->bsmode = GF_BITSTREAM_WRITE_DYN;
	tmp->on_block_out = on_block_out;
	tmp->usr_data = usr_data;

	return tmp;
}

GF_BitStream *gf_bs_new_cbk(GF_Err (*on_block_out)(void *cbk, u8 *data, u32 block_size), void *usr_data, u32 block_size)
{
	return gf_bs_new_cbk_buffer(on_block_out, usr_data, NULL, block_size);

}
void gf_bs_prevent_dispatch(GF_BitStream *bs, Bool prevent_dispatch)
{
	if (!bs) return;
	if (prevent_dispatch) {
		bs->prevent_dispatch ++;
		return;
	}
	if (!bs->prevent_dispatch) return;
	bs->prevent_dispatch --;

	if (bs->on_block_out && !bs->prevent_dispatch) {
		assert(bs->position >= bs->bytes_out);
		if (bs->position > bs->bytes_out) {
			bs->on_block_out(bs->usr_data, bs->original, (u32) (bs->position - bs->bytes_out));
			bs->bytes_out = bs->position;
		}
	}
}

static void bs_flush_write_cache(GF_BitStream *bs)
{
	if (bs->buffer_written) {
<<<<<<< HEAD
		u32 nb_write;
		if (bs->gfio) {
			nb_write = (u32) gf_fileio_write(bs->gfio, bs->cache_write, bs->buffer_written);
		} else {
			nb_write = (u32) fwrite(bs->cache_write, 1, bs->buffer_written, bs->stream);
		}
		bs->size += nb_write;
=======
		u32 nb_write = (u32) fwrite(bs->cache_write, 1, bs->buffer_written, bs->stream);
		//check we didn't rewind the bitstream
		if (bs->size == bs->position)
			bs->size += nb_write;
>>>>>>> 40afd534
		bs->position += nb_write;
		bs->buffer_written = 0;
	}
}



GF_EXPORT
void gf_bs_del(GF_BitStream *bs)
{
	if (!bs) return;
	if (bs->on_block_out && bs->position>bs->bytes_out) {
		bs->on_block_out(bs->usr_data, bs->original, (u32) (bs->position - bs->bytes_out) );
	}
	/*if we are in dynamic mode (alloc done by the bitstream), free the buffer if still present*/
	if ((bs->bsmode == GF_BITSTREAM_WRITE_DYN) && bs->original) gf_free(bs->original);
	if (bs->cache_write) {
		bs_flush_write_cache(bs);
		gf_free(bs->cache_write);
	}
	if (bs->cache_read)
		gf_free(bs->cache_read);
	gf_free(bs);
}

GF_EXPORT
void gf_bs_enable_emulation_byte_removal(GF_BitStream *bs, Bool do_remove)
{
	if (bs) {
		bs->remove_emul_prevention_byte = do_remove;
		bs->nb_zeros = 0;
	}
}

/*returns 1 if aligned wrt current mode, 0 otherwise*/
Bool gf_bs_is_align(GF_BitStream *bs)
{
	switch (bs->bsmode) {
	case GF_BITSTREAM_READ:
	case GF_BITSTREAM_FILE_READ:
		return ( (8 == bs->nbBits) ? GF_TRUE : GF_FALSE);
	default:
		return !bs->nbBits;
	}
}

static GFINLINE u8 gf_bs_load_byte(GF_BitStream *bs, Bool *is_eos)
{
	u8 res;
	if (bs->cache_read) {
		if (bs->cache_read_pos == bs->cache_read_size) {
			if (bs->gfio) {
				bs->cache_read_size = gf_fileio_read(bs->gfio, bs->cache_read, bs->cache_read_alloc);
			} else {
				bs->cache_read_size = fread(bs->cache_read, 1, bs->cache_read_alloc, bs->stream);
			}
			bs->cache_read_pos = 0;
			if (!bs->cache_read_size) {
				*is_eos = GF_TRUE;
				return 0;
			}
		}
		res = bs->cache_read[bs->cache_read_pos];
		bs->cache_read_pos++;
	} else if (bs->gfio) {
		gf_fileio_read(bs->gfio, &res, 1);
	} else {
		res = fgetc(bs->stream);
	}
	return res;
}

/*fetch a new byte in the bitstream switch between packets*/
static u8 BS_ReadByte(GF_BitStream *bs)
{
	Bool is_eos;
	if (bs->bsmode == GF_BITSTREAM_READ) {
		u8 res;
		if (bs->position >= bs->size) {
			if (bs->EndOfStream) bs->EndOfStream(bs->par);
			return 0;
		}
		res = bs->original[bs->position++];

		if (bs->remove_emul_prevention_byte) {
			if ((bs->nb_zeros==2) && (res==0x03) && (bs->position<bs->size) && (bs->original[bs->position]<0x04)) {
				bs->nb_zeros = 0;
				res = bs->original[bs->position++];
			}
			if (!res) bs->nb_zeros++;
			else bs->nb_zeros = 0;
		}
		return res;
	}
	if (bs->cache_write)
		bs_flush_write_cache(bs);

	is_eos = GF_FALSE;
	if (bs->gfio) is_eos = gf_fileio_eof(bs->gfio);
	else is_eos = feof(bs->stream);

	/*we are in FILE mode, test for end of file*/
	if (!is_eos || bs->cache_read) {
		u8 res;
		Bool is_eos=GF_FALSE;
		assert(bs->position<=bs->size);
		bs->position++;

		res = gf_bs_load_byte(bs, &is_eos);
		if (is_eos) goto bs_eof;

		if (bs->remove_emul_prevention_byte) {
			if ((bs->nb_zeros==2) && (res==0x03) && (bs->position<bs->size)) {
				u8 next = gf_bs_load_byte(bs, &is_eos);
				if (next < 0x04) {
					bs->nb_zeros = 0;
					res = next;
					bs->position++;
				} else {
					gf_bs_seek(bs, bs->position);
				}
			}
			if (!res) bs->nb_zeros++;
			else bs->nb_zeros = 0;
		}
		return res;
	}

bs_eof:
	if (bs->EndOfStream) {
		bs->EndOfStream(bs->par);
	} else {
		GF_LOG(GF_LOG_ERROR, GF_LOG_CORE, ("[BS] Attempt to overread bitstream\n"));
	}
	assert(bs->position <= 1+bs->size);
	return 0;
}

#define NO_OPTS

#ifndef NO_OPTS
static u32 bit_mask[] = {0x80, 0x40, 0x20, 0x10, 0x8, 0x4, 0x2, 0x1};
static u32 bits_mask[] = {0x0, 0x1, 0x3, 0x7, 0xF, 0x1F, 0x3F, 0x7F};
#endif

GF_EXPORT
u8 gf_bs_read_bit(GF_BitStream *bs)
{
	if (bs->nbBits == 8) {
		bs->current = BS_ReadByte(bs);
		bs->nbBits = 0;
	}
#ifdef NO_OPTS
	{
		s32 ret;
		bs->current <<= 1;
		bs->nbBits++;
		ret = (bs->current & 0x100) >> 8;
		return (u8) ret;
	}
#else
	return (u8) (bs->current & bit_mask[bs->nbBits++]) ? 1 : 0;
#endif

}

GF_EXPORT
u32 gf_bs_read_int(GF_BitStream *bs, u32 nBits)
{
	u32 ret;

#ifndef NO_OPTS
	if (nBits + bs->nbBits <= 8) {
		bs->nbBits += nBits;
		ret = (bs->current >> (8 - bs->nbBits) ) & bits_mask[nBits];
		return ret;
	}
#endif
	ret = 0;
	while (nBits-- > 0) {
		ret <<= 1;
		ret |= gf_bs_read_bit(bs);
	}
	return ret;
}

GF_EXPORT
u32 gf_bs_read_u8(GF_BitStream *bs)
{
	assert(bs->nbBits==8);
	if (bs->cache_read && (bs->cache_read_pos+1<bs->cache_read_size) ) {
		u32 ret = bs->cache_read[bs->cache_read_pos];
		bs->cache_read_pos+=1;
		bs->position+=1;
		return ret;
	}

	return (u32) BS_ReadByte(bs);
}

#if 0
GF_EXPORT
u32 gf_bs_read_u8_until_delimiter(GF_BitStream *bs, u8 delimiter, u8* out, u32 max_length) {
	u32 i = 0;
	char token=0;
	u64 cur_pos = gf_bs_get_position(bs);

	if (!max_length) out = NULL;

	while(gf_bs_available(bs) && (!max_length || i < max_length)) {
		gf_bs_read_data(bs, &token, 1);
		if (token == delimiter) goto found;
		if (out) out[i] = token;
		i++;
	}

	/* Delimiter not found */
	gf_bs_seek(bs, cur_pos);
	return 0;

found:
	return i;
}
#endif

GF_EXPORT
u32 gf_bs_read_u16(GF_BitStream *bs)
{
	u32 ret;
	assert(bs->nbBits==8);
	if (bs->cache_read && (bs->cache_read_pos+2<bs->cache_read_size) ) {
		ret = bs->cache_read[bs->cache_read_pos];
		ret<<=8;
		ret |= bs->cache_read[bs->cache_read_pos+1];
		bs->cache_read_pos+=2;
		bs->position+=2;
		return ret;
	}

	ret = BS_ReadByte(bs);
	ret<<=8;
	ret |= BS_ReadByte(bs);
	return ret;
}


GF_EXPORT
u32 gf_bs_read_u24(GF_BitStream *bs)
{
	u32 ret;
	assert(bs->nbBits==8);

	if (bs->cache_read && (bs->cache_read_pos+3<bs->cache_read_size) ) {
		ret = bs->cache_read[bs->cache_read_pos];
		ret<<=8;
		ret |= bs->cache_read[bs->cache_read_pos+1];
		ret<<=8;
		ret |= bs->cache_read[bs->cache_read_pos+2];
		bs->cache_read_pos+=3;
		bs->position+=3;
		return ret;
	}

	ret = BS_ReadByte(bs);
	ret<<=8;
	ret |= BS_ReadByte(bs);
	ret<<=8;
	ret |= BS_ReadByte(bs);
	return ret;
}

GF_EXPORT
u32 gf_bs_read_u32(GF_BitStream *bs)
{
	u32 ret;
	assert(bs->nbBits==8);

	if (bs->cache_read && (bs->cache_read_pos+4<bs->cache_read_size) ) {
		ret = bs->cache_read[bs->cache_read_pos];
		ret<<=8;
		ret |= bs->cache_read[bs->cache_read_pos+1];
		ret<<=8;
		ret |= bs->cache_read[bs->cache_read_pos+2];
		ret<<=8;
		ret |= bs->cache_read[bs->cache_read_pos+3];
		bs->cache_read_pos+=4;
		bs->position+=4;
		return ret;
	}
	ret = BS_ReadByte(bs);
	ret<<=8;
	ret |= BS_ReadByte(bs);
	ret<<=8;
	ret |= BS_ReadByte(bs);
	ret<<=8;
	ret |= BS_ReadByte(bs);
	return ret;
}

GF_EXPORT
u64 gf_bs_read_u64(GF_BitStream *bs)
{
	u64 ret;

	if (bs->cache_read && (bs->cache_read_pos+8<bs->cache_read_size) ) {
		ret = bs->cache_read[bs->cache_read_pos];
		ret<<=8;
		ret |= bs->cache_read[bs->cache_read_pos+1];
		ret<<=8;
		ret |= bs->cache_read[bs->cache_read_pos+2];
		ret<<=8;
		ret |= bs->cache_read[bs->cache_read_pos+3];
		ret<<=8;
		ret |= bs->cache_read[bs->cache_read_pos+4];
		ret<<=8;
		ret |= bs->cache_read[bs->cache_read_pos+5];
		ret<<=8;
		ret |= bs->cache_read[bs->cache_read_pos+6];
		ret<<=8;
		ret |= bs->cache_read[bs->cache_read_pos+7];
		bs->cache_read_pos+=8;
		bs->position+=8;
		return ret;
	}
	ret = gf_bs_read_u32(bs);
	ret<<=32;
	ret |= gf_bs_read_u32(bs);
	return ret;
}

GF_EXPORT
u64 gf_bs_read_long_int(GF_BitStream *bs, u32 nBits)
{
	u64 ret = 0;
	if (nBits>64) {
		gf_bs_read_long_int(bs, nBits-64);
		ret = gf_bs_read_long_int(bs, 64);
	} else {
		while (nBits-- > 0) {
			ret <<= 1;
			ret |= gf_bs_read_bit(bs);
		}
	}
	return ret;
}


GF_EXPORT
Float gf_bs_read_float(GF_BitStream *bs)
{
	char buf [4] = "\0\0\0";
#ifdef NO_OPTS
	s32 i;
	for (i = 0; i < 32; i++)
		buf[3-i/8] |= gf_bs_read_bit(bs) << (7 - i%8);
#else
	buf[3] = gf_bs_read_int(bs, 8);
	buf[2] = gf_bs_read_int(bs, 8);
	buf[1] = gf_bs_read_int(bs, 8);
	buf[0] = gf_bs_read_int(bs, 8);
#endif
	return (* (Float *) buf);
}

GF_EXPORT
Double gf_bs_read_double(GF_BitStream *bs)
{
	char buf [8] = "\0\0\0\0\0\0\0";
	s32 i;
	for (i = 0; i < 64; i++)
		buf[7-i/8] |= gf_bs_read_bit(bs) << (7 - i%8);
	return (* (Double *) buf);
}

GF_EXPORT
u32 gf_bs_read_data(GF_BitStream *bs, u8 *data, u32 nbBytes)
{
	u64 orig = bs->position;

	if (bs->position+nbBytes > bs->size) return 0;

	if (gf_bs_is_align(bs) ) {
		s32 bytes_read, bytes_read_cache;
		switch (bs->bsmode) {
		case GF_BITSTREAM_READ:
		case GF_BITSTREAM_WRITE:
		case GF_BITSTREAM_WRITE_DYN:
			memcpy(data, bs->original + bs->position, nbBytes);
			bs->position += nbBytes;
			return nbBytes;
		case GF_BITSTREAM_FILE_READ:
		case GF_BITSTREAM_FILE_WRITE:
			if (bs->cache_write)
				bs_flush_write_cache(bs);

			bytes_read = bytes_read_cache = 0;
			if (bs->cache_read) {
				u32 csize = bs->cache_read_size-bs->cache_read_pos;
				if (csize>nbBytes) csize = nbBytes;
				memcpy(data, bs->cache_read + bs->cache_read_pos, csize);
				bs->cache_read_pos += csize;
				nbBytes -= csize;
				bytes_read_cache = csize;
			}
			if (nbBytes) {
				if (bs->gfio) {
					bytes_read = (s32) gf_fileio_read(bs->gfio, data + bytes_read_cache, nbBytes);
				} else {
					bytes_read = (s32) fread(data, 1, nbBytes, bs->stream);
				}
				if (bytes_read<0) return bytes_read_cache;
			}
			bs->position += bytes_read + bytes_read_cache;
			return bytes_read + bytes_read_cache;
		default:
			return 0;
		}
	}

	while (nbBytes-- > 0) {
		*data++ = gf_bs_read_int(bs, 8);
	}
	return (u32) (bs->position - orig);

}



static void BS_WriteByte(GF_BitStream *bs, u8 val)
{
	/*we don't allow write on READ buffers*/
	if ( (bs->bsmode == GF_BITSTREAM_READ) || (bs->bsmode == GF_BITSTREAM_FILE_READ) ) {
		GF_LOG(GF_LOG_ERROR, GF_LOG_CORE, ("[BS] Attempt to write on read bitstream\n"));
		return;
	}
	if (!bs->original && !bs->stream && !bs->gfio) {
		GF_LOG(GF_LOG_ERROR, GF_LOG_CORE, ("[BS] Attempt to write on unassigned bitstream\n"));
		return;
	}
	/*we are in MEM mode*/
	if ( (bs->bsmode == GF_BITSTREAM_WRITE) || (bs->bsmode == GF_BITSTREAM_WRITE_DYN) ) {
		//if callback mode and dispatch is not blocked, dispatch
		if (bs->on_block_out && !bs->prevent_dispatch) {
			assert(bs->position >= bs->bytes_out);
			if (bs->position - bs->bytes_out == bs->size) {
				bs->on_block_out(bs->usr_data, bs->original, (u32) (bs->position - bs->bytes_out));
				bs->bytes_out = bs->position;
			}
			if (bs->original)
				bs->original[bs->position - bs->bytes_out] = val;
			bs->position++;
			assert(bs->position >= bs->bytes_out);
			return;
		}
		//otherwise store
		if (bs->position - bs->bytes_out == bs->size) {
			/*no more space...*/
			if (bs->bsmode != GF_BITSTREAM_WRITE_DYN) return;
			/*gf_realloc if enough space...*/
			if (bs->size > 0xFFFFFFFF) return;
			bs->size = bs->size ? (bs->size * 2) : BS_MEM_BLOCK_ALLOC_SIZE;
			bs->original = (char*)gf_realloc(bs->original, (u32)bs->size);
			if (!bs->original) return;	
		}
		if (bs->original)
			bs->original[bs->position - bs->bytes_out] = val;
		bs->position++;
		return;
	}
	if (bs->cache_write) {
		if (bs->buffer_written == bs->cache_write_size) {
			bs_flush_write_cache(bs);
		}
		bs->cache_write[bs->buffer_written] = val;
		bs->buffer_written++;
		if (bs->buffer_written == bs->cache_write_size) {
			bs_flush_write_cache(bs);
		}
		return;
	}
	/*we are in FILE mode, no pb for any gf_realloc...*/
	if (bs->gfio) {
		gf_fileio_write(bs->gfio, &val, 1);
	} else {
		fputc(val, bs->stream);
	}
	/*check we didn't rewind the stream*/
	if (bs->size == bs->position) bs->size++;
	bs->position += 1;
}

static void BS_WriteBit(GF_BitStream *bs, u32 bit)
{
	bs->current <<= 1;
	bs->current |= bit;
	if (++ bs->nbBits == 8) {
		bs->nbBits = 0;
		BS_WriteByte(bs, (u8) bs->current);
		bs->current = 0;
	}
}

static s32 bs_handle_nbits_overflow(GF_BitStream* bs, s32 nBits, s32 max_shift)
{
	if (nBits > max_shift) {
		GF_LOG(GF_LOG_WARNING, GF_LOG_CORE, ("[BS] Attempt to write %d bits, when max is %d\n", nBits, max_shift));
	}
	while (nBits > max_shift) {
		gf_bs_write_long_int(bs, 0, max_shift);
		nBits -= max_shift;
	}

	return nBits;
}

GF_EXPORT
void gf_bs_write_int(GF_BitStream *bs, s32 _value, s32 nBits)
{
	u32 value, nb_shift;
	s32 max_shift = sizeof(s32) * 8;
	if (!nBits) return;
	nBits = bs_handle_nbits_overflow(bs, nBits, max_shift);
	//move to unsigned to avoid sanitizer warnings when we pass a value not codable on the given number of bits
	//we do this when setting bit fields to all 1's
	value = (u32) _value;
	nb_shift = max_shift - nBits;
	if (nb_shift)
		value <<= nb_shift;

	while (--nBits >= 0) {
		//but check value as signed
		BS_WriteBit (bs, ((s32)value) < 0);
		value <<= 1;
	}
}

GF_EXPORT
void gf_bs_write_long_int(GF_BitStream *bs, s64 _value, s32 nBits)
{
	s32 max_shift = sizeof(s64) * 8;
	if (!nBits) return;
	nBits = bs_handle_nbits_overflow(bs, nBits, max_shift);

	//cf note in gf_bs_write_int
	u64 value = (u64) _value;
	value <<= max_shift - nBits;
	while (--nBits >= 0) {
		BS_WriteBit (bs, ((s64)value) < 0);
		value <<= 1;
	}
}

GF_EXPORT
void gf_bs_write_u8(GF_BitStream *bs, u32 value)
{
	assert(!bs->nbBits);

	if (bs->cache_write && (bs->buffer_written+1 < bs->cache_write_size) ) {
		bs->cache_write[bs->buffer_written] = (u8) value;
		bs->buffer_written += 1;
	} else {
		BS_WriteByte(bs, (u8) value);
	}
}

GF_EXPORT
void gf_bs_write_u16(GF_BitStream *bs, u32 value)
{
	assert(!bs->nbBits);
	if (bs->cache_write && (bs->buffer_written+2 < bs->cache_write_size) ) {
		bs->cache_write[bs->buffer_written] = (u8) ((value>>8)&0xff);
		bs->cache_write[bs->buffer_written+1] = (u8) ((value)&0xff);
		bs->buffer_written += 2;
	} else {
		BS_WriteByte(bs, (u8) ((value>>8)&0xff));
		BS_WriteByte(bs, (u8) ((value)&0xff));
	}
}

GF_EXPORT
void gf_bs_write_u24(GF_BitStream *bs, u32 value)
{
	assert(!bs->nbBits);
	if (bs->cache_write && (bs->buffer_written+3 < bs->cache_write_size) ) {
		bs->cache_write[bs->buffer_written] = (u8) ((value>>16)&0xff);
		bs->cache_write[bs->buffer_written+1] = (u8) ((value>>8)&0xff);
		bs->cache_write[bs->buffer_written+2] = (u8) ((value)&0xff);
		bs->buffer_written += 3;
	} else {
		BS_WriteByte(bs, (u8) ((value>>16)&0xff));
		BS_WriteByte(bs, (u8) ((value>>8)&0xff));
		BS_WriteByte(bs, (u8) ((value)&0xff));
	}
}

GF_EXPORT
void gf_bs_write_u32(GF_BitStream *bs, u32 value)
{
	assert(!bs->nbBits);
	if (bs->cache_write && (bs->buffer_written+4 < bs->cache_write_size) ) {
		bs->cache_write[bs->buffer_written] = (u8) ((value>>24)&0xff);
		bs->cache_write[bs->buffer_written+1] = (u8) ((value>>16)&0xff);
		bs->cache_write[bs->buffer_written+2] = (u8) ((value>>8)&0xff);
		bs->cache_write[bs->buffer_written+3] = (u8) ((value)&0xff);
		bs->buffer_written += 4;
	} else {
		BS_WriteByte(bs, (u8) ((value>>24)&0xff));
		BS_WriteByte(bs, (u8) ((value>>16)&0xff));
		BS_WriteByte(bs, (u8) ((value>>8)&0xff));
		BS_WriteByte(bs, (u8) ((value)&0xff));
	}
}

GF_EXPORT
void gf_bs_write_u64(GF_BitStream *bs, u64 value)
{
	assert(!bs->nbBits);
	gf_bs_write_u32(bs, (u32) ((value>>32)&0xffffffff));
	gf_bs_write_u32(bs, (u32) (value&0xffffffff));
}

GF_EXPORT
u32 gf_bs_write_byte(GF_BitStream *bs, u8 byte, u32 repeat_count)
{
	if (!gf_bs_is_align(bs) || bs->cache_write) {
		u32 count = 0;
		while (count<repeat_count) {
			gf_bs_write_int(bs, byte, 8);
			count++;
		}
		return count;
	}

	switch (bs->bsmode) {
	case GF_BITSTREAM_WRITE:
		if (bs->position + repeat_count > bs->size)
			return 0;
		memset(bs->original + bs->position, byte, repeat_count);
		bs->position += repeat_count;
		return repeat_count;
	case GF_BITSTREAM_WRITE_DYN:
		/*need to gf_realloc ...*/
		if (bs->position+repeat_count> bs->size) {
			u32 new_size = (u32) (bs->size*2);
			if (!new_size) new_size = BS_MEM_BLOCK_ALLOC_SIZE;

			if (bs->size + repeat_count > 0xFFFFFFFF)
				return 0;
			while (new_size < (u32) ( bs->size + repeat_count))
				new_size *= 2;
			bs->original = (char*)gf_realloc(bs->original, sizeof(u32)*new_size);
			if (!bs->original)
				return 0;
			bs->size = new_size;
		}
		memset(bs->original + bs->position, byte, repeat_count);
		bs->position += repeat_count;
		return repeat_count;
	case GF_BITSTREAM_FILE_READ:
	case GF_BITSTREAM_FILE_WRITE:
		if (bs->gfio) {
			if (gf_fileio_write(bs->gfio, &byte, repeat_count) != repeat_count) return 0;
		} else {
			if (gf_fwrite(&byte, 1, repeat_count, bs->stream) != repeat_count) return 0;
		}
		if (bs->size == bs->position) bs->size += repeat_count;
		bs->position += repeat_count;
		return repeat_count;
	default:
		return 0;
	}
}



GF_EXPORT
void gf_bs_write_float(GF_BitStream *bs, Float value)
{
	u32 i;
	union
	{	float f;
		char sz [4];
	} float_value;
	float_value.f = value;

	for (i = 0; i < 32; i++)
		BS_WriteBit(bs, (float_value.sz [3 - i / 8] & 1 << (7 - i % 8)) != 0);

}

GF_EXPORT
void gf_bs_write_double (GF_BitStream *bs, Double value)
{
	u32 i;
	union
	{	Double d;
		char sz [8];
	} double_value;
	double_value.d = value;
	for (i = 0; i < 64; i++) {
		BS_WriteBit(bs, (double_value.sz [7 - i / 8] & 1 << (7 - i % 8)) != 0);
	}
}


GF_EXPORT
u32 gf_bs_write_data(GF_BitStream *bs, const u8 *data, u32 nbBytes)
{
	/*we need some feedback for this guy...*/
	u64 begin = bs->position;
	if (!nbBytes) return 0;

	if (gf_bs_is_align(bs)) {
		switch (bs->bsmode) {
		case GF_BITSTREAM_WRITE:
			if (bs->position+nbBytes > bs->size) {
				GF_LOG(GF_LOG_ERROR, GF_LOG_CORE, ("[BS] Attempt to overwrite bitstream by %d bytes\n", bs->position + nbBytes - bs->size));
				return 0;
			}
			memcpy(bs->original + bs->position, data, nbBytes);
			bs->position += nbBytes;
			return nbBytes;
		case GF_BITSTREAM_WRITE_DYN:
			//if callback mode and dispatch not disabled, dispatch bytes
			if (bs->on_block_out && !bs->prevent_dispatch) {
				assert(bs->position >= bs->bytes_out);

				if (bs->position - bs->bytes_out + nbBytes <= bs->size) {
					memcpy(bs->original + bs->position - bs->bytes_out, data, nbBytes);
					bs->position += nbBytes;
				} else {
					bs->on_block_out(bs->usr_data, bs->original, (u32) (bs->position - bs->bytes_out) );
					bs->on_block_out(bs->usr_data, (char *) data, nbBytes);
					bs->position += nbBytes;
					bs->bytes_out = bs->position;
				}
				assert(bs->position >= bs->bytes_out);
				return nbBytes;
			}
			//otherwise store
			/*need to gf_realloc ...*/
			if (bs->position + nbBytes - bs->bytes_out > bs->size) {
				u32 new_size = (u32) (bs->size*2);
				if (!new_size) new_size = BS_MEM_BLOCK_ALLOC_SIZE;

				if (bs->size + nbBytes > 0xFFFFFFFF)
					return 0;

				while (new_size < (u32) ( bs->size + nbBytes))
					new_size *= 2;
				bs->original = (char*)gf_realloc(bs->original, sizeof(u32)*new_size);
				if (!bs->original)
					return 0;
				bs->size = new_size;
			}
			memcpy(bs->original + bs->position - bs->bytes_out, data, nbBytes);
			bs->position += nbBytes;
			return nbBytes;
		case GF_BITSTREAM_FILE_READ:
		case GF_BITSTREAM_FILE_WRITE:
			if (bs->cache_write) {
				//if block fits in our write cache, write it
				if (bs->buffer_written + nbBytes < bs->cache_write_size) {
					memcpy(bs->cache_write+bs->buffer_written, data, nbBytes);
					bs->buffer_written+=nbBytes;
					return nbBytes;
				}
				//otherwise flush cache and use fwrite
				bs_flush_write_cache(bs);
			}

			if (bs->gfio) {
				if (gf_fileio_write(bs->gfio, (u8 *) data, nbBytes) != 1) return 0;
			} else {
				if (gf_fwrite(data, nbBytes, 1, bs->stream) != 1) return 0;
			}
			if (bs->size == bs->position) bs->size += nbBytes;
			bs->position += nbBytes;
			return nbBytes;
		default:
			return 0;
		}
	}

	while (nbBytes) {
		gf_bs_write_int(bs, (s32) *data, 8);
		data++;
		nbBytes--;
	}
	return (u32) (bs->position - begin);
}

/*align return the num of bits read in READ mode, 0 in WRITE*/
GF_EXPORT
u8 gf_bs_align(GF_BitStream *bs)
{
	u8 res = 8 - bs->nbBits;
	if ( (bs->bsmode == GF_BITSTREAM_READ) || (bs->bsmode == GF_BITSTREAM_FILE_READ)) {
		if (res > 0) {
			gf_bs_read_int(bs, res);
		}
		return res;
	}
	if (bs->nbBits > 0) {
		gf_bs_write_int (bs, 0, res);
		return res;
	}
	return 0;
}


/*size available in the bitstream*/
GF_EXPORT
u64 gf_bs_available(GF_BitStream *bs)
{
	s64 cur, end;

	/*in WRITE mode only, this should not be called, but return something big in case ...*/
	if ( (bs->bsmode == GF_BITSTREAM_WRITE)
	        || (bs->bsmode == GF_BITSTREAM_WRITE_DYN)
	   )
		return (u64) -1;

	/*we are in MEM mode*/
	if (bs->bsmode == GF_BITSTREAM_READ) {
		if (bs->size < bs->position)
			return 0;
		else
			return (bs->size - bs->position);
	}
	/*FILE READ: assume size hasn't changed, otherwise the user shall call gf_bs_get_refreshed_size*/
	if (bs->bsmode==GF_BITSTREAM_FILE_READ) {
		if (bs->position>bs->size) return 0;
		return (bs->size - bs->position);
	}
	if (bs->cache_write)
		bs_flush_write_cache(bs);

	if (bs->gfio) {
		cur = gf_fileio_tell(bs->gfio);
		gf_fileio_seek(bs->gfio, 0, SEEK_END);
		end = gf_fileio_tell(bs->gfio);
		gf_fileio_seek(bs->gfio, cur, SEEK_SET);
	} else {
		cur = gf_ftell(bs->stream);
		gf_fseek(bs->stream, 0, SEEK_END);
		end = gf_ftell(bs->stream);
		gf_fseek(bs->stream, cur, SEEK_SET);
	}
	return (u64) (end - cur);
}

/*call this funct to set the buffer size to the nb of bytes written
Used only in WRITE mode, as we don't know the real size during allocation...
return -1 for bad param or gf_malloc failed
return nbBytes cut*/
static s32 BS_CutBuffer(GF_BitStream *bs)
{
	s32 nbBytes;
	if ( (bs->bsmode != GF_BITSTREAM_WRITE_DYN) && (bs->bsmode != GF_BITSTREAM_WRITE)) return (u32) -1;
	/*Align our buffer or we're dead!*/
	gf_bs_align(bs);

	nbBytes = (u32) (bs->size - bs->position);
	if (!nbBytes || (nbBytes == 0xFFFFFFFF) || (bs->position >= 0xFFFFFFFF)) return 0;
	/*
		bs->original = (char*)gf_realloc(bs->original, (u32) bs->position);
		if (! bs->original) return (u32) -1;
	*/
	/*just in case, re-adjust..*/
	bs->size = bs->position;
	return nbBytes;
}

/*For DYN mode, this gets the content out without cutting the buffer to the number of written bytes*/
GF_EXPORT
void gf_bs_get_content_no_truncate(GF_BitStream *bs, u8 **output, u32 *outSize, u32 *alloc_size)
{
	/*only in WRITE MEM mode*/
	if (bs->bsmode != GF_BITSTREAM_WRITE_DYN) return;

	if (bs->on_block_out && bs->position>bs->bytes_out) {
		bs->on_block_out(bs->usr_data, bs->original, (u32) (bs->position - bs->bytes_out) );
	}

	if (!bs->position && !bs->nbBits) {
		if (!alloc_size) {
			*output = NULL;
			gf_free(bs->original);
		} else {
			*alloc_size = (u32) bs->size;
			*output = bs->original;
		}
		*outSize = 0;
	} else {
		if (alloc_size) {
			/*Align our buffer or we're dead!*/
			gf_bs_align(bs);
			*alloc_size = (u32) bs->size;
			*outSize = (u32) bs->position;
			*output = bs->original;
		} else {
			s32 copy = BS_CutBuffer(bs);
			if (copy < 0) {
				*output = NULL;
			} else
				*output = bs->original;
			*outSize = (u32) bs->size;
		}
	}
	bs->original = NULL;
	bs->size = 0;
	bs->position = 0;
}

/*For DYN mode, this gets the content out*/
GF_EXPORT
void gf_bs_get_content(GF_BitStream *bs, u8 **output, u32 *outSize)
{
	gf_bs_get_content_no_truncate(bs, output, outSize, NULL);
}

/*	Skip nbytes.
	Align
	If READ (MEM or FILE) mode, just read n times 8 bit
	If WRITE (MEM or FILE) mode, write n times 0 on 8 bit
*/
GF_EXPORT
void gf_bs_skip_bytes(GF_BitStream *bs, u64 nbBytes)
{
	if (!bs || !nbBytes) return;

	gf_bs_align(bs);

	/*special case for file skipping...*/
	if ((bs->bsmode == GF_BITSTREAM_FILE_WRITE) || (bs->bsmode == GF_BITSTREAM_FILE_READ)) {
		if (bs->cache_write)
			bs_flush_write_cache(bs);

		if (bs->cache_read) {
			u32 csize = bs->cache_read_size - bs->cache_read_pos;
			if (csize>nbBytes) {
				bs->cache_read_pos += nbBytes;
				bs->position += nbBytes;
				return;
			}
			nbBytes -= csize;
			bs->position += csize;
			bs->cache_read_pos = bs->cache_read_size;
		}

		if (bs->gfio) {
			gf_fileio_seek(bs->gfio, nbBytes, SEEK_CUR);
		} else {
			gf_fseek(bs->stream, nbBytes, SEEK_CUR);
		}
		bs->position += nbBytes;
		return;
	}

	/*special case for reading*/
	if (bs->bsmode == GF_BITSTREAM_READ) {
		bs->position += nbBytes;
		return;
	}
	/*for writing we must do it this way, otherwise pb in dynamic buffers*/
	while (nbBytes) {
		gf_bs_write_int(bs, 0, 8);
		nbBytes--;
	}
}

#ifdef GPAC_ENABLE_BIFS_PMF

void gf_bs_rewind_bits(GF_BitStream *bs, u64 nbBits)
{
	u64 nbBytes;
	if (bs->bsmode != GF_BITSTREAM_READ) return;

	nbBits -= (bs->nbBits);
	nbBytes = (nbBits+8)>>3;
	nbBits = nbBytes*8 - nbBits;
	gf_bs_align(bs);
	assert(bs->position >= nbBytes);
	bs->position -= nbBytes + 1;
	gf_bs_read_int(bs, (u32)nbBits);
	return;
}

#endif

/*seek from beginning of stream: use internally even when non aligned!*/
static GF_Err BS_SeekIntern(GF_BitStream *bs, u64 offset)
{
	u32 i;
	/*if mem, do it */
	if ((bs->bsmode == GF_BITSTREAM_READ) || (bs->bsmode == GF_BITSTREAM_WRITE) || (bs->bsmode == GF_BITSTREAM_WRITE_DYN)) {
		if (offset > 0xFFFFFFFF) return GF_IO_ERR;
		if (!bs->original) return GF_BAD_PARAM;
		/*0 for write, read will be done automatically*/
		if (offset >= bs->size) {
			if ( (bs->bsmode == GF_BITSTREAM_READ) || (bs->bsmode == GF_BITSTREAM_WRITE) ) {
				if (offset > bs->size) {
					GF_LOG(GF_LOG_WARNING, GF_LOG_CORE, ("[BS] Attempt to seek to %d after end of bitstream %d, assuming seek to end\n", offset, bs->size));
				}
				bs->position = bs->size;
				bs->nbBits = (bs->bsmode == GF_BITSTREAM_READ) ? 8 : 0;
				return GF_OK;
			}
			/*in DYN, gf_realloc ...*/
			bs->original = (char*)gf_realloc(bs->original, (u32) (offset + 1));
			if (!bs->original)
				return GF_OUT_OF_MEM;
			for (i = 0; i < (u32) (offset + 1 - bs->size); i++) {
				bs->original[bs->size + i] = 0;
			}
			bs->size = offset + 1;
		}
		bs->current = bs->original[offset];
		bs->position = offset;
		bs->nbBits = (bs->bsmode == GF_BITSTREAM_READ) ? 8 : 0;
		return GF_OK;
	}

	if (bs->cache_write)
		bs_flush_write_cache(bs);

	if (bs->cache_read) {
		bs->cache_read_pos = bs->cache_read_size;
	}

	if (bs->gfio) {
		gf_fileio_seek(bs->gfio, offset, SEEK_SET);
	} else {
		gf_fseek(bs->stream, offset, SEEK_SET);
	}

	bs->position = offset;
	bs->current = 0;
	/*setup NbBits so that next acccess to the buffer will trigger read/write*/
	bs->nbBits = (bs->bsmode == GF_BITSTREAM_FILE_READ) ? 8 : 0;
	return GF_OK;
}

/*seek from beginning of stream: align before anything else*/
GF_EXPORT
GF_Err gf_bs_seek(GF_BitStream *bs, u64 offset)
{
	if (bs->on_block_out) {
		GF_Err e;
		if (offset < bs->bytes_out) {
			GF_LOG(GF_LOG_ERROR, GF_LOG_CORE, ("[BS] Attempt to seek on byte range already forwarded\n"));
			return GF_BAD_PARAM;
		}
		/*warning: we allow offset = bs->size for WRITE buffers*/
		if (offset - bs->bytes_out > bs->size)
			return GF_BAD_PARAM;
		gf_bs_align(bs);
		e = BS_SeekIntern(bs, offset - bs->bytes_out);
		bs->position += bs->bytes_out;
		return e;
	}
	if (bs->cache_write)
		bs_flush_write_cache(bs);

	/*warning: we allow offset = bs->size for WRITE buffers*/
	if (offset > bs->size) return GF_BAD_PARAM;

	gf_bs_align(bs);
	return BS_SeekIntern(bs, offset);
}

/*peek bits (as int!!) from orig position (ON BYTE BOUNDARIES, from 0) - only for read ...*/
GF_EXPORT
u32 gf_bs_peek_bits(GF_BitStream *bs, u32 numBits, u64 byte_offset)
{
	u64 curPos;
	u32 curBits, ret, current, nb_zeros;

	if ( (bs->bsmode != GF_BITSTREAM_READ) && (bs->bsmode != GF_BITSTREAM_FILE_READ)) return 0;
	if (!numBits || (bs->size < bs->position + byte_offset)) return 0;

	/*store our state*/
	curPos = bs->position;
	curBits = bs->nbBits;
	current = bs->current;
	nb_zeros = bs->nb_zeros;

	if (byte_offset) {
		if (bs->remove_emul_prevention_byte) {
			while (byte_offset) {
				gf_bs_read_int(bs, 8);
				byte_offset--;
			}
		} else {
			gf_bs_seek(bs, bs->position + byte_offset);
		}
	}
	ret = gf_bs_read_int(bs, numBits);

	/*restore our cache - position*/
	gf_bs_seek(bs, curPos);
	/*to avoid re-reading our bits ...*/
	bs->nbBits = curBits;
	bs->current = current;
	bs->nb_zeros = nb_zeros;
	return ret;
}

GF_EXPORT
u64 gf_bs_get_refreshed_size(GF_BitStream *bs)
{
	s64 offset;

	switch (bs->bsmode) {
	case GF_BITSTREAM_READ:
	case GF_BITSTREAM_WRITE:
		return bs->size;

	default:
		if (bs->cache_write)
			bs_flush_write_cache(bs);

		if (bs->gfio) {
			offset = gf_fileio_tell(bs->gfio);
			gf_fileio_seek(bs->gfio, 0, SEEK_END);
			bs->size = gf_fileio_tell(bs->gfio);
			gf_fileio_seek(bs->gfio, offset, SEEK_SET);
		} else if (bs->stream) {
			offset = gf_ftell(bs->stream);
			gf_fseek(bs->stream, 0, SEEK_END);
			bs->size = gf_ftell(bs->stream);
			gf_fseek(bs->stream, offset, SEEK_SET);
		}
		return bs->size;
	}
}

GF_EXPORT
u64 gf_bs_get_size(GF_BitStream *bs)
{
	if (bs->cache_write)
		return bs->size + bs->buffer_written;
	if (bs->on_block_out)
		return bs->position;
	return bs->size;
}

GF_EXPORT
u64 gf_bs_get_position(GF_BitStream *bs)
{
	if (bs->cache_write)
		return bs->position + bs->buffer_written;
	return bs->position;
}

GF_EXPORT
u8 gf_bs_bits_available(GF_BitStream *bs)
{
	if (bs->size > bs->position) return 8;
	if (bs->nbBits < 8) return (8-bs->nbBits);
	return 0;
}

GF_EXPORT
void gf_bs_set_eos_callback(GF_BitStream *bs, void (*EndOfStream)(void *par), void *par)
{
	bs->EndOfStream = EndOfStream;
	bs->par = par;
}


GF_EXPORT
u64 gf_bs_read_u64_le(GF_BitStream *bs)
{
	u64 ret, v;
	ret = gf_bs_read_int(bs, 8);
	v = gf_bs_read_int(bs, 8);
	v<<=8;
	ret |= v;
	v = gf_bs_read_int(bs, 8);
	v<<=16;
	ret |= v;
	v = gf_bs_read_int(bs, 8);
	v<<=24;
	ret |= v;
	v = gf_bs_read_int(bs, 8);
	v<<=32;
	ret |= v;
	v = gf_bs_read_int(bs, 8);
	v<<=40;
	ret |= v;
	v = gf_bs_read_int(bs, 8);
	v<<=48;
	ret |= v;
	v = gf_bs_read_int(bs, 8);
	v<<=56;
	ret |= v;
	return ret;
}

GF_EXPORT
u32 gf_bs_read_u32_le(GF_BitStream *bs)
{
	u32 ret, v;
	ret = gf_bs_read_int(bs, 8);
	v = gf_bs_read_int(bs, 8);
	v<<=8;
	ret |= v;
	v = gf_bs_read_int(bs, 8);
	v<<=16;
	ret |= v;
	v = gf_bs_read_int(bs, 8);
	v<<=24;
	ret |= v;
	return ret;
}

GF_EXPORT
u16 gf_bs_read_u16_le(GF_BitStream *bs)
{
	u32 ret, v;
	ret = gf_bs_read_int(bs, 8);
	v = gf_bs_read_int(bs, 8);
	v<<=8;
	ret |= v;
	return ret;
}

GF_EXPORT
void gf_bs_write_u32_le(GF_BitStream *bs, u32 val)
{
	gf_bs_write_int(bs, val & 0xFF, 8);
	gf_bs_write_int(bs, val>>8, 8);
	gf_bs_write_int(bs, val>>16, 8);
	gf_bs_write_int(bs, val>>24, 8);
}

GF_EXPORT
void gf_bs_write_u16_le(GF_BitStream *bs, u32 val)
{
	gf_bs_write_int(bs, val & 0xFF, 8);
	gf_bs_write_int(bs, val>>8, 8);
}

GF_EXPORT
u32 gf_bs_get_bit_offset(GF_BitStream *bs)
{
	if (bs->stream || bs->gfio) return 0;
	if (bs->bsmode==GF_BITSTREAM_READ) return (u32) ( (bs->position - 1) * 8 + bs->nbBits);
	return (u32) ( (bs->position ) * 8 + bs->nbBits);
}

GF_EXPORT
u32 gf_bs_get_bit_position(GF_BitStream *bs)
{
	if (bs->stream || bs->gfio) return 0;
	return bs->nbBits;
}

GF_EXPORT
u32 gf_bs_read_vluimsbf5(GF_BitStream *bs)
{
	u32 nb_words = 0;
	while (gf_bs_read_int(bs, 1)) nb_words++;
	nb_words++;
	return gf_bs_read_int(bs, 4*nb_words);
}

GF_EXPORT
void gf_bs_truncate(GF_BitStream *bs)
{
	bs->size = bs->position;
}


GF_EXPORT
GF_Err gf_bs_transfer(GF_BitStream *dst, GF_BitStream *src, Bool keep_src)
{
	u8 *data;
	u32 data_len, written;

	data = NULL;
	data_len = 0;
	gf_bs_get_content(src, &data, &data_len);
	if (!data || !data_len)
	{
		if (data) {
			if (keep_src) {
				src->original = data;
				src->size = data_len;
			} else {
				gf_free(data);
			}
			return GF_IO_ERR;
		}
		return GF_OK;
	}
	written = gf_bs_write_data(dst, data, data_len);
	if (keep_src) {
		src->original = data;
		src->size = data_len;
	} else {
		gf_free(data);
	}
	if (written<data_len) return GF_IO_ERR;
	return GF_OK;
}

GF_EXPORT
void gf_bs_flush(GF_BitStream *bs)
{
	if (!bs->stream) return;
	if (bs->bsmode != GF_BITSTREAM_FILE_WRITE) return;

	if (bs->cache_write)
		bs_flush_write_cache(bs);

	fflush(bs->stream);
}

#if 0 //unused
/*!
\brief Reassigns FILE object for stream-based bitstreams
 *
 *Reassigns FILE object for stream-based bitstreams. Automatically sets the stream position to the bitstream position
\param bs the target bitstream
\param stream the new stream to assign
 */
void gf_bs_reassign(GF_BitStream *bs, FILE *stream)
{
	if (!bs) return;
	switch (bs->bsmode) {
	case GF_BITSTREAM_FILE_WRITE:
	case GF_BITSTREAM_FILE_READ:
		bs->stream = stream;
		if (gf_ftell(stream) != bs->position)
			gf_bs_seek(bs, bs->position);
		break;
	}
}
#endif

u64 gf_bs_set_cookie(GF_BitStream *bs, u64 cookie)
{
	u64 res = 0;
	if (bs) {
		res = bs->cookie;
		bs->cookie = cookie;
	}
	return res;
}

u64 gf_bs_get_cookie(GF_BitStream *bs)
{
	if (!bs) return 0;
	return bs->cookie;
}

GF_EXPORT
GF_Err gf_bs_insert_data(GF_BitStream *bs, u8 *data, u32 size, u64 offset)
{
	u64 cur_r, cur_w, pos;
	u32 nb_io;

	if (bs->on_block_out) return GF_BAD_PARAM;

	pos = bs->position;
	nb_io = gf_bs_write_data(bs, data, size);
	if (nb_io != size) goto exit;

	cur_w = bs->position;
	gf_bs_seek(bs, pos);
	cur_r = pos;
	pos = cur_w;
	while (cur_r > offset) {
		u8 block[8196];
		u32 move_bytes = 8196;
		if (cur_r - offset < move_bytes)
			move_bytes = (u32) (cur_r - offset);

		gf_bs_seek(bs, cur_r - move_bytes);
		nb_io = gf_bs_read_data(bs, block, move_bytes);
		if (nb_io != move_bytes) goto exit;
		gf_bs_seek(bs, cur_w - move_bytes);
		nb_io = gf_bs_write_data(bs, block, move_bytes);
		if (nb_io != move_bytes) goto exit;
		cur_r -= move_bytes;
		cur_w -= move_bytes;
	}

	gf_bs_seek(bs, offset);
	nb_io = gf_bs_write_data(bs, data, size);
	if (nb_io != size) goto exit;

	gf_bs_seek(bs, pos);
	return GF_OK;

exit:
	gf_bs_seek(bs, pos);
	return GF_IO_ERR;
}
<|MERGE_RESOLUTION|>--- conflicted
+++ resolved
@@ -300,20 +300,15 @@
 static void bs_flush_write_cache(GF_BitStream *bs)
 {
 	if (bs->buffer_written) {
-<<<<<<< HEAD
 		u32 nb_write;
 		if (bs->gfio) {
 			nb_write = (u32) gf_fileio_write(bs->gfio, bs->cache_write, bs->buffer_written);
 		} else {
 			nb_write = (u32) fwrite(bs->cache_write, 1, bs->buffer_written, bs->stream);
 		}
-		bs->size += nb_write;
-=======
-		u32 nb_write = (u32) fwrite(bs->cache_write, 1, bs->buffer_written, bs->stream);
 		//check we didn't rewind the bitstream
 		if (bs->size == bs->position)
 			bs->size += nb_write;
->>>>>>> 40afd534
 		bs->position += nb_write;
 		bs->buffer_written = 0;
 	}
