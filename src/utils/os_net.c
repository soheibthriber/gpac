/*
 *			GPAC - Multimedia Framework C SDK
 *
 *			Authors: Jean Le Feuvre
 *			Copyright (c) Telecom ParisTech 2000-2022
 *					All rights reserved
 *
 *  This file is part of GPAC / common tools sub-project
 *
 *  GPAC is free software; you can redistribute it and/or modify
 *  it under the terms of the GNU Lesser General Public License as published by
 *  the Free Software Foundation; either version 2, or (at your option)
 *  any later version.
 *
 *  GPAC is distributed in the hope that it will be useful,
 *  but WITHOUT ANY WARRANTY; without even the implied warranty of
 *  MERCHANTABILITY or FITNESS FOR A PARTICULAR PURPOSE.  See the
 *  GNU Lesser General Public License for more details.
 *
 *  You should have received a copy of the GNU Lesser General Public
 *  License along with this library; see the file COPYING.  If not, write to
 *  the Free Software Foundation, 675 Mass Ave, Cambridge, MA 02139, USA.
 *
 */

#include <gpac/network.h>

#if defined(WIN32) || defined(_WIN32_WCE)
#define _WINSOCK_DEPRECATED_NO_WARNINGS

#ifdef _WIN32_WCE
#include <winsock.h>

#if !defined(__GNUC__)
#pragma comment(lib, "winsock")
#endif
#else

#include <sys/timeb.h>
#include <winsock2.h>
#include <ws2tcpip.h>

#if !defined(__GNUC__)
#pragma comment(lib, "ws2_32")
#endif

#endif

#include <windows.h>

#if defined(IPV6_MULTICAST_IF)
#define GPAC_HAS_IPV6 1
#else
#undef GPAC_HAS_IPV6
#endif

 /*
 #if !defined(__GNUC__)
#if defined(GPAC_HAS_IPV6)
#pragma message("Using WinSock IPV6")
#else
#pragma message("Using WinSock IPV4")
#endif

#endif
*/

#include <errno.h>

#ifndef EISCONN
/*common win32 redefs*/
#undef EAGAIN
#define EAGAIN				WSAEWOULDBLOCK
#define EISCONN				WSAEISCONN
#define ENOTCONN			WSAENOTCONN
#define ECONNRESET			WSAECONNRESET
#define EMSGSIZE			WSAEMSGSIZE
#define ECONNABORTED		WSAECONNABORTED
#define ENETDOWN			WSAENETDOWN
#undef EINTR
#define EINTR				WSAEINTR
#undef EBADF
#define EBADF				WSAEBADF
#endif


#define LASTSOCKERROR WSAGetLastError()

/*the number of sockets used. This because the WinSock lib needs init*/
static int wsa_init = 0;


<<<<<<< HEAD
#include <gpac/network.h>

=======
>>>>>>> fd46696b
/*end-win32*/

#else
/*non-win32*/
#include <unistd.h>
#include <fcntl.h>
#include <netdb.h>

#ifndef __BEOS__
#include <errno.h>
#endif

#ifndef __DARWIN__
#include <sys/time.h>
#endif

#include <netinet/in.h>
#include <netinet/tcp.h>
#include <sys/socket.h>
#include <sys/types.h>
#include <arpa/inet.h>


/*not defined on solaris*/
#if !defined(INADDR_NONE)
# if (defined(sun) && defined(__SVR4))
#  define INADDR_NONE -1
# else
#  define INADDR_NONE ((unsigned long)-1)
# endif
#endif


#define INVALID_SOCKET -1
#define SOCKET_ERROR -1
#define LASTSOCKERROR errno

typedef s32 SOCKET;
#define closesocket(v) close(v)

#endif /*WIN32||_WIN32_WCE*/

#ifdef GPAC_BUILD_FOR_WINXP

/* Added by M. Lackner to ensure Windows XP & XP x64 compatibility */
/* Adding PlibC's inet_ntop() function in a very slightly modified
and renamed variant for IPv6 address conversion support on Win XP's,
which is called by gf_sk_get_remote_address() further below.
The renamed function is called inet_ntop_xp().
Original source code taken from here:
https://sourceforge.net/projects/plibc/

This inet_ntop() implementation is (C) 1996-2001 Internet Software
Consortium and is licensed under the ISC license.
License text: https://opensource.org/licenses/ISC */
#define NS_INT16SZ   2
#define NS_IN6ADDRSZ  16

/*
* WARNING: Don't even consider trying to compile this on a system where
* sizeof(int) < 4.  sizeof(int) > 4 is fine; all the world's not a VAX.
*/

static const char *inet_ntop4(const unsigned char *src, char *dst, size_t size);

#ifdef AF_INET6
static const char *inet_ntop6(const unsigned char *src, char *dst, size_t size);
#endif

/* char *
* isc_net_ntop(af, src, dst, size)
*  convert a network format address to presentation format.
* return:
*  pointer to presentation format address (`dst'), or NULL (see errno).
* author:
*  Paul Vixie, 1996.
*/
const char * inet_ntop_xp(int af, const void *src, char *dst, size_t size)
{
	switch (af) {
	case AF_INET:
		return (inet_ntop4(src, dst, size));
#ifdef AF_INET6
	case AF_INET6:
		return (inet_ntop6(src, dst, size));
#endif
	default:
		errno = EAFNOSUPPORT;
		return (NULL);
	}
	/* NOTREACHED */
}

/* const char *
* inet_ntop4(src, dst, size)
*  format an IPv4 address
* return:
*  `dst' (as a const)
* notes:
*  (1) uses no statics
*  (2) takes a unsigned char* not an in_addr as input
* author:
*  Paul Vixie, 1996.
*/
static const char * inet_ntop4(const unsigned char *src, char *dst, size_t size)
{
	static const char *fmt = "%u.%u.%u.%u";
	char tmp[sizeof "255.255.255.255"];
	size_t len;

	len = snprintf(tmp, sizeof tmp, fmt, src[0], src[1], src[2], src[3]);
	if (len >= size) {
		errno = ENOSPC;
		return (NULL);
	}
	memcpy(dst, tmp, len + 1);

	return (dst);
}

/* const char *
* isc_inet_ntop6(src, dst, size)
*  convert IPv6 binary address into presentation (printable) format
* author:
*  Paul Vixie, 1996.
*/
#ifdef AF_INET6
static const char * inet_ntop6(const unsigned char *src, char *dst, size_t size)
{
	/*
	* Note that int32_t and int16_t need only be "at least" large enough
	* to contain a value of the specified size.  On some systems, like
	* Crays, there is no such thing as an integer variable with 16 bits.
	* Keep this in mind if you think this function should have been coded
	* to use pointer overlays.  All the world's not a VAX.
	*/
	char tmp[sizeof "ffff:ffff:ffff:ffff:ffff:ffff:255.255.255.255"], *tp;
	struct { int base, len; } best, cur;
	unsigned int words[NS_IN6ADDRSZ / NS_INT16SZ];
	int i, inc;

	/*
	* Preprocess:
	*  Copy the input (bytewise) array into a wordwise array.
	*  Find the longest run of 0x00's in src[] for :: shorthanding.
	*/
	memset(words, '\0', sizeof words);
	for (i = 0; i < NS_IN6ADDRSZ; i++)
		words[i / 2] |= (src[i] << ((1 - (i % 2)) << 3));
	best.base = -1;
	best.len = 0;
	cur.base = -1;
	cur.len = 0;
	for (i = 0; i < (NS_IN6ADDRSZ / NS_INT16SZ); i++) {
		if (words[i] == 0) {
			if (cur.base == -1)
				cur.base = i, cur.len = 1;
			else
				cur.len++;
		}
		else {
			if (cur.base != -1) {
				if (best.base == -1 || cur.len > best.len)
					best = cur;
				cur.base = -1;
			}
		}
	}
	if (cur.base != -1) {
		if (best.base == -1 || cur.len > best.len)
			best = cur;
	}
	if (best.base != -1 && best.len < 2)
		best.base = -1;

	/*
	* Format the result.
	*/
	tp = tmp;
	for (i = 0; i < (NS_IN6ADDRSZ / NS_INT16SZ); i++) {
		/* Are we inside the best run of 0x00's? */
		if (best.base != -1 && i >= best.base && i < (best.base + best.len)) {
			if (i == best.base)
				*tp++ = ':';
			continue;
		}
		/* Are we following an initial run of 0x00s or any real hex? */
		if (i != 0)
			*tp++ = ':';
		/* Is this address an encapsulated IPv4? */
		if (i == 6 && best.base == 0 && (best.len == 6 || (best.len == 5 && words[5] == 0xffff))) {
			if (!inet_ntop4(src + 12, tp, sizeof tmp - (tp - tmp)))
				return (NULL);
			tp += strlen(tp);
			break;
		}
		inc = snprintf(tp, 5, "%x", words[i]);
		tp += inc;
	}
	/* Was it a trailing run of 0x00's? */
	if (best.base != -1 && (best.base + best.len) == (NS_IN6ADDRSZ / NS_INT16SZ))
		*tp++ = ':';
	*tp++ = '\0';

	/*
	* Check for overflow, copy, and we're done.
	*/
	if ((size_t)(tp - tmp) > size) {
		errno = ENOSPC;
		return (NULL);
	}
	memcpy(dst, tmp, tp - tmp);
	return (dst);
}
#endif /* AF_INET6 */
/* End of inet_ntop() reimplementation */


#endif //winxp



#ifdef GPAC_HAS_IPV6
# ifndef IPV6_ADD_MEMBERSHIP
#  define IPV6_ADD_MEMBERSHIP IPV6_JOIN_GROUP
# endif
# ifndef IPV6_DROP_MEMBERSHIP
#  define IPV6_DROP_MEMBERSHIP   IPV6_LEAVE_GROUP
# endif
#endif


#ifdef __SYMBIAN32__
#define SSO_CAST
#else
#define SSO_CAST (const char *)
#endif


#ifdef GPAC_HAS_IPV6
static u32 ipv6_check_state = 0;
#endif

#ifdef _LP64
#define NULL_SOCKET 0
#else
#define NULL_SOCKET (SOCKET)NULL
#endif

#ifdef GPAC_HAS_SOCK_UN
#include <sys/un.h>
#endif

GF_EXPORT
const char *gf_errno_str(int errnoval)
{
	return strerror(errnoval);
}


/*internal flags*/
enum
{
	GF_SOCK_IS_TCP = 1<<9,
	GF_SOCK_IS_IPV6 = 1<<10,
	GF_SOCK_NON_BLOCKING = 1<<11,
	GF_SOCK_IS_MULTICAST = 1<<12,
	GF_SOCK_IS_LISTENING = 1<<13,
	/*socket is bound to a specific dest (server) or source (client) */
	GF_SOCK_HAS_PEER = 1<<14,
	GF_SOCK_IS_UN = 1<<15,
};

struct __tag_socket
{
	u32 flags;
	SOCKET socket;
	/*destination address for sendto/recvfrom*/
#ifdef GPAC_HAS_IPV6
	struct sockaddr_storage dest_addr;
#else
	struct sockaddr_in dest_addr;
#endif
	u32 dest_addr_len;

	u32 usec_wait;
};



GF_EXPORT
u32 gf_net_has_ipv6()
{
#ifdef GPAC_HAS_IPV6
	if (!ipv6_check_state) {
		SOCKET s;
#ifdef WIN32
		if (!wsa_init) {
			WSADATA Data;
			if (WSAStartup(0x0202, &Data)!=0) {
				ipv6_check_state = 1;
				return 0;
			}
		}
#endif
		s = socket(PF_INET6, SOCK_STREAM, 0);
		if (!s) ipv6_check_state = 1;
		else {
			ipv6_check_state = 2;
			closesocket(s);
		}
#ifdef WIN32
		if (!wsa_init) WSACleanup();
#endif
	}
	return (ipv6_check_state==2);
#else
	return 0;
#endif
}

GF_EXPORT
Bool gf_net_is_ipv6(const char *address)
{
	char *sep;
	if (!address) return GF_FALSE;
	sep = strchr(address, ':');
	if (sep) sep = strchr(address, ':');
	return sep ? GF_TRUE : GF_FALSE;
}

#ifdef GPAC_HAS_IPV6
#define MAX_PEER_NAME_LEN 1024
static struct addrinfo *gf_sk_get_ipv6_addr(const char *PeerName, u16 PortNumber, int family, int flags, int sock_type)
{
	struct	addrinfo *res=NULL;
	struct	addrinfo hints;
	char node[MAX_PEER_NAME_LEN], portstring[20];
	char *service, *dest;
	service = dest = NULL;
#ifdef WIN32
	if (!wsa_init) {
		WSADATA Data;
		if (WSAStartup(0x0202, &Data)!=0) return NULL;
		wsa_init = 1;
	}
#endif

	service = dest = NULL;
	memset(&hints, 0, sizeof(hints));
	hints.ai_socktype = sock_type;
	hints.ai_family = family;
	hints.ai_flags = flags;

	if (PortNumber) {
		sprintf (portstring, "%d", PortNumber);
		service = (char *)portstring;
	}
	if (PeerName) {
		strncpy(node, PeerName, MAX_PEER_NAME_LEN-1);
		if (node[0]=='[') {
			node[strlen(node)-1] = 0;
			memmove(node, &node[1], MAX_PEER_NAME_LEN-1);
		}
		node[MAX_PEER_NAME_LEN - 1] = 0;
		dest = (char *) node;
	}
	if (getaddrinfo((const char *)dest, (const char *)service, &hints, &res) != 0) return NULL;
	return res;
}


#endif


GF_EXPORT
GF_Err gf_sk_get_host_name(char *buffer)
{
	s32 ret = gethostname(buffer, GF_MAX_IP_NAME_LEN);
	return (ret == SOCKET_ERROR) ? GF_IP_ADDRESS_NOT_FOUND : GF_OK;
}

GF_EXPORT
GF_Err gf_sk_get_local_ip(GF_Socket *sock, char *buffer)
{
#ifdef GPAC_HAS_IPV6
	char clienthost[NI_MAXHOST];
	if (sock->flags & GF_SOCK_HAS_PEER) {
		if (getnameinfo((struct sockaddr *)&sock->dest_addr, sock->dest_addr_len, clienthost, sizeof(clienthost), NULL, 0, NI_NUMERICHOST))
			return GF_IP_NETWORK_FAILURE;
	} else {
		struct sockaddr_storage clientaddr;
		socklen_t addrlen = sizeof(clientaddr);
		if (getsockname(sock->socket, (struct sockaddr *)&clientaddr, &addrlen)) return GF_IP_NETWORK_FAILURE;

		if (getnameinfo((struct sockaddr *)&clientaddr, addrlen, clienthost, sizeof(clienthost), NULL, 0, NI_NUMERICHOST))
			return GF_IP_NETWORK_FAILURE;
	}
	strcpy(buffer, clienthost);
#else
	char *ip;
	if (sock->flags & GF_SOCK_HAS_PEER) {
		ip = inet_ntoa(sock->dest_addr.sin_addr);
	} else {
		struct sockaddr_in name;
		u32 len = sizeof(struct sockaddr_in);
		if (getsockname(sock->socket, (struct sockaddr*) &name, &len)) return GF_IP_NETWORK_FAILURE;
		ip = inet_ntoa(name.sin_addr);
	}
	if (!ip) return GF_IP_NETWORK_FAILURE;
	strcpy(buffer, ip);
#endif
	return GF_OK;
}


GF_EXPORT
GF_Socket *gf_sk_new(u32 SocketType)
{
	GF_Socket *tmp;

	/*init WinSock*/
#ifdef WIN32
	WSADATA Data;
	if (!wsa_init && (WSAStartup(0x0202, &Data)!=0) ) return NULL;
#endif
	switch (SocketType) {
	case GF_SOCK_TYPE_UDP:
	case GF_SOCK_TYPE_TCP:
#ifdef GPAC_HAS_SOCK_UN
	case GF_SOCK_TYPE_UDP_UN:
	case GF_SOCK_TYPE_TCP_UN:
#endif
		break;
	default:
		GF_LOG(GF_LOG_ERROR, GF_LOG_NETWORK, ("[Socket] unsupported socket type %d\n", SocketType));
		return NULL;
	}

	GF_SAFEALLOC(tmp, GF_Socket);
	if (!tmp) return NULL;
	if (SocketType == GF_SOCK_TYPE_TCP) tmp->flags |= GF_SOCK_IS_TCP;
#ifdef GPAC_HAS_SOCK_UN
	else if (SocketType == GF_SOCK_TYPE_TCP_UN) tmp->flags |= GF_SOCK_IS_TCP | GF_SOCK_IS_UN;
	else if (SocketType == GF_SOCK_TYPE_UDP_UN) tmp->flags |= GF_SOCK_IS_UN;
#endif

#ifdef GPAC_HAS_IPV6
	memset(&tmp->dest_addr, 0, sizeof(struct sockaddr_storage));
#else
	memset(&tmp->dest_addr, 0, sizeof(struct sockaddr_in));
	tmp->dest_addr_len = sizeof(struct sockaddr);
#endif

	tmp->usec_wait = 500;
#ifdef WIN32
	wsa_init ++;
#endif
	return tmp;
}

GF_EXPORT
GF_Err gf_sk_set_buffer_size(GF_Socket *sock, Bool SendBuffer, u32 NewSize)
{
	u32 nsize=0, psize;
	s32 res;
	if (!sock || !sock->socket) return GF_BAD_PARAM;

	if (SendBuffer) {
		res = setsockopt(sock->socket, SOL_SOCKET, SO_SNDBUF, (char *) &NewSize, sizeof(u32) );
	} else {
		res = setsockopt(sock->socket, SOL_SOCKET, SO_RCVBUF, (char *) &NewSize, sizeof(u32) );
	}
	if (res<0) {
		GF_LOG(GF_LOG_ERROR, GF_LOG_NETWORK, ("[Socket] Couldn't set socket %s buffer size to %d: %d\n", SendBuffer ? "send" : "receive", NewSize, res));
	} else {
		GF_LOG(GF_LOG_DEBUG, GF_LOG_NETWORK, ("[Socket] Set socket %s buffer size to %d\n", SendBuffer ? "send" : "receive", NewSize));
	}
	psize = sizeof(u32);
	if (SendBuffer) {
		res = getsockopt(sock->socket, SOL_SOCKET, SO_SNDBUF, (char *) &nsize, &psize );
	} else {
		res = getsockopt(sock->socket, SOL_SOCKET, SO_RCVBUF, (char *) &nsize, &psize );
	}
	if ((res>=0) && (nsize!=NewSize)) {
		GF_LOG(nsize <= NewSize ? GF_LOG_WARNING : GF_LOG_DEBUG, GF_LOG_NETWORK, ("[Socket] Asked to set socket %s buffer size to %d but system used %d\n", SendBuffer ? "send" : "receive", NewSize, nsize));
	}

	return GF_OK;
}

GF_EXPORT
GF_Err gf_sk_set_block_mode(GF_Socket *sock, Bool NonBlockingOn)
{
	s32 res;
#ifdef WIN32
	long val = NonBlockingOn;
	if (sock->socket) {
		res = ioctlsocket(sock->socket, FIONBIO, &val);
		if (res) return GF_SERVICE_ERROR;
	}
#else
	if (sock->socket) {
		s32 flags = fcntl(sock->socket, F_GETFL, 0);
		if (NonBlockingOn)
			flags |= O_NONBLOCK;
		else
			flags &= ~O_NONBLOCK;

		res = fcntl(sock->socket, F_SETFL, flags);
		if (res) return GF_SERVICE_ERROR;
	}
#endif
	if (NonBlockingOn) {
		sock->flags |= GF_SOCK_NON_BLOCKING;
	} else {
		sock->flags &= ~GF_SOCK_NON_BLOCKING;
	}
	return GF_OK;
}

#include <assert.h>

static void gf_sk_free(GF_Socket *sock)
{
	assert( sock );
	if (!sock->socket) return;

	/*leave multicast*/
	if (sock->flags & GF_SOCK_IS_MULTICAST) {
		struct ip_mreq mreq;
#ifdef GPAC_HAS_IPV6
		struct sockaddr *addr = (struct sockaddr *)&sock->dest_addr;
		if (addr->sa_family==AF_INET6) {
			struct ipv6_mreq mreq6;
			memcpy(&mreq6.ipv6mr_multiaddr, &(((struct sockaddr_in6 *)addr)->sin6_addr), sizeof(struct in6_addr));
			mreq6.ipv6mr_interface= 0;
			setsockopt(sock->socket, IPPROTO_IPV6, IPV6_ADD_MEMBERSHIP, (char *) &mreq6, sizeof(mreq6));
		} else {
			mreq.imr_multiaddr.s_addr = ((struct sockaddr_in *)addr)->sin_addr.s_addr;
			mreq.imr_interface.s_addr = INADDR_ANY;
			setsockopt(sock->socket, IPPROTO_IP, IP_DROP_MEMBERSHIP, (char *) &mreq, sizeof(mreq));
		}
#else
		mreq.imr_multiaddr.s_addr = sock->dest_addr.sin_addr.s_addr;
		mreq.imr_interface.s_addr = INADDR_ANY;
		setsockopt(sock->socket, IPPROTO_IP, IP_DROP_MEMBERSHIP, (char *) &mreq, sizeof(mreq));
#endif
	}
	closesocket(sock->socket);
	sock->socket = (SOCKET) 0L;
}


GF_EXPORT
void gf_sk_del(GF_Socket *sock)
{
	assert( sock );
	gf_sk_free(sock);
#ifdef WIN32
	wsa_init --;
	if (!wsa_init) WSACleanup();
#endif
	gf_free(sock);
}

GF_EXPORT
void gf_sk_reset(GF_Socket *sock)
{
	if (sock) {
		u32 clear=0;
		setsockopt(sock->socket, SOL_SOCKET, SO_ERROR, (char *) &clear, sizeof(u32) );
	}
}

GF_EXPORT
s32 gf_sk_get_handle(GF_Socket *sock)
{
	return (s32) sock->socket;
}

GF_EXPORT
void gf_sk_set_usec_wait(GF_Socket *sock, u32 usec_wait)
{
	if (!sock) return;
	sock->usec_wait = (usec_wait>=1000000) ? 500 : usec_wait;
}

#ifdef GPAC_STATIC_BUILD
struct hostent *gf_gethostbyname(const char *PeerName)
{
	GF_LOG(GF_LOG_ERROR, GF_LOG_NETWORK, ("Static GPAC build has no DNS support, cannot resolve host %s !\n", PeerName));
	return NULL;
}
#else
#define gf_gethostbyname gethostbyname
#endif


//connects a socket to a remote peer on a given port
GF_EXPORT
GF_Err gf_sk_connect(GF_Socket *sock, const char *PeerName, u16 PortNumber, const char *local_ip)
{
	s32 ret;
#ifdef GPAC_HAS_IPV6
	u32 type;
	struct addrinfo *res, *aip, *lip;
#else
	struct hostent *Host = NULL;
#endif

	if (sock->flags & GF_SOCK_IS_UN) {
#ifdef GPAC_HAS_SOCK_UN
		struct sockaddr_un server_add;
		if (!sock->socket) {
			sock->socket = socket(AF_UNIX, (sock->flags & GF_SOCK_IS_TCP) ? SOCK_STREAM : SOCK_DGRAM, 0);
			if (sock->flags & GF_SOCK_NON_BLOCKING)
				gf_sk_set_block_mode(sock, GF_TRUE);
		}
		server_add.sun_family = AF_UNIX;
		strcpy(server_add.sun_path, PeerName);
		if (connect(sock->socket, (struct sockaddr *)&server_add, sizeof(struct sockaddr_un)) < 0) {
			GF_LOG(GF_LOG_ERROR, GF_LOG_NETWORK, ("[Socket] Failed to connect unix domain socket to %s\n", PeerName));
			return GF_IP_CONNECTION_FAILURE;
		}
		return GF_OK;
#else
	     return GF_NOT_SUPPORTED;
#endif
	}

#ifdef GPAC_HAS_IPV6
	type = (sock->flags & GF_SOCK_IS_TCP) ? SOCK_STREAM : SOCK_DGRAM;

	GF_LOG(GF_LOG_INFO, GF_LOG_NETWORK, ("[Sock_IPV6] Solving %s address\n", PeerName));
	res = gf_sk_get_ipv6_addr(PeerName, PortNumber, AF_UNSPEC, AI_PASSIVE, type);
	if (!res) return GF_IP_CONNECTION_FAILURE;
	GF_LOG(GF_LOG_INFO, GF_LOG_NETWORK, ("[Sock_IPV6] Host %s found\n", PeerName));

	lip = NULL;
	if (local_ip) {
		lip = gf_sk_get_ipv6_addr(local_ip, PortNumber, AF_UNSPEC, AI_PASSIVE, type);
		if (!lip && local_ip) {
			lip = gf_sk_get_ipv6_addr(NULL, PortNumber, AF_UNSPEC, AI_PASSIVE, type);
			local_ip = NULL;
		}
	}

	/*for all interfaces*/
	for (aip=res; aip!=NULL; aip=aip->ai_next) {
		if (type != (u32) aip->ai_socktype) continue;
		if (!sock->socket) {
			sock->socket = socket(aip->ai_family, aip->ai_socktype, aip->ai_protocol);
			if (sock->socket == INVALID_SOCKET) {
				sock->socket = NULL_SOCKET;
				continue;
			}
			if (sock->flags & GF_SOCK_IS_TCP) {
				if (sock->flags & GF_SOCK_NON_BLOCKING)
					gf_sk_set_block_mode(sock, GF_TRUE);
			}

			if (aip->ai_family==PF_INET6) sock->flags |= GF_SOCK_IS_IPV6;
			else sock->flags &= ~GF_SOCK_IS_IPV6;

			if (lip) {
				ret = bind(sock->socket, lip->ai_addr, (int) lip->ai_addrlen);
				if (ret == SOCKET_ERROR) {
					closesocket(sock->socket);
					sock->socket = NULL_SOCKET;
					continue;
				}
			}
		}

		if (sock->flags & GF_SOCK_IS_TCP) {
			GF_LOG(GF_LOG_INFO, GF_LOG_NETWORK, ("[Sock_IPV6] Connecting to %s:%d\n", PeerName, PortNumber));
			ret = connect(sock->socket, aip->ai_addr, (int) aip->ai_addrlen);
			if (ret == SOCKET_ERROR) {
				closesocket(sock->socket);
				sock->socket = NULL_SOCKET;
				GF_LOG(GF_LOG_DEBUG, GF_LOG_NETWORK, ("[Sock_IPV4] Failed to connect to host %s: %s - retrying\n", PeerName, gf_errno_str(LASTSOCKERROR) ));
				continue;
			}
			GF_LOG(GF_LOG_INFO, GF_LOG_NETWORK, ("[Sock_IPV6] Connected to %s:%d\n", PeerName, PortNumber));

#ifdef SO_NOSIGPIPE
			int value = 1;
			setsockopt(sock->socket, SOL_SOCKET, SO_NOSIGPIPE, &value, sizeof(value));
#endif
		}
		memcpy(&sock->dest_addr, aip->ai_addr, aip->ai_addrlen);
		sock->dest_addr_len = (u32) aip->ai_addrlen;
		freeaddrinfo(res);
		if (lip) freeaddrinfo(lip);
		return GF_OK;
	}
	freeaddrinfo(res);
	if (lip) freeaddrinfo(lip);
	return GF_IP_CONNECTION_FAILURE;

#else
	if (!sock->socket) {
		sock->socket = socket(AF_INET, (sock->flags & GF_SOCK_IS_TCP) ? SOCK_STREAM : SOCK_DGRAM, 0);
		if (sock->flags & GF_SOCK_NON_BLOCKING)
			gf_sk_set_block_mode(sock, GF_TRUE);
	}

	/*setup the address*/
	sock->dest_addr.sin_family = AF_INET;
	sock->dest_addr.sin_port = htons(PortNumber);
	/*get the server IP*/
	sock->dest_addr.sin_addr.s_addr = inet_addr(PeerName);
	if (sock->dest_addr.sin_addr.s_addr==INADDR_NONE) {
		GF_LOG(GF_LOG_INFO, GF_LOG_NETWORK, ("[Sock_IPV4] Solving %s address\n", PeerName));
		Host = gf_gethostbyname(PeerName);
		if (Host == NULL) {
			GF_LOG(GF_LOG_INFO, GF_LOG_NETWORK, ("[Sock_IPV4] Failed to retrieve host %s address: %s\n", PeerName, gf_errno_str(LASTSOCKERROR) ));
			switch (LASTSOCKERROR) {
#ifndef __SYMBIAN32__
			case ENETDOWN:
				return GF_IP_NETWORK_FAILURE;
				//case ENOHOST: return GF_IP_ADDRESS_NOT_FOUND;
#endif
			default:
				return GF_IP_NETWORK_FAILURE;
			}
		}
		GF_LOG(GF_LOG_INFO, GF_LOG_NETWORK, ("[Sock_IPV4] Host %s found\n", PeerName));
		memcpy((char *) &sock->dest_addr.sin_addr, Host->h_addr_list[0], sizeof(u32));
	}

	if (local_ip) {
		GF_Err e = gf_sk_bind(sock, local_ip, PortNumber, PeerName, PortNumber, GF_SOCK_REUSE_PORT);
		if (e) return e;
	}
	if (!(sock->flags & GF_SOCK_IS_TCP)) {
		return GF_OK;
	}

	GF_LOG(GF_LOG_INFO, GF_LOG_NETWORK, ("[Sock_IPV4] Connecting to %s:%d\n", PeerName, PortNumber));
	ret = connect(sock->socket, (struct sockaddr *) &sock->dest_addr, sizeof(struct sockaddr));
	if (ret == SOCKET_ERROR) {
		u32 res = LASTSOCKERROR;
		GF_LOG(GF_LOG_ERROR, GF_LOG_NETWORK, ("[Sock_IPV4] Couldn't connect socket: %s\n", gf_errno_str(res) ));
		switch (res) {
		case EAGAIN:
			return GF_IP_SOCK_WOULD_BLOCK;
#ifdef WIN32
		case WSAEINVAL:
			if (sock->flags & GF_SOCK_NON_BLOCKING)
				return GF_IP_SOCK_WOULD_BLOCK;
#endif
		case EISCONN:
			return GF_OK;
		case ENOTCONN:
			return GF_IP_CONNECTION_FAILURE;
		case ECONNRESET:
			return GF_IP_CONNECTION_FAILURE;
		case EMSGSIZE:
			return GF_IP_CONNECTION_FAILURE;
		case ECONNABORTED:
			return GF_IP_CONNECTION_FAILURE;
		case ENETDOWN:
			return GF_IP_CONNECTION_FAILURE;
		default:
			return GF_IP_CONNECTION_FAILURE;
		}
	}
	GF_LOG(GF_LOG_INFO, GF_LOG_NETWORK, ("[Sock_IPV4] Connected to %s:%d\n", PeerName, PortNumber));
#endif
	return GF_OK;
}


//binds the given socket to the specified port. If ReUse is true
//this will enable reuse of ports on a single machine
GF_EXPORT
GF_Err gf_sk_bind(GF_Socket *sock, const char *local_ip, u16 port, const char *peer_name, u16 peer_port, u32 options)
{
#ifdef GPAC_HAS_IPV6
	struct addrinfo *res, *aip;
	int af;
	u32 type;
#else
	u32 ip_add;
	size_t addrlen;
	struct sockaddr_in LocalAdd;
	struct hostent *Host = NULL;
#endif
	s32 ret = 0;
	s32 optval;

	if (!sock || sock->socket) return GF_BAD_PARAM;
	if (local_ip && !strcmp(local_ip, "127.0.0.1"))
		local_ip = NULL;

	if (sock->flags & GF_SOCK_IS_UN) {
#ifdef GPAC_HAS_SOCK_UN
		struct sockaddr_un server_un;
		if (!sock->socket) {
			sock->socket = socket(AF_UNIX, (sock->flags & GF_SOCK_IS_TCP) ? SOCK_STREAM : SOCK_DGRAM, 0);
			if (sock->flags & GF_SOCK_NON_BLOCKING)
				gf_sk_set_block_mode(sock, GF_TRUE);
		}
		server_un.sun_family = AF_UNIX;
		strcpy(server_un.sun_path, peer_name);
		ret = bind(sock->socket, (struct sockaddr *) &server_un, (int) sizeof(struct sockaddr_un));
		if (ret == SOCKET_ERROR) {
			if (LASTSOCKERROR == EADDRINUSE) {
				return gf_sk_connect(sock, peer_name, peer_port, NULL);
			}
			GF_LOG(GF_LOG_ERROR, GF_LOG_NETWORK, ("[socket] cannot bind socket: %s\n", gf_errno_str(LASTSOCKERROR) ));
			return GF_IP_CONNECTION_FAILURE;
		}
		GF_LOG(GF_LOG_INFO, GF_LOG_NETWORK, ("[socket] socket bound to unix domain %s\n", peer_name));
		return GF_OK;
#else
	    return GF_NOT_SUPPORTED;
#endif
	}


#ifndef WIN32
	if(!local_ip) {
		if(!peer_name || !strcmp(peer_name,"localhost")) {
			peer_name="127.0.0.1";
		}
	}
#endif

#ifdef GPAC_HAS_IPV6
	type = (sock->flags & GF_SOCK_IS_TCP) ? SOCK_STREAM : SOCK_DGRAM;
	af = (options & GF_SOCK_FORCE_IPV6) ? PF_INET6 : PF_UNSPEC;
	if (!gf_net_has_ipv6()) af = PF_INET;
	/*probe way to peer: is it V4 or V6? */
	if (peer_name && peer_port) {
		res = gf_sk_get_ipv6_addr(peer_name, peer_port, af, AI_PASSIVE, type);
		if (!res) {
			GF_LOG(GF_LOG_ERROR, GF_LOG_NETWORK, ("[Socket] Cannot get IPV6 host name for %s:%d\n", peer_name, peer_port));
			return GF_IP_ADDRESS_NOT_FOUND;
		}
#ifdef WIN32
		/*win32 has troubles redirecting IPV4 datagrams to IPV6 sockets, so override
		local family type to avoid IPV4(S)->IPV6(C) UDP*/
		af = res->ai_family;
#endif
		memcpy(&sock->dest_addr, res->ai_addr, res->ai_addrlen);
		sock->dest_addr_len = (u32) res->ai_addrlen;
		freeaddrinfo(res);
	}

	res = gf_sk_get_ipv6_addr(local_ip, port, af, AI_PASSIVE, type);
	if (!res) {
		if (local_ip) {
			res = gf_sk_get_ipv6_addr(NULL, port, af, AI_PASSIVE, type);
			local_ip = NULL;
		}
		if (!res) {
			GF_LOG(GF_LOG_ERROR, GF_LOG_NETWORK, ("[Socket] Cannot get IPV6 host name for %s:%d\n", local_ip, port));
			return GF_IP_ADDRESS_NOT_FOUND;
		}
	}

	/*for all interfaces*/
	for (aip=res; aip!=NULL; aip=aip->ai_next) {
		if (type != (u32) aip->ai_socktype) continue;

		if (aip->ai_next && (aip->ai_next->ai_family==PF_INET) && !gf_net_is_ipv6(peer_name)) continue;

		sock->socket = socket(aip->ai_family, aip->ai_socktype, aip->ai_protocol);
		if (sock->socket == INVALID_SOCKET) {
			sock->socket = NULL_SOCKET;
			continue;
		}
		if (options & GF_SOCK_REUSE_PORT) {
			optval = 1;
			setsockopt(sock->socket, SOL_SOCKET, SO_REUSEADDR, (const char *) &optval, sizeof(optval));
#ifdef SO_REUSEPORT
			optval = 1;
			setsockopt(sock->socket, SOL_SOCKET, SO_REUSEPORT, SSO_CAST &optval, sizeof(optval));
#endif
		}

		if (sock->flags & GF_SOCK_NON_BLOCKING)
			gf_sk_set_block_mode(sock, GF_TRUE);

		if (peer_name && peer_port)
			sock->flags |= GF_SOCK_HAS_PEER;

		if (! (options & GF_SOCK_FAKE_BIND) ) {
			ret = bind(sock->socket, aip->ai_addr, (int) aip->ai_addrlen);
			if (ret == SOCKET_ERROR) {
				GF_LOG(GF_LOG_WARNING, GF_LOG_NETWORK, ("[socket] cannot bind: %s\n", gf_errno_str(LASTSOCKERROR) ));
				closesocket(sock->socket);
				sock->socket = NULL_SOCKET;
				continue;
			}
		}
		if (aip->ai_family==PF_INET6) sock->flags |= GF_SOCK_IS_IPV6;
		else sock->flags &= ~GF_SOCK_IS_IPV6;

		freeaddrinfo(res);
		return GF_OK;
	}
	freeaddrinfo(res);
	GF_LOG(GF_LOG_ERROR, GF_LOG_NETWORK, ("[Socket] Cannot bind to host %s port %d\n", local_ip, port));
	return GF_IP_CONNECTION_FAILURE;

#else

	sock->socket = socket(AF_INET, (sock->flags & GF_SOCK_IS_TCP) ? SOCK_STREAM : SOCK_DGRAM, 0);
	if (sock->flags & GF_SOCK_NON_BLOCKING)
		gf_sk_set_block_mode(sock, GF_TRUE);
	sock->flags &= ~GF_SOCK_IS_IPV6;

	memset((void *) &LocalAdd, 0, sizeof(LocalAdd));

	/*setup the address*/
	ip_add = 0;
	if (local_ip) ip_add = inet_addr(local_ip);

	if (!ip_add) {
#if 0
		char buf[GF_MAX_IP_NAME_LEN];
		buf[0] = 0;
		ret = gethostname(buf, GF_MAX_IP_NAME_LEN);
		/*get the IP address*/
		Host = gf_gethostbyname(buf);
		if (Host != NULL) {
			memcpy((char *) &LocalAdd.sin_addr, Host->h_addr_list[0], sizeof(LocalAdd.sin_addr));
			ip_add = LocalAdd.sin_addr.s_addr;
		} else {
			ip_add = INADDR_ANY;
		}
#else
		ip_add = INADDR_ANY;
#endif
	}
	if (peer_name && peer_port) {
#ifdef WIN32
		if ((inet_addr(peer_name)== ip_add) || !strcmp(peer_name, "127.0.0.1") ) {
			optval = 1;
			setsockopt(sock->socket, SOL_SOCKET, SO_USELOOPBACK, SSO_CAST &optval, sizeof(optval));
		}
#endif
	}

	LocalAdd.sin_family = AF_INET;
	LocalAdd.sin_port = htons(port);
	LocalAdd.sin_addr.s_addr = ip_add;
	addrlen = sizeof(struct sockaddr_in);


	if (options & GF_SOCK_REUSE_PORT) {
		optval = 1;
		setsockopt(sock->socket, SOL_SOCKET, SO_REUSEADDR, SSO_CAST &optval, sizeof(optval));
#ifdef SO_REUSEPORT
		optval = 1;
		setsockopt(sock->socket, SOL_SOCKET, SO_REUSEPORT, SSO_CAST &optval, sizeof(optval));
#endif
	}

	if (! (options & GF_SOCK_FAKE_BIND) ) {
		/*bind the socket*/
		ret = bind(sock->socket, (struct sockaddr *) &LocalAdd, (int) addrlen);
		if (ret == SOCKET_ERROR) {
			GF_LOG(GF_LOG_ERROR, GF_LOG_NETWORK, ("[socket] cannot bind socket: %s\n", gf_errno_str(LASTSOCKERROR) ));
			ret = GF_IP_CONNECTION_FAILURE;
		}
	}

	if (peer_name && peer_port) {
		sock->dest_addr.sin_port = htons(peer_port);
		sock->dest_addr.sin_family = AF_INET;
		sock->dest_addr.sin_addr.s_addr = inet_addr(peer_name);
		if (sock->dest_addr.sin_addr.s_addr == INADDR_NONE) {
			Host = gf_gethostbyname(peer_name);
			if (Host == NULL) ret = GF_IP_ADDRESS_NOT_FOUND;
			else memcpy((char *) &sock->dest_addr.sin_addr, Host->h_addr_list[0], sizeof(u32));
		}
		sock->flags |= GF_SOCK_HAS_PEER;
	}
	if (sock->flags & GF_SOCK_HAS_PEER) {
		GF_LOG(GF_LOG_INFO, GF_LOG_NETWORK, ("[socket] socket bound to %08X - port %d - remote peer: %s:%d\n", ip_add, port, peer_name, peer_port));
	} else {
		GF_LOG(GF_LOG_INFO, GF_LOG_NETWORK, ("[socket] socket bound to %08X - port %d\n", ip_add, port));
	}
	return ret;
#endif
}

//send length bytes of a buffer
GF_EXPORT
GF_Err gf_sk_send(GF_Socket *sock, const u8 *buffer, u32 length)
{
	u32 count;
	s32 res;
	Bool not_ready = GF_FALSE;
#ifndef __SYMBIAN32__
	int ready;
	struct timeval timeout;
	fd_set Group;
#endif

	//the socket must be bound or connected
	if (!sock || !sock->socket)
		return GF_BAD_PARAM;

#ifndef __SYMBIAN32__
	//can we write?
	FD_ZERO(&Group);
	FD_SET(sock->socket, &Group);
	timeout.tv_sec = 0;
	timeout.tv_usec = sock->usec_wait;

	//TODO CHECK IF THIS IS CORRECT
	ready = select((int) sock->socket+1, NULL, &Group, NULL, &timeout);
	if (ready == SOCKET_ERROR) {
		switch (LASTSOCKERROR) {
		case EAGAIN:
			return GF_IP_SOCK_WOULD_BLOCK;
		default:
			GF_LOG(GF_LOG_INFO, GF_LOG_NETWORK, ("[socket] select failure: %s\n", gf_errno_str(LASTSOCKERROR)));
			return GF_IP_NETWORK_FAILURE;
		}
	}

	//should never happen (to check: is writeability is guaranteed for not-connected sockets)
	if (!ready || !FD_ISSET(sock->socket, &Group)) {
		not_ready = GF_TRUE;
	}
#endif

	//direct writing
	count = 0;
	while (count < length) {
		if (sock->flags & GF_SOCK_HAS_PEER) {
			res = (s32) sendto(sock->socket, (char *) buffer+count,  length - count, 0, (struct sockaddr *) &sock->dest_addr, sock->dest_addr_len);
		} else {
			int sflags = 0;
#ifdef MSG_NOSIGNAL
			sflags = MSG_NOSIGNAL;
#endif
			res = (s32) send(sock->socket, (char *) buffer+count, length - count, sflags);
		}
		if (res == SOCKET_ERROR) {
			if (not_ready)
				return GF_IP_NETWORK_EMPTY;

			switch (res = LASTSOCKERROR) {
			case EAGAIN:
				return GF_IP_SOCK_WOULD_BLOCK;
#ifndef __SYMBIAN32__
			case ENOTCONN:
			case ECONNRESET:
			case EPIPE:
				GF_LOG(GF_LOG_INFO, GF_LOG_NETWORK, ("[socket] send failure: %s\n", gf_errno_str(LASTSOCKERROR)));
				return GF_IP_CONNECTION_CLOSED;
#endif

#ifndef __DARWIN__
			case EPROTOTYPE:
				return GF_IP_SOCK_WOULD_BLOCK;
#endif
			case ENOBUFS:
				GF_LOG(GF_LOG_INFO, GF_LOG_NETWORK, ("[socket] send failure: %s\n", gf_errno_str(LASTSOCKERROR)));
				return GF_BUFFER_TOO_SMALL;
			default:
				GF_LOG(GF_LOG_ERROR, GF_LOG_NETWORK, ("[socket] send failure: %s\n", gf_errno_str(LASTSOCKERROR)));
				return GF_IP_NETWORK_FAILURE;
			}
		}
		count += res;
	}
	return GF_OK;
}

GF_Err gf_sk_select(GF_Socket *sock, u32 mode)
{
#ifndef __SYMBIAN32__
	int ready;
	struct timeval timeout;
	fd_set RGroup;
	fd_set WGroup;
#endif

	//the socket must be bound or connected
	if (!sock || !sock->socket)
		return GF_BAD_PARAM;

#ifndef __SYMBIAN32__
	//can we write?
	FD_ZERO(&RGroup);
	FD_ZERO(&WGroup);
	if (mode != GF_SK_SELECT_WRITE)
		FD_SET(sock->socket, &RGroup);
	if (mode != GF_SK_SELECT_READ)
		FD_SET(sock->socket, &WGroup);
	timeout.tv_sec = 0;
	timeout.tv_usec = sock->usec_wait;

	//TODO CHECK IF THIS IS CORRECT
	ready = select((int) sock->socket+1, &RGroup, &WGroup, NULL, &timeout);
	if (ready == SOCKET_ERROR) {
		switch (LASTSOCKERROR) {
		case EAGAIN:
			return GF_IP_SOCK_WOULD_BLOCK;
		default:
			GF_LOG(GF_LOG_INFO, GF_LOG_NETWORK, ("[socket] select failure: %s\n", gf_errno_str(LASTSOCKERROR)));
			return GF_IP_NETWORK_FAILURE;
		}
	}

	//should never happen (to check: is writeability is guaranteed for not-connected sockets)
	if (!ready)
		return GF_IP_SOCK_WOULD_BLOCK;
	if ((mode != GF_SK_SELECT_WRITE) && !FD_ISSET(sock->socket, &RGroup))
		return GF_IP_SOCK_WOULD_BLOCK;
	if ((mode != GF_SK_SELECT_READ) && !FD_ISSET(sock->socket, &WGroup))
		return GF_IP_SOCK_WOULD_BLOCK;
	return GF_OK;
#else
	return GF_IP_SOCK_WOULD_BLOCK;
#endif
}


GF_EXPORT
u32 gf_sk_is_multicast_address(const char *multi_IPAdd)
{
#ifdef GPAC_HAS_IPV6
	u32 val;
	char *sep;
	struct addrinfo *res;
	if (!multi_IPAdd) return 0;
	/*IPV6 multicast address*/
	sep = strchr(multi_IPAdd, ':');
	if (sep) sep = strchr(multi_IPAdd, ':');
	if (sep && !strnicmp(multi_IPAdd, "ff", 2)) return 1;
	/*ipv4 multicast address*/
	res = gf_sk_get_ipv6_addr((char*)multi_IPAdd, 7000, AF_UNSPEC, AI_PASSIVE, SOCK_DGRAM);
	if (!res) return 0;
	val = 0;
	if (res->ai_addr->sa_family == AF_INET) {
		val = IN_MULTICAST(ntohl(((struct sockaddr_in *)res->ai_addr)->sin_addr.s_addr));
	} else if (res->ai_addr->sa_family == AF_INET6) {
		val = IN6_IS_ADDR_MULTICAST(& ((struct sockaddr_in6 *)res->ai_addr)->sin6_addr);
	}
	freeaddrinfo(res);
	return val;
#else
	if (!multi_IPAdd) return 0;
	return ((htonl(inet_addr(multi_IPAdd)) >> 8) & 0x00f00000) == 0x00e00000;
#endif
}

GF_EXPORT
GF_Err gf_sk_setup_multicast(GF_Socket *sock, const char *multi_IPAdd, u16 MultiPortNumber, u32 TTL, Bool NoBind, char *local_interface_ip)
{
	s32 ret;
	u32 flag;
	struct ip_mreq M_req;
	u32 optval;
#ifdef GPAC_HAS_IPV6
	struct sockaddr *addr;
	struct addrinfo *res, *aip;
	Bool is_ipv6 = GF_FALSE;
	u32 type;
#endif
	u32 local_add_id;

	if (!sock || sock->socket) return GF_BAD_PARAM;

	if (TTL > 255) TTL = 255;

	/*check the address*/
	if (!gf_sk_is_multicast_address(multi_IPAdd)) return GF_BAD_PARAM;


#ifdef GPAC_HAS_IPV6
	is_ipv6 = gf_net_is_ipv6(multi_IPAdd) || gf_net_is_ipv6(local_interface_ip) ? GF_TRUE : GF_FALSE;
	type = (sock->flags & GF_SOCK_IS_TCP) ? SOCK_STREAM : SOCK_DGRAM;

	if (is_ipv6) {

		res = gf_sk_get_ipv6_addr(local_interface_ip, MultiPortNumber, AF_UNSPEC, AI_PASSIVE, type);
		if (!res) {
			if (local_interface_ip) {
				res = gf_sk_get_ipv6_addr(NULL, MultiPortNumber, AF_UNSPEC, AI_PASSIVE, type);
				local_interface_ip = NULL;
			}
			if (!res) return GF_IP_CONNECTION_FAILURE;
		}

		/*for all interfaces*/
		for (aip=res; aip!=NULL; aip=aip->ai_next) {
			if (type != (u32) aip->ai_socktype) continue;
			sock->socket = socket(aip->ai_family, aip->ai_socktype, aip->ai_protocol);
			if (sock->socket == INVALID_SOCKET) {
				sock->socket = NULL_SOCKET;
				continue;
			}

			if ((aip->ai_family!=PF_INET) && aip->ai_next && (aip->ai_next->ai_family==PF_INET) && !gf_net_is_ipv6(multi_IPAdd)) continue;

			/*enable address reuse*/
			optval = 1;
			setsockopt(sock->socket, SOL_SOCKET, SO_REUSEADDR, (const char *) &optval, sizeof(optval));
#ifdef SO_REUSEPORT
			optval = 1;
			setsockopt(sock->socket, SOL_SOCKET, SO_REUSEPORT, SSO_CAST &optval, sizeof(optval));
#endif

			/*TODO: copy over other properties (recption buffer size & co)*/
			if (sock->flags & GF_SOCK_NON_BLOCKING)
				gf_sk_set_block_mode(sock, GF_TRUE);

			memcpy(&sock->dest_addr, aip->ai_addr, aip->ai_addrlen);
			sock->dest_addr_len = (u32) aip->ai_addrlen;

			if (!NoBind) {
				ret = bind(sock->socket, aip->ai_addr, (int) aip->ai_addrlen);
				if (ret == SOCKET_ERROR) {
					closesocket(sock->socket);
					sock->socket = NULL_SOCKET;
					continue;
				}
			}
			if (aip->ai_family==PF_INET6) sock->flags |= GF_SOCK_IS_IPV6;
			else sock->flags &= ~GF_SOCK_IS_IPV6;
			break;
		}
		freeaddrinfo(res);
		if (!sock->socket) return GF_IP_CONNECTION_FAILURE;

		struct addrinfo *_res = gf_sk_get_ipv6_addr(multi_IPAdd, MultiPortNumber, AF_UNSPEC, 0, (sock->flags & GF_SOCK_IS_TCP) ? SOCK_STREAM : SOCK_DGRAM);
		if (!_res) return GF_IP_CONNECTION_FAILURE;
		memcpy(&sock->dest_addr, _res->ai_addr, res->ai_addrlen);
		sock->dest_addr_len = (u32) _res->ai_addrlen;
		freeaddrinfo(_res);

		addr = (struct sockaddr *)&sock->dest_addr;
		if (addr->sa_family == AF_INET) {
			M_req.imr_multiaddr.s_addr = ((struct sockaddr_in *)addr)->sin_addr.s_addr;
			M_req.imr_interface.s_addr = INADDR_ANY;
			ret = setsockopt(sock->socket, IPPROTO_IP, IP_ADD_MEMBERSHIP, (char *) &M_req, sizeof(M_req));
			if (ret == SOCKET_ERROR) return GF_IP_CONNECTION_FAILURE;
			/*set TTL*/
			ret = setsockopt(sock->socket, IPPROTO_IP, IP_MULTICAST_TTL, (char *) &TTL, sizeof(TTL));
			if (ret == SOCKET_ERROR) return GF_IP_CONNECTION_FAILURE;
			/*Disable loopback*/
			flag = 1;
			ret = setsockopt(sock->socket, IPPROTO_IP, IP_MULTICAST_LOOP, (char *) &flag, sizeof(flag));
			if (ret == SOCKET_ERROR) return GF_IP_CONNECTION_FAILURE;
		}

		if (addr->sa_family == AF_INET6) {
			struct ipv6_mreq M_reqV6;

			memcpy(&M_reqV6.ipv6mr_multiaddr, &(((struct sockaddr_in6 *)addr)->sin6_addr), sizeof(struct in6_addr));
			M_reqV6.ipv6mr_interface = 0;

			/*set TTL*/
			ret = setsockopt(sock->socket, IPPROTO_IPV6, IPV6_MULTICAST_HOPS, (char *) &TTL, sizeof(TTL));
			if (ret == SOCKET_ERROR) return GF_IP_CONNECTION_FAILURE;
			/*enable loopback*/
			flag = 1;
			ret = setsockopt(sock->socket, IPPROTO_IPV6, IPV6_MULTICAST_LOOP, (char *) &flag, sizeof(flag));
			if (ret == SOCKET_ERROR) {
				GF_LOG(GF_LOG_WARNING, GF_LOG_NETWORK, ("[Socket] Cannot disale multicast loop: %s\n", gf_errno_str(LASTSOCKERROR) ));
			}

			ret = setsockopt(sock->socket, IPPROTO_IPV6, IPV6_ADD_MEMBERSHIP, (char *) &M_reqV6, sizeof(M_reqV6));
			if (ret == SOCKET_ERROR) return GF_IP_CONNECTION_FAILURE;
		}
		sock->flags |= GF_SOCK_IS_MULTICAST | GF_SOCK_HAS_PEER;
		return GF_OK;
	}
#endif

	//IPv4 setup
	sock->socket = socket(AF_INET, (sock->flags & GF_SOCK_IS_TCP) ? SOCK_STREAM : SOCK_DGRAM, 0);
	if (sock->flags & GF_SOCK_NON_BLOCKING)
		gf_sk_set_block_mode(sock, GF_TRUE);
	sock->flags &= ~GF_SOCK_IS_IPV6;

	/*enable address reuse*/
	optval = 1;
	ret = setsockopt(sock->socket, SOL_SOCKET, SO_REUSEADDR, SSO_CAST &optval, sizeof(optval));
	if (ret == SOCKET_ERROR) {
		GF_LOG(GF_LOG_WARNING, GF_LOG_NETWORK, ("[core] Failed to set SO_REUSEADDR: %s\n", gf_errno_str(LASTSOCKERROR) ));
	}
#ifdef SO_REUSEPORT
	optval = 1;
	ret = setsockopt(sock->socket, SOL_SOCKET, SO_REUSEPORT, SSO_CAST &optval, sizeof(optval));
	if (ret == SOCKET_ERROR) {
		GF_LOG(GF_LOG_WARNING, GF_LOG_NETWORK, ("[core] Failed to set SO_REUSEPORT: %s\n", gf_errno_str(LASTSOCKERROR) ));
	}
#endif

	if (local_interface_ip) local_add_id = inet_addr(local_interface_ip);
	else local_add_id = htonl(INADDR_ANY);

	if (!NoBind) {
		struct sockaddr_in local_address;

		memset(&local_address, 0, sizeof(struct sockaddr_in ));
		local_address.sin_family = AF_INET;
//		local_address.sin_addr.s_addr = local_add_id;
		local_address.sin_addr.s_addr = htonl(INADDR_ANY);
		local_address.sin_port = htons( MultiPortNumber);

		ret = bind(sock->socket, (struct sockaddr *) &local_address, sizeof(local_address));
		if (ret == SOCKET_ERROR) {
			/*retry without specifying the local add*/
			local_address.sin_addr.s_addr = local_add_id = htonl(INADDR_ANY);
			local_interface_ip = NULL;
			ret = bind(sock->socket, (struct sockaddr *) &local_address, sizeof(local_address));
			if (ret == SOCKET_ERROR) {
				GF_LOG(GF_LOG_WARNING, GF_LOG_NETWORK, ("[core] Failed to bind socket: %s\n", gf_errno_str(LASTSOCKERROR) ));
				return GF_IP_CONNECTION_FAILURE;
			}
		}
		/*setup local interface*/
		if (local_interface_ip) {
			ret = setsockopt(sock->socket, IPPROTO_IP, IP_MULTICAST_IF, (void *) &local_add_id, sizeof(local_add_id));
			if (ret == SOCKET_ERROR) return GF_IP_CONNECTION_FAILURE;
		}
	}

	/*now join the multicast*/
	M_req.imr_multiaddr.s_addr = inet_addr(multi_IPAdd);
	M_req.imr_interface.s_addr = local_add_id;

	ret = setsockopt(sock->socket, IPPROTO_IP, IP_ADD_MEMBERSHIP, (char *) &M_req, sizeof(M_req));
	if (ret == SOCKET_ERROR) {
		GF_LOG(GF_LOG_ERROR, GF_LOG_NETWORK, ("[core] cannot join multicast: %s\n", gf_errno_str(LASTSOCKERROR)));
		return GF_IP_CONNECTION_FAILURE;
	}
	/*set the Time To Live*/
	if (TTL) {
		ret = setsockopt(sock->socket, IPPROTO_IP, IP_MULTICAST_TTL, (char *)&TTL, sizeof(TTL));
		if (ret == SOCKET_ERROR) return GF_IP_CONNECTION_FAILURE;
	}

	/*enable loopback*/
	flag = 1;
	ret = setsockopt(sock->socket, IPPROTO_IP, IP_MULTICAST_LOOP, (char *) &flag, sizeof(flag));
	if (ret == SOCKET_ERROR) {
		GF_LOG(GF_LOG_WARNING, GF_LOG_NETWORK, ("[Socket] Cannot disable multicast loop: %s\n", gf_errno_str(LASTSOCKERROR) ));
	}

#ifdef GPAC_HAS_IPV6
	((struct sockaddr_in *) &sock->dest_addr)->sin_family = AF_INET;
	((struct sockaddr_in *) &sock->dest_addr)->sin_addr.s_addr = M_req.imr_multiaddr.s_addr;
	((struct sockaddr_in *) &sock->dest_addr)->sin_port = htons( MultiPortNumber);
	sock->dest_addr_len = sizeof(struct sockaddr);
#else
	sock->dest_addr.sin_family = AF_INET;
	sock->dest_addr.sin_addr.s_addr = M_req.imr_multiaddr.s_addr;
	sock->dest_addr.sin_port = htons( MultiPortNumber);
#endif

	sock->flags |= GF_SOCK_IS_MULTICAST | GF_SOCK_HAS_PEER;
	return GF_OK;
}

#include <gpac/list.h>
struct __tag_sock_group
{
	GF_List *sockets;
	fd_set rgroup, wgroup;
};

GF_SockGroup *gf_sk_group_new()
{
	GF_SockGroup *tmp;
	GF_SAFEALLOC(tmp, GF_SockGroup);
	if (!tmp) return NULL;
	tmp->sockets = gf_list_new();
	FD_ZERO(&tmp->rgroup);
	FD_ZERO(&tmp->wgroup);
	return tmp;
}

void gf_sk_group_del(GF_SockGroup *sg)
{
	gf_list_del(sg->sockets);
	gf_free(sg);
}

void gf_sk_group_register(GF_SockGroup *sg, GF_Socket *sk)
{
	if (sg && sk) {
		if (gf_list_find(sg->sockets, sk)<0)
			gf_list_add(sg->sockets, sk);
	}
}
void gf_sk_group_unregister(GF_SockGroup *sg, GF_Socket *sk)
{
	if (sg && sk) {
		gf_list_del_item(sg->sockets, sk);
	}
}

GF_Err gf_sk_group_select(GF_SockGroup *sg, u32 usec_wait, GF_SockSelectMode mode)
{
	s32 ready;
	u32 i=0;
	struct timeval timeout;
	u32 max_fd=0;
	GF_Socket *sock;
	fd_set *rgroup=NULL, *wgroup=NULL;

	if (!gf_list_count(sg->sockets))
		return GF_IP_NETWORK_EMPTY;

	FD_ZERO(&sg->rgroup);
	FD_ZERO(&sg->wgroup);

	switch (mode) {
	case GF_SK_SELECT_BOTH:
		rgroup = &sg->rgroup;
		wgroup = &sg->wgroup;
		break;
	case GF_SK_SELECT_READ:
		rgroup = &sg->rgroup;
		break;
	case GF_SK_SELECT_WRITE:
		wgroup = &sg->wgroup;
		break;
	}
	while ((sock = gf_list_enum(sg->sockets, &i))) {
		if (rgroup)
			FD_SET(sock->socket, rgroup);

		if (wgroup)
			FD_SET(sock->socket, wgroup);

		if (max_fd < (u32) sock->socket) max_fd = (u32) sock->socket;
	}
	if (usec_wait>=1000000) {
		timeout.tv_sec = usec_wait/1000000;
		timeout.tv_usec = (u32) (usec_wait - (timeout.tv_sec*1000000));
	} else {
		timeout.tv_sec = 0;
		timeout.tv_usec = usec_wait;
	}
	ready = select((int) max_fd+1, rgroup, wgroup, NULL, &timeout);

	if (ready == SOCKET_ERROR) {
		switch (LASTSOCKERROR) {
		case EBADF:
			GF_LOG(GF_LOG_WARNING, GF_LOG_NETWORK, ("[socket] cannot select, BAD descriptor\n"));
			return GF_IP_CONNECTION_CLOSED;
		case EAGAIN:
			return GF_IP_SOCK_WOULD_BLOCK;
		case EINTR:
			/* Interrupted system call, not really important... */
			GF_LOG(GF_LOG_WARNING, GF_LOG_NETWORK, ("[socket] network is lost\n"));
			return GF_IP_NETWORK_EMPTY;
		default:
			GF_LOG(GF_LOG_WARNING, GF_LOG_NETWORK, ("[socket] cannot select: %s\n", gf_errno_str(LASTSOCKERROR) ));
			return GF_IP_NETWORK_FAILURE;
		}
	}
	if (!ready) {
		GF_LOG(GF_LOG_DEBUG, GF_LOG_NETWORK, ("[socket] nothing to be read - ready %d\n", ready));
		return GF_IP_NETWORK_EMPTY;
	}
	return GF_OK;
}

Bool gf_sk_group_sock_is_set(GF_SockGroup *sg, GF_Socket *sk, GF_SockSelectMode mode)
{
	if (sg && sk) {
		if ((mode!=GF_SK_SELECT_WRITE) && FD_ISSET(sk->socket, &sg->rgroup))
			return GF_TRUE;
		if ((mode!=GF_SK_SELECT_READ) && FD_ISSET(sk->socket, &sg->wgroup))
			return GF_TRUE;
	}
	return GF_FALSE;
}


//fetch nb bytes on a socket and fill the buffer from startFrom
//length is the allocated size of the receiving buffer
//BytesRead is the number of bytes read from the network
GF_Err gf_sk_receive_internal(GF_Socket *sock, char *buffer, u32 length, u32 *BytesRead, Bool do_select)
{
	s32 res;
#ifndef __SYMBIAN32__
	s32 ready;
	struct timeval timeout;
	fd_set Group;
#endif

	if (BytesRead) *BytesRead = 0;
	if (!sock || !sock->socket) return GF_BAD_PARAM;

#ifndef __SYMBIAN32__
	if (do_select) {
		//can we read?
		timeout.tv_sec = 0;
		timeout.tv_usec = sock->usec_wait;
		FD_ZERO(&Group);
		FD_SET(sock->socket, &Group);
		ready = select((int) sock->socket+1, &Group, NULL, NULL, &timeout);

		if (ready == SOCKET_ERROR) {
			switch (LASTSOCKERROR) {
			case EBADF:
				GF_LOG(GF_LOG_WARNING, GF_LOG_NETWORK, ("[socket] cannot select, BAD descriptor\n"));
				return GF_IP_CONNECTION_CLOSED;
			case EAGAIN:
				return GF_IP_SOCK_WOULD_BLOCK;
			case EINTR:
				/* Interrupted system call, not really important... */
				GF_LOG(GF_LOG_WARNING, GF_LOG_NETWORK, ("[socket] network is lost\n"));
				return GF_IP_NETWORK_EMPTY;
			default:
				GF_LOG(GF_LOG_WARNING, GF_LOG_NETWORK, ("[socket] cannot select: %s\n", gf_errno_str(LASTSOCKERROR) ));
				return GF_IP_NETWORK_FAILURE;
			}
		}
		if (!ready || !FD_ISSET(sock->socket, &Group)) {
			GF_LOG(GF_LOG_DEBUG, GF_LOG_NETWORK, ("[socket] nothing to be read - ready %d\n", ready));
			return GF_IP_NETWORK_EMPTY;
		}
	}
#endif
	if (!buffer) return GF_OK;

	if (sock->flags & GF_SOCK_HAS_PEER)
		res = (s32) recvfrom(sock->socket, (char *) buffer, length, 0, (struct sockaddr *)&sock->dest_addr, &sock->dest_addr_len);
	else {
		res = (s32) recv(sock->socket, (char *) buffer, length, 0);
		if (!do_select && (res == 0))
			return GF_IP_CONNECTION_CLOSED;
	}

	if (res == SOCKET_ERROR) {
		res = LASTSOCKERROR;
		switch (res) {
		case EAGAIN:
			return GF_IP_SOCK_WOULD_BLOCK;

#if defined(WIN32) || defined(_WIN32_WCE)
		//may happen if no select
		case WSAEWOULDBLOCK:
			return GF_IP_SOCK_WOULD_BLOCK;
#endif

#ifndef __SYMBIAN32__
		case EMSGSIZE:
			GF_LOG(GF_LOG_ERROR, GF_LOG_NETWORK, ("[socket] error reading: %s\n", gf_errno_str(LASTSOCKERROR)));
			return GF_OUT_OF_MEM;
		case ENOTCONN:
		case ECONNRESET:
		case ECONNABORTED:
			//log as debug, let higher level decide if this is an error or not
			GF_LOG(GF_LOG_DEBUG, GF_LOG_NETWORK, ("[socket] error reading: %s\n", gf_errno_str(LASTSOCKERROR)));
			return GF_IP_CONNECTION_CLOSED;
#endif
		default:
			GF_LOG(GF_LOG_ERROR, GF_LOG_NETWORK, ("[socket] error reading: %s\n", gf_errno_str(LASTSOCKERROR) ));
			return GF_IP_NETWORK_FAILURE;
		}
	}
	if (!res) return GF_IP_NETWORK_EMPTY;
	if (BytesRead)
		*BytesRead = res;
	return GF_OK;
}

GF_EXPORT
GF_Err gf_sk_receive(GF_Socket *sock, u8 *buffer, u32 length, u32 *BytesRead)
{
	return gf_sk_receive_internal(sock, buffer, length, BytesRead, GF_TRUE);
}

GF_EXPORT
GF_Err gf_sk_receive_no_select(GF_Socket *sock, u8 *buffer, u32 length, u32 *BytesRead)
{
	return gf_sk_receive_internal(sock, buffer, length, BytesRead, GF_FALSE);
}

GF_EXPORT
GF_Err gf_sk_listen(GF_Socket *sock, u32 MaxConnection)
{
	s32 i;
	if (!sock || !sock->socket) return GF_BAD_PARAM;
	if (MaxConnection >= SOMAXCONN) MaxConnection = SOMAXCONN;
	i = listen(sock->socket, MaxConnection);
	if (i == SOCKET_ERROR) return GF_IP_NETWORK_FAILURE;
	sock->flags |= GF_SOCK_IS_LISTENING;
	return GF_OK;
}

GF_EXPORT
GF_Err gf_sk_accept(GF_Socket *sock, GF_Socket **newConnection)
{
	u32 client_address_size;
	SOCKET sk;
#ifndef __SYMBIAN32__
	s32 ready;
	struct timeval timeout;
	fd_set Group;
#endif
	*newConnection = NULL;
	if (!sock || !(sock->flags & GF_SOCK_IS_LISTENING) ) return GF_BAD_PARAM;

#ifndef __SYMBIAN32__
	//can we read?
	FD_ZERO(&Group);
	FD_SET(sock->socket, &Group);
	timeout.tv_sec = 0;
	timeout.tv_usec = sock->usec_wait;

	//TODO - check if this is correct
	ready = select((int) sock->socket+1, &Group, NULL, NULL, &timeout);
	if (ready == SOCKET_ERROR) {
		switch (LASTSOCKERROR) {
		case EAGAIN:
			return GF_IP_SOCK_WOULD_BLOCK;
		default:
			GF_LOG(GF_LOG_ERROR, GF_LOG_NETWORK, ("[socket] select error: %s\n", gf_errno_str(LASTSOCKERROR)));
			return GF_IP_NETWORK_FAILURE;
		}
	}
	if (!ready || !FD_ISSET(sock->socket, &Group)) return GF_IP_NETWORK_EMPTY;
#endif

#ifdef GPAC_HAS_IPV6
	client_address_size = sizeof(struct sockaddr_in6);
#else
	client_address_size = sizeof(struct sockaddr_in);
#endif
	sk = accept(sock->socket, (struct sockaddr *) &sock->dest_addr, &client_address_size);

	//we either have an error or we have no connections
	if (sk == INVALID_SOCKET) {
//		if (sock->flags & GF_SOCK_NON_BLOCKING) return GF_IP_NETWORK_FAILURE;
		switch (LASTSOCKERROR) {
		case EAGAIN:
			return GF_IP_SOCK_WOULD_BLOCK;
		default:
			GF_LOG(GF_LOG_ERROR, GF_LOG_NETWORK, ("[socket] accept error: %s\n", gf_errno_str(LASTSOCKERROR)));
			return GF_IP_NETWORK_FAILURE;
		}
	}

	(*newConnection) = (GF_Socket *) gf_malloc(sizeof(GF_Socket));
	(*newConnection)->socket = sk;
	(*newConnection)->flags = sock->flags & ~GF_SOCK_IS_LISTENING;
	(*newConnection)->usec_wait = sock->usec_wait;
#ifdef GPAC_HAS_IPV6
	memcpy( &(*newConnection)->dest_addr, &sock->dest_addr, client_address_size);
	memset(&sock->dest_addr, 0, sizeof(struct sockaddr_in6));
#else
	memcpy( &(*newConnection)->dest_addr, &sock->dest_addr, client_address_size);
	memset(&sock->dest_addr, 0, sizeof(struct sockaddr_in));
#endif

#ifdef SO_NOSIGPIPE
	int value = 1;
	setsockopt((*newConnection)->socket, SOL_SOCKET, SO_NOSIGPIPE, &value, sizeof(value));
#endif

#if defined(WIN32) || defined(_WIN32_WCE)
	wsa_init++;
#endif

	(*newConnection)->dest_addr_len = client_address_size;
	return GF_OK;
}

GF_EXPORT
GF_Err gf_sk_get_local_info(GF_Socket *sock, u16 *Port, u32 *Familly)
{
#ifdef GPAC_HAS_IPV6
	struct sockaddr_in6 the_add;
#else
	struct sockaddr_in the_add;
#endif
	u32 size;

	if (!sock || !sock->socket) return GF_BAD_PARAM;

	if (Port) {
#ifdef GPAC_HAS_IPV6
		size = sizeof(struct sockaddr_in6);
		if (getsockname(sock->socket, (struct sockaddr *) &the_add, &size) == SOCKET_ERROR) return GF_IP_NETWORK_FAILURE;
		*Port = (u32) ntohs(the_add.sin6_port);
#else
		size = sizeof(struct sockaddr_in);
		if (getsockname(sock->socket, (struct sockaddr *) &the_add, &size) == SOCKET_ERROR) return GF_IP_NETWORK_FAILURE;
		*Port = (u32) ntohs(the_add.sin_port);
#endif
	}
	if (Familly) {
		/*		size = 4;
				if (getsockopt(sock->socket, SOL_SOCKET, SO_TYPE, (char *) &fam, &size) == SOCKET_ERROR)
					return GF_IP_NETWORK_FAILURE;
				*Familly = fam;
		*/
		if (sock->flags & GF_SOCK_IS_TCP) *Familly = GF_SOCK_TYPE_TCP;
		else  *Familly = GF_SOCK_TYPE_UDP;
	}
	return GF_OK;
}

//we have to do this for the server sockets as we use only one thread
GF_EXPORT
GF_Err gf_sk_server_mode(GF_Socket *sock, Bool serverOn)
{
	u32 one;

	if (!sock || !(sock->flags & GF_SOCK_IS_TCP) || !sock->socket)
		return GF_BAD_PARAM;

	one = serverOn ? 1 : 0;
	setsockopt(sock->socket, IPPROTO_TCP, TCP_NODELAY, SSO_CAST &one, sizeof(u32));
#ifndef __SYMBIAN32__
	setsockopt(sock->socket, SOL_SOCKET, SO_KEEPALIVE, (char *) &one, sizeof(u32));
#endif
	return GF_OK;
}

GF_EXPORT
GF_Err gf_sk_get_remote_address(GF_Socket *sock, char *buf)
{
#ifdef GPAC_HAS_IPV6
	char clienthost[NI_MAXHOST];
	char servname[NI_MAXHOST];
	struct sockaddr_in6 * addrptr = (struct sockaddr_in6 *)(&sock->dest_addr);
	if (!sock || !sock->socket) return GF_BAD_PARAM;
#ifdef GPAC_BUILD_FOR_WINXP
	inet_ntop_xp(AF_INET, addrptr, clienthost, NI_MAXHOST);
#else
	inet_ntop(AF_INET, addrptr, clienthost, NI_MAXHOST);
#endif
	strcpy(buf, clienthost);
	if (getnameinfo((struct sockaddr *)addrptr, sock->dest_addr_len, clienthost, NI_MAXHOST, servname, NI_MAXHOST, NI_NUMERICHOST) == 0) {
		strcpy(buf, clienthost);
	}
#else
	if (!sock || !sock->socket) return GF_BAD_PARAM;
	strcpy(buf, inet_ntoa(sock->dest_addr.sin_addr));
#endif
	return GF_OK;
}



#if 0 //unused

//send length bytes of a buffer
GF_Err gf_sk_send_to(GF_Socket *sock, const char *buffer, u32 length, char *remoteHost, u16 remotePort)
{
	u32 count, remote_add_len;
	s32 res;
#ifdef GPAC_HAS_IPV6
	struct sockaddr_storage remote_add;
#else
	struct sockaddr_in remote_add;
	struct hostent *Host;
#endif
#ifndef __SYMBIAN32__
	s32 ready;
	struct timeval timeout;
	fd_set Group;
#endif

	//the socket must be bound or connected
	if (!sock || !sock->socket) return GF_BAD_PARAM;
	if (remoteHost && !remotePort) return GF_BAD_PARAM;

#ifndef __SYMBIAN32__
	//can we write?
	FD_ZERO(&Group);
	FD_SET(sock->socket, &Group);
	timeout.tv_sec = 0;
	timeout.tv_usec = sock->usec_wait;

	//TODO - check if this is correct
	ready = select((int) sock->socket+1, NULL, &Group, NULL, &timeout);
	if (ready == SOCKET_ERROR) {
		switch (LASTSOCKERROR) {
		case EAGAIN:
			return GF_IP_SOCK_WOULD_BLOCK;
		default:
			GF_LOG(GF_LOG_ERROR, GF_LOG_NETWORK, ("[socket] select error: %s\n", gf_errno_str(LASTSOCKERROR)));
			return GF_IP_NETWORK_FAILURE;
		}
	}
	if (!ready || !FD_ISSET(sock->socket, &Group)) return GF_IP_NETWORK_EMPTY;
#endif


	/*setup the address*/
#ifdef GPAC_HAS_IPV6
	remote_add.ss_family = AF_INET6;
	//if a remote host is specified, use it. Otherwise use the default host
	if (remoteHost) {
		//setup the address
		struct addrinfo *res = gf_sk_get_ipv6_addr(remoteHost, remotePort, AF_UNSPEC, 0, (sock->flags & GF_SOCK_IS_TCP) ? SOCK_STREAM : SOCK_DGRAM);
		if (!res) return GF_IP_ADDRESS_NOT_FOUND;
		memcpy(&remote_add, res->ai_addr, res->ai_addrlen);
		remote_add_len = (u32) res->ai_addrlen;
		freeaddrinfo(res);
	} else {
		struct sockaddr_in6 *remotePtr = (struct sockaddr_in6 *)&remote_add;
		struct sockaddr_in6 * addrptr = (struct sockaddr_in6 *)(&sock->dest_addr);
		remotePtr->sin6_port = addrptr->sin6_port;
		remotePtr->sin6_addr = addrptr->sin6_addr;
		remote_add_len = sock->dest_addr_len;
	}
#else
	remote_add_len = sizeof(struct sockaddr_in);
	remote_add.sin_family = AF_INET;
	//if a remote host is specified, use it. Otherwise use the default host
	if (remoteHost) {
		//setup the address
		remote_add.sin_port = htons(remotePort);
		//get the server IP
		Host = gf_gethostbyname(remoteHost);
		if (Host == NULL) return GF_IP_ADDRESS_NOT_FOUND;
		memcpy((char *) &remote_add.sin_addr, Host->h_addr_list[0], sizeof(u32));
	} else {
		remote_add.sin_port = sock->dest_addr.sin_port;
		remote_add.sin_addr.s_addr = sock->dest_addr.sin_addr.s_addr;
	}
#endif
	count = 0;
	while (count < length) {
		res = (s32) sendto(sock->socket, (char *) buffer+count, length - count, 0, (struct sockaddr *) &remote_add, remote_add_len);
		if (res == SOCKET_ERROR) {
			switch (LASTSOCKERROR) {
			case EAGAIN:
				return GF_IP_SOCK_WOULD_BLOCK;
			default:
				GF_LOG(GF_LOG_ERROR, GF_LOG_NETWORK, ("[socket] sendto error: %s\n", gf_errno_str(LASTSOCKERROR)));
				return GF_IP_NETWORK_FAILURE;
			}
		}
		count += res;
	}
	return GF_OK;
}
#endif

GF_EXPORT
GF_Err gf_sk_probe(GF_Socket *sock)
{
#ifndef __SYMBIAN32__
	s32 ready;
	struct timeval timeout;
	fd_set Group;
#endif
	s32 res;
	u8 buffer[1];
	if (!sock) return GF_BAD_PARAM;

#ifndef __SYMBIAN32__
	//can we read?
	FD_ZERO(&Group);
	FD_SET(sock->socket, &Group);
	timeout.tv_sec = 0;
	timeout.tv_usec = 100;

	ready = select((int) sock->socket+1, &Group, NULL, NULL, &timeout);
	if (ready == SOCKET_ERROR) {
		switch (LASTSOCKERROR) {
		case EAGAIN:
			return GF_IP_SOCK_WOULD_BLOCK;
		default:
			GF_LOG(GF_LOG_ERROR, GF_LOG_NETWORK, ("[socket] select error: %s\n", gf_errno_str(LASTSOCKERROR)));
			return GF_IP_CONNECTION_CLOSED;
		}
	}
	if (!FD_ISSET(sock->socket, &Group)) {
		return GF_IP_NETWORK_EMPTY;
	}
#endif
	res = (s32) recv(sock->socket, buffer, 1, MSG_PEEK);
	if (res > 0) return GF_OK;
#if 0
	res = LASTSOCKERROR;
	switch (res) {
	case 0:
	case EAGAIN:
		return GF_IP_NETWORK_EMPTY;
	default:
		GF_LOG(GF_LOG_WARNING, GF_LOG_NETWORK, ("[socket] probe error: %s\n", gf_errno_str(res)));
		return GF_IP_CONNECTION_CLOSED;
	}
#else
	return GF_IP_CONNECTION_CLOSED;
#endif

	return GF_OK;
}

GF_EXPORT
GF_Err gf_sk_receive_wait(GF_Socket *sock, u8 *buffer, u32 length, u32 *BytesRead, u32 Second )
{
	s32 res;
#ifndef __SYMBIAN32__
	s32 ready;
	struct timeval timeout;
	fd_set Group;
#endif

	if (!sock || !sock->socket || !buffer || !BytesRead) return GF_BAD_PARAM;
	*BytesRead = 0;

#ifndef __SYMBIAN32__
	//can we read?
	FD_ZERO(&Group);
	FD_SET(sock->socket, &Group);
	timeout.tv_sec = Second;
	timeout.tv_usec = sock->usec_wait;

	ready = select((int) sock->socket+1, &Group, NULL, NULL, &timeout);
	if (ready == SOCKET_ERROR) {
		switch (LASTSOCKERROR) {
		case EAGAIN:
			return GF_IP_SOCK_WOULD_BLOCK;
		default:
			GF_LOG(GF_LOG_ERROR, GF_LOG_NETWORK, ("[socket] select error: %s\n", gf_errno_str(LASTSOCKERROR)));
			return GF_IP_NETWORK_FAILURE;
		}
	}
	if (!FD_ISSET(sock->socket, &Group)) {
		return GF_IP_NETWORK_EMPTY;
	}
#endif

	res = (s32) recv(sock->socket, (char *) buffer, length, 0);
	if (res == SOCKET_ERROR) {
		switch (LASTSOCKERROR) {
		case EAGAIN:
			return GF_IP_SOCK_WOULD_BLOCK;
		default:
			GF_LOG(GF_LOG_ERROR, GF_LOG_NETWORK, ("[socket] recv error: %s\n", gf_errno_str(LASTSOCKERROR)));
			return GF_IP_NETWORK_FAILURE;
		}
	}
	*BytesRead = res;
	return GF_OK;
}


//send length bytes of a buffer
GF_EXPORT
GF_Err gf_sk_send_wait(GF_Socket *sock, const u8 *buffer, u32 length, u32 Second )
{
	u32 count;
	s32 res;
#ifndef __SYMBIAN32__
	s32 ready;
	struct timeval timeout;
	fd_set Group;
#endif

	//the socket must be bound or connected
	if (!sock || !sock->socket) return GF_BAD_PARAM;

#ifndef __SYMBIAN32__
	//can we write?
	FD_ZERO(&Group);
	FD_SET(sock->socket, &Group);
	timeout.tv_sec = Second;
	timeout.tv_usec = sock->usec_wait;

	//TODO - check if this is correct
	ready = select((int) sock->socket+1, NULL, &Group, NULL, &timeout);
	if (ready == SOCKET_ERROR) {
		switch (LASTSOCKERROR) {
		case EAGAIN:
			return GF_IP_SOCK_WOULD_BLOCK;
		default:
			GF_LOG(GF_LOG_ERROR, GF_LOG_NETWORK, ("[socket] select error: %s\n", gf_errno_str(LASTSOCKERROR)));
			return GF_IP_NETWORK_FAILURE;
		}
	}
	//should never happen (to check: is writeability is guaranteed for not-connected sockets)
	if (!ready || !FD_ISSET(sock->socket, &Group)) {
		return GF_IP_NETWORK_EMPTY;
	}
#endif

	//direct writing
	count = 0;
	while (count < length) {
		res = (s32) send(sock->socket, (char *) buffer+count, length - count, 0);
		if (res == SOCKET_ERROR) {
			switch (LASTSOCKERROR) {
			case EAGAIN:
				return GF_IP_SOCK_WOULD_BLOCK;
#ifndef __SYMBIAN32__
			case ECONNRESET:
				GF_LOG(GF_LOG_ERROR, GF_LOG_NETWORK, ("[socket] send error: %s\n", gf_errno_str(LASTSOCKERROR)));
				return GF_IP_CONNECTION_CLOSED;
#endif
			default:
				GF_LOG(GF_LOG_ERROR, GF_LOG_NETWORK, ("[socket] send error: %s\n", gf_errno_str(LASTSOCKERROR)));
				return GF_IP_NETWORK_FAILURE;
			}
		}
		count += res;
	}
	return GF_OK;
}

GF_EXPORT
u32 gf_htonl(u32 val)
{
	return htonl(val);
}


GF_EXPORT
u32 gf_ntohl(u32 val)
{
	return ntohl(val);
}

GF_EXPORT
u16 gf_htons(u16 val)
{
	return htons(val);
}


GF_EXPORT
u16 gf_ntohs(u16 val)
{
	return ntohs(val);
}<|MERGE_RESOLUTION|>--- conflicted
+++ resolved
@@ -89,12 +89,6 @@
 /*the number of sockets used. This because the WinSock lib needs init*/
 static int wsa_init = 0;
 
-
-<<<<<<< HEAD
-#include <gpac/network.h>
-
-=======
->>>>>>> fd46696b
 /*end-win32*/
 
 #else
