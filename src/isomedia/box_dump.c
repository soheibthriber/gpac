--- conflicted
+++ resolved
@@ -2891,11 +2891,7 @@
 
 		fprintf(dump, "<TextSample sampleTime=\"%s\" sampleDescriptionIndex=\"%d\"", tx3g_format_time(s->DTS, trak->Media->mediaHeader->timeScale, szDur, GF_FALSE), di);
 		bs = gf_bs_new(s->data, s->dataLength, GF_BITSTREAM_READ);
-<<<<<<< HEAD
-		s_txt = gf_isom_parse_texte_sample(bs);
-=======
-		txt = gf_isom_parse_text_sample(bs);
->>>>>>> 8c8136d7
+		s_txt = gf_isom_parse_text_sample(bs);
 		gf_bs_del(bs);
 
 		if (!box_dump) {
