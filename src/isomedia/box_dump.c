--- conflicted
+++ resolved
@@ -650,20 +650,17 @@
 	case GF_ISOM_SUBTYPE_3GP_H263:
 		name = "H263SampleDescriptionBox";
 		break;
-<<<<<<< HEAD
 	case GF_ISOM_SUBTYPE_MJP2:
 		name = "MJ2KSampleDescriptionBox";
-=======
-	case GF_QT_BOX_TYPE_APCH:
-	case GF_QT_BOX_TYPE_APCO:
-	case GF_QT_BOX_TYPE_APCN:
-	case GF_QT_BOX_TYPE_APCS:
-	case GF_QT_BOX_TYPE_APCF:
-	case GF_QT_BOX_TYPE_AP4X:
-	case GF_QT_BOX_TYPE_AP4H:
+	case GF_QT_SUBTYPE_APCH:
+	case GF_QT_SUBTYPE_APCO:
+	case GF_QT_SUBTYPE_APCN:
+	case GF_QT_SUBTYPE_APCS:
+	case GF_QT_SUBTYPE_APCF:
+	case GF_QT_SUBTYPE_AP4X:
+	case GF_QT_SUBTYPE_AP4H:
 		name = "ProResSampleEntryBox";
 		full_dump=GF_TRUE;
->>>>>>> cd116e88
 		break;
 	default:
 		//DO NOT TOUCH FOR NOW, this breaks all hashes
