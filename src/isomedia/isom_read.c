--- conflicted
+++ resolved
@@ -1415,13 +1415,8 @@
 		if (!entry) break;
 		if (gf_isom_is_encrypted_entry(entry->type)) return GF_TRUE;
 
-<<<<<<< HEAD
-		if (gf_isom_is_cenc_media(the_file, trackNumber, 1))
+		if (gf_isom_is_cenc_media(the_file, trackNumber, i+1))
 			return GF_TRUE;
-=======
-	if (gf_isom_is_cenc_media(the_file, trackNumber, 0))
-		return GF_TRUE;
->>>>>>> 451c1a87
 
 		i++;
 	}
