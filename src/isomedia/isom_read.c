--- conflicted
+++ resolved
@@ -4198,11 +4198,7 @@
 exit:
 
 	//in PIFF we may have default values if no TENC is present: 8 bytes for IV size
-<<<<<<< HEAD
-	if ((senc->is_piff || (trak->moov && trak->moov->mov->is_smooth) ) && IV_size && !(*IV_size) ) {
-=======
 	if (( (senc && senc->is_piff) || (trak->moov && trak->moov->mov->is_smooth) ) && !(*IV_size) ) {
->>>>>>> 48855b5c
 		if (!senc->is_piff) {
 			senc->is_piff = GF_TRUE;
 			senc->IV_size=8;
