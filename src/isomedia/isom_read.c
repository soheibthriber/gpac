/*
 *			GPAC - Multimedia Framework C SDK
 *
 *			Authors: Jean Le Feuvre
 *			Copyright (c) Telecom ParisTech 2000-2019
 *					All rights reserved
 *
 *  This file is part of GPAC / ISO Media File Format sub-project
 *
 *  GPAC is free software; you can redistribute it and/or modify
 *  it under the terms of the GNU Lesser General Public License as published by
 *  the Free Software Foundation; either version 2, or (at your option)
 *  any later version.
 *
 *  GPAC is distributed in the hope that it will be useful,
 *  but WITHOUT ANY WARRANTY; without even the implied warranty of
 *  MERCHANTABILITY or FITNESS FOR A PARTICULAR PURPOSE.  See the
 *  GNU Lesser General Public License for more details.
 *
 *  You should have received a copy of the GNU Lesser General Public
 *  License along with this library; see the file COPYING.  If not, write to
 *  the Free Software Foundation, 675 Mass Ave, Cambridge, MA 02139, USA.
 *
 */


#include <gpac/internal/isomedia_dev.h>
#include <gpac/constants.h>

#ifndef GPAC_DISABLE_ISOM

//the only static var. Used to store any error happening while opening a movie
static GF_Err MP4_API_IO_Err;

void gf_isom_set_last_error(GF_ISOFile *movie, GF_Err error)
{
	if (!movie) {
		MP4_API_IO_Err = error;
	} else {
		movie->LastError = error;
	}
}


GF_EXPORT
GF_Err gf_isom_last_error(GF_ISOFile *the_file)
{
	if (!the_file) return MP4_API_IO_Err;
	return the_file->LastError;
}

GF_EXPORT
u8 gf_isom_get_mode(GF_ISOFile *the_file)
{
	if (!the_file) return 0;
	return the_file->openMode;
}

GF_EXPORT
u64 gf_isom_get_file_size(GF_ISOFile *the_file)
{
	if (!the_file) return 0;
	if (the_file->movieFileMap) return gf_bs_get_size(the_file->movieFileMap->bs);
#ifndef GPAC_DISABLE_ISOM_WRITE
	if (the_file->editFileMap) return gf_bs_get_size(the_file->editFileMap->bs);
#endif
	return 0;
}

GF_EXPORT
GF_Err gf_isom_freeze_order(GF_ISOFile *file)
{
	u32 i=0;
	GF_Box *box;
	if (!file) return GF_BAD_PARAM;
	while ((box=gf_list_enum(file->TopBoxes, &i))) {
		gf_isom_box_freeze_order(box);
	}
	return GF_OK;
}

/**************************************************************
					Sample Manip
**************************************************************/

//creates a new empty sample
GF_EXPORT
GF_ISOSample *gf_isom_sample_new()
{
	GF_ISOSample *tmp;
	GF_SAFEALLOC(tmp, GF_ISOSample);
	return tmp;
}

//delete a sample
GF_EXPORT
void gf_isom_sample_del(GF_ISOSample **samp)
{
	if (!samp || ! *samp) return;
	if ((*samp)->data && (*samp)->dataLength) gf_free((*samp)->data);
	gf_free(*samp);
	*samp = NULL;
}

static u32 gf_isom_probe_type(u32 type)
{
	switch (type) {
	case GF_ISOM_BOX_TYPE_FTYP:
	case GF_ISOM_BOX_TYPE_MOOV:
		return 2;
#ifndef	GPAC_DISABLE_ISOM_FRAGMENTS
	case GF_ISOM_BOX_TYPE_MOOF:
	case GF_ISOM_BOX_TYPE_STYP:
	case GF_ISOM_BOX_TYPE_SIDX:
	case GF_ISOM_BOX_TYPE_EMSG:
		return 3;
#ifndef GPAC_DISABLE_ISOM_ADOBE
	/*Adobe specific*/
	case GF_ISOM_BOX_TYPE_AFRA:
	case GF_ISOM_BOX_TYPE_ABST:
#endif
#endif
	case GF_ISOM_BOX_TYPE_MDAT:
	case GF_ISOM_BOX_TYPE_FREE:
	case GF_ISOM_BOX_TYPE_SKIP:
	case GF_ISOM_BOX_TYPE_UDTA:
	case GF_ISOM_BOX_TYPE_META:
	case GF_ISOM_BOX_TYPE_VOID:
	case GF_ISOM_BOX_TYPE_JP:
	case GF_QT_BOX_TYPE_WIDE:
		return 1;
	default:
		return 0;
	}
}

GF_EXPORT
u32 gf_isom_probe_file_range(const char *fileName, u64 start_range, u64 end_range)
{
	u32 type = 0;

	if (!strncmp(fileName, "gmem://", 7)) {
		u32 size;
		u8 *mem_address;
		if (gf_blob_get_data(fileName, &mem_address, &size) != GF_OK) {
			return 0;
		}
		if (size > start_range + 8)
			type = GF_4CC(mem_address[start_range + 4], mem_address[start_range + 5], mem_address[start_range + 6], mem_address[start_range + 7]);
	} else {
		unsigned char data[4];
		FILE *f = gf_fopen(fileName, "rb");
		if (!f) return 0;
		if (start_range) gf_fseek(f, start_range, SEEK_SET);
		type = 0;
		if (fread(data, 1, 4, f) == 4) {
			if (fread(data, 1, 4, f) == 4) {
				type = GF_4CC(data[0], data[1], data[2], data[3]);
			}
		}
		gf_fclose(f);
	}
	return gf_isom_probe_type(type);
}

GF_EXPORT
u32 gf_isom_probe_file(const char *fileName)
{
	return gf_isom_probe_file_range(fileName, 0, 0);
}

GF_EXPORT
u32 gf_isom_probe_data(const u8*inBuf, u32 inSize)
{
	u32 type;
	if (inSize < 8) return 0;
	type = GF_4CC(inBuf[4], inBuf[5], inBuf[6], inBuf[7]);
	return gf_isom_probe_type(type);
}


#ifndef GPAC_DISABLE_AV_PARSERS
#include <gpac/internal/media_dev.h>
#endif

static GF_Err isom_create_init_from_mem(const char *fileName, GF_ISOFile *file)
{
	u32 sample_rate=0;
	u32 nb_channels=0;
	u32 bps=0;
	//u32 atag=0;
	u32 nal_len=4;
	u32 width = 0;
	u32 height = 0;
	u32 timescale = 10000000;
	u64 tfdt = 0;
	char sz4cc[5];
	char CodecParams[2048];
	u32 CodecParamLen=0;
	char *sep, *val;
	GF_TrackBox *trak;
	GF_TrackExtendsBox *trex;
	GF_SampleTableBox *stbl;

	sz4cc[0] = 0;

	val = (char*) ( fileName + strlen("isobmff://") );
	while (1)  {
		sep = strchr(val, ' ');
		if (sep) sep[0] = 0;

		if (!strncmp(val, "4cc=", 4)) strcpy(sz4cc, val+4);
		else if (!strncmp(val, "init=", 5)) {
			char szH[3], *data = val+5;
			u32 i, len = (u32) strlen(data);
			for (i=0; i<len; i+=2) {
				u32 v;
				//init is hex-encoded so 2 input bytes for one output char
				szH[0] = data[i];
				szH[1] = data[i+1];
				szH[2] = 0;
				sscanf(szH, "%X", &v);
				CodecParams[CodecParamLen] = (char) v;
				CodecParamLen++;
			}
		}
		else if (!strncmp(val, "nal=", 4)) nal_len = atoi(val+4);
		else if (!strncmp(val, "bps=", 4)) bps = atoi(val+4);
		//else if (!strncmp(val, "atag=", 5)) atag = atoi(val+5);
		else if (!strncmp(val, "ch=", 3)) nb_channels = atoi(val+3);
		else if (!strncmp(val, "srate=", 6)) sample_rate = atoi(val+6);
		else if (!strncmp(val, "w=", 2)) width = atoi(val+2);
		else if (!strncmp(val, "h=", 2)) height = atoi(val+2);
		else if (!strncmp(val, "scale=", 6)) timescale = atoi(val+6);
		else if (!strncmp(val, "tfdt=", 5)) tfdt = atoi(val+5);

		if (!sep) break;
		sep[0] = ' ';
		val = sep+1;
	}
	if (!stricmp(sz4cc, "H264")) {
	}
	else if (!stricmp(sz4cc, "AACL")) {
	}
	else {
		GF_LOG(GF_LOG_WARNING, GF_LOG_CONTAINER, ("[iso file] Cannot convert smooth media type %s to ISO init segment\n", sz4cc));
		return GF_NOT_SUPPORTED;
	}

	file->moov = (GF_MovieBox *) gf_isom_box_new(GF_ISOM_BOX_TYPE_MOOV);
	gf_list_add(file->TopBoxes, file->moov);
	file->moov->mov = file;
	file->is_smooth = GF_TRUE;
	file->moov->mvhd = (GF_MovieHeaderBox *) gf_isom_box_new_parent(&file->moov->child_boxes, GF_ISOM_BOX_TYPE_MVHD);
	file->moov->mvhd->timeScale = timescale;
	file->moov->mvex = (GF_MovieExtendsBox *) gf_isom_box_new_parent(&file->moov->child_boxes, GF_ISOM_BOX_TYPE_MVEX);
	trex = (GF_TrackExtendsBox *) gf_isom_box_new_parent(&file->moov->mvex->child_boxes, GF_ISOM_BOX_TYPE_TREX);
	trex->def_sample_desc_index = 1;
	trex->trackID = 1;
	gf_list_add(file->moov->mvex->TrackExList, trex);

	trak = (GF_TrackBox *) gf_isom_box_new_parent(&file->moov->child_boxes, GF_ISOM_BOX_TYPE_TRAK);
	trak->moov = file->moov;
	gf_list_add(file->moov->trackList, trak);

	trak->Header = (GF_TrackHeaderBox *) gf_isom_box_new_parent(&trak->child_boxes, GF_ISOM_BOX_TYPE_TKHD);
	trak->Header->trackID = 1;
	trak->Header->flags |= 1;
	trak->Header->width = width;
	trak->Header->height = height;

	trak->Media = (GF_MediaBox *) gf_isom_box_new_parent(&trak->child_boxes, GF_ISOM_BOX_TYPE_MDIA);
	trak->Media->mediaTrack = trak;
	trak->Media->mediaHeader = (GF_MediaHeaderBox *) gf_isom_box_new_parent(&trak->Media->child_boxes, GF_ISOM_BOX_TYPE_MDHD);
	trak->Media->mediaHeader->timeScale = timescale;

	trak->Media->handler = (GF_HandlerBox *) gf_isom_box_new_parent(&trak->Media->child_boxes,GF_ISOM_BOX_TYPE_HDLR);
    //we assume by default vide for handler type (only used for smooth streaming)
	trak->Media->handler->handlerType = width ? GF_ISOM_MEDIA_VISUAL : GF_ISOM_MEDIA_AUDIO;

	trak->Media->information = (GF_MediaInformationBox *) gf_isom_box_new_parent(&trak->Media->child_boxes, GF_ISOM_BOX_TYPE_MINF);
	trak->Media->information->sampleTable = (GF_SampleTableBox *) gf_isom_box_new_parent(&trak->Media->information->child_boxes, GF_ISOM_BOX_TYPE_STBL);

	stbl = trak->Media->information->sampleTable;
	stbl->SampleSize = (GF_SampleSizeBox *) gf_isom_box_new_parent(&stbl->child_boxes, GF_ISOM_BOX_TYPE_STSZ);
	stbl->TimeToSample = (GF_TimeToSampleBox *) gf_isom_box_new_parent(&stbl->child_boxes, GF_ISOM_BOX_TYPE_STTS);
	stbl->ChunkOffset = (GF_Box *) gf_isom_box_new_parent(&stbl->child_boxes, GF_ISOM_BOX_TYPE_STCO);
	stbl->SampleToChunk = (GF_SampleToChunkBox *) gf_isom_box_new_parent(&stbl->child_boxes, GF_ISOM_BOX_TYPE_STSC);
	stbl->SyncSample = (GF_SyncSampleBox *) gf_isom_box_new_parent(&stbl->child_boxes, GF_ISOM_BOX_TYPE_STSS);
	stbl->SampleDescription = (GF_SampleDescriptionBox *) gf_isom_box_new_parent(&stbl->child_boxes, GF_ISOM_BOX_TYPE_STSD);

	trak->dts_at_seg_start = tfdt;


	if (!stricmp(sz4cc, "H264")) {
#ifndef GPAC_DISABLE_AV_PARSERS
		u32 pos = 0;
		u32 end, sc_size=0;
#endif
		GF_MPEGVisualSampleEntryBox *avc =  (GF_MPEGVisualSampleEntryBox *) gf_isom_box_new_parent(&stbl->SampleDescription->child_boxes, GF_ISOM_BOX_TYPE_AVC1);
		avc->avc_config =  (GF_AVCConfigurationBox *) gf_isom_box_new_parent(&avc->child_boxes, GF_ISOM_BOX_TYPE_AVCC);

		avc->Width = width;
		avc->Height = height;

		avc->avc_config->config = gf_odf_avc_cfg_new();
		avc->avc_config->config->nal_unit_size = nal_len;
		avc->avc_config->config->configurationVersion = 1;

#ifndef GPAC_DISABLE_AV_PARSERS
		//locate pps and sps
		gf_media_nalu_next_start_code((u8 *) CodecParams, CodecParamLen, &sc_size);
		pos += sc_size;
		while (pos<CodecParamLen) {
			GF_AVCConfigSlot *slc;
			u8 nal_type;
			char *nal = &CodecParams[pos];
			end = gf_media_nalu_next_start_code(nal, CodecParamLen-pos, &sc_size);
			if (!end) end = CodecParamLen;

			GF_SAFEALLOC(slc, GF_AVCConfigSlot);
			slc->size = end;
			slc->data = gf_malloc(sizeof(char)*slc->size);
			memcpy(slc->data, nal, sizeof(char)*slc->size);

			nal_type = nal[0] & 0x1F;
			if (nal_type == GF_AVC_NALU_SEQ_PARAM) {
/*				AVCState avcc;
				u32 idx = gf_media_avc_read_sps(slc->data, slc->size, &avcc, 0, NULL);
				avc->avc_config->config->profile_compatibility = avcc.sps[idx].prof_compat;
				avc->avc_config->config->AVCProfileIndication = avcc.sps[idx].profile_idc;
				avc->avc_config->config->AVCLevelIndication = avcc.sps[idx].level_idc;
				avc->avc_config->config->chroma_format = avcc.sps[idx].chroma_format;
				avc->avc_config->config->luma_bit_depth = 8 + avcc.sps[idx].luma_bit_depth_m8;
				avc->avc_config->config->chroma_bit_depth = 8 + avcc.sps[idx].chroma_bit_depth_m8;
*/

				gf_list_add(avc->avc_config->config->sequenceParameterSets, slc);
			} else {
				gf_list_add(avc->avc_config->config->pictureParameterSets, slc);
			}
			pos += slc->size + sc_size;
		}
#endif

		AVC_RewriteESDescriptor(avc);
	}
	else if (!stricmp(sz4cc, "AACL")) {
#ifndef GPAC_DISABLE_AV_PARSERS
		GF_M4ADecSpecInfo aacinfo;
#endif

		GF_MPEGAudioSampleEntryBox *aac =  (GF_MPEGAudioSampleEntryBox *) gf_isom_box_new_parent(&stbl->SampleDescription->child_boxes, GF_ISOM_BOX_TYPE_MP4A);
		aac->esd = (GF_ESDBox *) gf_isom_box_new_parent(&aac->child_boxes, GF_ISOM_BOX_TYPE_ESDS);
		aac->esd->desc = gf_odf_desc_esd_new(2);
#ifndef GPAC_DISABLE_AV_PARSERS
		memset(&aacinfo, 0, sizeof(GF_M4ADecSpecInfo));
		aacinfo.nb_chan = nb_channels;
		aacinfo.base_object_type = GF_M4A_AAC_LC;
		aacinfo.base_sr = sample_rate;
		gf_m4a_write_config(&aacinfo, &aac->esd->desc->decoderConfig->decoderSpecificInfo->data, &aac->esd->desc->decoderConfig->decoderSpecificInfo->dataLength);
#endif
		aac->esd->desc->decoderConfig->streamType = GF_STREAM_AUDIO;
		aac->esd->desc->decoderConfig->objectTypeIndication = GF_CODECID_AAC_MPEG4;
		aac->bitspersample = bps;
		aac->samplerate_hi = sample_rate;
		aac->channel_count = nb_channels;
	}

	return GF_OK;
}

/**************************************************************
					File Opening in streaming mode
			the file map is regular (through FILE handles)
**************************************************************/
GF_EXPORT
GF_Err gf_isom_open_progressive(const char *fileName, u64 start_range, u64 end_range, Bool enable_frag_bounds, GF_ISOFile **the_file, u64 *BytesMissing)
{
	GF_Err e;
	GF_ISOFile *movie;

	if (!BytesMissing || !the_file)
		return GF_BAD_PARAM;
	*BytesMissing = 0;
	*the_file = NULL;

	movie = gf_isom_new_movie();
	if (!movie) return GF_OUT_OF_MEM;

	movie->fileName = gf_strdup(fileName);
	movie->openMode = GF_ISOM_OPEN_READ;
	movie->signal_frag_bounds = enable_frag_bounds;

#ifndef GPAC_DISABLE_ISOM_WRITE
	movie->editFileMap = NULL;
	movie->finalName = NULL;
#endif /*GPAC_DISABLE_ISOM_WRITE*/

	if (!strncmp(fileName, "isobmff://", 10)) {
		movie->movieFileMap = NULL;
		e = isom_create_init_from_mem(fileName, movie);
	} else {
		//do NOT use FileMapping on incomplete files
		e = gf_isom_datamap_new(fileName, NULL, GF_ISOM_DATA_MAP_READ, &movie->movieFileMap);
		if (e) {
			gf_isom_delete_movie(movie);
			return e;
		}

		if (end_range>start_range) {
			gf_bs_seek(movie->movieFileMap->bs, end_range+1);
			gf_bs_truncate(movie->movieFileMap->bs);
			gf_bs_seek(movie->movieFileMap->bs, start_range);
		}
		e = gf_isom_parse_movie_boxes(movie, BytesMissing, GF_TRUE);

	}
	if (e == GF_ISOM_INCOMPLETE_FILE) {
		//if we have a moov, we're fine
		if (movie->moov) {
			*the_file = (GF_ISOFile *)movie;
			return GF_OK;
		}
		//if not, delete the movie
		gf_isom_delete_movie(movie);
		return e;
	} else if (e) {
		//if not, delete the movie
		gf_isom_delete_movie(movie);
		return e;
	}

	//OK, let's return
	*the_file = (GF_ISOFile *)movie;
	return GF_OK;
}

/**************************************************************
					File Reading
**************************************************************/

GF_EXPORT
GF_ISOFile *gf_isom_open(const char *fileName, GF_ISOOpenMode OpenMode, const char *tmp_dir)
{
	GF_ISOFile *movie;
	MP4_API_IO_Err = GF_OK;

	switch (OpenMode & 0xFF) {
	case GF_ISOM_OPEN_READ_DUMP:
	case GF_ISOM_OPEN_READ:
		movie = gf_isom_open_file(fileName, OpenMode, NULL);
		break;

#ifndef GPAC_DISABLE_ISOM_WRITE

	case GF_ISOM_OPEN_WRITE:
		movie = gf_isom_create_movie(fileName, OpenMode, tmp_dir);
		break;
	case GF_ISOM_OPEN_EDIT:
	case GF_ISOM_OPEN_CAT_FRAGMENTS:
		movie = gf_isom_open_file(fileName, OpenMode, tmp_dir);
		break;
	case GF_ISOM_WRITE_EDIT:
		movie = gf_isom_create_movie(fileName, OpenMode, tmp_dir);
		break;

#endif /*GPAC_DISABLE_ISOM_WRITE*/

	default:
		return NULL;
	}
	return (GF_ISOFile *) movie;
}


#if 0
/*! gets access to the data bitstream  - see \ref gf_isom_open
\param isom_file the target ISO file
\param out_bs set to the file input bitstream - do NOT destroy
\return error if any
*/
GF_Err gf_isom_get_bs(GF_ISOFile *movie, GF_BitStream **out_bs)
{
#ifndef GPAC_DISABLE_ISOM_WRITE
	if (!movie || movie->openMode != GF_ISOM_OPEN_WRITE || !movie->editFileMap) //memory mode
		return GF_NOT_SUPPORTED;

	if (movie->segment_bs)
		*out_bs = movie->segment_bs;
	else
		*out_bs = movie->editFileMap->bs;

	if (movie->moof)
		movie->moof->fragment_offset = 0;

	return GF_OK;
#else
	return GF_NOT_SUPPORTED;
#endif
}
#endif


GF_EXPORT
GF_Err gf_isom_write(GF_ISOFile *movie) {
	GF_Err e;
	if (movie == NULL) return GF_ISOM_INVALID_FILE;
	e = GF_OK;

#ifndef GPAC_DISABLE_ISOM_WRITE
	//write our movie to the file
	if (movie->openMode != GF_ISOM_OPEN_READ) {
		gf_isom_get_duration(movie);
#ifndef	GPAC_DISABLE_ISOM_FRAGMENTS
		//movie fragment mode, just store the fragment
		if ( (movie->openMode == GF_ISOM_OPEN_WRITE) && (movie->FragmentsFlags & GF_ISOM_FRAG_WRITE_READY) ) {
			e = gf_isom_close_fragments(movie);
			if (e) return e;
			//in case of mfra box usage -> create mfro, calculate box sizes and write it out
			if (movie->mfra) {
				if (!movie->mfra->mfro)
					movie->mfra->mfro = (GF_MovieFragmentRandomAccessOffsetBox *)gf_isom_box_new_parent(&movie->mfra->child_boxes, GF_ISOM_BOX_TYPE_MFRO);

				e = gf_isom_box_size((GF_Box *)movie->mfra);
				if (e) return e;
				movie->mfra->mfro->container_size = (u32) movie->mfra->size;
				//write mfra
				e = gf_isom_box_write((GF_Box *)movie->mfra, movie->editFileMap->bs);
			}
		} else
#endif
			e = WriteToFile(movie, GF_FALSE);
	}
#endif /*GPAC_DISABLE_ISOM_WRITE*/

#ifndef GPAC_DISABLE_ISOM_FRAGMENTS
	if (movie->moov) {
		u32 i;
		for (i=0; i<gf_list_count(movie->moov->trackList); i++) {
			GF_TrackBox *trak = (GF_TrackBox*)gf_list_get(movie->moov->trackList, i);
			/*delete any pending dataHandler of scalable enhancements*/
			if (trak->Media && trak->Media->information && trak->Media->information->scalableDataHandler && (trak->Media->information->scalableDataHandler != movie->movieFileMap))
				gf_isom_datamap_del(trak->Media->information->scalableDataHandler);
		}
	}
#endif

	return e;
}

GF_EXPORT
GF_Err gf_isom_close(GF_ISOFile *movie)
{
	GF_Err e=GF_OK;
	if (movie == NULL) return GF_ISOM_INVALID_FILE;
	e = gf_isom_write(movie);
<<<<<<< HEAD
	//free and return;
	gf_isom_delete_movie(movie);
=======

	//free and return;
	if (movie) gf_isom_delete_movie(movie);
>>>>>>> 91f79300
	return e;
}


GF_EXPORT
Bool gf_isom_has_root_od(GF_ISOFile *movie)
{
	if (!movie || !movie->moov || !movie->moov->iods || !movie->moov->iods->descriptor) return GF_FALSE;
	return GF_TRUE;
}

//this funct is used for exchange files, where the iods contains an OD
GF_EXPORT
GF_Descriptor *gf_isom_get_root_od(GF_ISOFile *movie)
{
	GF_Descriptor *desc;
	GF_ObjectDescriptor *od;
	GF_InitialObjectDescriptor *iod;
	GF_IsomObjectDescriptor *isom_od;
	GF_IsomInitialObjectDescriptor *isom_iod;
	GF_ESD *esd;
	GF_ES_ID_Inc *inc;
	u32 i;
	u8 useIOD;

	if (!movie || !movie->moov) return NULL;
	if (!movie->moov->iods) return NULL;

	od = NULL;
	iod = NULL;

	switch (movie->moov->iods->descriptor->tag) {
	case GF_ODF_ISOM_OD_TAG:
		od = (GF_ObjectDescriptor*)gf_malloc(sizeof(GF_ObjectDescriptor));
		memset(od, 0, sizeof(GF_ObjectDescriptor));
		od->ESDescriptors = gf_list_new();
		useIOD = 0;
		break;
	case GF_ODF_ISOM_IOD_TAG:
		iod = (GF_InitialObjectDescriptor*)gf_malloc(sizeof(GF_InitialObjectDescriptor));
		memset(iod, 0, sizeof(GF_InitialObjectDescriptor));
		iod->ESDescriptors = gf_list_new();
		useIOD = 1;
		break;
	default:
		return NULL;
	}

	//duplicate our descriptor
	movie->LastError = gf_odf_desc_copy((GF_Descriptor *) movie->moov->iods->descriptor, &desc);
	if (movie->LastError) return NULL;

	if (!useIOD) {
		isom_od = (GF_IsomObjectDescriptor *)desc;
		od->objectDescriptorID = isom_od->objectDescriptorID;
		od->extensionDescriptors = isom_od->extensionDescriptors;
		isom_od->extensionDescriptors = NULL;
		od->IPMP_Descriptors = isom_od->IPMP_Descriptors;
		isom_od->IPMP_Descriptors = NULL;
		od->OCIDescriptors = isom_od->OCIDescriptors;
		isom_od->OCIDescriptors = NULL;
		od->URLString = isom_od->URLString;
		isom_od->URLString = NULL;
		od->tag = GF_ODF_OD_TAG;
		//then recreate the desc in Inc
		i=0;
		while ((inc = (GF_ES_ID_Inc*)gf_list_enum(isom_od->ES_ID_IncDescriptors, &i))) {
			movie->LastError = GetESDForTime(movie->moov, inc->trackID, 0, &esd);
			if (!movie->LastError) movie->LastError = gf_list_add(od->ESDescriptors, esd);
			if (movie->LastError) {
				gf_odf_desc_del(desc);
				gf_odf_desc_del((GF_Descriptor *) od);
				return NULL;
			}
		}
		gf_odf_desc_del(desc);
		return (GF_Descriptor *)od;
	} else {
		isom_iod = (GF_IsomInitialObjectDescriptor *)desc;
		iod->objectDescriptorID = isom_iod->objectDescriptorID;
		iod->extensionDescriptors = isom_iod->extensionDescriptors;
		isom_iod->extensionDescriptors = NULL;
		iod->IPMP_Descriptors = isom_iod->IPMP_Descriptors;
		isom_iod->IPMP_Descriptors = NULL;
		iod->OCIDescriptors = isom_iod->OCIDescriptors;
		isom_iod->OCIDescriptors = NULL;
		iod->URLString = isom_iod->URLString;
		isom_iod->URLString = NULL;
		iod->tag = GF_ODF_IOD_TAG;

		iod->audio_profileAndLevel = isom_iod->audio_profileAndLevel;
		iod->graphics_profileAndLevel = isom_iod->graphics_profileAndLevel;
		iod->inlineProfileFlag = isom_iod->inlineProfileFlag;
		iod->OD_profileAndLevel = isom_iod->OD_profileAndLevel;
		iod->scene_profileAndLevel = isom_iod->scene_profileAndLevel;
		iod->visual_profileAndLevel = isom_iod->visual_profileAndLevel;
		iod->IPMPToolList = isom_iod->IPMPToolList;
		isom_iod->IPMPToolList = NULL;

		//then recreate the desc in Inc
		i=0;
		while ((inc = (GF_ES_ID_Inc*)gf_list_enum(isom_iod->ES_ID_IncDescriptors, &i))) {
			movie->LastError = GetESDForTime(movie->moov, inc->trackID, 0, &esd);
			if (!movie->LastError) movie->LastError = gf_list_add(iod->ESDescriptors, esd);
			if (movie->LastError) {
				gf_odf_desc_del(desc);
				gf_odf_desc_del((GF_Descriptor *) iod);
				return NULL;
			}
		}
		gf_odf_desc_del(desc);
		return (GF_Descriptor *)iod;
	}
}


GF_EXPORT
u32 gf_isom_get_track_count(GF_ISOFile *movie)
{
	if (!movie || !movie->moov) return 0;

	if (!movie->moov->trackList) {
		movie->LastError = GF_ISOM_INVALID_FILE;
		return 0;
	}
	return gf_list_count(movie->moov->trackList);
}


GF_EXPORT
GF_ISOTrackID gf_isom_get_track_id(GF_ISOFile *movie, u32 trackNumber)
{
	GF_TrackBox *trak;
	if (!movie) return 0;
	trak = gf_isom_get_track_from_file(movie, trackNumber);
	if (!trak) return 0;
	return trak->Header->trackID;
}


GF_EXPORT
u32 gf_isom_get_track_by_id(GF_ISOFile *the_file, GF_ISOTrackID trackID)
{
	u32 count;
	u32 i;
	if (the_file == NULL) return 0;

	count = gf_isom_get_track_count(the_file);
	if (!count) return 0;
	for (i = 0; i < count; i++) {
		GF_TrackBox *trak = gf_isom_get_track_from_file(the_file, i+1);
		if (!trak) return 0;
		if (trak->Header->trackID == trackID) return i+1;
	}
	return 0;
}

GF_EXPORT
GF_ISOTrackID gf_isom_get_track_original_id(GF_ISOFile *movie, u32 trackNumber)
{
	GF_TrackBox *trak;
	if (!movie) return 0;
	trak = gf_isom_get_track_from_file(movie, trackNumber);
	if (!trak) return 0;
	return trak->originalID;
}

//return the timescale of the movie, 0 if error
GF_EXPORT
Bool gf_isom_has_movie(GF_ISOFile *file)
{
	if (file && file->moov) return GF_TRUE;
	return GF_FALSE;
}

#ifndef GPAC_DISABLE_ISOM
GF_EXPORT
Bool gf_isom_has_segment(GF_ISOFile *file, u32 *brand, u32 *version)
{
#ifndef GPAC_DISABLE_ISOM_FRAGMENTS
	u32 i;
	GF_Box *a;
	i = 0;
	while (NULL != (a = (GF_Box*)gf_list_enum(file->TopBoxes, &i))) {
#ifndef GPAC_DISABLE_ISOM_FRAGMENTS
		if (a->type == GF_ISOM_BOX_TYPE_STYP) {
			GF_FileTypeBox *styp = (GF_FileTypeBox *)a;
			*brand = styp->majorBrand;
			*version = styp->minorVersion;
			return GF_TRUE;
		}
#endif
	}
#endif
	return GF_FALSE;
}

GF_EXPORT
u32 gf_isom_segment_get_fragment_count(GF_ISOFile *file)
{
#ifndef GPAC_DISABLE_ISOM_FRAGMENTS
	if (file) {
		u32 i, count = 0;
		for (i=0; i<gf_list_count(file->TopBoxes); i++) {
			GF_Box *a = (GF_Box*)gf_list_get(file->TopBoxes, i);
			if (a->type==GF_ISOM_BOX_TYPE_MOOF) count++;
		}
		return count;
	}
#endif
	return 0;
}

#ifndef GPAC_DISABLE_ISOM_FRAGMENTS
static GF_MovieFragmentBox *gf_isom_get_moof(GF_ISOFile *file, u32 moof_index)
{
	u32 i;
	for (i=0; i<gf_list_count(file->TopBoxes); i++) {
		GF_Box *a = (GF_Box*)gf_list_get(file->TopBoxes, i);
		if (a->type==GF_ISOM_BOX_TYPE_MOOF) {
			moof_index--;
			if (!moof_index) return (GF_MovieFragmentBox *) a;
		}
	}
	return NULL;
}
#endif /* GPAC_DISABLE_ISOM_FRAGMENTS */

GF_EXPORT
u32 gf_isom_segment_get_track_fragment_count(GF_ISOFile *file, u32 moof_index)
{
#ifndef GPAC_DISABLE_ISOM_FRAGMENTS
	GF_MovieFragmentBox *moof;
	if (!file) return 0;
	gf_list_count(file->TopBoxes);
	moof = gf_isom_get_moof(file, moof_index);
	return moof ? gf_list_count(moof->TrackList) : 0;
#endif
	return 0;
}

GF_EXPORT
u32 gf_isom_segment_get_track_fragment_decode_time(GF_ISOFile *file, u32 moof_index, u32 traf_index, u64 *decode_time)
{
#ifndef GPAC_DISABLE_ISOM_FRAGMENTS
	GF_MovieFragmentBox *moof;
	GF_TrackFragmentBox *traf;
	if (!file) return 0;
	gf_list_count(file->TopBoxes);
	moof = gf_isom_get_moof(file, moof_index);
	traf = moof ? (GF_TrackFragmentBox*)gf_list_get(moof->TrackList, traf_index-1) : NULL;
	if (!traf) return 0;
	if (decode_time) {
		*decode_time = traf->tfdt ? traf->tfdt->baseMediaDecodeTime : 0;
	}
	return traf->tfhd->trackID;
#endif
	return 0;
}
#endif

//return the timescale of the movie, 0 if error
GF_EXPORT
u32 gf_isom_get_timescale(GF_ISOFile *movie)
{
	if (!movie || !movie->moov) return 0;
	return movie->moov->mvhd->timeScale;
}


//return the duration of the movie, 0 if error
GF_EXPORT
u64 gf_isom_get_duration(GF_ISOFile *movie)
{
	if (!movie || !movie->moov) return 0;

	//if file was open in Write or Edit mode, recompute the duration
	//the duration of a movie is the MaxDuration of all the tracks...

#ifndef GPAC_DISABLE_ISOM_WRITE
	gf_isom_update_duration(movie);
#endif /*GPAC_DISABLE_ISOM_WRITE*/

	return movie->moov->mvhd->duration;
}
//return the duration of the movie, 0 if error
GF_EXPORT
u64 gf_isom_get_original_duration(GF_ISOFile *movie)
{
	if (!movie || !movie->moov) return 0;
	return movie->moov->mvhd->original_duration;
}

//return the creation info of the movie
GF_EXPORT
GF_Err gf_isom_get_creation_time(GF_ISOFile *movie, u64 *creationTime, u64 *modificationTime)
{
	if (!movie || !movie->moov) return GF_BAD_PARAM;

	if (creationTime) *creationTime = movie->moov->mvhd->creationTime;
	if (creationTime) *modificationTime = movie->moov->mvhd->modificationTime;
	return GF_OK;
}


//check the presence of a track in IOD. 0: NO, 1: YES, 2: ERROR
GF_EXPORT
u8 gf_isom_is_track_in_root_od(GF_ISOFile *movie, u32 trackNumber)
{
	u32 i;
	GF_ISOTrackID trackID;
	GF_Descriptor *desc;
	GF_ES_ID_Inc *inc;
	GF_List *inc_list;
	if (!movie) return 2;
	if (!movie->moov || !movie->moov->iods) return 0;

	desc = movie->moov->iods->descriptor;
	switch (desc->tag) {
	case GF_ODF_ISOM_IOD_TAG:
		inc_list = ((GF_IsomInitialObjectDescriptor *)desc)->ES_ID_IncDescriptors;
		break;
	case GF_ODF_ISOM_OD_TAG:
		inc_list = ((GF_IsomObjectDescriptor *)desc)->ES_ID_IncDescriptors;
		break;
	//files without IOD are possible !
	default:
		return 0;
	}
	trackID = gf_isom_get_track_id(movie, trackNumber);
	if (!trackID) return 2;
	i=0;
	while ((inc = (GF_ES_ID_Inc*)gf_list_enum(inc_list, &i))) {
		if (inc->trackID == (u32) trackID) return 1;
	}
	return 0;
}



//gets the enable flag of a track
//0: NO, 1: YES, 2: ERROR
GF_EXPORT
u8 gf_isom_is_track_enabled(GF_ISOFile *the_file, u32 trackNumber)
{
	GF_TrackBox *trak;
	trak = gf_isom_get_track_from_file(the_file, trackNumber);

	if (!trak) return 2;
	return (trak->Header->flags & 1) ? 1 : 0;
}

GF_EXPORT
u32 gf_isom_get_track_flags(GF_ISOFile *the_file, u32 trackNumber)
{
	GF_TrackBox *trak;
	trak = gf_isom_get_track_from_file(the_file, trackNumber);
	if (!trak) return 0;
	return trak->Header->flags;
}


//get the track duration
//return 0 if bad param
GF_EXPORT
u64 gf_isom_get_track_duration(GF_ISOFile *movie, u32 trackNumber)
{
	GF_TrackBox *trak;
	trak = gf_isom_get_track_from_file(movie, trackNumber);
	if (!trak) return 0;

#ifndef GPAC_DISABLE_ISOM_WRITE
	/*in all modes except dump recompute duration in case headers are wrong*/
	if (movie->openMode != GF_ISOM_OPEN_READ_DUMP) {
		SetTrackDuration(trak);
	}
#endif
	return trak->Header->duration;
}

GF_EXPORT
GF_Err gf_isom_get_media_language(GF_ISOFile *the_file, u32 trackNumber, char **lang)
{
	u32 count;
	Bool elng_found = GF_FALSE;
	GF_TrackBox *trak;
	if (!lang) {
		return GF_BAD_PARAM;
	}
	*lang = NULL;
	trak = gf_isom_get_track_from_file(the_file, trackNumber);
	if (!trak) return GF_BAD_PARAM;
	count = gf_list_count(trak->Media->child_boxes);
	if (count>0) {
		u32 i;
		for (i = 0; i < count; i++) {
			GF_Box *box = (GF_Box *)gf_list_get(trak->Media->child_boxes, i);
			if (box->type == GF_ISOM_BOX_TYPE_ELNG) {
				*lang = gf_strdup(((GF_ExtendedLanguageBox *)box)->extended_language);
				return GF_OK;
			}
		}
	}
	if (!elng_found) {
		*lang = gf_strdup(trak->Media->mediaHeader->packedLanguage);
	}
	return GF_OK;
}

GF_EXPORT
u32 gf_isom_get_track_kind_count(GF_ISOFile *the_file, u32 trackNumber)
{
	GF_UserDataBox *udta;
	GF_UserDataMap *map;
	if (trackNumber) {
		GF_TrackBox *trak = gf_isom_get_track_from_file(the_file, trackNumber);
		if (!trak) return 0;
		if (!trak->udta) {
			return 0;
		}
		udta = trak->udta;
	} else {
		return 0;
	}
	map = udta_getEntry(udta, GF_ISOM_BOX_TYPE_KIND, NULL);
	if (!map) return 0;

	return gf_list_count(map->boxes);
}

GF_EXPORT
GF_Err gf_isom_get_track_kind(GF_ISOFile *the_file, u32 trackNumber, u32 index, char **scheme, char **value)
{
	GF_Err e;
	GF_UserDataBox *udta;
	GF_UserDataMap *map;
	GF_KindBox *kindBox;
	if (!scheme || !value) {
		return GF_BAD_PARAM;
	}
	*scheme = NULL;
	*value = NULL;

	if (trackNumber) {
		GF_TrackBox *trak = gf_isom_get_track_from_file(the_file, trackNumber);
		if (!trak) return GF_BAD_PARAM;
		if (!trak->udta) {
			e = trak_on_child_box((GF_Box*)trak, gf_isom_box_new_parent(&trak->child_boxes, GF_ISOM_BOX_TYPE_UDTA));
			if (e) return e;
		}
		udta = trak->udta;
	} else {
		return GF_BAD_PARAM;
	}
	map = udta_getEntry(udta, GF_ISOM_BOX_TYPE_KIND, NULL);
	if (!map) return GF_BAD_PARAM;

	kindBox = (GF_KindBox *)gf_list_get(map->boxes, index);
	if (!kindBox) return GF_BAD_PARAM;

	*scheme = gf_strdup(kindBox->schemeURI);
	if (kindBox->value) {
		*value = gf_strdup(kindBox->value);
	}
	return GF_OK;
}


//Return the number of track references of a track for a given ReferenceType
//return 0 if error
GF_EXPORT
s32 gf_isom_get_reference_count(GF_ISOFile *movie, u32 trackNumber, u32 referenceType)
{
	GF_TrackBox *trak;
	GF_TrackReferenceTypeBox *dpnd;
	trak = gf_isom_get_track_from_file(movie, trackNumber);
	if (!trak) return -1;
	if (!trak->References) return 0;
	if (movie->openMode == GF_ISOM_OPEN_WRITE) {
		movie->LastError = GF_ISOM_INVALID_MODE;
		return -1;
	}

	dpnd = NULL;
	if ( (movie->LastError = Track_FindRef(trak, referenceType, &dpnd)) ) return -1;
	if (!dpnd) return 0;
	return dpnd->trackIDCount;
}


//Return the referenced track number for a track and a given ReferenceType and Index
//return -1 if error, 0 if the reference is a NULL one, or the trackNumber
GF_EXPORT
GF_Err gf_isom_get_reference(GF_ISOFile *movie, u32 trackNumber, u32 referenceType, u32 referenceIndex, u32 *refTrack)
{
	GF_Err e;
	GF_TrackBox *trak;
	GF_TrackReferenceTypeBox *dpnd;
	GF_ISOTrackID refTrackNum;
	trak = gf_isom_get_track_from_file(movie, trackNumber);

	*refTrack = 0;
	if (!trak || !trak->References) return GF_BAD_PARAM;

	dpnd = NULL;
	e = Track_FindRef(trak, referenceType, &dpnd);
	if (e) return e;
	if (!dpnd) return GF_BAD_PARAM;

	if (!referenceIndex || (referenceIndex > dpnd->trackIDCount)) return GF_BAD_PARAM;

	//the spec allows a NULL reference
	//(ex, to force desync of a track, set a sync ref with ID = 0)
	if (dpnd->trackIDs[referenceIndex - 1] == 0) return GF_OK;

	refTrackNum = gf_isom_get_tracknum_from_id(movie->moov, dpnd->trackIDs[referenceIndex-1]);

	//if the track was not found, this means the file is broken !!!
	if (! refTrackNum) return GF_ISOM_INVALID_FILE;
	*refTrack = refTrackNum;
	return GF_OK;
}

//Return the referenced track ID for a track and a given ReferenceType and Index
//return -1 if error, 0 if the reference is a NULL one, or the trackNumber
GF_EXPORT
GF_Err gf_isom_get_reference_ID(GF_ISOFile *movie, u32 trackNumber, u32 referenceType, u32 referenceIndex, GF_ISOTrackID *refTrackID)
{
	GF_Err e;
	GF_TrackBox *trak;
	GF_TrackReferenceTypeBox *dpnd;
	trak = gf_isom_get_track_from_file(movie, trackNumber);

	*refTrackID = 0;
	if (!trak || !trak->References) return GF_BAD_PARAM;

	dpnd = NULL;
	e = Track_FindRef(trak, referenceType, &dpnd);
	if (e) return e;
	if (!dpnd) return GF_BAD_PARAM;

	if (referenceIndex > dpnd->trackIDCount) return GF_BAD_PARAM;

	*refTrackID = dpnd->trackIDs[referenceIndex-1];

	return GF_OK;
}

//Return referenceIndex if the given track has a reference to the given TreckID of a given ReferenceType
//return 0 if error
GF_EXPORT
u32 gf_isom_has_track_reference(GF_ISOFile *movie, u32 trackNumber, u32 referenceType, GF_ISOTrackID refTrackID)
{
	u32 i;
	GF_TrackBox *trak;
	GF_TrackReferenceTypeBox *dpnd;
	trak = gf_isom_get_track_from_file(movie, trackNumber);
	if (!trak) return 0;
	if (!trak->References) return 0;

	dpnd = NULL;
	if ( (movie->LastError = Track_FindRef(trak, referenceType, &dpnd)) ) return 0;
	if (!dpnd) return 0;
	for (i=0; i<dpnd->trackIDCount; i++) {
		if (dpnd->trackIDs[i]==refTrackID) return i+1;
	}
	return 0;
}



//Return the media time given the absolute time in the Movie
GF_EXPORT
GF_Err gf_isom_get_media_time(GF_ISOFile *the_file, u32 trackNumber, u32 movieTime, u64 *MediaTime)
{
	GF_TrackBox *trak;
	u8 useEdit;
	s64 SegmentStartTime, mediaOffset;
	trak = gf_isom_get_track_from_file(the_file, trackNumber);
	if (!trak || !MediaTime) return GF_BAD_PARAM;

	SegmentStartTime = 0;
	return GetMediaTime(trak, GF_FALSE, movieTime, MediaTime, &SegmentStartTime, &mediaOffset, &useEdit, NULL);
}


//Get the stream description index (eg, the ESD) for a given time IN MEDIA TIMESCALE
//return 0 if error or if empty
GF_EXPORT
u32 gf_isom_get_sample_description_index(GF_ISOFile *movie, u32 trackNumber, u64 for_time)
{
	u32 streamDescIndex;
	GF_TrackBox *trak;
	trak = gf_isom_get_track_from_file(movie, trackNumber);
	if (!trak) return 0;

	if ( (movie->LastError = Media_GetSampleDescIndex(trak->Media, for_time, &streamDescIndex)) ) {
		return 0;
	}
	return streamDescIndex;
}

//Get the number of "streams" stored in the media - a media can have several stream descriptions...
GF_EXPORT
u32 gf_isom_get_sample_description_count(GF_ISOFile *the_file, u32 trackNumber)
{
	GF_TrackBox *trak;
	trak = gf_isom_get_track_from_file(the_file, trackNumber);
	if (!trak) return 0;

	return gf_list_count(trak->Media->information->sampleTable->SampleDescription->child_boxes);
}


//Get the GF_ESD given the StreamDescriptionIndex
//THE DESCRIPTOR IS DUPLICATED, SO HAS TO BE DELETED BY THE APP
GF_EXPORT
GF_ESD *gf_isom_get_esd(GF_ISOFile *movie, u32 trackNumber, u32 StreamDescriptionIndex)
{
	GF_ESD *esd;
	GF_Err e;
	e = GetESD(movie->moov, gf_isom_get_track_id(movie, trackNumber), StreamDescriptionIndex, &esd);
	if (e && (e!= GF_ISOM_INVALID_MEDIA)) {
		movie->LastError = e;
		return NULL;
	}

	return esd;
}

//Get the decoderConfigDescriptor given the SampleDescriptionIndex
//THE DESCRIPTOR IS DUPLICATED, SO HAS TO BE DELETED BY THE APP
GF_EXPORT
GF_DecoderConfig *gf_isom_get_decoder_config(GF_ISOFile *the_file, u32 trackNumber, u32 StreamDescriptionIndex)
{
	GF_TrackBox *trak;
	GF_ESD *esd;
	GF_Descriptor *decInfo;
	trak = gf_isom_get_track_from_file(the_file, trackNumber);
	if (!trak) return NULL;
	//get the ESD (possibly emulated)
	Media_GetESD(trak->Media, StreamDescriptionIndex, &esd, GF_FALSE);
	if (!esd) return NULL;
	decInfo = (GF_Descriptor *) esd->decoderConfig;
	esd->decoderConfig = NULL;
	gf_odf_desc_del((GF_Descriptor *) esd);
	return (GF_DecoderConfig *)decInfo;
}


//get the media duration (without edit)
//return 0 if bad param
GF_EXPORT
u64 gf_isom_get_media_duration(GF_ISOFile *movie, u32 trackNumber)
{
	GF_TrackBox *trak;
	trak = gf_isom_get_track_from_file(movie, trackNumber);
	if (!trak) return 0;


#ifndef GPAC_DISABLE_ISOM_WRITE

	/*except in dump mode always recompute the duration*/
	if (movie->openMode != GF_ISOM_OPEN_READ_DUMP) {
		if ( (movie->LastError = Media_SetDuration(trak)) ) return 0;
	}

#endif

	return trak->Media->mediaHeader->duration;
}

//get the media duration (without edit)
//return 0 if bad param
GF_EXPORT
u64 gf_isom_get_media_original_duration(GF_ISOFile *movie, u32 trackNumber)
{
	GF_TrackBox *trak;
	trak = gf_isom_get_track_from_file(movie, trackNumber);
	if (!trak) return 0;

	return trak->Media->mediaHeader->original_duration;
}

//Get the timeScale of the media. All samples DTS/CTS are expressed in this timeScale
GF_EXPORT
u32 gf_isom_get_media_timescale(GF_ISOFile *the_file, u32 trackNumber)
{
	GF_TrackBox *trak;
	trak = gf_isom_get_track_from_file(the_file, trackNumber);
	if (!trak) return 0;
	return trak->Media->mediaHeader->timeScale;
}


GF_EXPORT
u32 gf_isom_get_copyright_count(GF_ISOFile *mov)
{
	GF_UserDataMap *map;
	if (!mov || !mov->moov || !mov->moov->udta) return 0;
	map = udta_getEntry(mov->moov->udta, GF_ISOM_BOX_TYPE_CPRT, NULL);
	if (!map) return 0;
	return gf_list_count(map->boxes);
}

GF_EXPORT
GF_Err gf_isom_get_copyright(GF_ISOFile *mov, u32 Index, const char **threeCharCode, const char **notice)
{
	GF_UserDataMap *map;
	GF_CopyrightBox *cprt;

	if (!mov || !mov->moov || !Index) return GF_BAD_PARAM;

	if (!mov->moov->udta) return GF_OK;
	map = udta_getEntry(mov->moov->udta, GF_ISOM_BOX_TYPE_CPRT, NULL);
	if (!map) return GF_OK;

	if (Index > gf_list_count(map->boxes)) return GF_BAD_PARAM;

	cprt = (GF_CopyrightBox*)gf_list_get(map->boxes, Index-1);
	(*threeCharCode) = cprt->packedLanguageCode;
	(*notice) = cprt->notice;
	return GF_OK;
}

#if 0
GF_Err gf_isom_get_watermark(GF_ISOFile *mov, bin128 UUID, u8** data, u32* length)
{
	GF_UserDataMap *map;
	GF_UnknownUUIDBox *wm;

	if (!mov) return GF_BAD_PARAM;
	if (!mov->moov || !mov->moov->udta) return GF_NOT_SUPPORTED;

	map = udta_getEntry(mov->moov->udta, GF_ISOM_BOX_TYPE_UUID, (bin128 *) & UUID);
	if (!map) return GF_NOT_SUPPORTED;

	wm = (GF_UnknownUUIDBox*)gf_list_get(map->boxes, 0);
	if (!wm) return GF_NOT_SUPPORTED;

	*data = (u8 *) gf_malloc(sizeof(char)*wm->dataSize);
	memcpy(*data, wm->data, wm->dataSize);
	*length = wm->dataSize;
	return GF_OK;
}
#endif

GF_EXPORT
u32 gf_isom_get_chapter_count(GF_ISOFile *movie, u32 trackNumber)
{
	GF_UserDataMap *map;
	GF_ChapterListBox *lst;
	GF_UserDataBox *udta;

	if (!movie || !movie->moov) return 0;

	udta = NULL;
	if (trackNumber) {
		GF_TrackBox *trak = gf_isom_get_track_from_file(movie, trackNumber);
		if (!trak) return 0;
		udta = trak->udta;
	} else {
		udta = movie->moov->udta;
	}
	if (!udta) return 0;
	map = udta_getEntry(udta, GF_ISOM_BOX_TYPE_CHPL, NULL);
	if (!map) return 0;
	lst = (GF_ChapterListBox *)gf_list_get(map->boxes, 0);
	if (!lst) return 0;
	return gf_list_count(lst->list);
}

GF_EXPORT
GF_Err gf_isom_get_chapter(GF_ISOFile *movie, u32 trackNumber, u32 Index, u64 *chapter_time, const char **name)
{
	GF_UserDataMap *map;
	GF_ChapterListBox *lst;
	GF_ChapterEntry *ce;
	GF_UserDataBox *udta;

	if (!movie || !movie->moov) return GF_BAD_PARAM;

	udta = NULL;
	if (trackNumber) {
		GF_TrackBox *trak = gf_isom_get_track_from_file(movie, trackNumber);
		if (!trak) return GF_BAD_PARAM;
		udta = trak->udta;
	} else {
		udta = movie->moov->udta;
	}
	if (!udta) return GF_BAD_PARAM;
	map = udta_getEntry(movie->moov->udta, GF_ISOM_BOX_TYPE_CHPL, NULL);
	if (!map) return GF_BAD_PARAM;
	lst = (GF_ChapterListBox *)gf_list_get(map->boxes, 0);
	if (!lst) return GF_BAD_PARAM;

	ce = (GF_ChapterEntry *)gf_list_get(lst->list, Index-1);
	if (!ce) return GF_BAD_PARAM;
	if (chapter_time) {
		*chapter_time = ce->start_time;
		*chapter_time /= 10000L;
	}
	if (name) *name = ce->name;
	return GF_OK;
}


GF_EXPORT
u32 gf_isom_get_media_type(GF_ISOFile *movie, u32 trackNumber)
{
	GF_TrackBox *trak;
	trak = gf_isom_get_track_from_file(movie, trackNumber);
	if (!trak) return GF_BAD_PARAM;
	return (trak->Media && trak->Media->handler) ? trak->Media->handler->handlerType : 0;
}

Bool IsMP4Description(u32 entryType)
{
	switch (entryType) {
	case GF_ISOM_BOX_TYPE_MP4S:
	case GF_ISOM_BOX_TYPE_LSR1:
	case GF_ISOM_BOX_TYPE_MP4A:
	case GF_ISOM_BOX_TYPE_MP4V:
	case GF_ISOM_BOX_TYPE_ENCA:
	case GF_ISOM_BOX_TYPE_ENCV:
	case GF_ISOM_BOX_TYPE_RESV:
	case GF_ISOM_BOX_TYPE_ENCS:
		return GF_TRUE;
	default:
		return GF_FALSE;
	}
}

Bool gf_isom_is_encrypted_entry(u32 entryType)
{
	switch (entryType) {
	case GF_ISOM_BOX_TYPE_ENCA:
	case GF_ISOM_BOX_TYPE_ENCV:
	case GF_ISOM_BOX_TYPE_ENCS:
		return GF_TRUE;
	default:
		return GF_FALSE;
	}
}

GF_EXPORT
Bool gf_isom_is_track_encrypted(GF_ISOFile *the_file, u32 trackNumber)
{
	GF_TrackBox *trak;
	GF_Box *entry;
	u32 i=0;
	trak = gf_isom_get_track_from_file(the_file, trackNumber);
	if (!trak) return 2;
	while (1) {
		entry = (GF_Box*)gf_list_get(trak->Media->information->sampleTable->SampleDescription->child_boxes, i);
		if (!entry) break;
		if (gf_isom_is_encrypted_entry(entry->type)) return GF_TRUE;

		if (gf_isom_is_cenc_media(the_file, trackNumber, i+1))
			return GF_TRUE;

		i++;
	}
	return GF_FALSE;
}

GF_EXPORT
u32 gf_isom_get_media_subtype(GF_ISOFile *the_file, u32 trackNumber, u32 DescriptionIndex)
{
	GF_TrackBox *trak;
	GF_Box *entry;
	trak = gf_isom_get_track_from_file(the_file, trackNumber);
	if (!trak || !DescriptionIndex || !trak->Media || !trak->Media->information || !trak->Media->information->sampleTable) return 0;
	entry = (GF_Box*)gf_list_get(trak->Media->information->sampleTable->SampleDescription->child_boxes, DescriptionIndex-1);
	if (!entry) return 0;

	//filter MPEG sub-types
	if (IsMP4Description(entry->type)) {
		if (gf_isom_is_encrypted_entry(entry->type)) return GF_ISOM_SUBTYPE_MPEG4_CRYP;
		else return GF_ISOM_SUBTYPE_MPEG4;
	}
	if (entry->type == GF_ISOM_BOX_TYPE_GNRV) {
		return ((GF_GenericVisualSampleEntryBox *)entry)->EntryType;
	}
	else if (entry->type == GF_ISOM_BOX_TYPE_GNRA) {
		return ((GF_GenericAudioSampleEntryBox *)entry)->EntryType;
	}
	else if (entry->type == GF_ISOM_BOX_TYPE_GNRM) {
		return ((GF_GenericSampleEntryBox *)entry)->EntryType;
	}
	return entry->type;
}

GF_EXPORT
u32 gf_isom_get_mpeg4_subtype(GF_ISOFile *the_file, u32 trackNumber, u32 DescriptionIndex)
{
	GF_TrackBox *trak;
	GF_Box *entry;
	trak = gf_isom_get_track_from_file(the_file, trackNumber);
	if (!trak || !DescriptionIndex) return 0;
	entry = (GF_Box*)gf_list_get(trak->Media->information->sampleTable->SampleDescription->child_boxes, DescriptionIndex-1);
	if (!entry) return 0;

	//filter MPEG sub-types
	if (!IsMP4Description(entry->type)) return 0;
	return entry->type;
}

//Get the HandlerDescription name.
GF_EXPORT
GF_Err gf_isom_get_handler_name(GF_ISOFile *the_file, u32 trackNumber, const char **outName)
{
	GF_TrackBox *trak;
	trak = gf_isom_get_track_from_file(the_file, trackNumber);
	if (!trak || !outName) return GF_BAD_PARAM;
	*outName = trak->Media->handler->nameUTF8;
	return GF_OK;
}

//Check the DataReferences of this track
GF_EXPORT
GF_Err gf_isom_check_data_reference(GF_ISOFile *the_file, u32 trackNumber, u32 StreamDescriptionIndex)
{
	GF_Err e;
	u32 drefIndex;
	GF_TrackBox *trak;

	if (!StreamDescriptionIndex || !trackNumber) return GF_BAD_PARAM;
	trak = gf_isom_get_track_from_file(the_file, trackNumber);
	if (!trak) return GF_BAD_PARAM;

	e = Media_GetSampleDesc(trak->Media, StreamDescriptionIndex , NULL, &drefIndex);
	if (e) return e;
	if (!drefIndex) return GF_BAD_PARAM;
	return Media_CheckDataEntry(trak->Media, drefIndex);
}

//get the location of the data. If URL && URN are NULL, the data is in this file
GF_EXPORT
GF_Err gf_isom_get_data_reference(GF_ISOFile *the_file, u32 trackNumber, u32 StreamDescriptionIndex, const char **outURL, const char **outURN)
{
	GF_TrackBox *trak;
	GF_DataEntryURLBox *url;
	GF_DataEntryURNBox *urn;
	u32 drefIndex;
	GF_Err e;

	*outURL = *outURN = NULL;

	if (!StreamDescriptionIndex || !trackNumber) return GF_BAD_PARAM;
	trak = gf_isom_get_track_from_file(the_file, trackNumber);
	if (!trak) return GF_BAD_PARAM;

	e = Media_GetSampleDesc(trak->Media, StreamDescriptionIndex , NULL, &drefIndex);
	if (e) return e;
	if (!drefIndex) return GF_BAD_PARAM;

	url = (GF_DataEntryURLBox*)gf_list_get(trak->Media->information->dataInformation->dref->child_boxes, drefIndex - 1);
	if (!url) return GF_ISOM_INVALID_FILE;

	*outURL = *outURN = NULL;
	if (url->type == GF_ISOM_BOX_TYPE_URL) {
		*outURL = url->location;
		*outURN = NULL;
	} else if (url->type == GF_ISOM_BOX_TYPE_URN) {
		urn = (GF_DataEntryURNBox *) url;
		*outURN = urn->nameURN;
		*outURL = urn->location;
	} else {
		*outURN = NULL;
		*outURL = NULL;
	}
	return GF_OK;
}

//Get the number of samples
//return 0 if error or empty
GF_EXPORT
u32 gf_isom_get_sample_count(GF_ISOFile *the_file, u32 trackNumber)
{
	GF_TrackBox *trak;
	trak = gf_isom_get_track_from_file(the_file, trackNumber);
	if (!trak || !trak->Media->information->sampleTable->SampleSize) return 0;
	return trak->Media->information->sampleTable->SampleSize->sampleCount
#ifndef GPAC_DISABLE_ISOM_FRAGMENTS
	       + trak->sample_count_at_seg_start
#endif
	       ;
}

GF_EXPORT
u32 gf_isom_get_constant_sample_size(GF_ISOFile *the_file, u32 trackNumber)
{
	GF_TrackBox *trak;
	trak = gf_isom_get_track_from_file(the_file, trackNumber);
	if (!trak) return 0;
	return trak->Media->information->sampleTable->SampleSize->sampleSize;
}

GF_EXPORT
u32 gf_isom_get_constant_sample_duration(GF_ISOFile *the_file, u32 trackNumber)
{
	GF_TrackBox *trak;
	trak = gf_isom_get_track_from_file(the_file, trackNumber);
	if (!trak || !trak->Media || !trak->Media->information || !trak->Media->information->sampleTable || !trak->Media->information->sampleTable->TimeToSample) return 0;
	if (trak->Media->information->sampleTable->TimeToSample->nb_entries != 1) return 0;
	return trak->Media->information->sampleTable->TimeToSample->entries[0].sampleDelta;
}

GF_EXPORT
Bool gf_isom_enable_raw_pack(GF_ISOFile *the_file, u32 trackNumber, u32 pack_num_samples)
{
	GF_TrackBox *trak;
	trak = gf_isom_get_track_from_file(the_file, trackNumber);
	if (!trak) return GF_FALSE;
	trak->pack_num_samples = 0;
	//we only activate sample packing for raw audio
	if (!trak->Media || !trak->Media->handler) return GF_FALSE;
	if (trak->Media->handler->handlerType != GF_ISOM_MEDIA_AUDIO) return GF_FALSE;
	//and sample duration of 1
	if (!trak->Media->information || !trak->Media->information->sampleTable || !trak->Media->information->sampleTable->TimeToSample) return GF_FALSE;
	if (trak->Media->information->sampleTable->TimeToSample->nb_entries != 1) return GF_FALSE;
	if (!trak->Media->information->sampleTable->TimeToSample->entries) return GF_FALSE;
	if (trak->Media->information->sampleTable->TimeToSample->entries[0].sampleDelta != 1) return GF_FALSE;
	//and sample with constant size
	if (!trak->Media->information->sampleTable->SampleSize || !trak->Media->information->sampleTable->SampleSize->sampleSize) return GF_FALSE;
	trak->pack_num_samples = pack_num_samples;
	return pack_num_samples ? GF_TRUE : GF_FALSE;
}

GF_EXPORT
u32 gf_isom_has_time_offset(GF_ISOFile *the_file, u32 trackNumber)
{
	u32 i;
	GF_CompositionOffsetBox *ctts;
	GF_TrackBox *trak;
	trak = gf_isom_get_track_from_file(the_file, trackNumber);
	if (!trak || !trak->Media->information->sampleTable->CompositionOffset) return 0;

	//return true at the first offset found
	ctts = trak->Media->information->sampleTable->CompositionOffset;
	for (i=0; i<ctts->nb_entries; i++) {
		if (ctts->entries[i].decodingOffset && ctts->entries[i].sampleCount) return ctts->version ? 2 : 1;
	}
	return 0;
}

GF_EXPORT
s64 gf_isom_get_cts_to_dts_shift(GF_ISOFile *the_file, u32 trackNumber)
{
	GF_TrackBox *trak;
	trak = gf_isom_get_track_from_file(the_file, trackNumber);
	if (!trak || !trak->Media->information->sampleTable->CompositionToDecode) return 0;
	return trak->Media->information->sampleTable->CompositionToDecode->compositionToDTSShift;
}

GF_EXPORT
Bool gf_isom_has_sync_shadows(GF_ISOFile *the_file, u32 trackNumber)
{
	GF_TrackBox *trak = gf_isom_get_track_from_file(the_file, trackNumber);
	if (!trak) return GF_FALSE;
	if (!trak->Media->information->sampleTable->ShadowSync) return GF_FALSE;
	if (gf_list_count(trak->Media->information->sampleTable->ShadowSync->entries) ) return GF_TRUE;
	return GF_FALSE;
}

GF_EXPORT
Bool gf_isom_has_sample_dependency(GF_ISOFile *the_file, u32 trackNumber)
{
	GF_TrackBox *trak = gf_isom_get_track_from_file(the_file, trackNumber);
	if (!trak) return GF_FALSE;
	if (!trak->Media->information->sampleTable->SampleDep) return GF_FALSE;
	return GF_TRUE;
}

GF_EXPORT
GF_Err gf_isom_get_sample_flags(GF_ISOFile *the_file, u32 trackNumber, u32 sampleNumber, u32 *isLeading, u32 *dependsOn, u32 *dependedOn, u32 *redundant)
{
	GF_TrackBox *trak = NULL;
	*isLeading = 0;
	*dependsOn = 0;
	*dependedOn = 0;
	*redundant = 0;
	trak = gf_isom_get_track_from_file(the_file, trackNumber);
	if (!trak) return GF_BAD_PARAM;
	if (!trak->Media->information->sampleTable->SampleDep) return GF_BAD_PARAM;
	return stbl_GetSampleDepType(trak->Media->information->sampleTable->SampleDep, sampleNumber, isLeading, dependsOn, dependedOn, redundant);
}

//return a sample give its number, and set the SampleDescIndex of this sample
//this index allows to retrieve the stream description if needed (2 media in 1 track)
//return NULL if error
GF_EXPORT
GF_ISOSample *gf_isom_get_sample_ex(GF_ISOFile *the_file, u32 trackNumber, u32 sampleNumber, u32 *sampleDescriptionIndex, GF_ISOSample *static_sample)
{
	GF_Err e;
	u32 descIndex;
	GF_TrackBox *trak;
	GF_ISOSample *samp;
	trak = gf_isom_get_track_from_file(the_file, trackNumber);
	if (!trak) return NULL;

	if (!sampleNumber) return NULL;
	if (static_sample) {
		samp = static_sample;
		if (static_sample->dataLength && !static_sample->alloc_size)
			static_sample->alloc_size = static_sample->dataLength;
	} else {
		samp = gf_isom_sample_new();
	}
	if (!samp) return NULL;

#ifndef	GPAC_DISABLE_ISOM_FRAGMENTS
	if (sampleNumber<=trak->sample_count_at_seg_start)
		return NULL;
	sampleNumber -= trak->sample_count_at_seg_start;
#endif

	e = Media_GetSample(trak->Media, sampleNumber, &samp, &descIndex, GF_FALSE, NULL);
	if (static_sample && !static_sample->alloc_size)
		static_sample->alloc_size = static_sample->dataLength;

	if (e) {
		gf_isom_set_last_error(the_file, e);
		if (!static_sample) gf_isom_sample_del(&samp);
		return NULL;
	}
	if (sampleDescriptionIndex) *sampleDescriptionIndex = descIndex;
#ifndef	GPAC_DISABLE_ISOM_FRAGMENTS
	if (samp) samp->DTS += trak->dts_at_seg_start;
#endif

	return samp;
}

GF_EXPORT
GF_ISOSample *gf_isom_get_sample(GF_ISOFile *the_file, u32 trackNumber, u32 sampleNumber, u32 *sampleDescriptionIndex)
{
	return gf_isom_get_sample_ex(the_file, trackNumber, sampleNumber, sampleDescriptionIndex, NULL);
}

GF_EXPORT
u32 gf_isom_get_sample_duration(GF_ISOFile *the_file, u32 trackNumber, u32 sampleNumber)
{
	u32 dur;
	u64 dts;
	GF_TrackBox *trak = gf_isom_get_track_from_file(the_file, trackNumber);
	if (!trak || !sampleNumber) return 0;
#ifndef	GPAC_DISABLE_ISOM_FRAGMENTS
	if (sampleNumber<=trak->sample_count_at_seg_start) return 0;
	sampleNumber -= trak->sample_count_at_seg_start;
#endif

	stbl_GetSampleDTS_and_Duration(trak->Media->information->sampleTable->TimeToSample, sampleNumber, &dts, &dur);
	return dur;
}


GF_EXPORT
u32 gf_isom_get_sample_size(GF_ISOFile *the_file, u32 trackNumber, u32 sampleNumber)
{
	u32 size = 0;
	GF_TrackBox *trak = gf_isom_get_track_from_file(the_file, trackNumber);
	if (!trak || !sampleNumber) return 0;
#ifndef	GPAC_DISABLE_ISOM_FRAGMENTS
	if (sampleNumber<=trak->sample_count_at_seg_start) return 0;
	sampleNumber -= trak->sample_count_at_seg_start;
#endif
	stbl_GetSampleSize(trak->Media->information->sampleTable->SampleSize, sampleNumber, &size);
	return size;
}

GF_EXPORT
u32 gf_isom_get_max_sample_size(GF_ISOFile *the_file, u32 trackNumber)
{
	GF_TrackBox *trak = gf_isom_get_track_from_file(the_file, trackNumber);
	if (!trak || !trak->Media || !trak->Media->information || !trak->Media->information->sampleTable || !trak->Media->information->sampleTable->SampleSize) return 0;

	return trak->Media->information->sampleTable->SampleSize->max_size;
}

GF_EXPORT
u32 gf_isom_get_avg_sample_size(GF_ISOFile *the_file, u32 trackNumber)
{
	GF_TrackBox *trak = gf_isom_get_track_from_file(the_file, trackNumber);
	if (!trak || !trak->Media || !trak->Media->information || !trak->Media->information->sampleTable || !trak->Media->information->sampleTable->SampleSize) return 0;

	if ( trak->Media->information->sampleTable->SampleSize->sampleSize)
		return trak->Media->information->sampleTable->SampleSize->sampleSize;

	if (!trak->Media->information->sampleTable->SampleSize->total_samples) return 0;
	return (u32) (trak->Media->information->sampleTable->SampleSize->total_size / trak->Media->information->sampleTable->SampleSize->total_samples);
}

GF_EXPORT
u32 gf_isom_get_max_sample_delta(GF_ISOFile *the_file, u32 trackNumber)
{
	GF_TrackBox *trak = gf_isom_get_track_from_file(the_file, trackNumber);
	if (!trak || !trak->Media || !trak->Media->information || !trak->Media->information->sampleTable || !trak->Media->information->sampleTable->TimeToSample) return 0;

	return trak->Media->information->sampleTable->TimeToSample->max_ts_delta;
}

GF_EXPORT
u32 gf_isom_get_max_sample_cts_offset(GF_ISOFile *the_file, u32 trackNumber)
{
	GF_TrackBox *trak = gf_isom_get_track_from_file(the_file, trackNumber);
	if (!trak || !trak->Media || !trak->Media->information || !trak->Media->information->sampleTable || !trak->Media->information->sampleTable->CompositionOffset) return 0;

	return trak->Media->information->sampleTable->CompositionOffset->max_ts_delta;
}


GF_EXPORT
Bool gf_isom_get_sample_sync(GF_ISOFile *the_file, u32 trackNumber, u32 sampleNumber)
{
	GF_ISOSAPType is_rap;
	GF_Err e;
	GF_TrackBox *trak = gf_isom_get_track_from_file(the_file, trackNumber);
	if (!trak || !sampleNumber) return GF_FALSE;

	if (! trak->Media->information->sampleTable->SyncSample) return GF_TRUE;
#ifndef	GPAC_DISABLE_ISOM_FRAGMENTS
	if (sampleNumber<=trak->sample_count_at_seg_start) return GF_FALSE;
	sampleNumber -= trak->sample_count_at_seg_start;
#endif
	e = stbl_GetSampleRAP(trak->Media->information->sampleTable->SyncSample, sampleNumber, &is_rap, NULL, NULL);
	if (e) return GF_FALSE;
	return is_rap ? GF_TRUE : GF_FALSE;
}

//same as gf_isom_get_sample but doesn't fetch media data
GF_EXPORT
GF_ISOSample *gf_isom_get_sample_info_ex(GF_ISOFile *the_file, u32 trackNumber, u32 sampleNumber, u32 *sampleDescriptionIndex, u64 *data_offset, GF_ISOSample *static_sample)
{
	GF_Err e;
	GF_TrackBox *trak;
	GF_ISOSample *samp;
	trak = gf_isom_get_track_from_file(the_file, trackNumber);
	if (!trak) return NULL;

	if (!sampleNumber) return NULL;
#ifndef	GPAC_DISABLE_ISOM_FRAGMENTS
	if (sampleNumber<=trak->sample_count_at_seg_start) return NULL;
	sampleNumber -= trak->sample_count_at_seg_start;
#endif
	if (static_sample) {
		samp = static_sample;
	} else {
		samp = gf_isom_sample_new();
		if (!samp) return NULL;
	}

	e = Media_GetSample(trak->Media, sampleNumber, &samp, sampleDescriptionIndex, GF_TRUE, data_offset);
	if (e) {
		gf_isom_set_last_error(the_file, e);
		if (!static_sample)
			gf_isom_sample_del(&samp);
		return NULL;
	}
#ifndef	GPAC_DISABLE_ISOM_FRAGMENTS
	if (samp) samp->DTS += trak->dts_at_seg_start;
#endif
	return samp;
}

GF_EXPORT
GF_ISOSample *gf_isom_get_sample_info(GF_ISOFile *the_file, u32 trackNumber, u32 sampleNumber, u32 *sampleDescriptionIndex, u64 *data_offset)
{
	return gf_isom_get_sample_info_ex(the_file, trackNumber, sampleNumber, sampleDescriptionIndex, data_offset, NULL);
}


//get sample dts
GF_EXPORT
u64 gf_isom_get_sample_dts(GF_ISOFile *the_file, u32 trackNumber, u32 sampleNumber)
{
	u64 dts;
	GF_TrackBox *trak;
	trak = gf_isom_get_track_from_file(the_file, trackNumber);
	if (!trak) return 0;

	if (!sampleNumber) return 0;
#ifndef	GPAC_DISABLE_ISOM_FRAGMENTS
	if (sampleNumber<=trak->sample_count_at_seg_start) return 0;
	sampleNumber -= trak->sample_count_at_seg_start;
#endif
	if (stbl_GetSampleDTS(trak->Media->information->sampleTable->TimeToSample, sampleNumber, &dts) != GF_OK) return 0;
	return dts;
}

GF_EXPORT
Bool gf_isom_is_self_contained(GF_ISOFile *the_file, u32 trackNumber, u32 sampleDescriptionIndex)
{
	GF_TrackBox *trak;
	trak = gf_isom_get_track_from_file(the_file, trackNumber);
	if (!trak) return GF_FALSE;
	return Media_IsSelfContained(trak->Media, sampleDescriptionIndex);
}

/*retrieves given sample DTS*/
u32 gf_isom_get_sample_from_dts(GF_ISOFile *the_file, u32 trackNumber, u64 dts)
{
	GF_Err e;
	u32 sampleNumber, prevSampleNumber;
	GF_TrackBox *trak;
	GF_SampleTableBox *stbl;

	trak = gf_isom_get_track_from_file(the_file, trackNumber);
	if (!trak) return 0;

	stbl = trak->Media->information->sampleTable;

	e = stbl_findEntryForTime(stbl, dts, 1, &sampleNumber, &prevSampleNumber);
	if (e) return 0;
	return sampleNumber;
}


//return a sample given a desired display time IN MEDIA TIME SCALE
//and set the StreamDescIndex of this sample
//this index allows to retrieve the stream description if needed (2 media in 1 track)
//return NULL if error
//WARNING: the sample may not be sync even though the sync was requested (depends on the media)
GF_EXPORT
GF_Err gf_isom_get_sample_for_media_time(GF_ISOFile *the_file, u32 trackNumber, u64 desiredTime, u32 *StreamDescriptionIndex, GF_ISOSearchMode SearchMode, GF_ISOSample **sample, u32 *SampleNum, u64 *data_offset)
{
	GF_Err e;
	u32 sampleNumber, prevSampleNumber, syncNum, shadowSync;
	GF_TrackBox *trak;
	GF_ISOSample *shadow;
	GF_SampleTableBox *stbl;
	Bool static_sample = GF_FALSE;
	u8 useShadow, IsSync;

	if (SampleNum) *SampleNum = 0;
	trak = gf_isom_get_track_from_file(the_file, trackNumber);
	if (!trak) return GF_BAD_PARAM;

	stbl = trak->Media->information->sampleTable;

#ifndef	GPAC_DISABLE_ISOM_FRAGMENTS
	if (desiredTime < trak->dts_at_seg_start) {
		desiredTime = 0;
	} else {
		desiredTime -= trak->dts_at_seg_start;
	}
#endif

	e = stbl_findEntryForTime(stbl, desiredTime, 0, &sampleNumber, &prevSampleNumber);
	if (e) return e;

	//if no shadow table, reset to sync only
	useShadow = 0;
	if (!stbl->ShadowSync && (SearchMode == GF_ISOM_SEARCH_SYNC_SHADOW))
		SearchMode = GF_ISOM_SEARCH_SYNC_BACKWARD;

	//if no syncTable, disable syncSearching, as all samples ARE sync
	if (! trak->Media->information->sampleTable->SyncSample) {
		if (SearchMode == GF_ISOM_SEARCH_SYNC_FORWARD) SearchMode = GF_ISOM_SEARCH_FORWARD;
		if (SearchMode == GF_ISOM_SEARCH_SYNC_BACKWARD) SearchMode = GF_ISOM_SEARCH_BACKWARD;
	}

	//not found, return EOF or browse backward
	if (!sampleNumber && !prevSampleNumber) {
		if (SearchMode == GF_ISOM_SEARCH_SYNC_BACKWARD || SearchMode == GF_ISOM_SEARCH_BACKWARD) {
			sampleNumber = trak->Media->information->sampleTable->SampleSize->sampleCount;
		}
		if (!sampleNumber) return GF_EOS;
	}

	//check in case we have the perfect sample
	IsSync = 0;

	//according to the direction adjust the sampleNum value
	switch (SearchMode) {
	case GF_ISOM_SEARCH_SYNC_FORWARD:
		IsSync = 1;
	case GF_ISOM_SEARCH_FORWARD:
		//not the exact one
		if (!sampleNumber) {
			if (prevSampleNumber != stbl->SampleSize->sampleCount) {
				sampleNumber = prevSampleNumber + 1;
			} else {
				sampleNumber = prevSampleNumber;
			}
		}
		break;

	//if dummy mode, reset to default browsing
	case GF_ISOM_SEARCH_SYNC_BACKWARD:
		IsSync = 1;
	case GF_ISOM_SEARCH_SYNC_SHADOW:
	case GF_ISOM_SEARCH_BACKWARD:
	default:
		//first case, not found....
		if (!sampleNumber && !prevSampleNumber) {
			sampleNumber = stbl->SampleSize->sampleCount;
		} else if (!sampleNumber) {
			sampleNumber = prevSampleNumber;
		}
		break;
	}

	//get the sync sample num
	if (IsSync) {
		//get the SyncNumber
		e = Media_FindSyncSample(trak->Media->information->sampleTable,
		                         sampleNumber, &syncNum, SearchMode);
		if (e) return e;
		if (syncNum) sampleNumber = syncNum;
		syncNum = 0;
	}
	//if we are in shadow mode, get the previous sync sample
	//in case we can't find a good SyncShadow
	else if (SearchMode == GF_ISOM_SEARCH_SYNC_SHADOW) {
		//get the SyncNumber
		e = Media_FindSyncSample(trak->Media->information->sampleTable,
		                         sampleNumber, &syncNum, GF_ISOM_SEARCH_SYNC_BACKWARD);
		if (e) return e;
	}


	//OK sampleNumber is exactly the sample we need (except for shadow)

	if (sample) {
		if (*sample) {
			static_sample = GF_TRUE;
		} else {
			*sample = gf_isom_sample_new();
			if (*sample == NULL) return GF_OUT_OF_MEM;
		}
	}
	//we are in shadow mode, we need to browse both SyncSample and ShadowSyncSample to get
	//the desired sample...
	if (SearchMode == GF_ISOM_SEARCH_SYNC_SHADOW) {
		//get the shadowing number
		stbl_GetSampleShadow(stbl->ShadowSync, &sampleNumber, &shadowSync);
		//now sampleNumber is the closest previous shadowed sample.
		//1- If we have a closer sync sample, use it.
		//2- if the shadowSync is 0, we don't have any shadowing, use syncNum
		if ((sampleNumber < syncNum) || (!shadowSync)) {
			sampleNumber = syncNum;
		} else {
			//otherwise, we have a better alternate sample in the shadowSync for this sample
			useShadow = 1;
		}
	}

	e = Media_GetSample(trak->Media, sampleNumber, sample, StreamDescriptionIndex, GF_FALSE, data_offset);
	if (e) {
		if (!static_sample)
			gf_isom_sample_del(sample);
		else if (! (*sample)->alloc_size && (*sample)->data && (*sample)->dataLength )
		 	(*sample)->alloc_size =  (*sample)->dataLength;

		return e;
	}
	if (sample && ! (*sample)->IsRAP) {
		Bool has_roll, is_rap;
		e = gf_isom_get_sample_rap_roll_info(the_file, trackNumber, sampleNumber, &is_rap, &has_roll, NULL);
		if (e) return e;
		if (is_rap) (*sample)->IsRAP = SAP_TYPE_3;
	}
	//optionally get the sample number
	if (SampleNum) {
		*SampleNum = sampleNumber;
#ifndef	GPAC_DISABLE_ISOM_FRAGMENTS
		*SampleNum += trak->sample_count_at_seg_start;
#endif
	}

	//in shadow mode, we only get the data of the shadowing sample !
	if (sample && useShadow) {
		//we have to use StreamDescriptionIndex in case the sample data is in another desc
		//though this is unlikely as non optimized...
		shadow = gf_isom_get_sample(the_file, trackNumber, shadowSync, StreamDescriptionIndex);
		//if no sample, the shadowSync is broken, return the sample
		if (!shadow) return GF_OK;
		(*sample)->IsRAP = RAP;
		gf_free((*sample)->data);
		(*sample)->dataLength = shadow->dataLength;
		(*sample)->data = shadow->data;
		//set data length to 0 to keep the buffer alive...
		shadow->dataLength = 0;
		gf_isom_sample_del(&shadow);
	}
	if (static_sample && ! (*sample)->alloc_size )
		 (*sample)->alloc_size =  (*sample)->dataLength;
		 
	return GF_OK;
}

GF_EXPORT
GF_Err gf_isom_get_sample_for_movie_time(GF_ISOFile *the_file, u32 trackNumber, u64 movieTime, u32 *StreamDescriptionIndex, GF_ISOSearchMode SearchMode, GF_ISOSample **sample, u32 *sampleNumber, u64 *data_offset)
{
	Double tsscale;
	GF_Err e;
	GF_TrackBox *trak;
	u64 mediaTime, nextMediaTime;
	s64 segStartTime, mediaOffset;
	u32 sampNum;
	u8 useEdit;

	trak = gf_isom_get_track_from_file(the_file, trackNumber);
	if (!trak) return GF_BAD_PARAM;

	//check 0-duration tracks (BIFS and co). Check we're not searching forward
	if (!trak->Header->duration) {
		if (movieTime && ( (SearchMode == GF_ISOM_SEARCH_SYNC_FORWARD) || (SearchMode == GF_ISOM_SEARCH_FORWARD)) ) {
			if (sampleNumber) *sampleNumber = 0;
			*StreamDescriptionIndex = 0;
			return GF_EOS;
		}
	}
	else if ((movieTime * trak->moov->mvhd->timeScale > trak->Header->duration * trak->Media->mediaHeader->timeScale)
#ifndef GPAC_DISABLE_ISOM_FRAGMENTS
	         && !trak->dts_at_seg_start
#endif
	        ) {
		if (sampleNumber) *sampleNumber = 0;
		*StreamDescriptionIndex = 0;
		return GF_EOS;
	}

	//get the media time for this movie time...
	mediaTime = segStartTime = 0;
	*StreamDescriptionIndex = 0;
	nextMediaTime = 0;

	e = GetMediaTime(trak, (SearchMode==GF_ISOM_SEARCH_SYNC_FORWARD) ? GF_TRUE : GF_FALSE, movieTime, &mediaTime, &segStartTime, &mediaOffset, &useEdit, &nextMediaTime);
	if (e) return e;

	/*here we check if we were playing or not and return no sample in normal search modes*/
	if (useEdit && mediaOffset == -1) {
		if ((SearchMode==GF_ISOM_SEARCH_FORWARD) || (SearchMode==GF_ISOM_SEARCH_BACKWARD)) {
			/*get next sample time in MOVIE timescale*/
			if (SearchMode==GF_ISOM_SEARCH_FORWARD)
				e = GetNextMediaTime(trak, movieTime, &mediaTime);
			else
				e = GetPrevMediaTime(trak, movieTime, &mediaTime);
			if (e) return e;
			return gf_isom_get_sample_for_movie_time(the_file, trackNumber, (u32) mediaTime, StreamDescriptionIndex, GF_ISOM_SEARCH_SYNC_FORWARD, sample, sampleNumber, data_offset);
		}
		if (sampleNumber) *sampleNumber = 0;
		if (sample) {
			if (! (*sample)) {
				*sample = gf_isom_sample_new();
				if (! *sample) return GF_OUT_OF_MEM;
			}
			(*sample)->DTS = movieTime;
		}
		return GF_OK;
	}
	/*dwell edit in non-sync mode, fetch next/prev sample depending on mode.
	Otherwise return the dwell entry*/
	if (useEdit==2) {
		if ((SearchMode==GF_ISOM_SEARCH_FORWARD) || (SearchMode==GF_ISOM_SEARCH_BACKWARD)) {
			/*get next sample time in MOVIE timescale*/
			if (SearchMode==GF_ISOM_SEARCH_FORWARD)
				e = GetNextMediaTime(trak, movieTime, &mediaTime);
			else
				e = GetPrevMediaTime(trak, movieTime, &mediaTime);
			if (e) return e;
			return gf_isom_get_sample_for_movie_time(the_file, trackNumber, (u32) mediaTime, StreamDescriptionIndex, GF_ISOM_SEARCH_SYNC_FORWARD, sample, sampleNumber, data_offset);
		}
	}

	tsscale = trak->Media->mediaHeader->timeScale;
	tsscale /= trak->moov->mvhd->timeScale;

	//OK, we have a sample so fetch it
	e = gf_isom_get_sample_for_media_time(the_file, trackNumber, mediaTime, StreamDescriptionIndex, SearchMode, sample, &sampNum, data_offset);
	if (e) {
		if (e==GF_EOS) {
#ifndef GPAC_DISABLE_ISOM_FRAGMENTS
			//movie is fragmented and samples not yet received, return EOS
			if (the_file->moov->mvex && !trak->Media->information->sampleTable->SampleSize->sampleCount)
				return e;
#endif

			if (nextMediaTime && (nextMediaTime-1 != movieTime))
				return gf_isom_get_sample_for_movie_time(the_file, trackNumber, nextMediaTime-1, StreamDescriptionIndex, SearchMode, sample, sampleNumber, data_offset);
		}
		return e;
	}

	//OK, now the trick: we have to rebuild the time stamps, according
	//to the media time scale (used by SLConfig) - add the edit start time but stay in
	//the track TS
	if (sample && useEdit) {
		u64 _ts = (u64)(segStartTime * tsscale);

		(*sample)->DTS += _ts;
		/*watchout, the sample fetched may be before the first sample in the edit list (when seeking)*/
		if ( (*sample)->DTS > (u64) mediaOffset) {
			(*sample)->DTS -= (u64) mediaOffset;
		} else {
			(*sample)->DTS = 0;
		}
	}
	if (sampleNumber) *sampleNumber = sampNum;
#ifndef	GPAC_DISABLE_ISOM_FRAGMENTS
	if (sample && (*sample) ) (*sample)->DTS += trak->dts_at_seg_start;
#endif

	return GF_OK;
}



GF_EXPORT
u64 gf_isom_get_missing_bytes(GF_ISOFile *the_file, u32 trackNumber)
{
	GF_TrackBox *trak;
	trak = gf_isom_get_track_from_file(the_file, trackNumber);
	if (!trak) return 0;

	return trak->Media->BytesMissing;
}

GF_EXPORT
GF_Err gf_isom_set_sample_padding(GF_ISOFile *the_file, u32 trackNumber, u32 padding_bytes)
{
	GF_TrackBox *trak;
	trak = gf_isom_get_track_from_file(the_file, trackNumber);
	if (!trak) return GF_BAD_PARAM;
	trak->padding_bytes = padding_bytes;
	return GF_OK;

}

//get the number of edited segment
GF_EXPORT
Bool gf_isom_get_edit_list_type(GF_ISOFile *the_file, u32 trackNumber, s64 *mediaOffset)
{
	GF_EdtsEntry *ent;
	GF_TrackBox *trak;
	u32 count;
	trak = gf_isom_get_track_from_file(the_file, trackNumber);
	if (!trak) return GF_FALSE;
	*mediaOffset = 0;
	if (!trak->editBox || !trak->editBox->editList) return GF_FALSE;

	count = gf_list_count(trak->editBox->editList->entryList);
	ent = (GF_EdtsEntry*)gf_list_get(trak->editBox->editList->entryList, 0);
	if (!ent) return GF_TRUE;
	/*mediaRate>0, the track playback shall start at media time>0 -> mediaOffset is < 0 */
	if ((count==1) && (ent->mediaRate==1)) {
		*mediaOffset = - ent->mediaTime;
		return GF_FALSE;
	} else if (count==2) {
		/*mediaRate==-1, the track playback shall be empty for segmentDuration -> mediaOffset is > 0 */
		if ((ent->mediaRate==-1) || (ent->mediaTime==-1)) {
			Double time = (Double) ent->segmentDuration;
			time /= trak->moov->mvhd->timeScale;
			time *= trak->Media->mediaHeader->timeScale;
			*mediaOffset = (s64) time;
			return GF_FALSE;
		}
	}
	return GF_TRUE;
}


//get the number of edited segment
GF_EXPORT
u32 gf_isom_get_edits_count(GF_ISOFile *the_file, u32 trackNumber)
{
	GF_TrackBox *trak;
	trak = gf_isom_get_track_from_file(the_file, trackNumber);
	if (!trak) return 0;

	if (!trak->editBox || !trak->editBox->editList) return 0;
	return gf_list_count(trak->editBox->editList->entryList);
}


//Get the desired segment information
GF_EXPORT
GF_Err gf_isom_get_edit(GF_ISOFile *the_file, u32 trackNumber, u32 SegmentIndex, u64 *EditTime, u64 *SegmentDuration, u64 *MediaTime, GF_ISOEditType *EditMode)
{
	u32 i;
	u64 startTime;
	GF_TrackBox *trak;
	GF_EditListBox *elst;
	GF_EdtsEntry *ent;

	ent = NULL;
	trak = gf_isom_get_track_from_file(the_file, trackNumber);
	if (!trak) return GF_BAD_PARAM;

	if (!trak->editBox ||
	        !trak->editBox->editList ||
	        (SegmentIndex > gf_list_count(trak->editBox->editList->entryList)) ||
	        !SegmentIndex)
		return GF_BAD_PARAM;

	elst = trak->editBox->editList;
	startTime = 0;

	for (i = 0; i < SegmentIndex; i++) {
		ent = (GF_EdtsEntry*)gf_list_get(elst->entryList, i);
		if (i < SegmentIndex-1) startTime += ent->segmentDuration;
	}
	*EditTime = startTime;
	*SegmentDuration = ent->segmentDuration;
	if (ent->mediaTime < 0) {
		*MediaTime = 0;
		*EditMode = GF_ISOM_EDIT_EMPTY;
		return GF_OK;
	}
	if (ent->mediaRate == 0) {
		*MediaTime = ent->mediaTime;
		*EditMode = GF_ISOM_EDIT_DWELL;
		return GF_OK;
	}
	*MediaTime = ent->mediaTime;
	*EditMode = GF_ISOM_EDIT_NORMAL;
	return GF_OK;
}

GF_EXPORT
u8 gf_isom_has_sync_points(GF_ISOFile *the_file, u32 trackNumber)
{
	GF_TrackBox *trak;

	trak = gf_isom_get_track_from_file(the_file, trackNumber);
	if (!trak) return 0;
	if (trak->Media->information->sampleTable->SyncSample) {
		if (!trak->Media->information->sampleTable->SyncSample->nb_entries) return 2;
		return 1;
	}
	return 0;
}

/*returns number of sync points*/
GF_EXPORT
u32 gf_isom_get_sync_point_count(GF_ISOFile *the_file, u32 trackNumber)
{
	GF_TrackBox *trak;
	trak = gf_isom_get_track_from_file(the_file, trackNumber);
	if (!trak) return 0;
	if (trak->Media->information->sampleTable->SyncSample) {
		return trak->Media->information->sampleTable->SyncSample->nb_entries;
	}
	return 0;
}


GF_EXPORT
GF_Err gf_isom_get_brand_info(GF_ISOFile *movie, u32 *brand, u32 *minorVersion, u32 *AlternateBrandsCount)
{
	if (!movie) return GF_BAD_PARAM;
	if (!movie->brand) {
		if (brand) *brand = GF_ISOM_BRAND_ISOM;
		if (minorVersion) *minorVersion = 1;
		if (AlternateBrandsCount) *AlternateBrandsCount = 0;
		return GF_OK;
	}

	if (brand) *brand = movie->brand->majorBrand;
	if (minorVersion) *minorVersion = movie->brand->minorVersion;
	if (AlternateBrandsCount) *AlternateBrandsCount = movie->brand->altCount;
	return GF_OK;
}

GF_EXPORT
GF_Err gf_isom_get_alternate_brand(GF_ISOFile *movie, u32 BrandIndex, u32 *brand)
{
	if (!movie || !movie->brand || !brand) return GF_BAD_PARAM;
	if (BrandIndex > movie->brand->altCount || !BrandIndex) return GF_BAD_PARAM;
	*brand = movie->brand->altBrand[BrandIndex-1];
	return GF_OK;
}

GF_EXPORT
const u32 *gf_isom_get_brands(GF_ISOFile *movie)
{
	if (!movie || !movie->brand) return NULL;
	return movie->brand->altBrand;
}

GF_Err gf_isom_get_sample_padding_bits(GF_ISOFile *the_file, u32 trackNumber, u32 sampleNumber, u8 *NbBits)
{
	GF_TrackBox *trak;

	trak = gf_isom_get_track_from_file(the_file, trackNumber);
	if (!trak) return GF_BAD_PARAM;


	//Padding info
	return stbl_GetPaddingBits(trak->Media->information->sampleTable->PaddingBits,
	                           sampleNumber, NbBits);

}


GF_EXPORT
Bool gf_isom_has_padding_bits(GF_ISOFile *the_file, u32 trackNumber)
{
	GF_TrackBox *trak;

	trak = gf_isom_get_track_from_file(the_file, trackNumber);
	if (!trak) return GF_FALSE;

	if (trak->Media->information->sampleTable->PaddingBits) return GF_TRUE;
	return GF_FALSE;
}

GF_EXPORT
u32 gf_isom_get_udta_count(GF_ISOFile *movie, u32 trackNumber)
{
	GF_TrackBox *trak;
	GF_UserDataBox *udta;
	if (!movie || !movie->moov) return 0;

	if (trackNumber) {
		trak = gf_isom_get_track_from_file(movie, trackNumber);
		if (!trak) return 0;
		udta = trak->udta;
	} else {
		udta = movie->moov->udta;
	}
	if (udta) return gf_list_count(udta->recordList);
	return 0;
}

GF_EXPORT
GF_Err gf_isom_get_udta_type(GF_ISOFile *movie, u32 trackNumber, u32 udta_idx, u32 *UserDataType, bin128 *UUID)
{
	GF_TrackBox *trak;
	GF_UserDataBox *udta;
	GF_UserDataMap *map;
	if (!movie || !movie->moov || !udta_idx) return GF_BAD_PARAM;

	if (trackNumber) {
		trak = gf_isom_get_track_from_file(movie, trackNumber);
		if (!trak) return GF_OK;
		udta = trak->udta;
	} else {
		udta = movie->moov->udta;
	}
	if (!udta) return GF_BAD_PARAM;
	if (udta_idx>gf_list_count(udta->recordList)) return GF_BAD_PARAM;
	map = (GF_UserDataMap*)gf_list_get(udta->recordList, udta_idx - 1);
	if (UserDataType) *UserDataType = map->boxType;
	if (UUID) memcpy(*UUID, map->uuid, 16);
	return GF_OK;
}

GF_EXPORT
u32 gf_isom_get_user_data_count(GF_ISOFile *movie, u32 trackNumber, u32 UserDataType, bin128 UUID)
{
	GF_UserDataMap *map;
	GF_TrackBox *trak;
	GF_UserDataBox *udta;
	bin128 t;
	u32 i, count;

	if (!movie || !movie->moov) return 0;

	if (UserDataType == GF_ISOM_BOX_TYPE_UUID) UserDataType = 0;
	memset(t, 1, 16);

	if (trackNumber) {
		trak = gf_isom_get_track_from_file(movie, trackNumber);
		if (!trak) return 0;
		udta = trak->udta;
	} else {
		udta = movie->moov->udta;
	}
	if (!udta) return 0;

	i=0;
	while ((map = (GF_UserDataMap*)gf_list_enum(udta->recordList, &i))) {
		count = gf_list_count(map->boxes);

		if ((map->boxType == GF_ISOM_BOX_TYPE_UUID) && !memcmp(map->uuid, UUID, 16)) return count;
		else if (map->boxType == UserDataType) return count;
	}
	return 0;
}

GF_EXPORT
GF_Err gf_isom_get_user_data(GF_ISOFile *movie, u32 trackNumber, u32 UserDataType, bin128 UUID, u32 UserDataIndex, u8 **userData, u32 *userDataSize)
{
	GF_UserDataMap *map;
	GF_UnknownBox *ptr;
	GF_BitStream *bs;
	u32 i;
	bin128 t;
	GF_TrackBox *trak;
	GF_UserDataBox *udta;

	if (!movie || !movie->moov) return GF_BAD_PARAM;

	if (trackNumber) {
		trak = gf_isom_get_track_from_file(movie, trackNumber);
		if (!trak) return GF_BAD_PARAM;
		udta = trak->udta;
	} else {
		udta = movie->moov->udta;
	}
	if (!udta) return GF_BAD_PARAM;

	if (UserDataType == GF_ISOM_BOX_TYPE_UUID) UserDataType = 0;
	memset(t, 1, 16);

	if (!userData || !userDataSize || *userData) return GF_BAD_PARAM;

	i=0;
	while ((map = (GF_UserDataMap*)gf_list_enum(udta->recordList, &i))) {
		if ((map->boxType == GF_ISOM_BOX_TYPE_UUID) && !memcmp(map->uuid, UUID, 16)) goto found;
		else if (map->boxType == UserDataType) goto found;

	}
	return GF_BAD_PARAM;

found:
	if (UserDataIndex) {
		if (UserDataIndex > gf_list_count(map->boxes) ) return GF_BAD_PARAM;
		ptr = (GF_UnknownBox*)gf_list_get(map->boxes, UserDataIndex-1);

		if (ptr->type == GF_ISOM_BOX_TYPE_UNKNOWN) {
			*userData = (char *)gf_malloc(sizeof(char)*ptr->dataSize);
			if (!*userData) return GF_OUT_OF_MEM;
			memcpy(*userData, ptr->data, sizeof(char)*ptr->dataSize);
			*userDataSize = ptr->dataSize;
			return GF_OK;
		} else if (ptr->type != GF_ISOM_BOX_TYPE_UUID) {
			GF_UnknownUUIDBox *p_uuid = (GF_UnknownUUIDBox *)ptr;
			*userData = (char *)gf_malloc(sizeof(char)*p_uuid->dataSize);
			if (!*userData) return GF_OUT_OF_MEM;
			memcpy(*userData, p_uuid->data, sizeof(char)*p_uuid->dataSize);
			*userDataSize = p_uuid->dataSize;
			return GF_OK;
		} else {
			return GF_ISOM_INVALID_FILE;
		}
	}

	//serialize all boxes
	bs = gf_bs_new(NULL, 0, GF_BITSTREAM_WRITE);
	i=0;
	while ( (ptr = (GF_UnknownBox*)gf_list_enum(map->boxes, &i))) {
		u32 type, s, data_size;
		char *data=NULL;
		if (ptr->type == GF_ISOM_BOX_TYPE_UNKNOWN) {
			type = ptr->original_4cc;
			data_size = ptr->dataSize;
			data = ptr->data;
		} else if (ptr->type == GF_ISOM_BOX_TYPE_UUID) {
			GF_UnknownUUIDBox *p_uuid = (GF_UnknownUUIDBox *)ptr;
			type = p_uuid->type;
			data_size = p_uuid->dataSize;
			data = p_uuid->data;
		} else {
			gf_isom_box_write((GF_Box *)ptr, bs);
			continue;
		}
		s = data_size+8;
		if (ptr->type==GF_ISOM_BOX_TYPE_UUID) s += 16;

		gf_bs_write_u32(bs, s);
		gf_bs_write_u32(bs, type);
		if (type==GF_ISOM_BOX_TYPE_UUID) gf_bs_write_data(bs, (char *) map->uuid, 16);
		if (data) {
			gf_bs_write_data(bs, data, data_size);
		} else if (ptr->child_boxes) {
#ifndef GPAC_DISABLE_ISOM_WRITE
			gf_isom_box_array_write((GF_Box *)ptr, ptr->child_boxes, bs);
#else
			GF_LOG(GF_LOG_WARNING, GF_LOG_CONTAINER, ("ISOBMF: udta is a box-list - cannot export in read-only version of libisom in GPAC\n" ));
#endif
		}
	}
	gf_bs_get_content(bs, userData, userDataSize);
	gf_bs_del(bs);
	return GF_OK;
}

GF_EXPORT
void gf_isom_delete(GF_ISOFile *movie)
{
	//free and return;
	gf_isom_delete_movie(movie);
}

GF_EXPORT
GF_Err gf_isom_get_chunks_infos(GF_ISOFile *movie, u32 trackNumber, u32 *dur_min, u32 *dur_avg, u32 *dur_max, u32 *size_min, u32 *size_avg, u32 *size_max)
{
	GF_TrackBox *trak;
	u32 i, k, sample_idx, dmin, dmax, smin, smax, tot_chunks;
	u64 davg, savg;
	GF_SampleToChunkBox *stsc;
	GF_TimeToSampleBox *stts;
	if (!movie || !trackNumber || !movie->moov) return GF_BAD_PARAM;
	trak = gf_isom_get_track_from_file(movie, trackNumber);
	if (!trak) return GF_BAD_PARAM;

	stsc = trak->Media->information->sampleTable->SampleToChunk;
	stts = trak->Media->information->sampleTable->TimeToSample;
	if (!stsc || !stts) return GF_ISOM_INVALID_FILE;

	dmin = smin = (u32) -1;
	dmax = smax = 0;
	davg = savg = 0;
	sample_idx = 1;
	tot_chunks = 0;
	for (i=0; i<stsc->nb_entries; i++) {
		u32 nb_chunk = 0;
		if (stsc->entries[i].samplesPerChunk >  2*trak->Media->information->sampleTable->SampleSize->sampleCount) {
			GF_LOG(GF_LOG_ERROR, GF_LOG_CONTAINER, ("[iso file] likely broken stco entry (%u samples per chunk but %u samples total)\n", stsc->entries[i].samplesPerChunk, trak->Media->information->sampleTable->SampleSize->sampleCount));
			return GF_ISOM_INVALID_FILE;
		}
		while (1) {
			u32 chunk_dur = 0;
			u32 chunk_size = 0;
			for (k=0; k<stsc->entries[i].samplesPerChunk; k++) {
				u64 dts;
				u32 dur;
				u32 size;
				stbl_GetSampleDTS_and_Duration(stts, k+sample_idx, &dts, &dur);
				chunk_dur += dur;
				stbl_GetSampleSize(trak->Media->information->sampleTable->SampleSize, k+sample_idx, &size);
				chunk_size += size;

			}
			if (dmin>chunk_dur) dmin = chunk_dur;
			if (dmax<chunk_dur) dmax = chunk_dur;
			davg += chunk_dur;
			if (smin>chunk_size) smin = chunk_size;
			if (smax<chunk_size) smax = chunk_size;
			savg += chunk_size;

			tot_chunks ++;
			sample_idx += stsc->entries[i].samplesPerChunk;
			if (i+1==stsc->nb_entries) break;
			nb_chunk ++;
			if (stsc->entries[i].firstChunk + nb_chunk == stsc->entries[i+1].firstChunk) break;
		}
	}
	if (tot_chunks) {
		davg /= tot_chunks;
		savg /= tot_chunks;
	}
	if (dur_min) *dur_min = dmin;
	if (dur_avg) *dur_avg = (u32) davg;
	if (dur_max) *dur_max = dmax;

	if (size_min) *size_min = smin;
	if (size_avg) *size_avg = (u32) savg;
	if (size_max) *size_max = smax;
	return GF_OK;
}

GF_EXPORT
GF_Err gf_isom_get_fragment_defaults(GF_ISOFile *the_file, u32 trackNumber,
                                     u32 *defaultDuration, u32 *defaultSize, u32 *defaultDescriptionIndex,
                                     u32 *defaultRandomAccess, u8 *defaultPadding, u16 *defaultDegradationPriority)
{
	GF_TrackBox *trak;
	GF_StscEntry *sc_ent;
	u32 i, j, maxValue, value;
#ifndef	GPAC_DISABLE_ISOM_FRAGMENTS
	GF_TrackExtendsBox *trex;
#endif
	GF_SampleTableBox *stbl;
	trak = gf_isom_get_track_from_file(the_file, trackNumber);
	if (!trak) return GF_BAD_PARAM;

	/*if trex is already set, restore flags*/
#ifndef	GPAC_DISABLE_ISOM_FRAGMENTS
	trex = the_file->moov->mvex ? GetTrex(the_file->moov, gf_isom_get_track_id(the_file,trackNumber) ) : NULL;
	if (trex) {
		trex->track = trak;

		if (defaultDuration) *defaultDuration = trex->def_sample_duration;
		if (defaultSize) *defaultSize = trex->def_sample_size;
		if (defaultDescriptionIndex) *defaultDescriptionIndex = trex->def_sample_desc_index;
		if (defaultRandomAccess) *defaultRandomAccess = GF_ISOM_GET_FRAG_SYNC(trex->def_sample_flags);
		if (defaultPadding) *defaultPadding = GF_ISOM_GET_FRAG_PAD(trex->def_sample_flags);
		if (defaultDegradationPriority) *defaultDegradationPriority = GF_ISOM_GET_FRAG_DEG(trex->def_sample_flags);
		return GF_OK;
	}
#endif

	stbl = trak->Media->information->sampleTable;
	if (!stbl->TimeToSample || !stbl->SampleSize || !stbl->SampleToChunk) return GF_ISOM_INVALID_FILE;


	//duration
	if (defaultDuration) {
		maxValue = value = 0;
		for (i=0; i<stbl->TimeToSample->nb_entries; i++) {
			if (stbl->TimeToSample->entries[i].sampleCount>maxValue) {
				value = stbl->TimeToSample->entries[i].sampleDelta;
				maxValue = stbl->TimeToSample->entries[i].sampleCount;
			}
		}
		*defaultDuration = value;
	}
	//size
	if (defaultSize) {
		*defaultSize = stbl->SampleSize->sampleSize;
	}
	//descIndex
	if (defaultDescriptionIndex) {
		GF_SampleToChunkBox *stsc= stbl->SampleToChunk;
		maxValue = value = 0;
		for (i=0; i<stsc->nb_entries; i++) {
			sc_ent = &stsc->entries[i];
			if ((sc_ent->nextChunk - sc_ent->firstChunk) * sc_ent->samplesPerChunk > maxValue) {
				value = sc_ent->sampleDescriptionIndex;
				maxValue = (sc_ent->nextChunk - sc_ent->firstChunk) * sc_ent->samplesPerChunk;
			}
		}
		*defaultDescriptionIndex = value ? value : 1;
	}
	//RAP
	if (defaultRandomAccess) {
		//no sync table is ALL RAP
		*defaultRandomAccess = stbl->SyncSample ? 0 : 1;
		if (stbl->SyncSample
		        && (stbl->SyncSample->nb_entries == stbl->SampleSize->sampleCount)) {
			*defaultRandomAccess = 1;
		}
	}
	//defaultPadding
	if (defaultPadding) {
		*defaultPadding = 0;
		if (stbl->PaddingBits) {
			maxValue = 0;
			for (i=0; i<stbl->PaddingBits->SampleCount; i++) {
				value = 0;
				for (j=0; j<stbl->PaddingBits->SampleCount; j++) {
					if (stbl->PaddingBits->padbits[i]==stbl->PaddingBits->padbits[j]) {
						value ++;
					}
				}
				if (value>maxValue) {
					maxValue = value;
					*defaultPadding = stbl->PaddingBits->padbits[i];
				}
			}
		}
	}
	//defaultDegradationPriority
	if (defaultDegradationPriority) {
		*defaultDegradationPriority = 0;
		if (stbl->DegradationPriority) {
			maxValue = 0;
			for (i=0; i<stbl->DegradationPriority->nb_entries; i++) {
				value = 0;
				for (j=0; j<stbl->DegradationPriority->nb_entries; j++) {
					if (stbl->DegradationPriority->priorities[i]==stbl->DegradationPriority->priorities[j]) {
						value ++;
					}
				}
				if (value>maxValue) {
					maxValue = value;
					*defaultDegradationPriority = stbl->DegradationPriority->priorities[i];
				}
			}
		}
	}
	return GF_OK;
}


GF_EXPORT
GF_Err gf_isom_refresh_fragmented(GF_ISOFile *movie, u64 *MissingBytes, const char *new_location)
{
#ifdef	GPAC_DISABLE_ISOM_FRAGMENTS
	return GF_NOT_SUPPORTED;
#else
	u64 prevsize, size;
	u32 i;
	if (!movie || !movie->movieFileMap || !movie->moov || !movie->moov->mvex) return GF_BAD_PARAM;
	if (movie->openMode != GF_ISOM_OPEN_READ) return GF_BAD_PARAM;

	/*refresh size*/
	size = movie->movieFileMap ? gf_bs_get_size(movie->movieFileMap->bs) : 0;

	if (new_location) {
		Bool delete_map;
		GF_DataMap *previous_movie_fileMap_address = movie->movieFileMap;
		GF_Err e;

		e = gf_isom_datamap_new(new_location, NULL, GF_ISOM_DATA_MAP_READ_ONLY, &movie->movieFileMap);
		if (e) {
			movie->movieFileMap = previous_movie_fileMap_address;
			return e;
		}

		delete_map = (previous_movie_fileMap_address != NULL ? GF_TRUE: GF_FALSE);
		for (i=0; i<gf_list_count(movie->moov->trackList); i++) {
			GF_TrackBox *trak = (GF_TrackBox *)gf_list_get(movie->moov->trackList, i);
			if (trak->Media->information->dataHandler == previous_movie_fileMap_address) {
				//reaasign for later destruction
				trak->Media->information->scalableDataHandler = movie->movieFileMap;
				//reassign for Media_GetSample function
				trak->Media->information->dataHandler = movie->movieFileMap;
			} else if (trak->Media->information->scalableDataHandler == previous_movie_fileMap_address) {
				delete_map = GF_FALSE;
			}
		}
		if (delete_map) {
			gf_isom_datamap_del(previous_movie_fileMap_address);
		}
	}

	prevsize = gf_bs_get_refreshed_size(movie->movieFileMap->bs);
	if (prevsize==size) return GF_OK;

	//ok parse root boxes
	return gf_isom_parse_movie_boxes(movie, MissingBytes, GF_TRUE);
#endif
}

#ifndef GPAC_DISABLE_ISOM_FRAGMENTS
GF_EXPORT
void gf_isom_set_single_moof_mode(GF_ISOFile *movie, Bool mode)
{
	movie->single_moof_mode = mode;
}
#endif

GF_EXPORT
GF_Err gf_isom_reset_data_offset(GF_ISOFile *movie, u64 *top_box_start)
{
#ifndef	GPAC_DISABLE_ISOM_FRAGMENTS
	if (!movie || !movie->moov) return GF_BAD_PARAM;
	*top_box_start = movie->current_top_box_start;
	movie->current_top_box_start = 0;
	if (movie->moov->mvex && movie->single_moof_mode) {
		movie->single_moof_state = 0;
	}
#endif
	return GF_OK;
}

#define RECREATE_BOX(_a, __cast)	\
    if (_a) {	\
        type = _a->type;\
        gf_isom_box_del_parent(&stbl->child_boxes, (GF_Box *)_a);\
        _a = __cast gf_isom_box_new_parent(&stbl->child_boxes, type);\
    }\


GF_EXPORT
GF_Err gf_isom_reset_tables(GF_ISOFile *movie, Bool reset_sample_count)
{
#ifndef	GPAC_DISABLE_ISOM_FRAGMENTS
	u32 i, j;

	if (!movie || !movie->moov || !movie->moov->mvex) return GF_BAD_PARAM;
	for (i=0; i<gf_list_count(movie->moov->trackList); i++) {
		GF_Box *a;
		GF_TrackBox *trak = (GF_TrackBox *)gf_list_get(movie->moov->trackList, i);

		u32 type, dur;
		u64 dts;
		GF_SampleTableBox *stbl = trak->Media->information->sampleTable;

		trak->sample_count_at_seg_start += stbl->SampleSize->sampleCount;
		if (trak->sample_count_at_seg_start) {
			GF_Err e;
			e = stbl_GetSampleDTS_and_Duration(stbl->TimeToSample, stbl->SampleSize->sampleCount, &dts, &dur);
			if (e == GF_OK) {
				trak->dts_at_seg_start += dts + dur;
			}
		}

		RECREATE_BOX(stbl->ChunkOffset, (GF_Box *));
		RECREATE_BOX(stbl->CompositionOffset, (GF_CompositionOffsetBox *));
		RECREATE_BOX(stbl->DegradationPriority, (GF_DegradationPriorityBox *));
		RECREATE_BOX(stbl->PaddingBits, (GF_PaddingBitsBox *));
		RECREATE_BOX(stbl->SampleDep, (GF_SampleDependencyTypeBox *));
		RECREATE_BOX(stbl->SampleSize, (GF_SampleSizeBox *));
		RECREATE_BOX(stbl->SampleToChunk, (GF_SampleToChunkBox *));
		RECREATE_BOX(stbl->ShadowSync, (GF_ShadowSyncBox *));
		RECREATE_BOX(stbl->SyncSample, (GF_SyncSampleBox *));
		RECREATE_BOX(stbl->TimeToSample, (GF_TimeToSampleBox *));

		gf_isom_box_array_del_parent(&stbl->child_boxes, stbl->sai_offsets);
		stbl->sai_offsets = NULL;

		gf_isom_box_array_del_parent(&stbl->child_boxes, stbl->sai_sizes);
		stbl->sai_sizes = NULL;

		gf_isom_box_array_del_parent(&stbl->child_boxes, stbl->sampleGroups);
		stbl->sampleGroups = NULL;

		j = stbl->nb_sgpd_in_stbl;
		while ((a = (GF_Box *)gf_list_enum(stbl->sampleGroupsDescription, &j))) {
			gf_isom_box_del_parent(&stbl->child_boxes, a);
			j--;
			gf_list_rem(stbl->sampleGroupsDescription, j);
		}

#if 0
		j = stbl->nb_stbl_boxes;
		while ((a = (GF_Box *)gf_list_enum(stbl->child_boxes, &j))) {
			gf_isom_box_del_parent(&stbl->child_boxes, a);
			j--;
		}
#endif

		if (reset_sample_count) {
			trak->Media->information->sampleTable->SampleSize->sampleCount = 0;
#ifndef GPAC_DISABLE_ISOM_FRAGMENTS
			trak->sample_count_at_seg_start = 0;
#endif
		}

	}

#endif
	return GF_OK;

}

GF_EXPORT
GF_Err gf_isom_release_segment(GF_ISOFile *movie, Bool reset_tables)
{
#ifndef	GPAC_DISABLE_ISOM_FRAGMENTS
	u32 i, j, base_track_sample_count;
	Bool has_scalable;
	GF_Box *a;
	if (!movie || !movie->moov || !movie->moov->mvex) return GF_BAD_PARAM;
	has_scalable = gf_isom_needs_layer_reconstruction(movie);
	base_track_sample_count = 0;
	movie->moov->compressed_diff = 0;
	for (i=0; i<gf_list_count(movie->moov->trackList); i++) {
		GF_TrackBox *trak = (GF_TrackBox*)gf_list_get(movie->moov->trackList, i);
		trak->first_traf_merged = GF_FALSE;
		if (trak->Media->information->dataHandler == movie->movieFileMap) {
			trak->Media->information->dataHandler = NULL;
		}
		if (trak->Media->information->scalableDataHandler == movie->movieFileMap) {
			trak->Media->information->scalableDataHandler = NULL;
		} else {
			if (trak->Media->information->scalableDataHandler==trak->Media->information->dataHandler)
				trak->Media->information->dataHandler = NULL;

			gf_isom_datamap_del(trak->Media->information->scalableDataHandler);
			trak->Media->information->scalableDataHandler = NULL;
		}


		if (reset_tables) {
			u32 type, dur;
			u64 dts;
			GF_SampleTableBox *stbl = trak->Media->information->sampleTable;

			if (has_scalable) {
				//check if the base reference is in the file - if not, do not consider the track is scalable.
				if (gf_isom_get_reference_count(movie, i+1, GF_ISOM_REF_BASE) > 0) {
					u32 on_track=0;
					GF_TrackBox *base;
					gf_isom_get_reference(movie, i+1, GF_ISOM_REF_BASE, 1, &on_track);

					base = gf_isom_get_track_from_file(movie, on_track);
					if (!base) {
						base_track_sample_count=0;
					} else {
						base_track_sample_count = base->Media->information->sampleTable->SampleSize->sampleCount;
					}
				}
			}

			trak->sample_count_at_seg_start += base_track_sample_count ? base_track_sample_count : stbl->SampleSize->sampleCount;

			if (trak->sample_count_at_seg_start) {
				GF_Err e;
				e = stbl_GetSampleDTS_and_Duration(stbl->TimeToSample, stbl->SampleSize->sampleCount, &dts, &dur);
				if (e == GF_OK) {
					trak->dts_at_seg_start += dts + dur;
				}
			}

			RECREATE_BOX(stbl->ChunkOffset, (GF_Box *));
			RECREATE_BOX(stbl->CompositionOffset, (GF_CompositionOffsetBox *));
			RECREATE_BOX(stbl->DegradationPriority, (GF_DegradationPriorityBox *));
			RECREATE_BOX(stbl->PaddingBits, (GF_PaddingBitsBox *));
			RECREATE_BOX(stbl->SampleDep, (GF_SampleDependencyTypeBox *));
			RECREATE_BOX(stbl->SampleSize, (GF_SampleSizeBox *));
			RECREATE_BOX(stbl->SampleToChunk, (GF_SampleToChunkBox *));
			RECREATE_BOX(stbl->ShadowSync, (GF_ShadowSyncBox *));
			RECREATE_BOX(stbl->SyncSample, (GF_SyncSampleBox *));
			RECREATE_BOX(stbl->TimeToSample, (GF_TimeToSampleBox *));

			gf_isom_box_array_del_parent(&stbl->child_boxes, stbl->sai_offsets);
			stbl->sai_offsets = NULL;

			gf_isom_box_array_del_parent(&stbl->child_boxes, stbl->sai_sizes);
			stbl->sai_sizes = NULL;

			gf_isom_box_array_del_parent(&stbl->child_boxes, stbl->sampleGroups);
			stbl->sampleGroups = NULL;

			if (trak->sample_encryption) {
				if (trak->Media->information->sampleTable->child_boxes) {
					gf_list_del_item(trak->Media->information->sampleTable->child_boxes, trak->sample_encryption);
				}
				gf_isom_box_del_parent(&trak->child_boxes, (GF_Box*)trak->sample_encryption);
				trak->sample_encryption = NULL;
			}

			j = stbl->nb_sgpd_in_stbl;
			while ((a = (GF_Box *)gf_list_enum(stbl->sampleGroupsDescription, &j))) {
				gf_isom_box_del_parent(&stbl->child_boxes, a);
				j--;
				gf_list_rem(stbl->sampleGroupsDescription, j);
			}

			if (stbl->traf_map) {
				for (j=0; j<stbl->traf_map->nb_entries; j++) {
					if (stbl->traf_map->frag_starts[j].moof_template)
						gf_free(stbl->traf_map->frag_starts[j].moof_template);
				}
				memset(stbl->traf_map->frag_starts, 0, sizeof(GF_TrafMapEntry)*stbl->traf_map->nb_alloc);
				stbl->traf_map->nb_entries = 0;
			}

#if 0 // TO CHECK
			j = ptr->nb_stbl_boxes;
			while ((a = (GF_Box *)gf_list_enum(stbl->child_boxes, &j))) {
				gf_isom_box_del_parent(&stbl->child_boxes, a);
				j--;
			}
#endif
		}


		j = 0;
		while ((a = (GF_Box *)gf_list_enum(movie->moov->child_boxes, &j))) {
			if (a->type == GF_ISOM_BOX_TYPE_PSSH) {
				gf_isom_box_del_parent(&movie->moov->child_boxes, a);
				j--;
			}
		}
	}

	gf_isom_datamap_del(movie->movieFileMap);
	movie->movieFileMap = NULL;
#endif
	return GF_OK;
}

GF_EXPORT
GF_Err gf_isom_open_segment(GF_ISOFile *movie, const char *fileName, u64 start_range, u64 end_range, GF_ISOSegOpenMode flags)
{
#ifdef	GPAC_DISABLE_ISOM_FRAGMENTS
	return GF_NOT_SUPPORTED;
#else
	u64 MissingBytes;
	GF_Err e;
	u32 i;
	Bool segment_map_assigned = GF_FALSE;
	Bool is_scalable_segment = (flags & GF_ISOM_SEGMENT_SCALABLE_FLAG) ? GF_TRUE : GF_FALSE;
	Bool no_order_check = (flags & GF_ISOM_SEGMENT_NO_ORDER_FLAG) ? GF_TRUE: GF_FALSE;
	GF_DataMap *tmp = NULL;
	GF_DataMap *orig_file_map = NULL;
	if (!movie || !movie->moov || !movie->moov->mvex) return GF_BAD_PARAM;
	if (movie->openMode != GF_ISOM_OPEN_READ) return GF_BAD_PARAM;

	/*this is a scalable segment - use a temp data map for the associated track(s) but do NOT touch the movie file map*/
	if (is_scalable_segment) {
		tmp = NULL;
		e = gf_isom_datamap_new(fileName, NULL, GF_ISOM_DATA_MAP_READ_ONLY, &tmp);
		if (e) return e;

		orig_file_map = movie->movieFileMap;
		movie->movieFileMap = tmp;
	} else {
		if (movie->movieFileMap)
			gf_isom_release_segment(movie, GF_FALSE);

		e = gf_isom_datamap_new(fileName, NULL, GF_ISOM_DATA_MAP_READ_ONLY, &movie->movieFileMap);
		if (e) return e;
	}
	movie->moov->compressed_diff = 0;
	movie->current_top_box_start = 0;

	if (end_range > start_range) {
		gf_bs_seek(movie->movieFileMap->bs, end_range+1);
		gf_bs_truncate(movie->movieFileMap->bs);
		gf_bs_seek(movie->movieFileMap->bs, start_range);
		movie->current_top_box_start = start_range;
	}

	for (i=0; i<gf_list_count(movie->moov->trackList); i++) {
		GF_TrackBox *trak = (GF_TrackBox*)gf_list_get(movie->moov->trackList, i);

		if (!is_scalable_segment) {
			/*reset data handler to new segment*/
			if (trak->Media->information->dataHandler == NULL) {
				trak->Media->information->dataHandler = movie->movieFileMap;
			}
		} else {
			trak->present_in_scalable_segment = GF_FALSE;
		}
	}
	if (no_order_check) movie->NextMoofNumber = 0;

	//ok parse root boxes
	e = gf_isom_parse_movie_boxes(movie, &MissingBytes, GF_TRUE);

	if (!is_scalable_segment)
		return e;

	for (i=0; i<gf_list_count(movie->moov->trackList); i++) {
		GF_TrackBox *trak = (GF_TrackBox*)gf_list_get(movie->moov->trackList, i);
		if (trak->present_in_scalable_segment) {
			/*store the temp dataHandler into scalableDataHandler so that it will not be destroyed
			if we append another representation - destruction of this data handler is done in release_segment*/
			trak->Media->information->scalableDataHandler = tmp;
			if (!segment_map_assigned) {
				trak->Media->information->scalableDataHandler = tmp;
				segment_map_assigned = GF_TRUE;
			}
			//and update the regular dataHandler for the Media_GetSample function
			trak->Media->information->dataHandler = tmp;
		}
	}
	movie->movieFileMap = 	orig_file_map;
	return e;
#endif
}

GF_EXPORT
GF_ISOTrackID gf_isom_get_highest_track_in_scalable_segment(GF_ISOFile *movie, u32 for_base_track)
{
#ifdef	GPAC_DISABLE_ISOM_FRAGMENTS
	return 0;
#else
	s32 max_ref;
	u32 i, j;
	GF_ISOTrackID track_id;

	max_ref = 0;
	track_id = 0;
	for (i=0; i<gf_list_count(movie->moov->trackList); i++) {
		s32 ref;
		u32 ref_type = GF_ISOM_REF_SCAL;
		GF_TrackBox *trak = (GF_TrackBox*)gf_list_get(movie->moov->trackList, i);
		if (! trak->present_in_scalable_segment) continue;

		ref = gf_isom_get_reference_count(movie, i+1, ref_type);
		if (ref<=0) {
			//handle implicit reconstruction for LHE1/LHV1, check sbas track ref
			u32 subtype = gf_isom_get_media_subtype(movie, i+1, 1);
			switch (subtype) {
			case GF_ISOM_SUBTYPE_LHE1:
			case GF_ISOM_SUBTYPE_LHV1:
				ref = gf_isom_get_reference_count(movie, i+1, GF_ISOM_REF_BASE);
				if (ref<=0) continue;
				break;
			default:
				continue;
			}
		}
		if (ref<=max_ref) continue;

		for (j=0; j< (u32) ref; j++) {
			u32 on_track=0;
			gf_isom_get_reference(movie, i+1, GF_ISOM_REF_BASE, j+1, &on_track);
			if (on_track==for_base_track) {
				max_ref = ref;
				track_id = trak->Header->trackID;
			}
		}
	}
	return track_id;
#endif
}


GF_EXPORT
GF_Err gf_isom_text_set_streaming_mode(GF_ISOFile *movie, Bool do_convert)
{
	if (!movie) return GF_BAD_PARAM;
	movie->convert_streaming_text = do_convert;
	return GF_OK;
}


GF_EXPORT
GF_GenericSampleDescription *gf_isom_get_generic_sample_description(GF_ISOFile *movie, u32 trackNumber, u32 StreamDescriptionIndex)
{
	GF_GenericVisualSampleEntryBox *entry;
	GF_GenericAudioSampleEntryBox *gena;
	GF_GenericSampleEntryBox *genm;
	GF_TrackBox *trak;
	GF_GenericSampleDescription *udesc;
	trak = gf_isom_get_track_from_file(movie, trackNumber);
	if (!trak || !StreamDescriptionIndex || !trak->Media || !trak->Media->information || !trak->Media->information->sampleTable) return 0;

	entry = (GF_GenericVisualSampleEntryBox *)gf_list_get(trak->Media->information->sampleTable->SampleDescription->child_boxes, StreamDescriptionIndex-1);
	//no entry or MPEG entry:
	if (!entry || IsMP4Description(entry->type) ) return NULL;
	//if we handle the description return false
	switch (entry->type) {
	case GF_ISOM_SUBTYPE_3GP_AMR:
	case GF_ISOM_SUBTYPE_3GP_AMR_WB:
	case GF_ISOM_SUBTYPE_3GP_EVRC:
	case GF_ISOM_SUBTYPE_3GP_QCELP:
	case GF_ISOM_SUBTYPE_3GP_SMV:
	case GF_ISOM_SUBTYPE_3GP_H263:
		return NULL;
	case GF_ISOM_BOX_TYPE_GNRV:
		GF_SAFEALLOC(udesc, GF_GenericSampleDescription);
		if (!udesc) return NULL;
		if (entry->EntryType == GF_ISOM_BOX_TYPE_UUID) {
			memcpy(udesc->UUID, ((GF_UUIDBox*)entry)->uuid, sizeof(bin128));
		} else {
			udesc->codec_tag = entry->EntryType;
		}
		udesc->version = entry->version;
		udesc->revision = entry->revision;
		udesc->vendor_code = entry->vendor;
		udesc->temporal_quality = entry->temporal_quality;
		udesc->spatial_quality = entry->spatial_quality;
		udesc->width = entry->Width;
		udesc->height = entry->Height;
		udesc->h_res = entry->horiz_res;
		udesc->v_res = entry->vert_res;
		strcpy(udesc->compressor_name, entry->compressor_name);
		udesc->depth = entry->bit_depth;
		udesc->color_table_index = entry->color_table_index;
		if (entry->data_size) {
			udesc->extension_buf_size = entry->data_size;
			udesc->extension_buf = (char*)gf_malloc(sizeof(char) * entry->data_size);
			if (!udesc->extension_buf) {
				gf_free(udesc);
				return NULL;
			}
			memcpy(udesc->extension_buf, entry->data, entry->data_size);
		}
		return udesc;
	case GF_ISOM_BOX_TYPE_GNRA:
		gena = (GF_GenericAudioSampleEntryBox *)entry;
		GF_SAFEALLOC(udesc, GF_GenericSampleDescription);
		if (!udesc) return NULL;
		if (gena->EntryType == GF_ISOM_BOX_TYPE_UUID) {
			memcpy(udesc->UUID, ((GF_UUIDBox*)gena)->uuid, sizeof(bin128));
		} else {
			udesc->codec_tag = gena->EntryType;
		}
		udesc->version = gena->version;
		udesc->revision = gena->revision;
		udesc->vendor_code = gena->vendor;
		udesc->samplerate = gena->samplerate_hi;
		udesc->bits_per_sample = gena->bitspersample;
		udesc->nb_channels = gena->channel_count;
		if (gena->data_size) {
			udesc->extension_buf_size = gena->data_size;
			udesc->extension_buf = (char*)gf_malloc(sizeof(char) * gena->data_size);
			if (!udesc->extension_buf) {
				gf_free(udesc);
				return NULL;
			}
			memcpy(udesc->extension_buf, gena->data, gena->data_size);
		}
		return udesc;
	case GF_ISOM_BOX_TYPE_GNRM:
		genm = (GF_GenericSampleEntryBox *)entry;
		GF_SAFEALLOC(udesc, GF_GenericSampleDescription);
		if (!udesc) return NULL;
		if (genm->EntryType == GF_ISOM_BOX_TYPE_UUID) {
			memcpy(udesc->UUID, ((GF_UUIDBox*)genm)->uuid, sizeof(bin128));
		} else {
			udesc->codec_tag = genm->EntryType;
		}
		if (genm->data_size) {
			udesc->extension_buf_size = genm->data_size;
			udesc->extension_buf = (char*)gf_malloc(sizeof(char) * genm->data_size);
			if (!udesc->extension_buf) {
				gf_free(udesc);
				return NULL;
			}
			memcpy(udesc->extension_buf, genm->data, genm->data_size);
		}
		return udesc;
	}
	return NULL;
}

GF_EXPORT
GF_Err gf_isom_get_visual_info(GF_ISOFile *movie, u32 trackNumber, u32 StreamDescriptionIndex, u32 *Width, u32 *Height)
{
	GF_TrackBox *trak;
	GF_SampleEntryBox *entry;
	GF_SampleDescriptionBox *stsd;

	trak = gf_isom_get_track_from_file(movie, trackNumber);
	if (!trak) return GF_BAD_PARAM;

	stsd = trak->Media->information->sampleTable->SampleDescription;
	if (!stsd) return movie->LastError = GF_ISOM_INVALID_FILE;
	if (!StreamDescriptionIndex || StreamDescriptionIndex > gf_list_count(stsd->child_boxes)) return movie->LastError = GF_BAD_PARAM;

	entry = (GF_SampleEntryBox *)gf_list_get(stsd->child_boxes, StreamDescriptionIndex - 1);
	//no support for generic sample entries (eg, no MPEG4 descriptor)
	if (entry == NULL) return GF_BAD_PARAM;

	//valid for MPEG visual, JPG and 3GPP H263
	if (entry->internal_type == GF_ISOM_SAMPLE_ENTRY_VIDEO) {
		*Width = ((GF_VisualSampleEntryBox*)entry)->Width;
		*Height = ((GF_VisualSampleEntryBox*)entry)->Height;
	} else if (trak->Media->handler->handlerType==GF_ISOM_MEDIA_SCENE) {
		*Width = trak->Header->width>>16;
		*Height = trak->Header->height>>16;
	} else {
		return GF_BAD_PARAM;
	}
	return GF_OK;
}

GF_EXPORT
GF_Err gf_isom_get_visual_bit_depth(GF_ISOFile* movie, u32 trackNumber, u32 StreamDescriptionIndex, u16* bitDepth)
{
	GF_TrackBox* trak;
	GF_SampleEntryBox* entry;
	GF_SampleDescriptionBox* stsd;

	trak = gf_isom_get_track_from_file(movie, trackNumber);
	if (!trak) return GF_BAD_PARAM;

	stsd = trak->Media->information->sampleTable->SampleDescription;
	if (!stsd) return movie->LastError = GF_ISOM_INVALID_FILE;
	if (!StreamDescriptionIndex || StreamDescriptionIndex > gf_list_count(stsd->child_boxes)) return movie->LastError = GF_BAD_PARAM;

	entry = (GF_SampleEntryBox*)gf_list_get(stsd->child_boxes, StreamDescriptionIndex - 1);

	//no support for generic sample entries (eg, no MPEG4 descriptor)
	if (entry == NULL) return GF_BAD_PARAM;

	//valid for MPEG visual, JPG and 3GPP H263
	if (entry->internal_type == GF_ISOM_SAMPLE_ENTRY_VIDEO) {
		*bitDepth = ((GF_VisualSampleEntryBox*)entry)->bit_depth;
	} else {
		return GF_BAD_PARAM;
	}
	return GF_OK;
}

GF_EXPORT
GF_Err gf_isom_get_audio_info(GF_ISOFile *movie, u32 trackNumber, u32 StreamDescriptionIndex, u32 *SampleRate, u32 *Channels, u32 *bitsPerSample)
{
	GF_TrackBox *trak;
	GF_SampleEntryBox *entry;
	GF_SampleDescriptionBox *stsd;

	trak = gf_isom_get_track_from_file(movie, trackNumber);
	if (!trak) return GF_BAD_PARAM;

	stsd = trak->Media->information->sampleTable->SampleDescription;
	if (!stsd) return movie->LastError = GF_ISOM_INVALID_FILE;
	if (!StreamDescriptionIndex || StreamDescriptionIndex > gf_list_count(stsd->child_boxes)) return movie->LastError = GF_BAD_PARAM;

	entry = (GF_SampleEntryBox *)gf_list_get(stsd->child_boxes, StreamDescriptionIndex - 1);
	//no support for generic sample entries (eg, no MPEG4 descriptor)
	if (entry == NULL) return GF_BAD_PARAM;

	if (entry->internal_type != GF_ISOM_SAMPLE_ENTRY_AUDIO) return GF_BAD_PARAM;

	if (SampleRate) (*SampleRate) = ((GF_AudioSampleEntryBox*)entry)->samplerate_hi;
	if (Channels) (*Channels) = ((GF_AudioSampleEntryBox*)entry)->channel_count;
	if (bitsPerSample) (*bitsPerSample) = (u8) ((GF_AudioSampleEntryBox*)entry)->bitspersample;

	return GF_OK;
}

GF_EXPORT
GF_Err gf_isom_get_pixel_aspect_ratio(GF_ISOFile *movie, u32 trackNumber, u32 StreamDescriptionIndex, u32 *hSpacing, u32 *vSpacing)
{
	GF_TrackBox *trak;
	GF_VisualSampleEntryBox *entry;
	GF_SampleDescriptionBox *stsd;

	trak = gf_isom_get_track_from_file(movie, trackNumber);
	if (!trak || !hSpacing || !vSpacing) return GF_BAD_PARAM;
	*hSpacing = 1;
	*vSpacing = 1;

	stsd = trak->Media->information->sampleTable->SampleDescription;
	if (!stsd) return movie->LastError = GF_ISOM_INVALID_FILE;
	if (!StreamDescriptionIndex || StreamDescriptionIndex > gf_list_count(stsd->child_boxes)) return movie->LastError = GF_BAD_PARAM;

	entry = (GF_VisualSampleEntryBox *)gf_list_get(stsd->child_boxes, StreamDescriptionIndex - 1);
	//no support for generic sample entries (eg, no MPEG4 descriptor)
	if (entry == NULL) return GF_OK;

	//valid for MPEG visual, JPG and 3GPP H263
	if (entry->internal_type==GF_ISOM_SAMPLE_ENTRY_VIDEO) {
		GF_PixelAspectRatioBox *pasp = (GF_PixelAspectRatioBox *) gf_isom_box_find_child(entry->child_boxes, GF_ISOM_BOX_TYPE_PASP);
		if (pasp) {
			*hSpacing = pasp->hSpacing;
			*vSpacing = pasp->vSpacing;
		}
		return GF_OK;
	} else {
		return GF_BAD_PARAM;
	}
}

GF_EXPORT
GF_Err gf_isom_get_color_info(GF_ISOFile *movie, u32 trackNumber, u32 StreamDescriptionIndex, u32 *colour_type, u16 *colour_primaries, u16 *transfer_characteristics, u16 *matrix_coefficients, Bool *full_range_flag)
{
	GF_TrackBox *trak;
	GF_VisualSampleEntryBox *entry;
	GF_SampleDescriptionBox *stsd;

	trak = gf_isom_get_track_from_file(movie, trackNumber);
	if (!trak) return GF_BAD_PARAM;

	stsd = trak->Media->information->sampleTable->SampleDescription;
	if (!stsd) return movie->LastError = GF_ISOM_INVALID_FILE;
	if (!StreamDescriptionIndex || StreamDescriptionIndex > gf_list_count(stsd->child_boxes)) return movie->LastError = GF_BAD_PARAM;

	entry = (GF_VisualSampleEntryBox *)gf_list_get(stsd->child_boxes, StreamDescriptionIndex - 1);
	//no support for generic sample entries (eg, no MPEG4 descriptor)
	if (entry == NULL) return GF_OK;

	//valid for MPEG visual, JPG and 3GPP H263
	if (entry->internal_type!=GF_ISOM_SAMPLE_ENTRY_VIDEO) {
		return GF_BAD_PARAM;
	}
	GF_ColourInformationBox *clr = (GF_ColourInformationBox *) gf_isom_box_find_child(entry->child_boxes, GF_ISOM_BOX_TYPE_COLR);
	if (!clr) return GF_NOT_FOUND;

	if (colour_type) *colour_type = clr->colour_type;
	if (colour_primaries) *colour_primaries = clr->colour_primaries;
	if (transfer_characteristics) *transfer_characteristics = clr->transfer_characteristics;
	if (matrix_coefficients) *matrix_coefficients = clr->matrix_coefficients;
	if (full_range_flag) *full_range_flag = clr->full_range_flag;
	return GF_OK;
}

GF_EXPORT
const char *gf_isom_get_filename(GF_ISOFile *movie)
{
	if (!movie) return NULL;
#ifndef GPAC_DISABLE_ISOM_WRITE
	if (movie->finalName && !movie->fileName) return movie->finalName;
#endif
	return movie->fileName;
}


GF_EXPORT
u8 gf_isom_get_pl_indication(GF_ISOFile *movie, GF_ISOProfileLevelType PL_Code)
{
	GF_IsomInitialObjectDescriptor *iod;
	if (!movie || !movie->moov) return 0xFF;
	if (!movie->moov->iods || !movie->moov->iods->descriptor) return 0xFF;
	if (movie->moov->iods->descriptor->tag != GF_ODF_ISOM_IOD_TAG) return 0xFF;

	iod = (GF_IsomInitialObjectDescriptor *)movie->moov->iods->descriptor;
	switch (PL_Code) {
	case GF_ISOM_PL_AUDIO:
		return iod->audio_profileAndLevel;
	case GF_ISOM_PL_VISUAL:
		return iod->visual_profileAndLevel;
	case GF_ISOM_PL_GRAPHICS:
		return iod->graphics_profileAndLevel;
	case GF_ISOM_PL_SCENE:
		return iod->scene_profileAndLevel;
	case GF_ISOM_PL_OD:
		return iod->OD_profileAndLevel;
	case GF_ISOM_PL_INLINE:
		return iod->inlineProfileFlag;
	case GF_ISOM_PL_MPEGJ:
	default:
		return 0xFF;
	}
}

GF_EXPORT
GF_Err gf_isom_get_track_matrix(GF_ISOFile *the_file, u32 trackNumber, u32 matrix[9])
{
	GF_TrackBox *trak = gf_isom_get_track_from_file(the_file, trackNumber);
	if (!trak || !trak->Header) return GF_BAD_PARAM;
	memcpy(matrix, trak->Header->matrix, sizeof(trak->Header->matrix));
	return GF_OK;
}

GF_EXPORT
GF_Err gf_isom_get_track_layout_info(GF_ISOFile *movie, u32 trackNumber, u32 *width, u32 *height, s32 *translation_x, s32 *translation_y, s16 *layer)
{
	GF_TrackBox *tk = gf_isom_get_track_from_file(movie, trackNumber);
	if (!tk) return GF_BAD_PARAM;
	if (width) *width = tk->Header->width>>16;
	if (height) *height = tk->Header->height>>16;
	if (layer) *layer = tk->Header->layer;
	if (translation_x) *translation_x = tk->Header->matrix[6] >> 16;
	if (translation_y) *translation_y = tk->Header->matrix[7] >> 16;
	return GF_OK;
}


/*returns total amount of media bytes in track*/
GF_EXPORT
u64 gf_isom_get_media_data_size(GF_ISOFile *movie, u32 trackNumber)
{
	u32 i;
	u64 size;
	GF_SampleSizeBox *stsz;
	GF_TrackBox *tk = gf_isom_get_track_from_file(movie, trackNumber);
	if (!tk) return 0;
	stsz = tk->Media->information->sampleTable->SampleSize;
	if (!stsz) return 0;
	if (stsz->sampleSize) return stsz->sampleSize*stsz->sampleCount;
	size = 0;
	for (i=0; i<stsz->sampleCount; i++) size += stsz->sizes[i];
	return size;
}


GF_EXPORT
void gf_isom_set_default_sync_track(GF_ISOFile *movie, u32 trackNumber)
{
	GF_TrackBox *tk = gf_isom_get_track_from_file(movie, trackNumber);
	if (!tk) movie->es_id_default_sync = -1;
	else movie->es_id_default_sync = tk->Header->trackID;
}


GF_EXPORT
Bool gf_isom_is_single_av(GF_ISOFile *file)
{
	u32 count, i, nb_any, nb_a, nb_v, nb_auxv, nb_pict, nb_scene, nb_od, nb_text;
	nb_auxv = nb_pict = nb_a = nb_v = nb_any = nb_scene = nb_od = nb_text = 0;

	if (!file->moov) return GF_FALSE;
	count = gf_isom_get_track_count(file);
	for (i=0; i<count; i++) {
		u32 mtype = gf_isom_get_media_type(file, i+1);
		switch (mtype) {
		case GF_ISOM_MEDIA_SCENE:
			if (gf_isom_get_sample_count(file, i+1)>1) nb_any++;
			else nb_scene++;
			break;
		case GF_ISOM_MEDIA_OD:
			if (gf_isom_get_sample_count(file, i+1)>1) nb_any++;
			else nb_od++;
			break;
		case GF_ISOM_MEDIA_TEXT:
		case GF_ISOM_MEDIA_SUBT:
			nb_text++;
			break;
		case GF_ISOM_MEDIA_AUDIO:
			nb_a++;
			break;
        case GF_ISOM_MEDIA_AUXV:
            /*discard file with images*/
            if (gf_isom_get_sample_count(file, i+1)==1) nb_any++;
            else nb_auxv++;
            break;
        case GF_ISOM_MEDIA_PICT:
            /*discard file with images*/
            if (gf_isom_get_sample_count(file, i+1)==1) nb_any++;
            else nb_pict++;
            break;
		case GF_ISOM_MEDIA_VISUAL:
			/*discard file with images*/
			if (gf_isom_get_sample_count(file, i+1)==1) nb_any++;
			else nb_v++;
			break;
		default:
			nb_any++;
			break;
		}
	}
	if (nb_any) return GF_FALSE;
	if ((nb_scene<=1) && (nb_od<=1) && (nb_a<=1) && (nb_v+nb_pict+nb_auxv<=1) && (nb_text<=1) ) return GF_TRUE;
	return GF_FALSE;
}

GF_EXPORT
Bool gf_isom_is_JPEG2000(GF_ISOFile *mov)
{
	return (mov && mov->is_jp2) ? GF_TRUE : GF_FALSE;
}

GF_EXPORT
u32 gf_isom_guess_specification(GF_ISOFile *file)
{
	u32 count, i, nb_any, nb_m4s, nb_a, nb_v, nb_auxv,nb_scene, nb_od, nb_mp3, nb_aac, nb_m4v, nb_avc, nb_amr, nb_h263, nb_qcelp, nb_evrc, nb_smv, nb_text, nb_pict;

	nb_m4s = nb_a = nb_v = nb_auxv = nb_any = nb_scene = nb_od = nb_mp3 = nb_aac = nb_m4v = nb_avc = nb_amr = nb_h263 = nb_qcelp = nb_evrc = nb_smv = nb_text = nb_pict = 0;

	if (file->is_jp2) {
		if (file->moov) return GF_ISOM_BRAND_MJP2;
		return GF_ISOM_BRAND_JP2;
	}
	if (!file->moov) {
		if (!file->meta || !file->meta->handler) return 0;
		return file->meta->handler->handlerType;
	}

	count = gf_isom_get_track_count(file);
	for (i=0; i<count; i++) {
		u32 mtype = gf_isom_get_media_type(file, i+1);
		u32 mstype = gf_isom_get_media_subtype(file, i+1, 1);

		if (mtype==GF_ISOM_MEDIA_SCENE) {
			nb_scene++;
			/*forces non-isma*/
			if (gf_isom_get_sample_count(file, i+1)>1) nb_m4s++;
		} else if (mtype==GF_ISOM_MEDIA_OD) {
			nb_od++;
			/*forces non-isma*/
			if (gf_isom_get_sample_count(file, i+1)>1) nb_m4s++;
		}
		else if ((mtype==GF_ISOM_MEDIA_TEXT) || (mtype==GF_ISOM_MEDIA_SUBT)) nb_text++;
		else if ((mtype==GF_ISOM_MEDIA_AUDIO) || gf_isom_is_video_handler_type(mtype) ) {
			switch (mstype) {
			case GF_ISOM_SUBTYPE_3GP_AMR:
			case GF_ISOM_SUBTYPE_3GP_AMR_WB:
				nb_amr++;
				break;
			case GF_ISOM_SUBTYPE_3GP_H263:
				nb_h263++;
				break;
			case GF_ISOM_SUBTYPE_3GP_EVRC:
				nb_evrc++;
				break;
			case GF_ISOM_SUBTYPE_3GP_QCELP:
				nb_qcelp++;
				break;
			case GF_ISOM_SUBTYPE_3GP_SMV:
				nb_smv++;
				break;
			case GF_ISOM_SUBTYPE_AVC_H264:
			case GF_ISOM_SUBTYPE_AVC2_H264:
			case GF_ISOM_SUBTYPE_AVC3_H264:
			case GF_ISOM_SUBTYPE_AVC4_H264:
				nb_avc++;
				break;
			case GF_ISOM_SUBTYPE_SVC_H264:
			case GF_ISOM_SUBTYPE_MVC_H264:
				nb_avc++;
				break;
			case GF_ISOM_SUBTYPE_MPEG4:
			case GF_ISOM_SUBTYPE_MPEG4_CRYP:
			{
				GF_DecoderConfig *dcd = gf_isom_get_decoder_config(file, i+1, 1);
				switch (dcd->streamType) {
				case GF_STREAM_VISUAL:
					if (dcd->objectTypeIndication==GF_CODECID_MPEG4_PART2) nb_m4v++;
					else if ((dcd->objectTypeIndication==GF_CODECID_AVC) || (dcd->objectTypeIndication==GF_CODECID_SVC) || (dcd->objectTypeIndication==GF_CODECID_MVC)) nb_avc++;
					else nb_v++;
					break;
				case GF_STREAM_AUDIO:
					switch (dcd->objectTypeIndication) {
					case GF_CODECID_AAC_MPEG2_MP:
					case GF_CODECID_AAC_MPEG2_LCP:
					case GF_CODECID_AAC_MPEG2_SSRP:
					case GF_CODECID_AAC_MPEG4:
						nb_aac++;
						break;
					case GF_CODECID_MPEG2_PART3:
					case GF_CODECID_MPEG_AUDIO:
						nb_mp3++;
						break;
					case GF_CODECID_EVRC:
						nb_evrc++;
						break;
					case GF_CODECID_SMV:
						nb_smv++;
						break;
					case GF_CODECID_QCELP:
						nb_qcelp++;
						break;
					default:
						nb_a++;
						break;
					}
					break;
				/*SHOULD NEVER HAPPEN - IF SO, BROKEN MPEG4 FILE*/
				default:
					nb_any++;
					break;
				}
				gf_odf_desc_del((GF_Descriptor *)dcd);
			}
				break;
			default:
				if (mtype==GF_ISOM_MEDIA_VISUAL) nb_v++;
				else if (mtype==GF_ISOM_MEDIA_AUXV) nb_auxv++;
				else if (mtype==GF_ISOM_MEDIA_PICT) nb_pict++;
				else nb_a++;
				break;
			}
		} else if ((mtype==GF_ISOM_SUBTYPE_MPEG4) || (mtype==GF_ISOM_SUBTYPE_MPEG4_CRYP)) nb_m4s++;
		else nb_any++;
	}
	if (nb_any) return GF_ISOM_BRAND_ISOM;
	if (nb_qcelp || nb_evrc || nb_smv) {
		/*non std mix of streams*/
		if (nb_m4s || nb_avc || nb_scene || nb_od || nb_mp3 || nb_a || nb_v) return GF_ISOM_BRAND_ISOM;
		return GF_ISOM_BRAND_3G2A;
	}
	/*other a/v/s streams*/
	if (nb_v || nb_a || nb_m4s) return GF_ISOM_BRAND_MP42;

	nb_v = nb_m4v + nb_avc + nb_h263;
	nb_a = nb_mp3 + nb_aac + nb_amr;

	/*avc file: whatever has AVC and no systems*/
	if (nb_avc) {
		if (!nb_scene && !nb_od) return GF_ISOM_BRAND_AVC1;
		return GF_ISOM_BRAND_MP42;
	}
	/*MP3: ISMA and MPEG4*/
	if (nb_mp3) {
		if (!nb_text && (nb_v<=1) && (nb_a<=1) && (nb_scene==1) && (nb_od==1))
			return GF_ISOM_BRAND_ISMA;
		return GF_ISOM_BRAND_MP42;
	}
	/*MP4*/
	if (nb_scene || nb_od) {
		/*issue with AMR and H263 which don't have MPEG mapping: non compliant file*/
		if (nb_amr || nb_h263) return GF_ISOM_BRAND_ISOM;
		return GF_ISOM_BRAND_MP42;
	}
	/*use ISMA (3GP fine too)*/
	if (!nb_amr && !nb_h263 && !nb_text) {
		if ((nb_v<=1) && (nb_a<=1)) return GF_ISOM_BRAND_ISMA;
		return GF_ISOM_BRAND_MP42;
	}

	if ((nb_v<=1) && (nb_a<=1) && (nb_text<=1)) return nb_text ? GF_ISOM_BRAND_3GP6 : GF_ISOM_BRAND_3GP5;
	return GF_ISOM_BRAND_3GG6;
}

GF_ItemListBox *gf_ismo_locate_box(GF_List *list, u32 boxType, bin128 UUID)
{
	u32 i;
	GF_Box *box;
	i=0;
	while ((box = (GF_Box *)gf_list_enum(list, &i))) {
		if (box->type == boxType) {
			GF_UUIDBox* box2 = (GF_UUIDBox* )box;
			if (boxType != GF_ISOM_BOX_TYPE_UUID) return (GF_ItemListBox *)box;
			if (!memcmp(box2->uuid, UUID, 16)) return (GF_ItemListBox *)box;
		}
	}
	return NULL;
}

/*Apple extensions*/


GF_EXPORT
GF_Err gf_isom_apple_get_tag(GF_ISOFile *mov, GF_ISOiTunesTag tag, const u8 **data, u32 *data_len)
{
	u32 i;
	GF_ListItemBox *info;
	GF_ItemListBox *ilst;
	GF_MetaBox *meta;

	*data = NULL;
	*data_len = 0;

	meta = gf_isom_apple_get_meta_extensions(mov);
	if (!meta) return GF_URL_ERROR;

	ilst = gf_ismo_locate_box(meta->child_boxes, GF_ISOM_BOX_TYPE_ILST, NULL);
	if (!ilst) return GF_URL_ERROR;

	if (tag==GF_ISOM_ITUNE_PROBE) return GF_OK;

	i=0;
	while ( (info=(GF_ListItemBox*)gf_list_enum(ilst->child_boxes, &i))) {
		if (info->type==tag) break;
		/*special cases*/
		if ((tag==GF_ISOM_ITUNE_GENRE) && (info->type==(u32) GF_ISOM_BOX_TYPE_0xA9GEN)) break;
		info = NULL;
	}
	if (!info || !info->data || !info->data->data) return GF_URL_ERROR;

	if ((tag == GF_ISOM_ITUNE_GENRE) && (info->data->flags == 0)) {
		if (info->data->dataSize && (info->data->dataSize>2) && (info->data->dataSize < 5)) {
			GF_BitStream* bs = gf_bs_new(info->data->data, info->data->dataSize, GF_BITSTREAM_READ);
			*data_len = gf_bs_read_int(bs, info->data->dataSize * 8);
			gf_bs_del(bs);
			return GF_OK;
		}
	}
//	if (info->data->flags != 0x1) return GF_URL_ERROR;
	*data = info->data->data;
	*data_len = info->data->dataSize;
	if ((tag==GF_ISOM_ITUNE_COVER_ART) && (info->data->flags==14)) *data_len |= 0x80000000; //(1<<31);
	return GF_OK;
}




GF_EXPORT
GF_Err gf_isom_get_track_switch_group_count(GF_ISOFile *movie, u32 trackNumber, u32 *alternateGroupID, u32 *nb_groups)
{
	GF_UserDataMap *map;
	GF_TrackBox *trak;

	trak = gf_isom_get_track_from_file(movie, trackNumber);
	if (!trak) return GF_BAD_PARAM;
	*alternateGroupID = trak->Header->alternate_group;
	*nb_groups = 0;
	if (!trak->udta) return GF_OK;

	map = udta_getEntry(trak->udta, GF_ISOM_BOX_TYPE_TSEL, NULL);
	if (!map) return GF_OK;
	*nb_groups = gf_list_count(map->boxes);
	return GF_OK;
}

GF_EXPORT
const u32 *gf_isom_get_track_switch_parameter(GF_ISOFile *movie, u32 trackNumber, u32 group_index, u32 *switchGroupID, u32 *criteriaListSize)
{
	GF_TrackBox *trak;
	GF_UserDataMap *map;
	GF_TrackSelectionBox *tsel;

	trak = gf_isom_get_track_from_file(movie, trackNumber);
	if (!group_index || !trak || !trak->udta) return NULL;

	map = udta_getEntry(trak->udta, GF_ISOM_BOX_TYPE_TSEL, NULL);
	if (!map) return NULL;
	tsel = (GF_TrackSelectionBox*)gf_list_get(map->boxes, group_index-1);
	*switchGroupID = tsel->switchGroup;
	*criteriaListSize = tsel->attributeListCount;
	return (const u32 *) tsel->attributeList;
}

GF_EXPORT
u32 gf_isom_get_next_alternate_group_id(GF_ISOFile *movie)
{
	u32 id = 0;
	u32 i=0;

	while (i< gf_isom_get_track_count(movie) ) {
		GF_TrackBox *trak = gf_isom_get_track_from_file(movie, i+1);
		if (trak->Header->alternate_group > id)
			id = trak->Header->alternate_group;
		i++;
	}
	return id+1;
}


u32 gf_isom_sample_has_subsamples(GF_ISOFile *movie, u32 track, u32 sampleNumber, u32 flags)
{
	GF_TrackBox *trak = gf_isom_get_track_from_file(movie, track);
	if (!trak) return GF_BAD_PARAM;
	if (!trak->Media->information->sampleTable->sub_samples) return 0;
	return gf_isom_sample_get_subsample_entry(movie, track, sampleNumber, flags, NULL);
}

GF_Err gf_isom_sample_get_subsample(GF_ISOFile *movie, u32 track, u32 sampleNumber, u32 flags, u32 subSampleNumber, u32 *size, u8 *priority, u32 *reserved, Bool *discardable)
{
	GF_SubSampleEntry *entry;
	GF_SubSampleInfoEntry *sub_sample;
	u32 count = gf_isom_sample_get_subsample_entry(movie, track, sampleNumber, flags, &sub_sample);
	if (!size || !priority || !discardable) return GF_BAD_PARAM;

	if (!subSampleNumber || (subSampleNumber>count)) return GF_BAD_PARAM;
	entry = (GF_SubSampleEntry*)gf_list_get(sub_sample->SubSamples, subSampleNumber-1);
	*size = entry->subsample_size;
	*priority = entry->subsample_priority;
	*reserved = entry->reserved;
	*discardable = entry->discardable ? GF_TRUE : GF_FALSE;
	return GF_OK;
}

GF_EXPORT
GF_Err gf_isom_get_rvc_config(GF_ISOFile *movie, u32 track, u32 sampleDescriptionIndex, u16 *rvc_predefined, u8 **data, u32 *size, const char **mime)
{
	GF_MPEGVisualSampleEntryBox *entry;
	GF_TrackBox *trak;

	if (!rvc_predefined || !data || !size) return GF_BAD_PARAM;
	*rvc_predefined = 0;

	trak = gf_isom_get_track_from_file(movie, track);
	if (!trak) return GF_BAD_PARAM;


	entry = (GF_MPEGVisualSampleEntryBox *) gf_list_get(trak->Media->information->sampleTable->SampleDescription->child_boxes, sampleDescriptionIndex-1);
	if (!entry ) return GF_BAD_PARAM;
	if (entry->internal_type != GF_ISOM_SAMPLE_ENTRY_VIDEO) return GF_BAD_PARAM;

	GF_RVCConfigurationBox *rvcc = (GF_RVCConfigurationBox *)gf_isom_box_find_child(entry->child_boxes, GF_ISOM_BOX_TYPE_RVCC);
	if (!rvcc) return GF_NOT_FOUND;

	*rvc_predefined = rvcc->predefined_rvc_config;
	if (rvcc->rvc_meta_idx) {
		if (!data || !size) return GF_OK;
		return gf_isom_extract_meta_item_mem(movie, GF_FALSE, track, rvcc->rvc_meta_idx, data, size, NULL, mime, GF_FALSE);
	}
	return GF_OK;
}

GF_EXPORT
Bool gf_isom_moov_first(GF_ISOFile *movie)
{
	u32 i;
	for (i=0; i<gf_list_count(movie->TopBoxes); i++) {
		GF_Box *b = (GF_Box*)gf_list_get(movie->TopBoxes, i);
		if (b->type == GF_ISOM_BOX_TYPE_MOOV) return GF_TRUE;
		if (b->type == GF_ISOM_BOX_TYPE_MDAT) return GF_FALSE;
	}
	return GF_FALSE;
}

GF_EXPORT
void gf_isom_reset_fragment_info(GF_ISOFile *movie, Bool keep_sample_count)
{
	u32 i;
	if (!movie) return;
	for (i=0; i<gf_list_count(movie->moov->trackList); i++) {
		GF_TrackBox *trak = (GF_TrackBox*)gf_list_get(movie->moov->trackList, i);
		trak->Media->information->sampleTable->SampleSize->sampleCount = 0;
#ifdef GPAC_DISABLE_ISOM_FRAGMENTS
	}
#else
		trak->dts_at_seg_start = 0;
		if (!keep_sample_count)
			trak->sample_count_at_seg_start = 0;
	}
	movie->NextMoofNumber = 0;
#endif
}

GF_EXPORT
void gf_isom_reset_seq_num(GF_ISOFile *movie)
{
#ifdef GPAC_DISABLE_ISOM_FRAGMENTS
	movie->NextMoofNumber = 0;
#endif
}

GF_EXPORT
void gf_isom_reset_sample_count(GF_ISOFile *movie)
{
#ifndef GPAC_DISABLE_ISOM_FRAGMENTS
	u32 i;
	if (!movie) return;
	for (i=0; i<gf_list_count(movie->moov->trackList); i++) {
		GF_TrackBox *trak = (GF_TrackBox*)gf_list_get(movie->moov->trackList, i);
		trak->Media->information->sampleTable->SampleSize->sampleCount = 0;
		trak->sample_count_at_seg_start = 0;
	}
	movie->NextMoofNumber = 0;
#endif
}

GF_EXPORT
Bool gf_isom_has_cenc_sample_group(GF_ISOFile *the_file, u32 trackNumber)
{
	GF_TrackBox *trak;
	u32 i, count;

	trak = gf_isom_get_track_from_file(the_file, trackNumber);
	if (!trak) return GF_FALSE;
	if (!trak->Media->information->sampleTable->sampleGroups) return GF_FALSE;

	count = gf_list_count(trak->Media->information->sampleTable->sampleGroupsDescription);
	for (i=0; i<count; i++) {
		GF_SampleGroupDescriptionBox *sgdesc = (GF_SampleGroupDescriptionBox*)gf_list_get(trak->Media->information->sampleTable->sampleGroupsDescription, i);
		if (sgdesc->grouping_type==GF_ISOM_SAMPLE_GROUP_SEIG) {
			return GF_TRUE;
		}
	}
	return GF_FALSE;
}

GF_EXPORT
GF_Err gf_isom_get_sample_rap_roll_info(GF_ISOFile *the_file, u32 trackNumber, u32 sample_number, Bool *is_rap, Bool *has_roll, s32 *roll_distance)
{
	GF_TrackBox *trak;
	u32 i, count;

	if (is_rap) *is_rap = GF_FALSE;
	if (has_roll) *has_roll = GF_FALSE;
	if (roll_distance) *roll_distance = 0;

	trak = gf_isom_get_track_from_file(the_file, trackNumber);
	if (!trak) return GF_BAD_PARAM;
	if (!trak->Media->information->sampleTable->sampleGroups) return GF_OK;

	if (!sample_number) {
		count = gf_list_count(trak->Media->information->sampleTable->sampleGroupsDescription);
		for (i=0; i<count; i++) {
			GF_SampleGroupDescriptionBox *sgdesc = (GF_SampleGroupDescriptionBox*)gf_list_get(trak->Media->information->sampleTable->sampleGroupsDescription, i);
			switch (sgdesc->grouping_type) {
			case GF_ISOM_SAMPLE_GROUP_RAP:
			case GF_ISOM_SAMPLE_GROUP_SYNC:
				if (is_rap) *is_rap = GF_TRUE;
				break;
			case GF_ISOM_SAMPLE_GROUP_ROLL:
				if (has_roll) *has_roll = GF_TRUE;
				if (roll_distance) {
					s32 max_roll = 0;
					u32 j;
					for (j=0; j<gf_list_count(sgdesc->group_descriptions); j++) {
						GF_RollRecoveryEntry *roll_entry = (GF_RollRecoveryEntry*)gf_list_get(sgdesc->group_descriptions, j);
						if (max_roll < roll_entry->roll_distance)
							max_roll = roll_entry->roll_distance;
					}
					if (*roll_distance < max_roll) *roll_distance = max_roll;
				}
				break;
			}
		}
		return GF_OK;
	}

	count = gf_list_count(trak->Media->information->sampleTable->sampleGroups);
	for (i=0; i<count; i++) {
		GF_SampleGroupBox *sg;
		u32 j, group_desc_index;
		GF_SampleGroupDescriptionBox *sgdesc;
		u32 first_sample_in_entry, last_sample_in_entry;
		first_sample_in_entry = 1;
		group_desc_index = 0;
		sg = (GF_SampleGroupBox*)gf_list_get(trak->Media->information->sampleTable->sampleGroups, i);
		for (j=0; j<sg->entry_count; j++) {
			last_sample_in_entry = first_sample_in_entry + sg->sample_entries[j].sample_count - 1;
			if ((sample_number<first_sample_in_entry) || (sample_number>last_sample_in_entry)) {
				first_sample_in_entry = last_sample_in_entry+1;
				continue;
			}
			/*we found our sample*/
			group_desc_index = sg->sample_entries[j].group_description_index;
			break;
		}
		/*no sampleGroup info associated*/
		if (!group_desc_index) continue;

		sgdesc = NULL;
		for (j=0; j<gf_list_count(trak->Media->information->sampleTable->sampleGroupsDescription); j++) {
			sgdesc = (GF_SampleGroupDescriptionBox*)gf_list_get(trak->Media->information->sampleTable->sampleGroupsDescription, j);
			if (sgdesc->grouping_type==sg->grouping_type) break;
			sgdesc = NULL;
		}
		/*no sampleGroup description found for this group (invalid file)*/
		if (!sgdesc) continue;

		switch (sgdesc->grouping_type) {
		case GF_ISOM_SAMPLE_GROUP_RAP:
		case GF_ISOM_SAMPLE_GROUP_SYNC:
			if (is_rap) *is_rap = GF_TRUE;
			break;
		case GF_ISOM_SAMPLE_GROUP_ROLL:
			if (has_roll) *has_roll = GF_TRUE;
			if (roll_distance) {
				GF_RollRecoveryEntry *roll_entry = (GF_RollRecoveryEntry *) gf_list_get(sgdesc->group_descriptions, group_desc_index - 1);
				if (roll_entry)
					*roll_distance = roll_entry->roll_distance;
			}
			break;
		}
	}
	return GF_OK;
}

GF_DefaultSampleGroupDescriptionEntry * gf_isom_get_sample_group_info_entry(GF_ISOFile *the_file, GF_TrackBox *trak, u32 grouping_type, u32 sample_group_description_index, u32 *default_index, GF_SampleGroupDescriptionBox **out_sgdp)
{
	u32 i, count;

	if (!trak || !sample_group_description_index) return NULL;
	if (!trak->Media->information->sampleTable->sampleGroupsDescription) return NULL;

	count = gf_list_count(trak->Media->information->sampleTable->sampleGroupsDescription);
	for (i=0; i<count; i++) {
		GF_SampleGroupDescriptionBox *sgdesc = (GF_SampleGroupDescriptionBox*)gf_list_get(trak->Media->information->sampleTable->sampleGroupsDescription, i);
		if (sgdesc->grouping_type != grouping_type) continue;

		if (sgdesc->default_description_index && !sample_group_description_index) sample_group_description_index = sgdesc->default_description_index;

		if (default_index) *default_index = sgdesc->default_description_index ;
		if (out_sgdp) *out_sgdp = sgdesc;

		if (!sample_group_description_index) return NULL;
		return (GF_DefaultSampleGroupDescriptionEntry*)gf_list_get(sgdesc->group_descriptions, sample_group_description_index-1);
	}
	return NULL;
}

GF_EXPORT
Bool gf_isom_get_sample_group_info(GF_ISOFile *the_file, u32 trackNumber, u32 sample_description_index, u32 grouping_type, u32 *default_index, const u8 **data, u32 *size)
{
	GF_DefaultSampleGroupDescriptionEntry *sg_entry;
	GF_TrackBox *trak = gf_isom_get_track_from_file(the_file, trackNumber);

	if (default_index) *default_index = 0;
	if (size) *size = 0;
	if (data) *data = NULL;

	sg_entry = gf_isom_get_sample_group_info_entry(the_file, trak, grouping_type, sample_description_index, default_index, NULL);
	if (!sg_entry) return GF_FALSE;

	switch (grouping_type) {
	case GF_ISOM_SAMPLE_GROUP_RAP:
	case GF_ISOM_SAMPLE_GROUP_SYNC:
	case GF_ISOM_SAMPLE_GROUP_ROLL:
	case GF_ISOM_SAMPLE_GROUP_SEIG:
	case GF_ISOM_SAMPLE_GROUP_OINF:
	case GF_ISOM_SAMPLE_GROUP_LINF:
		return GF_TRUE;
	default:
		if (sg_entry && data) *data = (char *) sg_entry->data;
		if (sg_entry && size) *size = sg_entry->length;
		return GF_TRUE;
	}
	return GF_FALSE;
}

#ifndef GPAC_DISABLE_ISOM_FRAGMENTS
//return the duration of the movie+fragments if known, 0 if error
GF_EXPORT
u64 gf_isom_get_fragmented_duration(GF_ISOFile *movie)
{
	if (movie->moov->mvex && movie->moov->mvex->mehd)
		return movie->moov->mvex->mehd->fragment_duration;

	return 0;
}
//return the duration of the movie+fragments if known, 0 if error
GF_EXPORT
u32 gf_isom_get_fragments_count(GF_ISOFile *movie, Bool segments_only)
{
	u32 i=0;
	u32 nb_frags = 0;
	GF_Box *b;
	while ((b=(GF_Box*)gf_list_enum(movie->TopBoxes, &i))) {
		if (segments_only) {
			if (b->type==GF_ISOM_BOX_TYPE_SIDX)
				nb_frags++;
		} else {
			if (b->type==GF_ISOM_BOX_TYPE_MOOF)
				nb_frags++;
		}
	}
	return nb_frags;
}

GF_EXPORT
GF_Err gf_isom_get_fragmented_samples_info(GF_ISOFile *movie, GF_ISOTrackID trackID, u32 *nb_samples, u64 *duration)
{
	u32 i=0;
	u32 k, l;
	u64 def_duration, samp_dur;
	GF_MovieFragmentBox *moof;
	GF_TrackFragmentBox *traf;

	*nb_samples = 0;
	*duration = 0;
	while ((moof=(GF_MovieFragmentBox*)gf_list_enum(movie->TopBoxes, &i))) {
		if (moof->type==GF_ISOM_BOX_TYPE_MOOF) {
			u32 j=0;
			while ((traf=(GF_TrackFragmentBox*)gf_list_enum( moof->TrackList, &j))) {
				if (traf->tfhd->trackID != trackID)
					continue;

				def_duration = 0;
				if (traf->tfhd->flags & GF_ISOM_TRAF_SAMPLE_DUR) def_duration = traf->tfhd->def_sample_duration;
				else if (traf->trex) def_duration = traf->trex->def_sample_duration;

				for (k=0; k<gf_list_count(traf->TrackRuns); k++) {
					GF_TrackFragmentRunBox *trun = (GF_TrackFragmentRunBox*)gf_list_get(traf->TrackRuns, k);
					*nb_samples += gf_list_count(trun->entries);

					for (l=0; l<gf_list_count(trun->entries); l++) {
						GF_TrunEntry *ent = (GF_TrunEntry*)gf_list_get(trun->entries, l);

						samp_dur = def_duration;
						if (trun->flags & GF_ISOM_TRUN_DURATION) samp_dur = ent->Duration;
						*duration += samp_dur;
					}
				}
			}
		}
	}
	return GF_OK;
}
#endif

GF_EXPORT
GF_Err gf_isom_set_nalu_extract_mode(GF_ISOFile *the_file, u32 trackNumber, GF_ISONaluExtractMode nalu_extract_mode)
{
	GF_TrackReferenceTypeBox *dpnd;
	GF_TrackBox *trak = gf_isom_get_track_from_file(the_file, trackNumber);
	if (!trak) return GF_BAD_PARAM;
	trak->extractor_mode = nalu_extract_mode;

	if (!trak->References) return GF_OK;

	/*get base*/
	dpnd = NULL;
	trak->has_base_layer = GF_FALSE;
	Track_FindRef(trak, GF_ISOM_REF_SCAL, &dpnd);
	if (dpnd) trak->has_base_layer = GF_TRUE;
	return GF_OK;
}

GF_EXPORT
GF_ISONaluExtractMode gf_isom_get_nalu_extract_mode(GF_ISOFile *the_file, u32 trackNumber)
{
	GF_TrackBox *trak = gf_isom_get_track_from_file(the_file, trackNumber);
	if (!trak) return 0;
	return trak->extractor_mode;
}

GF_EXPORT
s32 gf_isom_get_composition_offset_shift(GF_ISOFile *file, u32 track)
{
	GF_TrackBox *trak = gf_isom_get_track_from_file(file, track);
	if (!trak) return 0;
	if (!trak->Media || !trak->Media->information || !trak->Media->information->sampleTable || !trak->Media->information->sampleTable->CompositionToDecode) return 0;
	return trak->Media->information->sampleTable->CompositionToDecode->compositionToDTSShift;
}

GF_EXPORT
Bool gf_isom_needs_layer_reconstruction(GF_ISOFile *file)
{
	u32 count, i;
	if (!file)
		return GF_FALSE;
	count = gf_isom_get_track_count(file);
	for (i = 0; i < count; i++) {
		if (gf_isom_get_reference_count(file, i+1, GF_ISOM_REF_SCAL) > 0) {
			return GF_TRUE;
		}
		if (gf_isom_get_reference_count(file, i+1, GF_ISOM_REF_SABT) > 0) {
			return GF_TRUE;
		}
		switch (gf_isom_get_media_subtype(file, i+1, 1)) {
		case GF_ISOM_SUBTYPE_LHV1:
		case GF_ISOM_SUBTYPE_LHE1:
		case GF_ISOM_SUBTYPE_HVC2:
		case GF_ISOM_SUBTYPE_HEV2:
			if (gf_isom_get_reference_count(file, i+1, GF_ISOM_REF_BASE) > 0) {
				return GF_TRUE;
			}
		}
	}
	return GF_FALSE;
}

GF_EXPORT
void gf_isom_keep_utc_times(GF_ISOFile *file, Bool keep_utc)
{
	if (!file) return;
	file->keep_utc = keep_utc;
}


GF_EXPORT
u32 gf_isom_get_pssh_count(GF_ISOFile *file)
{
	u32 count=0;
	u32 i=0;
	GF_Box *a_box;
	while ((a_box = (GF_Box*)gf_list_enum(file->moov->child_boxes, &i))) {
		if (a_box->type != GF_ISOM_BOX_TYPE_PSSH) continue;
		count++;
	}
	return count;
}

GF_EXPORT
GF_Err gf_isom_get_pssh(GF_ISOFile *file, u32 pssh_index, u8 **pssh_data, u32 *pssh_size)
{
	GF_Err e;
	u32 i=0;
	GF_BitStream *bs;
	u32 count=1;
	GF_Box *pssh;
	while ((pssh = (GF_Box *)gf_list_enum(file->moov->child_boxes, &i))) {
		if (pssh->type != GF_ISOM_BOX_TYPE_PSSH) continue;
		if (count == pssh_index) break;
		count++;
	}
	if (!pssh) return GF_BAD_PARAM;
	bs = gf_bs_new(NULL, 0, GF_BITSTREAM_WRITE);
	e = gf_isom_box_write(pssh, bs);
	if (!e) {
		gf_bs_get_content(bs, pssh_data, pssh_size);
	}
	gf_bs_del(bs);
	return e;
}

GF_EXPORT
GF_Err gf_isom_get_pssh_info(GF_ISOFile *file, u32 pssh_index, bin128 SystemID, u32 *version, u32 *KID_count, const bin128 **KIDs, const u8 **private_data, u32 *private_data_size)
{
	u32 count=1;
	u32 i=0;
	GF_ProtectionSystemHeaderBox *pssh;
	while ((pssh = (GF_ProtectionSystemHeaderBox *)gf_list_enum(file->moov->child_boxes, &i))) {
		if (pssh->type != GF_ISOM_BOX_TYPE_PSSH) continue;
		if (count == pssh_index) break;
		count++;
	}
	if (!pssh) return GF_BAD_PARAM;

	if (SystemID) memcpy(SystemID, pssh->SystemID, 16);
	if (version) *version = pssh->version;
	if (KID_count) *KID_count = pssh->KID_count;
	if (KIDs) *KIDs = (const bin128 *) pssh->KIDs;
	if (private_data_size) *private_data_size = pssh->private_data_size;
	if (private_data) *private_data = pssh->private_data;
	return GF_OK;
}

GF_EXPORT
#ifndef	GPAC_DISABLE_ISOM_FRAGMENTS
GF_Err gf_isom_get_sample_cenc_info_ex(GF_TrackBox *trak, GF_TrackFragmentBox *traf, GF_SampleEncryptionBox *senc, u32 sample_number, Bool *IsEncrypted, u8 *IV_size, bin128 *KID, u8 *crypt_byte_block, u8 *skip_byte_block, u8 *constant_IV_size, bin128 *constant_IV)
#else
GF_Err gf_isom_get_sample_cenc_info_ex(GF_TrackBox *trak, void *traf, GF_SampleEncryptionBox *senc, u32 sample_number, Bool *IsEncrypted, u8 *IV_size, bin128 *KID, u8 *crypt_byte_block, u8 *skip_byte_block, u8 *constant_IV_size, bin128 *constant_IV)
#endif
{
	GF_SampleGroupBox *sample_group;
	u32 j, group_desc_index;
	GF_SampleGroupDescriptionBox *sgdesc;
	u32 i, count;
	u32 descIndex, chunkNum;
	u64 offset;
	u32 first_sample_in_entry, last_sample_in_entry;
	GF_CENCSampleEncryptionGroupEntry *entry;

	if (IsEncrypted) *IsEncrypted = 0;
	if (IV_size) *IV_size = 0;
	if (KID) memset(*KID, 0, 16);
	if (crypt_byte_block) *crypt_byte_block = 0;
	if (skip_byte_block) *skip_byte_block = 0;
	if (constant_IV_size) *constant_IV_size = 0;
	if (constant_IV) memset(*constant_IV, 0, 16);

#ifdef	GPAC_DISABLE_ISOM_FRAGMENTS
	if (traf)
		return GF_NOT_SUPPORTED;
#else
	sample_number -= trak->sample_count_at_seg_start;
#endif

	if (trak && trak->Media->information->sampleTable->SampleSize && trak->Media->information->sampleTable->SampleSize->sampleCount>=sample_number) {
		stbl_GetSampleInfos(trak->Media->information->sampleTable, sample_number, &offset, &chunkNum, &descIndex, NULL);
	} else {
		//this is dump mode of fragments, we haven't merged tables yet :(
		descIndex = 1;
	}
	gf_isom_cenc_get_default_info_ex(trak, descIndex, NULL, IsEncrypted, IV_size, KID, constant_IV_size, constant_IV, crypt_byte_block, skip_byte_block);

	sample_group = NULL;
	group_desc_index = 0;
	if (trak->Media->information->sampleTable->sampleGroups) {
		count = gf_list_count(trak->Media->information->sampleTable->sampleGroups);
		for (i=0; i<count; i++) {
			sample_group = (GF_SampleGroupBox*)gf_list_get(trak->Media->information->sampleTable->sampleGroups, i);
			if (sample_group->grouping_type ==  GF_ISOM_SAMPLE_GROUP_SEIG)
				break;
			sample_group = NULL;
		}
		if (sample_group) {
			first_sample_in_entry = 1;
			for (j=0; j<sample_group->entry_count; j++) {
				last_sample_in_entry = first_sample_in_entry + sample_group->sample_entries[j].sample_count - 1;
				if ((sample_number<first_sample_in_entry) || (sample_number>last_sample_in_entry)) {
					first_sample_in_entry = last_sample_in_entry+1;
					continue;
				}
				/*we found our sample*/
				group_desc_index = sample_group->sample_entries[j].group_description_index;
				break;
			}
		}
	}
#ifndef GPAC_DISABLE_ISOM_FRAGMENTS
	if (!group_desc_index && traf && traf->sampleGroups) {
		count = gf_list_count(traf->sampleGroups);
		for (i=0; i<count; i++) {
			group_desc_index = 0;
			sample_group = (GF_SampleGroupBox*)gf_list_get(traf->sampleGroups, i);
			if (sample_group->grouping_type ==  GF_ISOM_SAMPLE_GROUP_SEIG)
				break;
			sample_group = NULL;
		}
		if (sample_group) {
			first_sample_in_entry = 1;
			for (j=0; j<sample_group->entry_count; j++) {
				last_sample_in_entry = first_sample_in_entry + sample_group->sample_entries[j].sample_count - 1;
				if ((sample_number<first_sample_in_entry) || (sample_number>last_sample_in_entry)) {
					first_sample_in_entry = last_sample_in_entry+1;
					continue;
				}
				/*we found our sample*/
				group_desc_index = sample_group->sample_entries[j].group_description_index;
				break;
			}
		}
	}
#endif
	/*no sampleGroup info associated*/
	if (!group_desc_index) goto exit;

	sgdesc = NULL;

	if (group_desc_index<=0x10000) {
		for (j=0; j<gf_list_count(trak->Media->information->sampleTable->sampleGroupsDescription); j++) {
			sgdesc = (GF_SampleGroupDescriptionBox*)gf_list_get(trak->Media->information->sampleTable->sampleGroupsDescription, j);
			if (sgdesc->grouping_type==sample_group->grouping_type) break;
			sgdesc = NULL;
		}
	} else if (traf) {
		group_desc_index -= 0x10000;
#ifndef GPAC_DISABLE_ISOM_FRAGMENTS
		for (j=0; j<gf_list_count(traf->sampleGroupsDescription); j++) {
			sgdesc = (GF_SampleGroupDescriptionBox*)gf_list_get(traf->sampleGroupsDescription, j);
			if (sgdesc->grouping_type==sample_group->grouping_type) break;
			sgdesc = NULL;
		}
#endif
	}
	/*no sampleGroup description found for this group (invalid file)*/
	if (!sgdesc) return GF_ISOM_INVALID_FILE;

	entry = (GF_CENCSampleEncryptionGroupEntry *) gf_list_get(sgdesc->group_descriptions, group_desc_index - 1);
	if (!entry) return GF_ISOM_INVALID_FILE;

	if (IsEncrypted) *IsEncrypted = entry->IsProtected;
	if (IV_size) *IV_size = entry->Per_Sample_IV_size;
	if (KID) memmove(*KID, entry->KID, 16);
	if (crypt_byte_block) *crypt_byte_block = entry->crypt_byte_block;
	if (skip_byte_block) *skip_byte_block = entry->skip_byte_block;
	if (constant_IV_size) *constant_IV_size = entry->constant_IV_size;
	if (constant_IV) memmove(*constant_IV, entry->constant_IV, 16);

exit:


	//in PIFF we may have default values if no TENC is present: 8 bytes for IV size
	if (( (senc && senc->is_piff) || (trak->moov && trak->moov->mov->is_smooth) ) && !(*IV_size) ) {
		if (!senc) {
			*IV_size = 8;
			*IsEncrypted = GF_TRUE;
		} else {
			if (!senc->is_piff) {
				senc->is_piff = GF_TRUE;
				senc->IV_size=8;
			}
			assert(senc->IV_size);
			*IV_size = senc->IV_size;
			*IsEncrypted = GF_TRUE;
		}
	}

	return GF_OK;
}

GF_EXPORT
GF_Err gf_isom_get_sample_cenc_info(GF_ISOFile *movie, u32 track, u32 sample_number, Bool *IsEncrypted, u8 *IV_size, bin128 *KID,
									u8 *crypt_byte_block, u8 *skip_byte_block, u8 *constant_IV_size, bin128 *constant_IV)
{
	GF_TrackBox *trak = gf_isom_get_track_from_file(movie, track);
	GF_SampleEncryptionBox *senc = trak->sample_encryption;

	return gf_isom_get_sample_cenc_info_ex(trak, NULL, senc, sample_number, IsEncrypted, IV_size, KID, crypt_byte_block, skip_byte_block, constant_IV_size, constant_IV);
}

GF_EXPORT
Bool gf_isom_get_last_producer_time_box(GF_ISOFile *file, GF_ISOTrackID *refTrackID, u64 *ntp, u64 *timestamp, Bool reset_info)
{
	if (!file) return GF_FALSE;
	if (refTrackID) *refTrackID = 0;
	if (ntp) *ntp = 0;
	if (timestamp) *timestamp = 0;

	if (file->last_producer_ref_time) {
		if (refTrackID) *refTrackID = file->last_producer_ref_time->refTrackID;
		if (ntp) *ntp = file->last_producer_ref_time->ntp;
		if (timestamp) *timestamp = file->last_producer_ref_time->timestamp;

		if (reset_info) {
			file->last_producer_ref_time = NULL;
		}
		return GF_TRUE;
	}
	return GF_FALSE;
}

GF_EXPORT
u64 gf_isom_get_current_tfdt(GF_ISOFile *the_file, u32 trackNumber)
{
#ifdef	GPAC_DISABLE_ISOM_FRAGMENTS
	return 0;
#else
	GF_TrackBox *trak;
	trak = gf_isom_get_track_from_file(the_file, trackNumber);
	if (!trak) return 0;
	return trak->dts_at_seg_start;
#endif
}

GF_EXPORT
Bool gf_isom_is_smooth_streaming_moov(GF_ISOFile *the_file)
{
	return the_file ? the_file->is_smooth : GF_FALSE;
}


void gf_isom_parse_trif_info(const u8 *data, u32 size, u32 *id, u32 *independent, Bool *full_picture, u32 *x, u32 *y, u32 *w, u32 *h)
{
	GF_BitStream *bs;
	bs = gf_bs_new(data, size, GF_BITSTREAM_READ);
	*id = gf_bs_read_u16(bs);
	if (! gf_bs_read_int(bs, 1)) {
		*independent=0;
		*full_picture=0;
		*x = *y = *w = *h = 0;
	} else {
		*independent = gf_bs_read_int(bs, 2);
		*full_picture = (Bool)gf_bs_read_int(bs, 1);
		/*filter_disabled*/ gf_bs_read_int(bs, 1);
		/*has_dependency_list*/ gf_bs_read_int(bs, 1);
		gf_bs_read_int(bs, 2);
		*x = *full_picture ? 0 : gf_bs_read_u16(bs);
		*y = *full_picture ? 0 : gf_bs_read_u16(bs);
		*w = gf_bs_read_u16(bs);
		*h = gf_bs_read_u16(bs);
	}
	gf_bs_del(bs);
}

GF_EXPORT
Bool gf_isom_get_tile_info(GF_ISOFile *file, u32 trackNumber, u32 sample_description_index, u32 *default_sample_group_index, u32 *id, u32 *independent, Bool *full_picture, u32 *x, u32 *y, u32 *w, u32 *h)
{
	const u8 *data;
	u32 size;

	if (!gf_isom_get_sample_group_info(file, trackNumber, sample_description_index, GF_ISOM_SAMPLE_GROUP_TRIF, default_sample_group_index, &data, &size))
		return GF_FALSE;
	gf_isom_parse_trif_info(data, size, id, independent, full_picture, x, y, w, h);
	return GF_TRUE;
}

GF_EXPORT
Bool gf_isom_get_oinf_info(GF_ISOFile *file, u32 trackNumber, GF_OperatingPointsInformation **ptr)
{
	u32 oref_track, def_index=0;
	GF_TrackBox *trak = gf_isom_get_track_from_file(file, trackNumber);

	if (!ptr) return GF_FALSE;

	oref_track=0;
	gf_isom_get_reference(file, trackNumber, GF_ISOM_REF_OREF, 1, &oref_track);
	if (oref_track) {
		trak = gf_isom_get_track_from_file(file, oref_track);
		if (!trak) return GF_FALSE;
	}

	*ptr = (GF_OperatingPointsInformation *) gf_isom_get_sample_group_info_entry(file, trak, GF_ISOM_SAMPLE_GROUP_OINF, 1, &def_index, NULL);

	return *ptr ? GF_TRUE : GF_FALSE;
}

GF_EXPORT
GF_Err gf_isom_set_byte_offset(GF_ISOFile *file, u64 byte_offset)
{
	if (!file) return GF_BAD_PARAM;
	file->read_byte_offset = byte_offset;
	return GF_OK;
}

GF_EXPORT
u32 gf_isom_get_nalu_length_field(GF_ISOFile *file, u32 track, u32 StreamDescriptionIndex)
{
	GF_TrackBox *trak;
	GF_SampleEntryBox *entry;
	GF_MPEGVisualSampleEntryBox *ve;
	GF_SampleDescriptionBox *stsd;

	trak = gf_isom_get_track_from_file(file, track);
	if (!trak) {
		file->LastError = GF_BAD_PARAM;
		return 0;
	}

	stsd = trak->Media->information->sampleTable->SampleDescription;
	if (!stsd || !StreamDescriptionIndex || StreamDescriptionIndex > gf_list_count(stsd->child_boxes)) {
		file->LastError = GF_BAD_PARAM;
		return 0;
	}

	entry = (GF_SampleEntryBox *)gf_list_get(stsd->child_boxes, StreamDescriptionIndex - 1);
	//no support for generic sample entries (eg, no MPEG4 descriptor)
	if (!entry || ! gf_isom_is_nalu_based_entry(trak->Media, entry)) {
		file->LastError = GF_BAD_PARAM;
		return 0;
	}

	ve = (GF_MPEGVisualSampleEntryBox*)entry;
	if (ve->avc_config) return ve->avc_config->config->nal_unit_size;
	if (ve->svc_config) return ve->svc_config->config->nal_unit_size;
	if (ve->hevc_config) return ve->hevc_config->config->nal_unit_size;
	if (ve->lhvc_config) return ve->lhvc_config->config->nal_unit_size;
	return 0;
}

GF_EXPORT
Bool gf_isom_is_video_handler_type(u32 mtype)
{
	switch (mtype) {
	case GF_ISOM_MEDIA_VISUAL:
	case GF_ISOM_MEDIA_AUXV:
	case GF_ISOM_MEDIA_PICT:
		return GF_TRUE;
	default:
		return GF_FALSE;
	}
}

GF_EXPORT
GF_Err gf_isom_get_bitrate(GF_ISOFile *movie, u32 trackNumber, u32 sampleDescIndex, u32 *average_bitrate, u32 *max_bitrate, u32 *decode_buffer_size)
{
	GF_BitRateBox *a;
	u32 i, count, mrate, arate, dbsize, type;
	GF_SampleEntryBox *ent;
	GF_ProtectionSchemeInfoBox *sinf;
	GF_TrackBox *trak;
	GF_ESDBox *esd;

	trak = gf_isom_get_track_from_file(movie, trackNumber);
	if (!trak || !trak->Media) return GF_BAD_PARAM;

	mrate = arate = dbsize = 0;
	count = gf_list_count(trak->Media->information->sampleTable->SampleDescription->child_boxes);
	for (i=0; i<count; i++) {
		if ((sampleDescIndex>0) && (i+1 != sampleDescIndex)) continue;

		ent = (GF_SampleEntryBox *)gf_list_get(trak->Media->information->sampleTable->SampleDescription->child_boxes, i);
		if (!ent) return GF_BAD_PARAM;
		a = gf_isom_sample_entry_get_bitrate(ent, GF_FALSE);
		if (a) {
			if (mrate<a->maxBitrate) mrate = a->maxBitrate;
			if (arate<a->avgBitrate) arate = a->avgBitrate;
			if (dbsize<a->bufferSizeDB) dbsize = a->bufferSizeDB;
			continue;
		}
		type = ent->type;
		switch (type) {
		case GF_ISOM_BOX_TYPE_ENCV:
		case GF_ISOM_BOX_TYPE_ENCA:
		case GF_ISOM_BOX_TYPE_ENCS:
			sinf = (GF_ProtectionSchemeInfoBox *) gf_isom_box_find_child(ent->child_boxes, GF_ISOM_BOX_TYPE_SINF);
			if (sinf && sinf->original_format) type = sinf->original_format->data_format;
			break;
		}
		esd = NULL;
		switch (type) {
		case GF_ISOM_BOX_TYPE_MP4V:
			esd = ((GF_MPEGVisualSampleEntryBox *)ent)->esd;
			break;
		case GF_ISOM_BOX_TYPE_MP4A:
			esd = ((GF_MPEGAudioSampleEntryBox *)ent)->esd;
			break;
		case GF_ISOM_BOX_TYPE_MP4S:
			esd = ((GF_MPEGSampleEntryBox *)ent)->esd;
			break;
		}
		if (esd && esd->desc && esd->desc->decoderConfig) {
			if (mrate<esd->desc->decoderConfig->maxBitrate) mrate = esd->desc->decoderConfig->maxBitrate;
			if (arate<esd->desc->decoderConfig->avgBitrate) arate = esd->desc->decoderConfig->avgBitrate;
			if (dbsize<esd->desc->decoderConfig->bufferSizeDB) dbsize = esd->desc->decoderConfig->bufferSizeDB;
		}
	}
	if (average_bitrate) *average_bitrate = arate;
	if (max_bitrate) *max_bitrate = mrate;
	if (decode_buffer_size) *decode_buffer_size = dbsize;
	return GF_OK;
}

void gf_isom_enable_traf_map_templates(GF_ISOFile *movie)
{
	if (movie)
		movie->signal_frag_bounds=GF_TRUE;
}

GF_EXPORT
Bool gf_isom_sample_is_fragment_start(GF_ISOFile *movie, u32 trackNumber, u32 sampleNum, GF_ISOFragmentBoundaryInfo *frag_info)
{
	u32 i;
	GF_TrackBox *trak;
	GF_TrafToSampleMap *tmap;

	if (frag_info) memset(frag_info, 0, sizeof(GF_ISOFragmentBoundaryInfo));

	trak = gf_isom_get_track_from_file(movie, trackNumber);
	if (!trak || !trak->Media) return GF_FALSE;
	if (!trak->Media->information->sampleTable->traf_map) return GF_FALSE;

	tmap = trak->Media->information->sampleTable->traf_map;
	if (!tmap) return GF_FALSE;
	for (i=0; i<tmap->nb_entries; i++) {
		GF_TrafMapEntry *finfo = &tmap->frag_starts[i];
		if (finfo->sample_num == sampleNum) {
			if (frag_info) {
				frag_info->frag_start = finfo->moof_start;
				frag_info->mdat_end = finfo->mdat_end;
				frag_info->moof_template = finfo->moof_template;
				frag_info->moof_template_size = finfo->moof_template_size;
				frag_info->seg_start_plus_one = finfo->seg_start_plus_one;
				frag_info->sidx_start = finfo->sidx_start;
				frag_info->sidx_end = finfo->sidx_end;
			}
			return GF_TRUE;
		}

		if (tmap->frag_starts[i].sample_num > sampleNum) return GF_FALSE;
	}
	return GF_FALSE;
}




GF_EXPORT
GF_Err gf_isom_get_jp2_config(GF_ISOFile *movie, u32 trackNumber, u32 sampleDesc, u8 **out_dsi, u32 *out_size)
{
	GF_TrackBox *trak;
	GF_MPEGVisualSampleEntryBox *entry;
	GF_BitStream *bs;

	trak = gf_isom_get_track_from_file(movie, trackNumber);
	if (!trak || !trak->Media || !trak->Media->information || !trak->Media->information->sampleTable || !trak->Media->information->sampleTable->SampleDescription) return GF_ISOM_INVALID_FILE;
	entry = (GF_MPEGVisualSampleEntryBox *) gf_list_get(trak->Media->information->sampleTable->SampleDescription->child_boxes, sampleDesc-1);
	if (!entry || !entry->jp2h) return GF_BAD_PARAM;
	if (!entry->jp2h->ihdr) return GF_ISOM_INVALID_FILE;

	bs = gf_bs_new(NULL, 0, GF_BITSTREAM_WRITE);
	gf_isom_box_array_write((GF_Box*)entry->jp2h, entry->jp2h->child_boxes, bs);
	gf_bs_get_content(bs, out_dsi, out_size);
	gf_bs_del(bs);
	return GF_OK;
}


Bool gf_isom_is_identical_sgpd(void *ptr1, void *ptr2, u32 grouping_type)
{
	Bool res = GF_FALSE;
#ifndef GPAC_DISABLE_ISOM_WRITE
	GF_BitStream *bs1, *bs2;
	u8 *buf1, *buf2;
	u32 len1, len2;

	if (!ptr1 || !ptr2)
		return GF_FALSE;

	bs1 = gf_bs_new(NULL, 0, GF_BITSTREAM_WRITE);
	if (grouping_type) {
		sgpd_write_entry(grouping_type, ptr1, bs1);
	} else {
		gf_isom_box_write((GF_Box *)ptr1, bs1);
	}
	gf_bs_get_content(bs1, &buf1, &len1);
	gf_bs_del(bs1);

	bs2 = gf_bs_new(NULL, 0, GF_BITSTREAM_WRITE);
	if (grouping_type) {
		sgpd_write_entry(grouping_type, ptr2, bs2);
	} else {
		gf_isom_box_write((GF_Box *)ptr2, bs2);
	}
	gf_bs_get_content(bs2, &buf2, &len2);
	gf_bs_del(bs2);


	if ((len1==len2) && !memcmp(buf1, buf2, len1))
		res = GF_TRUE;

	gf_free(buf1);
	gf_free(buf2);
#endif
	return res;
}

GF_EXPORT
u64 gf_isom_get_track_magic(GF_ISOFile *movie, u32 trackNumber)
{
	GF_TrackBox *trak = gf_isom_get_track_from_file(movie, trackNumber);
	if (!trak) return 0;
	return trak->magic;
}

#endif /*GPAC_DISABLE_ISOM*/<|MERGE_RESOLUTION|>--- conflicted
+++ resolved
@@ -555,14 +555,8 @@
 	GF_Err e=GF_OK;
 	if (movie == NULL) return GF_ISOM_INVALID_FILE;
 	e = gf_isom_write(movie);
-<<<<<<< HEAD
 	//free and return;
 	gf_isom_delete_movie(movie);
-=======
-
-	//free and return;
-	if (movie) gf_isom_delete_movie(movie);
->>>>>>> 91f79300
 	return e;
 }
 
