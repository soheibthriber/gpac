--- conflicted
+++ resolved
@@ -1287,16 +1287,10 @@
 
 	if (!senc->samp_aux_info) senc->samp_aux_info = gf_list_new();
 	for (i=0; i<count; i++) {
-<<<<<<< HEAD
 		Bool is_encrypted;
-		GF_CENCSampleAuxInfo *sai = (GF_CENCSampleAuxInfo *)gf_malloc(sizeof(GF_CENCSampleAuxInfo));
-		memset(sai, 0, sizeof(GF_CENCSampleAuxInfo));
-=======
-		u32 is_encrypted;
 		GF_CENCSampleAuxInfo *sai;
 		GF_SAFEALLOC(sai, GF_CENCSampleAuxInfo);
 		if (!sai) return GF_OUT_OF_MEM;
->>>>>>> bd96f679
 
 		if (trak) {
 			e = gf_isom_get_sample_cenc_info_ex(trak, traf, senc, sample_number, &is_encrypted, &sai->IV_size, NULL, NULL, NULL, NULL, NULL);
@@ -1338,7 +1332,7 @@
 			if (senc->flags & 0x00000002) {
 				sai->subsample_count = gf_bs_read_u16(bs);
 				sai->subsamples = (GF_CENCSubSampleEntry *)gf_malloc(sai->subsample_count*sizeof(GF_CENCSubSampleEntry));
-<<<<<<< HEAD
+				if (!sai->subsamples) return GF_OUT_OF_MEM;
 
 				if ((s32) senc_size < 2 + sai->subsample_count * 6) {
 					parse_failed = GF_TRUE;
@@ -1346,10 +1340,6 @@
 					break;
 				}
 
-=======
-				if (!sai->subsamples) return GF_OUT_OF_MEM;
-				
->>>>>>> bd96f679
 				for (j = 0; j < sai->subsample_count; j++) {
 					if (gf_bs_get_size(bs) - gf_bs_get_position(bs) < 6) {
 						gf_isom_cenc_samp_aux_info_del(sai);
