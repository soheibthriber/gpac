/*
 *			GPAC - Multimedia Framework C SDK
 *
 *			Authors: Jean Le Feuvre
 *			Copyright (c) Telecom ParisTech 2000-2019
 *					All rights reserved
 *
 *  This file is part of GPAC / ISO Media File Format sub-project
 *
 *  GPAC is free software; you can redistribute it and/or modify
 *  it under the terms of the GNU Lesser General Public License as published by
 *  the Free Software Foundation; either version 2, or (at your option)
 *  any later version.
 *
 *  GPAC is distributed in the hope that it will be useful,
 *  but WITHOUT ANY WARRANTY; without even the implied warranty of
 *  MERCHANTABILITY or FITNESS FOR A PARTICULAR PURPOSE.  See the
 *  GNU Lesser General Public License for more details.
 *
 *  You should have received a copy of the GNU Lesser General Public
 *  License along with this library; see the file COPYING.  If not, write to
 *  the Free Software Foundation, 675 Mass Ave, Cambridge, MA 02139, USA.
 *
 */

#include <gpac/internal/isomedia_dev.h>
#include <gpac/constants.h>

#ifndef GPAC_DISABLE_ISOM

GF_TrackBox *GetTrackbyID(GF_MovieBox *moov, GF_ISOTrackID TrackID)
{
	GF_TrackBox *trak;
	u32 i;
	if (!moov) return NULL;
	i=0;
	while ((trak = (GF_TrackBox *)gf_list_enum(moov->trackList, &i))) {
		if (trak->Header->trackID == TrackID) return trak;
	}
	return NULL;
}

GF_TrackBox *gf_isom_get_track(GF_MovieBox *moov, u32 trackNumber)
{
	GF_TrackBox *trak;
	if (!moov || !trackNumber || (trackNumber > gf_list_count(moov->trackList))) return NULL;
	trak = (GF_TrackBox*)gf_list_get(moov->trackList, trackNumber - 1);
	return trak;

}

//get the number of a track given its ID
//return 0 if not found error
u32 gf_isom_get_tracknum_from_id(GF_MovieBox *moov, GF_ISOTrackID trackID)
{
	u32 i;
	GF_TrackBox *trak;
	i=0;
	while ((trak = (GF_TrackBox *)gf_list_enum(moov->trackList, &i))) {
		if (trak->Header->trackID == trackID) return i;
	}
	return 0;
}

//extraction of the ESD from the track
GF_Err GetESD(GF_MovieBox *moov, GF_ISOTrackID trackID, u32 StreamDescIndex, GF_ESD **outESD)
{
	GF_Err e;
	GF_ESD *esd;
	u32 track_num = 0;
	u32 k;
	GF_SampleTableBox *stbl;
	GF_TrackBox *trak, *OCRTrack;
	GF_TrackReferenceTypeBox *dpnd;
	GF_SLConfig *slc;
	GF_MPEGSampleEntryBox *entry;

	if (!moov) return GF_ISOM_INVALID_FILE;

	track_num = gf_isom_get_tracknum_from_id(moov, trackID);
	dpnd = NULL;
	*outESD = NULL;

	trak = gf_isom_get_track(moov, track_num);
	if (!trak) return GF_ISOM_INVALID_FILE;

	e = Media_GetESD(trak->Media, StreamDescIndex, &esd, 0);
	if (e) return e;
	if (!esd) return GF_NON_COMPLIANT_BITSTREAM;

	e = Media_GetSampleDesc(trak->Media, StreamDescIndex, (GF_SampleEntryBox **) &entry, NULL);
	if (e) return e;
	//set the ID
	esd->ESID = trackID;

	//find stream dependencies: dpnd, sbas and scal
	for (k=0; k<3; k++) {
		u32 ref = GF_ISOM_BOX_TYPE_DPND;
		if (k==1) ref = GF_ISOM_REF_BASE;
		else if (k==2) ref = GF_ISOM_REF_SCAL;

		e = Track_FindRef(trak, ref , &dpnd);
		if (e) return e;
		if (dpnd) {
			//ONLY ONE STREAM DEPENDENCY IS ALLOWED
			if (!k && (dpnd->trackIDCount != 1)) return GF_ISOM_INVALID_MEDIA;
			//fix the spec: where is the index located ??
			esd->dependsOnESID = dpnd->trackIDs[0];
			break;
		} else {
			esd->dependsOnESID = 0;
		}
	}

	if (trak->udta) {
		GF_UserDataMap *map;
		u32 i = 0;
		while ((map = (GF_UserDataMap*)gf_list_enum(trak->udta->recordList, &i))) {
			if (map->boxType == GF_ISOM_BOX_TYPE_AUXV) {
				GF_Descriptor *d = gf_odf_desc_new(GF_ODF_AUX_VIDEO_DATA);
				gf_list_add(esd->extensionDescriptors, d);
				break;
			}
		}
	}

	//OK, get the OCR (in a REAL MP4File, OCR is 0 in ESD and is specified through track reference
	dpnd = NULL;
	OCRTrack = NULL;
	//find OCR dependencies
	e = Track_FindRef(trak, GF_ISOM_BOX_TYPE_SYNC, &dpnd);
	if (e) return e;
	if (dpnd) {
		if (dpnd->trackIDCount != 1) return GF_ISOM_INVALID_MEDIA;
		esd->OCRESID = dpnd->trackIDs[0];
		OCRTrack = gf_isom_get_track_from_id(trak->moov, dpnd->trackIDs[0]);

		while (OCRTrack) {
			/*if we have a dependency on a track that doesn't have OCR dep, remove that dependency*/
			e = Track_FindRef(OCRTrack, GF_ISOM_BOX_TYPE_SYNC, &dpnd);
			if (e || !dpnd || !dpnd->trackIDCount) {
				OCRTrack = NULL;
				goto default_sync;
			}
			/*this is explicit desync*/
			if ((dpnd->trackIDs[0]==0) || (dpnd->trackIDs[0]==OCRTrack->Header->trackID))
				break;
			/*loop in OCRs, break it*/
			if (esd->ESID == (u16) OCRTrack->Header->trackID) {
				OCRTrack = NULL;
				goto default_sync;
			}
			/*check next*/
			OCRTrack = gf_isom_get_track_from_id(trak->moov, dpnd->trackIDs[0]);
		}
		if (!OCRTrack) goto default_sync;
	} else {
default_sync:
		/*all tracks are sync'ed by default*/
		if (trak->moov->mov->es_id_default_sync<0) {
			if (esd->OCRESID)
				trak->moov->mov->es_id_default_sync = esd->OCRESID;
			else
				trak->moov->mov->es_id_default_sync = esd->ESID;
		}
		if (trak->moov->mov->es_id_default_sync) esd->OCRESID = (u16) trak->moov->mov->es_id_default_sync;
		/*cf ESD writer*/
		if (esd->OCRESID == esd->ESID) esd->OCRESID = 0;
	}



	//update the IPI stuff if needed
	if (esd->ipiPtr != NULL) {
		dpnd = NULL;
		e = Track_FindRef(trak, GF_ISOM_BOX_TYPE_IPIR, &dpnd);
		if (e) return e;
		if (dpnd) {
			if (esd->ipiPtr->tag != GF_ODF_ISOM_IPI_PTR_TAG) return GF_ISOM_INVALID_FILE;
			//OK, retrieve the ID: the IPI_ES_Id is currently the ref track
			esd->ipiPtr->IPI_ES_Id = dpnd->trackIDs[esd->ipiPtr->IPI_ES_Id - 1];
			//and change the tag
			esd->ipiPtr->tag = GF_ODF_IPI_PTR_TAG;
		} else {
			return GF_ISOM_INVALID_FILE;
		}
	}

	if ((trak->Media->mediaHeader->packedLanguage[0] != 'u')
	        || (trak->Media->mediaHeader->packedLanguage[1] != 'n')
	        || (trak->Media->mediaHeader->packedLanguage[2] != 'd') ) {
		if (!esd->langDesc) esd->langDesc = (GF_Language *) gf_odf_desc_new(GF_ODF_LANG_TAG);

		esd->langDesc->langCode = trak->Media->mediaHeader->packedLanguage[0];
		esd->langDesc->langCode <<= 8;
		esd->langDesc->langCode |= trak->Media->mediaHeader->packedLanguage[1];
		esd->langDesc->langCode <<= 8;
		esd->langDesc->langCode |= trak->Media->mediaHeader->packedLanguage[2];
	}


	{
		u16 rvc_predefined;
		u8 *rvc_cfg_data;
		const char *mime_type;
		u32 rvc_cfg_size;
		e = gf_isom_get_rvc_config(moov->mov, track_num, 1, &rvc_predefined, &rvc_cfg_data, &rvc_cfg_size, &mime_type);
		if (e==GF_OK) {
			if (rvc_predefined) {
				esd->decoderConfig->predefined_rvc_config = rvc_predefined;
			} else {
				esd->decoderConfig->rvc_config = (GF_DefaultDescriptor *) gf_odf_desc_new(GF_ODF_DSI_TAG);
				if (mime_type && !strcmp(mime_type, "application/rvc-config+xml+gz") ) {
#if !defined(GPAC_DISABLE_CORE_TOOLS) && !defined(GPAC_DISABLE_ZLIB)
					gf_gz_decompress_payload(rvc_cfg_data, rvc_cfg_size, &esd->decoderConfig->rvc_config->data, &esd->decoderConfig->rvc_config->dataLength);
					gf_free(rvc_cfg_data);
#endif
				} else {
					esd->decoderConfig->rvc_config->data = rvc_cfg_data;
					esd->decoderConfig->rvc_config->dataLength = rvc_cfg_size;
				}
			}
		}
	}


	/*normally all files shall be stored with predefined=SLPredef_MP4, but of course some are broken (philips)
	so we just check the ESD_URL. If set, use the given cfg, otherwise always rewrite it*/
	if (esd->URLString != NULL) {
		*outESD = esd;
		return GF_OK;
	}

	//if we are in publishing mode and we have an SLConfig specified, use it as is
	switch (entry->type) {
	case GF_ISOM_BOX_TYPE_MP4V:
		slc = ((GF_MPEGVisualSampleEntryBox *)entry)->slc;
		break;
	case GF_ISOM_BOX_TYPE_MP4A:
		slc = ((GF_MPEGAudioSampleEntryBox *)entry)->slc;
		break;
	case GF_ISOM_BOX_TYPE_MP4S:
		slc = entry->slc;
		break;
	default:
		slc = NULL;
		break;
	}
	if (slc) {
		gf_odf_desc_del((GF_Descriptor *)esd->slConfig);
		gf_odf_desc_copy((GF_Descriptor *)slc, (GF_Descriptor **)&esd->slConfig);
		*outESD = esd;
		return GF_OK;
	}
	//otherwise use the regular mapping

	if (!esd->slConfig)
		esd->slConfig = (GF_SLConfig *) gf_odf_desc_new(GF_ODF_SLC_TAG);

	//this is a desc for a media in the file, let's rewrite some param
	esd->slConfig->timestampLength = 32;
	esd->slConfig->timestampResolution = trak->Media->mediaHeader->timeScale;
	//NO OCR from MP4File streams (eg, constant OC Res one)
	esd->slConfig->OCRLength = 0;
	esd->slConfig->OCRResolution = 0;
//	if (OCRTrack) esd->slConfig->OCRResolution = OCRTrack->Media->mediaHeader->timeScale;

	stbl = trak->Media->information->sampleTable;
	// a little optimization here: if all our samples are sync,
	//set the RAPOnly to true... for external users...
	if (! stbl->SyncSample) {
		if (
#ifndef GPAC_DISABLE_ISOM_FRAGMENTS
		    moov->mvex &&
#endif
		    esd->decoderConfig && esd->decoderConfig->streamType &&
		    (esd->decoderConfig->streamType==GF_STREAM_VISUAL)
		) {
			esd->slConfig->hasRandomAccessUnitsOnlyFlag = 0;
			esd->slConfig->useRandomAccessPointFlag = 1;
			if (trak->moov->mov->openMode!=GF_ISOM_OPEN_READ)
				stbl->SyncSample = (GF_SyncSampleBox *) gf_isom_box_new_parent(&stbl->child_boxes, GF_ISOM_BOX_TYPE_STSS);
		} else {
			esd->slConfig->hasRandomAccessUnitsOnlyFlag = 1;
			esd->slConfig->useRandomAccessPointFlag = 0;
		}
	} else {
		esd->slConfig->hasRandomAccessUnitsOnlyFlag = 0;
		//signal we are NOT using sync points if no info is present in the table
		esd->slConfig->useRandomAccessPointFlag = stbl->SyncSample->nb_entries ? 1 : 0;
	}
	//do we have DegradationPriority ?
	if (stbl->DegradationPriority) {
		esd->slConfig->degradationPriorityLength = 15;
	} else {
		esd->slConfig->degradationPriorityLength = 0;
	}
	//paddingBits
	if (stbl->PaddingBits) {
		esd->slConfig->usePaddingFlag = 1;
	}
	//change to support reflecting OD streams
	esd->slConfig->useAccessUnitEndFlag = 1;
	esd->slConfig->useAccessUnitStartFlag = 1;

	//signal we do have padding flag (since we only use logical SL packet
	//the user can decide whether to use the info or not
	esd->slConfig->usePaddingFlag = stbl->PaddingBits ? 1 : 0;

	//same with degradation priority
	esd->slConfig->degradationPriorityLength = stbl->DegradationPriority ? 32 : 0;

	//this new SL will be OUT OF THE FILE. Let's set its predefined to 0
	esd->slConfig->predefined = 0;


	*outESD = esd;
	return GF_OK;
}


//extraction of the ESD from the track for the given time
GF_Err GetESDForTime(GF_MovieBox *moov, GF_ISOTrackID trackID, u64 CTS, GF_ESD **outESD)
{
	GF_Err e;
	u32 sampleDescIndex;
	GF_TrackBox *trak;

	trak = gf_isom_get_track(moov, gf_isom_get_tracknum_from_id(moov, trackID));
	if (!trak) return GF_ISOM_INVALID_FILE;

	e = Media_GetSampleDescIndex(trak->Media, CTS, &sampleDescIndex );
	if (e) return e;
	return GetESD(moov, trackID, sampleDescIndex, outESD);
}


GF_Err Track_FindRef(GF_TrackBox *trak, u32 ReferenceType, GF_TrackReferenceTypeBox **dpnd)
{
	GF_TrackReferenceBox *ref;
	GF_TrackReferenceTypeBox *a;
	u32 i;
	if (! trak) return GF_BAD_PARAM;
	if (! trak->References) {
		*dpnd = NULL;
		return GF_OK;
	}
	ref = trak->References;
	i=0;
	while ((a = (GF_TrackReferenceTypeBox *)gf_list_enum(ref->child_boxes, &i))) {
		if (a->reference_type == ReferenceType) {
			*dpnd = a;
			return GF_OK;
		}
	}
	*dpnd = NULL;
	return GF_OK;
}

Bool Track_IsMPEG4Stream(u32 HandlerType)
{
	switch (HandlerType) {
	case GF_ISOM_MEDIA_VISUAL:
    case GF_ISOM_MEDIA_AUXV:
    case GF_ISOM_MEDIA_PICT:
	case GF_ISOM_MEDIA_AUDIO:
	case GF_ISOM_MEDIA_SUBPIC:
	case GF_ISOM_MEDIA_OD:
	case GF_ISOM_MEDIA_OCR:
	case GF_ISOM_MEDIA_SCENE:
	case GF_ISOM_MEDIA_MPEG7:
	case GF_ISOM_MEDIA_OCI:
	case GF_ISOM_MEDIA_IPMP:
	case GF_ISOM_MEDIA_MPEGJ:
	case GF_ISOM_MEDIA_ESM:
		return 1;
	/*Timedtext is NOT an MPEG-4 stream*/
	default:
		/*consider xxsm as MPEG-4 handlers*/
		if ( (((HandlerType>>8) & 0xFF)== 's') && ((HandlerType& 0xFF)== 'm'))
			return 1;
		return 0;
	}
}


GF_Err SetTrackDuration(GF_TrackBox *trak)
{
	u64 trackDuration;
	u32 i;
	GF_Err e;

	//the total duration is the media duration: adjust it in case...
	e = Media_SetDuration(trak);
	if (e) return e;

	//assert the timeScales are non-NULL
	if (!trak->moov->mvhd->timeScale || !trak->Media->mediaHeader->timeScale) return GF_ISOM_INVALID_FILE;
	trackDuration = (trak->Media->mediaHeader->duration * trak->moov->mvhd->timeScale) / trak->Media->mediaHeader->timeScale;

	//if we have an edit list, the duration is the sum of all the editList
	//entries' duration (always expressed in MovieTimeScale)
	if (trak->editBox && trak->editBox->editList) {
		GF_EdtsEntry *ent;
		GF_EditListBox *elst = trak->editBox->editList;
		trackDuration = 0;
		i=0;
		while ((ent = (GF_EdtsEntry*)gf_list_enum(elst->entryList, &i))) {
			trackDuration += ent->segmentDuration;
		}
	}
	if (!trackDuration) {
		trackDuration = (trak->Media->mediaHeader->duration * trak->moov->mvhd->timeScale) / trak->Media->mediaHeader->timeScale;
	}
	trak->Header->duration = trackDuration;
	if (!trak->moov->mov->keep_utc && !gf_sys_is_test_mode() )
		trak->Header->modificationTime = gf_isom_get_mp4time();
	return GF_OK;
}


#ifndef	GPAC_DISABLE_ISOM_FRAGMENTS

GF_TrunEntry *traf_get_sample_entry(GF_TrackFragmentBox *traf, u32 sample_index)
{
	u32 i, idx;
	GF_TrackFragmentRunBox *trun;
	idx=0;
	i=0;
	while ((trun = (GF_TrackFragmentRunBox *)gf_list_enum(traf->TrackRuns, &i))) {
		u32 j;
		for (j=0; j<trun->sample_count; j++) {
			GF_TrunEntry *ent = gf_list_get(trun->entries, j);
			if (idx==sample_index) return ent;
			if (ent->nb_pack>1) {
				if (idx < sample_index + ent->nb_pack)
					return ent;
				idx += ent->nb_pack;
			} else {
				idx++;
			}
		}
	}
	return NULL;
}

GF_Err MergeTrack(GF_TrackBox *trak, GF_TrackFragmentBox *traf, GF_MovieFragmentBox *moof_box, u64 moof_offset, s32 compressed_diff, u64 *cumulated_offset, Bool is_first_merge)
{
	u32 i, j, chunk_size, track_num;
	u64 base_offset, data_offset, traf_duration;
	u32 def_duration, DescIndex, def_size, def_flags;
	u32 duration, size, flags, prev_trun_data_offset, sample_index;
	u8 pad, sync;
	u16 degr;
	Bool first_samp_in_traf=GF_TRUE;
	Bool store_traf_map=GF_FALSE;
	u8 *moof_template=NULL;
	u32 moof_template_size=0;
	Bool is_seg_start = GF_FALSE;
	u64 seg_start=0, sidx_start=0, sidx_end=0, frag_start=0;
	GF_TrackFragmentRunBox *trun;
	GF_TrunEntry *ent;
	GF_TrackFragmentBox *traf_ref = NULL;

	void stbl_AppendTime(GF_SampleTableBox *stbl, u32 duration, u32 nb_pack);
	void stbl_AppendSize(GF_SampleTableBox *stbl, u32 size, u32 nb_pack);
	void stbl_AppendChunk(GF_SampleTableBox *stbl, u64 offset);
	void stbl_AppendSampleToChunk(GF_SampleTableBox *stbl, u32 DescIndex, u32 samplesInChunk);
	void stbl_AppendCTSOffset(GF_SampleTableBox *stbl, s32 CTSOffset);
	void stbl_AppendRAP(GF_SampleTableBox *stbl, u8 isRap);
	void stbl_AppendPadding(GF_SampleTableBox *stbl, u8 padding);
	void stbl_AppendDegradation(GF_SampleTableBox *stbl, u16 DegradationPriority);

	if (trak->Header->trackID != traf->tfhd->trackID) return GF_OK;

	if (!traf->trex->track)
		traf->trex->track = trak;

	//setup all our defaults
	DescIndex = (traf->tfhd->flags & GF_ISOM_TRAF_SAMPLE_DESC) ? traf->tfhd->sample_desc_index : traf->trex->def_sample_desc_index;
	if (!DescIndex) {
		GF_LOG(GF_LOG_ERROR, GF_LOG_CONTAINER, ("[iso file] default sample description set to 0, likely broken ! Fixing to 1\n" ));
		DescIndex = 1;
	} else if (DescIndex > gf_list_count(trak->Media->information->sampleTable->SampleDescription->child_boxes)) {
		GF_LOG(GF_LOG_ERROR, GF_LOG_CONTAINER, ("[iso file] default sample description set to %d but only %d sample description(s), likely broken ! Fixing to 1\n", DescIndex, gf_list_count(trak->Media->information->sampleTable->SampleDescription->child_boxes)));
		DescIndex = 1;
	}
	if (traf->trex->inherit_from_traf_id) {
		u32 traf_count = gf_list_count(moof_box->TrackList);
		for (i=0; i<traf_count; i++) {
			GF_TrackFragmentBox *atraf = gf_list_get(moof_box->TrackList, i);
			if (atraf->tfhd && atraf->tfhd->trackID==traf->trex->inherit_from_traf_id) {
				traf_ref = atraf;
				break;
			}
		}
	}

	def_duration = (traf->tfhd->flags & GF_ISOM_TRAF_SAMPLE_DUR) ? traf->tfhd->def_sample_duration : traf->trex->def_sample_duration;
	def_size = (traf->tfhd->flags & GF_ISOM_TRAF_SAMPLE_SIZE) ? traf->tfhd->def_sample_size : traf->trex->def_sample_size;
	def_flags = (traf->tfhd->flags & GF_ISOM_TRAF_SAMPLE_FLAGS) ? traf->tfhd->def_sample_flags : traf->trex->def_sample_flags;

	//locate base offset, by default use moof (dash-like)
	base_offset = moof_offset;
	//explicit base offset, use it
	if (traf->tfhd->flags & GF_ISOM_TRAF_BASE_OFFSET)
		base_offset = traf->tfhd->base_data_offset;
	//no moof offset and no explicit offset, the offset is the end of the last written chunk of
	//the previous traf. For the first traf, *cumulated_offset is actually moof offset
	else if (!(traf->tfhd->flags & GF_ISOM_MOOF_BASE_OFFSET))
		base_offset = *cumulated_offset;

	chunk_size = 0;
	prev_trun_data_offset = 0;
	data_offset = 0;
	traf_duration = 0;

	/*in playback mode*/
	if (traf->tfdt && is_first_merge) {
#ifndef GPAC_DISABLE_LOG
		if (trak->moov->mov->NextMoofNumber && trak->present_in_scalable_segment && trak->sample_count_at_seg_start && (trak->dts_at_seg_start != traf->tfdt->baseMediaDecodeTime)) {
			s32 drift = (s32) ((s64) traf->tfdt->baseMediaDecodeTime - (s64)trak->dts_at_seg_start);
			if (drift<0)  {
				GF_LOG(GF_LOG_WARNING, GF_LOG_CONTAINER, ("[iso file] Warning: TFDT timing "LLD" less than cumulated timing "LLD" - using tfdt\n", traf->tfdt->baseMediaDecodeTime, trak->dts_at_seg_start ));
			} else {
				GF_LOG(GF_LOG_INFO, GF_LOG_CONTAINER, ("[iso file] TFDT timing "LLD" higher than cumulated timing "LLD" (last sample got extended in duration)\n", traf->tfdt->baseMediaDecodeTime, trak->dts_at_seg_start ));
			}
		}
#endif
		trak->dts_at_seg_start = traf->tfdt->baseMediaDecodeTime;
	}

	if (trak->moov->mov->signal_frag_bounds) {
		store_traf_map = GF_TRUE;
		if (is_first_merge) {
			GF_MovieFragmentBox *moof_clone = NULL;
			gf_isom_box_freeze_order((GF_Box *)moof_box);
			gf_isom_clone_box((GF_Box *)moof_box, (GF_Box **)&moof_clone);

			if (moof_clone) {
				GF_BitStream *bs;
				for (i=0; i<gf_list_count(moof_clone->TrackList); i++) {
					GF_TrackFragmentBox *traf_clone = gf_list_get(moof_clone->TrackList, i);
					gf_isom_box_array_reset_parent(&traf_clone->child_boxes, traf_clone->TrackRuns);
					gf_isom_box_array_reset_parent(&traf_clone->child_boxes, traf_clone->sampleGroups);
					gf_isom_box_array_reset_parent(&traf_clone->child_boxes, traf_clone->sampleGroupsDescription);
					gf_isom_box_array_reset_parent(&traf_clone->child_boxes, traf_clone->sub_samples);
					gf_isom_box_array_reset_parent(&traf_clone->child_boxes, traf_clone->sai_offsets);
					gf_isom_box_array_reset_parent(&traf_clone->child_boxes, traf_clone->sai_sizes);
					if (traf_clone->sample_encryption) {
						gf_isom_box_del_parent(&traf_clone->child_boxes, (GF_Box *) traf_clone->sample_encryption);
						traf_clone->sample_encryption = NULL;
					}
					if (traf_clone->sdtp) {
						gf_isom_box_del_parent(&traf_clone->child_boxes, (GF_Box *) traf_clone->sdtp);
						traf_clone->sdtp = NULL;
					}
				}
				gf_isom_box_size((GF_Box *)moof_clone);
				bs = gf_bs_new(NULL, 0, GF_BITSTREAM_WRITE);

				if (trak->moov->mov->seg_styp) {
					gf_isom_box_size(trak->moov->mov->seg_styp);
					gf_isom_box_write(trak->moov->mov->seg_styp, bs);
				}
				if (trak->moov->mov->root_sidx) {
					gf_isom_box_size((GF_Box *)trak->moov->mov->root_sidx);
					gf_isom_box_write((GF_Box *)trak->moov->mov->root_sidx, bs);
				}
				if (trak->moov->mov->seg_ssix) {
					gf_isom_box_size(trak->moov->mov->seg_ssix);
					gf_isom_box_write(trak->moov->mov->seg_ssix, bs);
				}
				gf_isom_box_write((GF_Box *)moof_clone, bs);
				gf_isom_box_del((GF_Box*)moof_clone);

				gf_bs_get_content(bs, &moof_template, &moof_template_size);
				gf_bs_del(bs);
			}
		}
		if (trak->moov->mov->seg_styp) {
			is_seg_start = GF_TRUE;
			seg_start = trak->moov->mov->styp_start_offset;
		}
		if (trak->moov->mov->root_sidx) {
			is_seg_start = GF_TRUE;
			sidx_start = trak->moov->mov->sidx_start_offset;
			sidx_end = trak->moov->mov->sidx_end_offset;
			if (! seg_start || (sidx_start<seg_start))
				seg_start = sidx_start;
		}
		frag_start = trak->moov->mov->current_top_box_start;
	}
	else if (trak->moov->mov->store_traf_map) {
		store_traf_map = GF_TRUE;
	}


	sample_index = 0;
	i=0;
	while ((trun = (GF_TrackFragmentRunBox *)gf_list_enum(traf->TrackRuns, &i))) {
		//merge the run
		for (j=0; j<trun->sample_count; j++) {
			s32 cts_offset=0;
			ent = (GF_TrunEntry*)gf_list_get(trun->entries, j);

			if (!ent) {
				GF_LOG(GF_LOG_ERROR, GF_LOG_CONTAINER, ("[iso file] Track %d doesn't have enough trun entries (%d) compared to sample count (%d) in run\n", traf->trex->trackID, gf_list_count(trun->entries), trun->sample_count ));
				break;
			}
			size = def_size;
			duration = def_duration;
			flags = def_flags;

			//CTS - if flag not set (trun or ctrn) defaults to 0 which is the base value after alloc
			//we just need to overrite its value if inherited
			cts_offset = ent->CTS_Offset;

			if (trun->use_ctrn) {
				if (!j && (trun->ctrn_flags & GF_ISOM_CTRN_FIRST_SAMPLE) ) {
					if (trun->ctrn_first_dur) duration = ent->Duration;
					if (trun->ctrn_first_size) size = ent->size;
					if (trun->ctrn_first_ctts) flags = ent->flags;
				} else {
					if (trun->ctrn_dur) duration = ent->Duration;
					if (trun->ctrn_size) size = ent->size;
					if (trun->ctrn_sample_flags) flags = ent->flags;
				}
				/*re-override*/
				if (trun->ctrn_flags & 0xF0) {
					GF_TrunEntry *ref_entry;
					if (!traf_ref) {
						GF_LOG(GF_LOG_ERROR, GF_LOG_CONTAINER, ("[iso file] Track %d use traf inheritance to track ID %d but reference traf not found\n", traf->trex->trackID, traf->trex->inherit_from_traf_id ));
						break;
					}
					ref_entry = traf_get_sample_entry(traf_ref, sample_index);
					if (!ref_entry) {
						GF_LOG(GF_LOG_ERROR, GF_LOG_CONTAINER, ("[iso file] Track %d use traf inheritance but sample %d not found in reference traf\n", traf->trex->trackID, sample_index+1 ));
						break;
					}
					if (trun->ctrn_flags & GF_ISOM_CTRN_INHERIT_DUR)
						duration = ref_entry->Duration;
					if (trun->ctrn_flags & GF_ISOM_CTRN_INHERIT_SIZE)
						size = ref_entry->size;
					if (trun->ctrn_flags & GF_ISOM_CTRN_INHERIT_FLAGS)
						flags = ref_entry->flags;
					if (trun->ctrn_flags & GF_ISOM_CTRN_INHERIT_CTSO)
						cts_offset = ref_entry->CTS_Offset;
				}

			} else {
				if (trun->flags & GF_ISOM_TRUN_DURATION) duration = ent->Duration;
				if (trun->flags & GF_ISOM_TRUN_SIZE) size = ent->size;
				if (trun->flags & GF_ISOM_TRUN_FLAGS) {
					flags = ent->flags;
				} else if (!j && (trun->flags & GF_ISOM_TRUN_FIRST_FLAG)) {
					flags = trun->first_sample_flags;
				}
			}
			sample_index++;
			/*store the resolved value in case we have inheritance*/
			ent->size = size;
			ent->Duration = duration;
			ent->flags = flags;
			ent->CTS_Offset = cts_offset;

			//add size first
			if (!trak->Media->information->sampleTable->SampleSize) {
				trak->Media->information->sampleTable->SampleSize = (GF_SampleSizeBox *) gf_isom_box_new_parent(&trak->Media->information->sampleTable->child_boxes, GF_ISOM_BOX_TYPE_STSZ);
				if (!trak->Media->information->sampleTable->SampleSize)
					return GF_OUT_OF_MEM;
			}
			stbl_AppendSize(trak->Media->information->sampleTable, size, ent->nb_pack);

			//then TS
			if (!trak->Media->information->sampleTable->TimeToSample) {
				trak->Media->information->sampleTable->TimeToSample = (GF_TimeToSampleBox *) gf_isom_box_new_parent(&trak->Media->information->sampleTable->child_boxes, GF_ISOM_BOX_TYPE_STTS);
				if (!trak->Media->information->sampleTable->TimeToSample)
					return GF_OUT_OF_MEM;
			}
			stbl_AppendTime(trak->Media->information->sampleTable, duration, ent->nb_pack);

			//add chunk on first sample
			if (!j) {
				u64 final_offset;
				data_offset = base_offset;
				//we have an explicit data offset for this trun
				if (trun->flags & GF_ISOM_TRUN_DATA_OFFSET) {
					data_offset += trun->data_offset;
					/*reset chunk size since data is now relative to this trun*/
					chunk_size = 0;
					/*remember this data offset for following trun*/
					prev_trun_data_offset = trun->data_offset;
					/*if mdat is located after the moof, and the moof was compressed, adjust offset
					otherwise the offset does not need adjustment*/
					if (trun->data_offset>=0) {
						data_offset -= compressed_diff;
						prev_trun_data_offset -= compressed_diff;
					}
				}
				//we had an explicit data offset for the previous trun, use it + chunk size
				else if (prev_trun_data_offset) {
					/*data offset is previous chunk size plus previous offset of the trun*/
					data_offset += prev_trun_data_offset + chunk_size;
				}
				//no explicit data offset, continuous data after last data in previous chunk
				else {
					data_offset += chunk_size;
					//data offset of first trun in first traf, adjust if compressed moof
					if ((i==1) && (trun->data_offset>=0)) {
						data_offset -= compressed_diff;
					}
				}

				final_offset = data_offset;
				//adjust offset if moov was also compressed and we are still in the same file
				//so that later call to gf_isom_get_sample properly adjust back the offset
				if (trak->moov->compressed_diff) {
					final_offset += trak->moov->compressed_diff;
				}

				if (!trak->Media->information->sampleTable->ChunkOffset) {
					trak->Media->information->sampleTable->ChunkOffset = gf_isom_box_new_parent(&trak->Media->information->sampleTable->child_boxes, GF_ISOM_BOX_TYPE_STCO);
					if (!trak->Media->information->sampleTable->ChunkOffset)
						return GF_OUT_OF_MEM;
				}
				stbl_AppendChunk(trak->Media->information->sampleTable, final_offset);
				//then sampleToChunk
				if (!trak->Media->information->sampleTable->SampleToChunk) {
					trak->Media->information->sampleTable->SampleToChunk = (GF_SampleToChunkBox *) gf_isom_box_new_parent(&trak->Media->information->sampleTable->child_boxes, GF_ISOM_BOX_TYPE_STSC);
					if (!trak->Media->information->sampleTable->SampleToChunk)
						return GF_OUT_OF_MEM;
				}
				stbl_AppendSampleToChunk(trak->Media->information->sampleTable,
				                         DescIndex, trun->sample_count);
			}
			chunk_size += size;

			if (store_traf_map && first_samp_in_traf) {
				first_samp_in_traf = GF_FALSE;
				stbl_AppendTrafMap(trak->Media->information->sampleTable, is_seg_start, seg_start, frag_start, moof_template, moof_template_size, sidx_start, sidx_end);
				//do not deallocate, the memory is now owned by traf map
				moof_template = NULL;
				moof_template_size = 0;
			}
			if (ent->nb_pack) {
				j+= ent->nb_pack-1;
				traf_duration += ent->nb_pack*duration;
				continue;
			}

			traf_duration += duration;

			stbl_AppendCTSOffset(trak->Media->information->sampleTable, cts_offset);

			//flags
			sync = GF_ISOM_GET_FRAG_SYNC(flags);
			if (trak->Media->information->sampleTable->no_sync_found && sync) {
				trak->Media->information->sampleTable->no_sync_found = 0;
			}
			stbl_AppendRAP(trak->Media->information->sampleTable, sync);
			pad = GF_ISOM_GET_FRAG_PAD(flags);
			if (pad) stbl_AppendPadding(trak->Media->information->sampleTable, pad);
			degr = GF_ISOM_GET_FRAG_DEG(flags);
			if (degr) stbl_AppendDegradation(trak->Media->information->sampleTable, degr);

			stbl_AppendDependencyType(trak->Media->information->sampleTable, GF_ISOM_GET_FRAG_LEAD(flags), GF_ISOM_GET_FRAG_DEPENDS(flags), GF_ISOM_GET_FRAG_DEPENDED(flags), GF_ISOM_GET_FRAG_REDUNDANT(flags));
		}
	}
	if (traf_duration && trak->editBox && trak->editBox->editList) {
		for (i=0; i<gf_list_count(trak->editBox->editList->entryList); i++) {
			GF_EdtsEntry *edts_e = gf_list_get(trak->editBox->editList->entryList, i);
			if (edts_e->was_empty_dur) {
				u64 extend_dur = traf_duration;
				extend_dur *= trak->moov->mvhd->timeScale;
				extend_dur /= trak->Media->mediaHeader->timeScale;
				edts_e->segmentDuration += extend_dur;
			}
			else if (!edts_e->segmentDuration) {
				edts_e->was_empty_dur = GF_TRUE;
				if ((s64) traf_duration > edts_e->mediaTime)
					traf_duration -= edts_e->mediaTime;
				else
					traf_duration = 0;

				edts_e->segmentDuration = traf_duration;
				edts_e->segmentDuration *= trak->moov->mvhd->timeScale;
				edts_e->segmentDuration /= trak->Media->mediaHeader->timeScale;
			}

		}
	}

	//in any case, update the cumulated offset
	//this will handle hypothetical files mixing MOOF offset and implicit non-moof offset
	*cumulated_offset = data_offset + chunk_size;

	/*merge sample groups*/
	if (traf->sampleGroups) {
		GF_List *groups;
		GF_List *groupDescs;
		Bool is_identical_sgpd = GF_TRUE;
		u32 *new_idx = NULL;

		if (!trak->Media->information->sampleTable->sampleGroups)
			trak->Media->information->sampleTable->sampleGroups = gf_list_new();

		if (!trak->Media->information->sampleTable->sampleGroupsDescription)
			trak->Media->information->sampleTable->sampleGroupsDescription = gf_list_new();

		groupDescs = trak->Media->information->sampleTable->sampleGroupsDescription;
		for (i=0; i<gf_list_count(traf->sampleGroupsDescription); i++) {
			GF_SampleGroupDescriptionBox *new_sgdesc = NULL;
			GF_SampleGroupDescriptionBox *sgdesc = gf_list_get(traf->sampleGroupsDescription, i);
			for (j=0; j<gf_list_count(groupDescs); j++) {
				new_sgdesc = gf_list_get(groupDescs, j);
				if (new_sgdesc->grouping_type==sgdesc->grouping_type) break;
				new_sgdesc = NULL;
			}
			/*new description, move it to our sample table*/
			if (!new_sgdesc) {
				gf_list_add(groupDescs, sgdesc);
				gf_list_add(trak->Media->information->sampleTable->child_boxes, sgdesc);
				gf_list_rem(traf->sampleGroupsDescription, i);
				gf_list_del_item(traf->child_boxes, sgdesc);
				i--;
			}
			/*merge descriptions*/
			else {
				u32 count;

				is_identical_sgpd = gf_isom_is_identical_sgpd(new_sgdesc, sgdesc, 0);
				if (is_identical_sgpd)
					continue;

				new_idx = (u32 *)gf_malloc(gf_list_count(sgdesc->group_descriptions)*sizeof(u32));
				count = 0;
				while (gf_list_count(sgdesc->group_descriptions)) {
					void *sgpd_entry = gf_list_get(sgdesc->group_descriptions, 0);
					Bool new_entry = GF_TRUE;

					for (j = 0; j < gf_list_count(new_sgdesc->group_descriptions); j++) {
						void *ptr = gf_list_get(new_sgdesc->group_descriptions, j);
						if (gf_isom_is_identical_sgpd(sgpd_entry, ptr, new_sgdesc->grouping_type)) {
							new_idx[count] = j + 1;
							count ++;
							new_entry = GF_FALSE;
							gf_free(sgpd_entry);
							break;
						}
					}

					if (new_entry) {
						gf_list_add(new_sgdesc->group_descriptions, sgpd_entry);
						new_idx[count] = gf_list_count(new_sgdesc->group_descriptions);
						count ++;
					}

					gf_list_rem(sgdesc->group_descriptions, 0);
				}
			}
		}

		groups = trak->Media->information->sampleTable->sampleGroups;
		for (i=0; i<gf_list_count(traf->sampleGroups); i++) {
			GF_SampleGroupBox *stbl_group = NULL;
			GF_SampleGroupBox *frag_group = gf_list_get(traf->sampleGroups, i);


			for (j=0; j<gf_list_count(groups); j++) {
				stbl_group = gf_list_get(groups, j);
				if ((frag_group->grouping_type==stbl_group->grouping_type) && (frag_group->grouping_type_parameter==stbl_group->grouping_type_parameter))
					break;
				stbl_group = NULL;
			}
			if (!stbl_group) {
				stbl_group = (GF_SampleGroupBox *) gf_isom_box_new_parent(&trak->Media->information->sampleTable->child_boxes, GF_ISOM_BOX_TYPE_SBGP);
				stbl_group->grouping_type = frag_group->grouping_type;
				stbl_group->grouping_type_parameter = frag_group->grouping_type_parameter;
				stbl_group->version = frag_group->version;
				gf_list_add(groups, stbl_group);
			}

			if (is_identical_sgpd) {
				//adjust sgpd index: in traf index start at 0x1001
				for (j = 0; j < frag_group->entry_count; j++)
					frag_group->sample_entries[j].group_description_index &= 0x0FFFF;
				if (frag_group->entry_count && stbl_group->entry_count &&
				        (frag_group->sample_entries[0].group_description_index==stbl_group->sample_entries[stbl_group->entry_count-1].group_description_index)
				   ) {
					stbl_group->sample_entries[stbl_group->entry_count - 1].sample_count += frag_group->sample_entries[0].sample_count;
					if (frag_group->entry_count>1) {
						stbl_group->sample_entries = gf_realloc(stbl_group->sample_entries, sizeof(GF_SampleGroupEntry) * (stbl_group->entry_count + frag_group->entry_count - 1));
						memcpy(&stbl_group->sample_entries[stbl_group->entry_count], &frag_group->sample_entries[1], sizeof(GF_SampleGroupEntry) * (frag_group->entry_count - 1));
						stbl_group->entry_count += frag_group->entry_count - 1;
					}
				} else {
					stbl_group->sample_entries = gf_realloc(stbl_group->sample_entries, sizeof(GF_SampleGroupEntry) * (stbl_group->entry_count + frag_group->entry_count));
					memcpy(&stbl_group->sample_entries[stbl_group->entry_count], &frag_group->sample_entries[0], sizeof(GF_SampleGroupEntry) * frag_group->entry_count);
					stbl_group->entry_count += frag_group->entry_count;
				}
			} else {
				stbl_group->sample_entries = gf_realloc(stbl_group->sample_entries, sizeof(GF_SampleGroupEntry) * (stbl_group->entry_count + frag_group->entry_count));
				//adjust sgpd index
				for (j = 0; j < frag_group->entry_count; j++)
					frag_group->sample_entries[j].group_description_index = new_idx[j];
				memcpy(&stbl_group->sample_entries[stbl_group->entry_count], &frag_group->sample_entries[0], sizeof(GF_SampleGroupEntry) * frag_group->entry_count);
				stbl_group->entry_count += frag_group->entry_count;
			}
		}

		if (new_idx) gf_free(new_idx);
	}

	/*content is encrypted*/
	track_num = gf_isom_get_tracknum_from_id(trak->moov, trak->Header->trackID);
	if (gf_isom_is_cenc_media(trak->moov->mov, track_num, DescIndex)
		|| traf->sample_encryption) {
		/*Merge sample auxiliary encryption information*/
		GF_SampleEncryptionBox *senc = NULL;
		GF_List *sais = NULL;
		u32 scheme_type;
		gf_isom_get_cenc_info(trak->moov->mov, track_num, DescIndex, NULL, &scheme_type, NULL, NULL);

		if (traf->sample_encryption) {
			for (i = 0; i < gf_list_count(trak->Media->information->sampleTable->child_boxes); i++) {
				GF_Box *a = (GF_Box *)gf_list_get(trak->Media->information->sampleTable->child_boxes, i);
				if (a->type != traf->sample_encryption->type) continue;

				if ((a->type ==GF_ISOM_BOX_TYPE_UUID) && (((GF_UUIDBox *)a)->internal_4cc == GF_ISOM_BOX_UUID_PSEC)) {
					senc = (GF_SampleEncryptionBox *)a;
					break;
				}
				else if (a->type ==GF_ISOM_BOX_TYPE_SENC) {
					senc = (GF_SampleEncryptionBox *)a;
					break;
				}
			}
			if (!senc && trak->sample_encryption)
				senc = trak->sample_encryption;

			if (!senc) {
				if (traf->sample_encryption->is_piff) {
					senc = (GF_SampleEncryptionBox *)gf_isom_create_piff_psec_box(1, 0x2, 0, 0, NULL);
				} else {
					senc = gf_isom_create_samp_enc_box(1, 0x2);
				}

				if (!trak->Media->information->sampleTable->child_boxes) trak->Media->information->sampleTable->child_boxes = gf_list_new();

				trak->sample_encryption = senc;
				if (!trak->child_boxes) trak->child_boxes = gf_list_new();
				gf_list_add(trak->child_boxes, senc);
			}

			sais = traf->sample_encryption->samp_aux_info;
		}

		/*get sample auxiliary information by saiz/saio rather than by parsing senc box*/
		if (gf_isom_cenc_has_saiz_saio_traf(traf, scheme_type)) {
			u32 nb_saio;
			u32 aux_info_type;
			u64 offset;
			GF_Err e;
			Bool is_encrypted;
			GF_SampleAuxiliaryInfoOffsetBox *saio = NULL;
			GF_SampleAuxiliaryInfoSizeBox *saiz = NULL;

			offset = nb_saio = 0;

			for (i = 0; i < gf_list_count(traf->sai_offsets); i++) {
				saio = (GF_SampleAuxiliaryInfoOffsetBox *)gf_list_get(traf->sai_offsets, i);
				aux_info_type = saio->aux_info_type;
				if (!aux_info_type) aux_info_type = scheme_type;

				/*if we have only 1 sai_offsets, assume that its type is cenc*/
				if ((aux_info_type == GF_ISOM_CENC_SCHEME) || (aux_info_type == GF_ISOM_CBC_SCHEME) ||
					(aux_info_type == GF_ISOM_CENS_SCHEME) || (aux_info_type == GF_ISOM_CBCS_SCHEME) ||
					(gf_list_count(traf->sai_offsets) == 1)) {
					offset = saio->offsets[0] + moof_offset;
					nb_saio = saio->entry_count;
					break;
				}
			}
			for (i = 0; i < gf_list_count(traf->sai_sizes); i++) {
				saiz = (GF_SampleAuxiliaryInfoSizeBox *)gf_list_get(traf->sai_sizes, i);
				aux_info_type = saiz->aux_info_type;
				if (!aux_info_type) aux_info_type = scheme_type;
				/*if we have only 1 sai_sizes, assume that its type is cenc*/
				if ((aux_info_type == GF_ISOM_CENC_SCHEME) || (aux_info_type == GF_ISOM_CBC_SCHEME) ||
					(aux_info_type == GF_ISOM_CENS_SCHEME) || (aux_info_type == GF_ISOM_CBCS_SCHEME) ||
					(gf_list_count(traf->sai_sizes) == 1)) {
					break;
				}
			}
			if (saiz && saio) {
				for (i = 0; i < saiz->sample_count; i++) {
					GF_CENCSampleAuxInfo *sai;

					u64 cur_position;
					if (nb_saio != 1)
						offset = saio->offsets[i] + moof_offset;
					size = saiz->default_sample_info_size ? saiz->default_sample_info_size : saiz->sample_info_size[i];


					cur_position = gf_bs_get_position(trak->moov->mov->movieFileMap->bs);
					gf_bs_seek(trak->moov->mov->movieFileMap->bs, offset);

					GF_SAFEALLOC(sai, GF_CENCSampleAuxInfo);

					e = gf_isom_get_sample_cenc_info_ex(trak, traf, senc, i+1, &is_encrypted, &sai->IV_size, NULL, NULL, NULL, NULL, NULL);
					if (e) {
						GF_LOG(GF_LOG_ERROR, GF_LOG_CONTAINER, ("[isobmf] could not get cenc info for sample %d: %s\n", i+1, gf_error_to_string(e) ));
						return e;
					}

					if (is_encrypted) {
						gf_bs_read_data(trak->moov->mov->movieFileMap->bs, (char *)sai->IV, sai->IV_size);
						if (size > sai->IV_size) {
							sai->subsample_count = gf_bs_read_u16(trak->moov->mov->movieFileMap->bs);
							sai->subsamples = (GF_CENCSubSampleEntry *)gf_malloc(sizeof(GF_CENCSubSampleEntry)*sai->subsample_count);
							for (j = 0; j < sai->subsample_count; j++) {
								sai->subsamples[j].bytes_clear_data = gf_bs_read_u16(trak->moov->mov->movieFileMap->bs);
								sai->subsamples[j].bytes_encrypted_data = gf_bs_read_u32(trak->moov->mov->movieFileMap->bs);
							}
						}
					} else {
						sai->IV_size=0;
						sai->subsample_count=0;
					}

					gf_bs_seek(trak->moov->mov->movieFileMap->bs, cur_position);

					gf_list_add(senc->samp_aux_info, sai);
					if (sai->subsample_count) senc->flags = 0x00000002;
					gf_isom_cenc_merge_saiz_saio(senc, trak->Media->information->sampleTable, offset, size);
					if (nb_saio == 1)
						offset += size;
				}
			}
		} else if (sais) {
			for (i = 0; i < gf_list_count(sais); i++) {
				GF_CENCSampleAuxInfo *sai, *new_sai;

				sai = (GF_CENCSampleAuxInfo *)gf_list_get(sais, i);

				new_sai = (GF_CENCSampleAuxInfo *)gf_malloc(sizeof(GF_CENCSampleAuxInfo));
				new_sai->IV_size = sai->IV_size;
				memmove((char *)new_sai->IV, (const char*)sai->IV, 16);
				new_sai->subsample_count = sai->subsample_count;
				new_sai->subsamples = (GF_CENCSubSampleEntry *)gf_malloc(new_sai->subsample_count*sizeof(GF_CENCSubSampleEntry));
				memmove(new_sai->subsamples, sai->subsamples, new_sai->subsample_count*sizeof(GF_CENCSubSampleEntry));

				gf_list_add(senc->samp_aux_info, new_sai);
				if (sai->subsample_count) senc->flags = 0x00000002;
			}
		} else if (traf->sample_encryption) {
			senc_Parse(trak->moov->mov->movieFileMap->bs, trak, traf, traf->sample_encryption);
			trak->sample_encryption->AlgorithmID = traf->sample_encryption->AlgorithmID;
			if (!trak->sample_encryption->IV_size)
				trak->sample_encryption->IV_size = traf->sample_encryption->IV_size;
			if (!trak->sample_encryption->samp_aux_info) trak->sample_encryption->samp_aux_info = gf_list_new();
			gf_list_transfer(trak->sample_encryption->samp_aux_info, traf->sample_encryption->samp_aux_info);
		}
	}
	return GF_OK;
}

#endif


#ifndef GPAC_DISABLE_ISOM_WRITE

//used to check if a TrackID is available
u8 RequestTrack(GF_MovieBox *moov, GF_ISOTrackID TrackID)
{
	u32 i;
	GF_TrackBox *trak;

	i=0;
	while ((trak = (GF_TrackBox *)gf_list_enum(moov->trackList, &i))) {
		if (trak->Header->trackID == TrackID) {
			gf_isom_set_last_error(moov->mov, GF_BAD_PARAM);
			return 0;
		}
	}
	return 1;
}

GF_Err Track_RemoveRef(GF_TrackBox *trak, u32 ReferenceType)
{
	GF_TrackReferenceBox *ref;
	GF_Box *a;
	u32 i;
	if (! trak) return GF_BAD_PARAM;
	if (! trak->References) return GF_OK;
	ref = trak->References;
	i=0;
	while ((a = (GF_Box *)gf_list_enum(ref->child_boxes, &i))) {
		if (a->type == ReferenceType) {
			gf_isom_box_del_parent(&ref->child_boxes, a);
			return GF_OK;
		}
	}
	return GF_OK;
}

GF_Err NewMedia(GF_MediaBox **mdia, u32 MediaType, u32 TimeScale)
{
	GF_MediaHeaderBox *mdhd;
	GF_Box *mediaInfo;
	GF_HandlerBox *hdlr;
	GF_MediaInformationBox *minf;
	GF_DataInformationBox *dinf;
	GF_SampleTableBox *stbl;
	GF_DataReferenceBox *dref;
	char *str="";

	GF_Err e;

	if (!mdia) return GF_BAD_PARAM;

	minf = *mdia ? (*mdia)->information : NULL;
	mdhd = *mdia ? (*mdia)->mediaHeader : NULL;
	hdlr = *mdia ? (*mdia)->handler : NULL;
	dinf =  minf ? minf->dataInformation : NULL;
	stbl = minf ? minf->sampleTable : NULL;
	dref = dinf ? dinf->dref : NULL;
	mediaInfo = minf ? minf->InfoHeader : NULL;

	//first create the media
	if (!*mdia) *mdia = (GF_MediaBox *) gf_isom_box_new(GF_ISOM_BOX_TYPE_MDIA);
	if (!mdhd) {
		mdhd = (GF_MediaHeaderBox *) gf_isom_box_new_parent( & ((*mdia)->child_boxes), GF_ISOM_BOX_TYPE_MDHD);
		e = mdia_on_child_box((GF_Box*)*mdia, (GF_Box *) mdhd);
		if (e) goto err_exit;
	}
	if (!hdlr) {
		hdlr = (GF_HandlerBox *) gf_isom_box_new_parent(& ((*mdia)->child_boxes), GF_ISOM_BOX_TYPE_HDLR);
		e = mdia_on_child_box((GF_Box*)*mdia, (GF_Box *) hdlr);
		if (e) goto err_exit;
	}
	if (!minf) {
		minf = (GF_MediaInformationBox *) gf_isom_box_new_parent(& ((*mdia)->child_boxes), GF_ISOM_BOX_TYPE_MINF);
		e = mdia_on_child_box((GF_Box*)*mdia, (GF_Box *) minf);
		if (e) goto err_exit;
	}
	if (!dinf) {
		dinf = (GF_DataInformationBox *) gf_isom_box_new_parent(&minf->child_boxes, GF_ISOM_BOX_TYPE_DINF);
		e = minf_on_child_box((GF_Box*)minf, (GF_Box *) dinf);
		if (e) goto err_exit;
	}

	if (!mediaInfo) {
		//"handler name" is for debugging purposes. Let's stick our name here ;)
		switch (MediaType) {
		case GF_ISOM_MEDIA_VISUAL:
			mediaInfo = gf_isom_box_new(GF_ISOM_BOX_TYPE_VMHD);
			str = "GPAC ISO Video Handler";
			break;
		case GF_ISOM_MEDIA_AUXV:
			mediaInfo = gf_isom_box_new(GF_ISOM_BOX_TYPE_VMHD);
			str = "GPAC ISO Auxiliary Video Handler";
			break;
		case GF_ISOM_MEDIA_PICT:
			mediaInfo = gf_isom_box_new(GF_ISOM_BOX_TYPE_VMHD);
			str = "GPAC ISO Picture Sequence Handler";
			break;
		case GF_ISOM_MEDIA_AUDIO:
			mediaInfo = gf_isom_box_new(GF_ISOM_BOX_TYPE_SMHD);
			str = "GPAC ISO Audio Handler";
			break;
		case GF_ISOM_MEDIA_HINT:
			mediaInfo = gf_isom_box_new(GF_ISOM_BOX_TYPE_HMHD);
			str = "GPAC ISO Hint Handler";
			break;
		case GF_ISOM_MEDIA_META:
			mediaInfo = gf_isom_box_new(GF_ISOM_BOX_TYPE_NMHD);
			str = "GPAC Timed MetaData Handler";
			break;
		case GF_ISOM_MEDIA_OD:
			mediaInfo = gf_isom_box_new(GF_ISOM_BOX_TYPE_NMHD);
			str = "GPAC MPEG-4 OD Handler";
			break;
		case GF_ISOM_MEDIA_OCR:
			mediaInfo = gf_isom_box_new(GF_ISOM_BOX_TYPE_NMHD);
			str = "GPAC MPEG-4 OCR Handler";
			break;
		case GF_ISOM_MEDIA_SCENE:
			mediaInfo = gf_isom_box_new(GF_ISOM_BOX_TYPE_NMHD);
			str = "GPAC MPEG-4 Scene Description Handler";
			break;
		case GF_ISOM_MEDIA_MPEG7:
			mediaInfo = gf_isom_box_new(GF_ISOM_BOX_TYPE_NMHD);
			str = "GPAC MPEG-4 MPEG-7 Handler";
			break;
		case GF_ISOM_MEDIA_OCI:
			mediaInfo = gf_isom_box_new(GF_ISOM_BOX_TYPE_NMHD);
			str = "GPAC MPEG-4 OCI Handler";
			break;
		case GF_ISOM_MEDIA_IPMP:
			mediaInfo = gf_isom_box_new(GF_ISOM_BOX_TYPE_NMHD);
			str = "GPAC MPEG-4 IPMP Handler";
			break;
		case GF_ISOM_MEDIA_MPEGJ:
			mediaInfo = gf_isom_box_new(GF_ISOM_BOX_TYPE_NMHD);
			str = "GPAC MPEG-4 MPEG-J Handler";
			break;
		case GF_ISOM_MEDIA_TEXT:
		case GF_ISOM_MEDIA_SUBT:
			mediaInfo = gf_isom_box_new(GF_ISOM_BOX_TYPE_NMHD);
			str = "GPAC Streaming Text Handler";
			break;
		case GF_ISOM_MEDIA_MPEG_SUBT:
			mediaInfo = gf_isom_box_new(GF_ISOM_BOX_TYPE_STHD);
			str = "GPAC MPEG Subtitle Handler";
			break;
		case GF_ISOM_MEDIA_DIMS:
			mediaInfo = gf_isom_box_new(GF_ISOM_BOX_TYPE_VMHD);
			MediaType = GF_ISOM_MEDIA_SCENE;
			str = "GPAC DIMS Handler";
			break;
		case GF_ISOM_MEDIA_TMCD:
			mediaInfo = gf_isom_box_new(GF_ISOM_BOX_TYPE_GMHD);
			str = "GPAC TMCD Handler";
			break;
		default:
			mediaInfo = gf_isom_box_new(GF_ISOM_BOX_TYPE_NMHD);
			str = "GPAC IsoMedia Handler";
			break;
		}
		if (!minf->child_boxes) minf->child_boxes = gf_list_new();
		gf_list_add(minf->child_boxes, mediaInfo);

		e = minf_on_child_box((GF_Box*)minf, (GF_Box *) mediaInfo);
		if (e) goto err_exit;
	}

	mdhd->timeScale = TimeScale;
	hdlr->handlerType = MediaType;
	if (!hdlr->nameUTF8)
		hdlr->nameUTF8 = gf_strdup(str);

	if (!dref) {
		//Create a data reference WITHOUT DATA ENTRY (we don't know anything yet about the media Data)
		dref = (GF_DataReferenceBox *) gf_isom_box_new_parent(&dinf->child_boxes, GF_ISOM_BOX_TYPE_DREF);
		e = dinf_on_child_box((GF_Box*)dinf, (GF_Box *)dref);
		if (e) goto err_exit;
	}

	if (!stbl) {
		//first set-up the sample table...
		stbl = (GF_SampleTableBox *) gf_isom_box_new_parent(&minf->child_boxes, GF_ISOM_BOX_TYPE_STBL);

		e = minf_on_child_box((GF_Box*)minf, (GF_Box *) stbl);
		if (e) goto err_exit;
	}
	if (!stbl->SampleDescription)
		stbl->SampleDescription = (GF_SampleDescriptionBox *) gf_isom_box_new_parent(&stbl->child_boxes, GF_ISOM_BOX_TYPE_STSD);

	//by default create a regular table, 32 but offset and normal sample size
	if (!stbl->ChunkOffset)
		stbl->ChunkOffset = gf_isom_box_new_parent(&stbl->child_boxes, GF_ISOM_BOX_TYPE_STCO);

	if (!stbl->SampleSize)
		stbl->SampleSize = (GF_SampleSizeBox *) gf_isom_box_new_parent(&stbl->child_boxes, GF_ISOM_BOX_TYPE_STSZ);

	if (!stbl->SampleToChunk)
		stbl->SampleToChunk = (GF_SampleToChunkBox *) gf_isom_box_new_parent(&stbl->child_boxes, GF_ISOM_BOX_TYPE_STSC);

	if (!stbl->TimeToSample)
		stbl->TimeToSample = (GF_TimeToSampleBox *) gf_isom_box_new_parent(&stbl->child_boxes, GF_ISOM_BOX_TYPE_STTS);

	if (!stbl->SampleDescription)
		stbl->SampleDescription = (GF_SampleDescriptionBox *) gf_isom_box_new_parent(&stbl->child_boxes, GF_ISOM_BOX_TYPE_STSD);

	return GF_OK;

err_exit:
	if (mdhd) gf_isom_box_del_parent(& ((*mdia)->child_boxes), (GF_Box *)mdhd);
	if (minf) gf_isom_box_del_parent(& ((*mdia)->child_boxes), (GF_Box *)minf);
	if (hdlr) {
		gf_isom_box_del_parent(& ((*mdia)->child_boxes) , (GF_Box *)hdlr);
	}
	return e;

}

GF_Err Track_SetStreamDescriptor(GF_TrackBox *trak, u32 StreamDescriptionIndex, u32 DataReferenceIndex, GF_ESD *esd, u32 *outStreamIndex)
{
	GF_Err e;
	GF_MPEGSampleEntryBox *entry;
	GF_MPEGVisualSampleEntryBox *entry_v;
	GF_MPEGAudioSampleEntryBox *entry_a;
	GF_TrackReferenceBox *tref;
	GF_TrackReferenceTypeBox *dpnd;
	u16 tmpRef;

	entry = NULL;
	tref = NULL;

	if (!trak || !esd || (!outStreamIndex && !DataReferenceIndex) ) return GF_BAD_PARAM;
	if (!Track_IsMPEG4Stream(trak->Media->handler->handlerType)) return GF_ISOM_INVALID_MEDIA;


	esd->ESID = 0;
	//set SL to predefined if no url
	if (esd->URLString == NULL) {
		if (!esd->slConfig) esd->slConfig = (GF_SLConfig*) gf_odf_desc_new(GF_ODF_SLC_TAG);
		esd->slConfig->predefined = SLPredef_MP4;
		esd->slConfig->durationFlag = 0;
		esd->slConfig->useTimestampsFlag = 1;
	}

	//get the REF box if needed
	if (esd->dependsOnESID || (esd->OCRESID  && (esd->OCRESID != trak->moov->mov->es_id_default_sync)) ) {
		if (!trak->References) {
			tref = (GF_TrackReferenceBox *) gf_isom_box_new_parent(&trak->child_boxes, GF_ISOM_BOX_TYPE_TREF);
			e = trak_on_child_box((GF_Box*)trak, (GF_Box *)tref);
			if (e) return e;
		}
		tref = trak->References;
	}

	//Update Stream dependencies
	e = Track_FindRef(trak, GF_ISOM_REF_DECODE, &dpnd);
	if (e) return e;

	if (!dpnd && esd->dependsOnESID) {
		e = Track_FindRef(trak, GF_ISOM_REF_BASE, &dpnd);
		if (e) return e;
	}

	if (!dpnd && esd->dependsOnESID) {
		dpnd = (GF_TrackReferenceTypeBox *) gf_isom_box_new_parent(&tref->child_boxes, GF_ISOM_BOX_TYPE_REFT);
		dpnd->reference_type = GF_ISOM_BOX_TYPE_DPND;
		e = reftype_AddRefTrack(dpnd, esd->dependsOnESID, NULL);
		if (e) return e;
	} else if (dpnd && !esd->dependsOnESID) {
		Track_RemoveRef(trak, GF_ISOM_BOX_TYPE_DPND);
	}
	esd->dependsOnESID = 0;

	//Update GF_Clock dependencies
	e = Track_FindRef(trak, GF_ISOM_REF_OCR, &dpnd);
	if (e) return e;
	if (!dpnd && esd->OCRESID && (esd->OCRESID != trak->moov->mov->es_id_default_sync)) {
		dpnd = (GF_TrackReferenceTypeBox *) gf_isom_box_new_parent(&tref->child_boxes, GF_ISOM_BOX_TYPE_REFT);
		dpnd->reference_type = GF_ISOM_BOX_TYPE_SYNC;
		e = reftype_AddRefTrack(dpnd, esd->OCRESID, NULL);
		if (e) return e;
	} else if (dpnd && !esd->OCRESID) {
		Track_RemoveRef(trak, GF_ISOM_BOX_TYPE_SYNC);
	} else if (dpnd && esd->OCRESID) {
		if (dpnd->trackIDCount != 1) return GF_ISOM_INVALID_MEDIA;
		dpnd->trackIDs[0] = esd->OCRESID;
	}
	esd->OCRESID = 0;

	//brand new case: we have to change the IPI desc
	if (esd->ipiPtr) {
		e = Track_FindRef(trak, GF_ISOM_REF_IPI, &dpnd);
		if (e) return e;
		if (!dpnd) {
			tmpRef = 0;
			dpnd = (GF_TrackReferenceTypeBox *) gf_isom_box_new_parent(&tref->child_boxes, GF_ISOM_BOX_TYPE_REFT);
			dpnd->reference_type = GF_ISOM_BOX_TYPE_IPIR;
			e = reftype_AddRefTrack(dpnd, esd->ipiPtr->IPI_ES_Id, &tmpRef);
			if (e) return e;
			//and replace the tag and value...
			esd->ipiPtr->IPI_ES_Id = tmpRef;
			esd->ipiPtr->tag = GF_ODF_ISOM_IPI_PTR_TAG;
		} else {
			//Watch out! ONLY ONE IPI dependency is allowed per stream
			if (dpnd->trackIDCount != 1) return GF_ISOM_INVALID_MEDIA;
			//if an existing one is there, what shall we do ???
			//donno, erase it
			dpnd->trackIDs[0] = esd->ipiPtr->IPI_ES_Id;
			//and replace the tag and value...
			esd->ipiPtr->IPI_ES_Id = 1;
			esd->ipiPtr->tag = GF_ODF_ISOM_IPI_PTR_TAG;
		}
	}

	/*don't store the lang desc in ESD, use the media header language info*/
	if (esd->langDesc) {
		trak->Media->mediaHeader->packedLanguage[0] = (esd->langDesc->langCode>>16)&0xFF;
		trak->Media->mediaHeader->packedLanguage[1] = (esd->langDesc->langCode>>8)&0xFF;
		trak->Media->mediaHeader->packedLanguage[2] = (esd->langDesc->langCode)&0xFF;
		gf_odf_desc_del((GF_Descriptor *)esd->langDesc);
		esd->langDesc = NULL;
	}

	//we have a streamDescritpionIndex, use it
	if (StreamDescriptionIndex) {
		u32 entry_type;
		entry = (GF_MPEGSampleEntryBox*)gf_list_get(trak->Media->information->sampleTable->SampleDescription->child_boxes, StreamDescriptionIndex - 1);
		if (!entry) return GF_ISOM_INVALID_FILE;

		entry_type = entry->type;
		GF_ProtectionSchemeInfoBox *sinf = (GF_ProtectionSchemeInfoBox *) gf_isom_box_find_child(entry->child_boxes, GF_ISOM_BOX_TYPE_SINF);
		if (sinf && sinf->original_format) entry_type = sinf->original_format->data_format;
		
		switch (entry_type) {
		case GF_ISOM_BOX_TYPE_MP4S:
			//OK, delete the previous ESD
			gf_odf_desc_del((GF_Descriptor *) entry->esd->desc);
			entry->esd->desc = esd;
			break;
		case GF_ISOM_BOX_TYPE_MP4V:
			entry_v = (GF_MPEGVisualSampleEntryBox*) entry;
			//OK, delete the previous ESD
			gf_odf_desc_del((GF_Descriptor *) entry_v->esd->desc);
			entry_v->esd->desc = esd;
			break;
		case GF_ISOM_BOX_TYPE_MP4A:
			entry_a = (GF_MPEGAudioSampleEntryBox*) entry;
            if (entry_a->esd) { // some non-conformant files may not have an ESD ...
                //OK, delete the previous ESD
                gf_odf_desc_del((GF_Descriptor *) entry_a->esd->desc);
                entry_a->esd->desc = esd;
            } else {
				// can't return OK here otherwise we can't know if esd hasn't been used
				// and need to be freed
				return GF_ISOM_INVALID_MEDIA;
			}
			break;
		case GF_ISOM_BOX_TYPE_AVC1:
		case GF_ISOM_BOX_TYPE_AVC2:
		case GF_ISOM_BOX_TYPE_AVC3:
		case GF_ISOM_BOX_TYPE_AVC4:
		case GF_ISOM_BOX_TYPE_SVC1:
		case GF_ISOM_BOX_TYPE_MVC1:
		case GF_ISOM_BOX_TYPE_HVC1:
		case GF_ISOM_BOX_TYPE_HEV1:
		case GF_ISOM_BOX_TYPE_HVC2:
		case GF_ISOM_BOX_TYPE_HEV2:
		case GF_ISOM_BOX_TYPE_LHE1:
		case GF_ISOM_BOX_TYPE_LHV1:
		case GF_ISOM_BOX_TYPE_HVT1:
			e = AVC_HEVC_UpdateESD((GF_MPEGVisualSampleEntryBox*)entry, esd);
			if (e) return e;
			break;
		case GF_ISOM_BOX_TYPE_LSR1:
			e = LSR_UpdateESD((GF_LASeRSampleEntryBox*)entry, esd);
			if (e) return e;
			break;
		case GF_ISOM_BOX_TYPE_AV01:
		case GF_ISOM_BOX_TYPE_AV1C:
		case GF_ISOM_BOX_TYPE_OPUS:
		case GF_ISOM_BOX_TYPE_DOPS:
		case GF_ISOM_BOX_TYPE_STXT:
		case GF_ISOM_BOX_TYPE_WVTT:
		case GF_ISOM_BOX_TYPE_STPP:
			if (esd) gf_odf_desc_del((GF_Descriptor *) esd);
			e = GF_OK;
			break;

		default:
			//silently fail, not an MPEG-4 esd
			gf_odf_desc_del((GF_Descriptor *) esd);
			return GF_OK;
		}
	} else {
		//need to check we're not in URL mode where only ONE description is allowed...
		StreamDescriptionIndex = gf_list_count(trak->Media->information->sampleTable->SampleDescription->child_boxes);
		if (StreamDescriptionIndex) {
			entry = (GF_MPEGSampleEntryBox*)gf_list_get(trak->Media->information->sampleTable->SampleDescription->child_boxes, StreamDescriptionIndex - 1);
			if (!entry) return GF_ISOM_INVALID_FILE;
			if (entry->esd && entry->esd->desc->URLString) return GF_BAD_PARAM;
		}

		//OK, check the handler and create the entry
		switch (trak->Media->handler->handlerType) {
        case GF_ISOM_MEDIA_AUXV:
        case GF_ISOM_MEDIA_PICT:
		case GF_ISOM_MEDIA_VISUAL:
			if ((esd->decoderConfig->objectTypeIndication==GF_CODECID_AVC) || (esd->decoderConfig->objectTypeIndication==GF_CODECID_SVC) || (esd->decoderConfig->objectTypeIndication==GF_CODECID_MVC)) {
				entry_v = (GF_MPEGVisualSampleEntryBox *) gf_isom_box_new(GF_ISOM_BOX_TYPE_AVC1);
				if (!entry_v) return GF_OUT_OF_MEM;
				e = AVC_HEVC_UpdateESD((GF_MPEGVisualSampleEntryBox*)entry_v, esd);
				if (e) return  e;
			} else if (esd->decoderConfig->objectTypeIndication==GF_CODECID_HEVC) {
				entry_v = (GF_MPEGVisualSampleEntryBox *) gf_isom_box_new(GF_ISOM_BOX_TYPE_HVC1);
				if (!entry_v) return GF_OUT_OF_MEM;
				e = AVC_HEVC_UpdateESD((GF_MPEGVisualSampleEntryBox*)entry_v, esd);
				if (e) return  e;
			} else {
				entry_v = (GF_MPEGVisualSampleEntryBox *) gf_isom_box_new(GF_ISOM_BOX_TYPE_MP4V);
				if (!entry_v) return GF_OUT_OF_MEM;
				entry_v->esd = (GF_ESDBox *) gf_isom_box_new_parent(&entry_v->child_boxes, GF_ISOM_BOX_TYPE_ESDS);
				entry_v->esd->desc = esd;
			}

			//type cast possible now
			entry = (GF_MPEGSampleEntryBox*) entry_v;
			break;
		case GF_ISOM_MEDIA_AUDIO:
			if (esd->decoderConfig->objectTypeIndication == GF_CODECID_OPUS) {
				GF_MPEGAudioSampleEntryBox *opus = (GF_MPEGAudioSampleEntryBox *)gf_isom_box_new(GF_ISOM_BOX_TYPE_OPUS);
				if (!opus) return GF_OUT_OF_MEM;
				opus->cfg_opus = (GF_OpusSpecificBox *)gf_isom_box_new_parent(&opus->child_boxes, GF_ISOM_BOX_TYPE_DOPS);
				entry = (GF_MPEGSampleEntryBox*)opus;
<<<<<<< HEAD
			} else if (esd->decoderConfig->objectTypeIndication == GF_CODECID_AC3) {
=======
				gf_odf_desc_del((GF_Descriptor *) esd);
			} else if (esd->decoderConfig->objectTypeIndication == GPAC_OTI_AUDIO_AC3) {
>>>>>>> 5b37b21a
				GF_MPEGAudioSampleEntryBox *ac3 = (GF_MPEGAudioSampleEntryBox *) gf_isom_box_new(GF_ISOM_BOX_TYPE_AC3);
				if (!ac3) return GF_OUT_OF_MEM;
				ac3->cfg_ac3 = (GF_AC3ConfigBox *) gf_isom_box_new_parent(&ac3->child_boxes, GF_ISOM_BOX_TYPE_DAC3);
				entry = (GF_MPEGSampleEntryBox*) ac3;
<<<<<<< HEAD
			} else if (esd->decoderConfig->objectTypeIndication==GF_CODECID_EAC3) {
=======
				gf_odf_desc_del((GF_Descriptor *) esd);
			} else if (esd->decoderConfig->objectTypeIndication==GPAC_OTI_AUDIO_EAC3) {
>>>>>>> 5b37b21a
				GF_MPEGAudioSampleEntryBox *eac3 = (GF_MPEGAudioSampleEntryBox *) gf_isom_box_new(GF_ISOM_BOX_TYPE_EC3);
				if (!eac3) return GF_OUT_OF_MEM;
				eac3->cfg_ac3 = (GF_AC3ConfigBox *) gf_isom_box_new_parent(&eac3->child_boxes, GF_ISOM_BOX_TYPE_DEC3);
				entry = (GF_MPEGSampleEntryBox*) eac3;
				gf_odf_desc_del((GF_Descriptor *) esd);
			} else {
				entry_a = (GF_MPEGAudioSampleEntryBox *) gf_isom_box_new(GF_ISOM_BOX_TYPE_MP4A);
				if (!entry_a) return GF_OUT_OF_MEM;
				entry_a->samplerate_hi = trak->Media->mediaHeader->timeScale;
				entry_a->esd = (GF_ESDBox *) gf_isom_box_new_parent(&entry_a->child_boxes, GF_ISOM_BOX_TYPE_ESDS);
				entry_a->esd->desc = esd;
				//type cast possible now
				entry = (GF_MPEGSampleEntryBox*) entry_a;
			}
			break;
		default:
			if ((esd->decoderConfig->streamType==0x03) && (esd->decoderConfig->objectTypeIndication==0x09)) {
				entry = (GF_MPEGSampleEntryBox *) gf_isom_box_new(GF_ISOM_BOX_TYPE_LSR1);
				if (!entry) return GF_OUT_OF_MEM;
				e = LSR_UpdateESD((GF_LASeRSampleEntryBox*)entry, esd);
				if (e) return  e;
			} else {
				entry = (GF_MPEGSampleEntryBox *) gf_isom_box_new(GF_ISOM_BOX_TYPE_MP4S);
				entry->esd = (GF_ESDBox *) gf_isom_box_new_parent(&entry->child_boxes, GF_ISOM_BOX_TYPE_ESDS);
				entry->esd->desc = esd;
			}
			break;
		}
		entry->dataReferenceIndex = DataReferenceIndex;

		if (!trak->Media->information->sampleTable->SampleDescription->child_boxes)
			trak->Media->information->sampleTable->SampleDescription->child_boxes = gf_list_new();
		gf_list_add(trak->Media->information->sampleTable->SampleDescription->child_boxes, entry);
		
		e = stsd_on_child_box((GF_Box*)trak->Media->information->sampleTable->SampleDescription, (GF_Box *) entry);
		if (e) return e;
		if(outStreamIndex) *outStreamIndex = gf_list_count(trak->Media->information->sampleTable->SampleDescription->child_boxes);
	}
	return GF_OK;
}

#endif	/*GPAC_DISABLE_ISOM_WRITE*/

#endif /*GPAC_DISABLE_ISOM*/<|MERGE_RESOLUTION|>--- conflicted
+++ resolved
@@ -1501,22 +1501,14 @@
 				if (!opus) return GF_OUT_OF_MEM;
 				opus->cfg_opus = (GF_OpusSpecificBox *)gf_isom_box_new_parent(&opus->child_boxes, GF_ISOM_BOX_TYPE_DOPS);
 				entry = (GF_MPEGSampleEntryBox*)opus;
-<<<<<<< HEAD
+				gf_odf_desc_del((GF_Descriptor *) esd);
 			} else if (esd->decoderConfig->objectTypeIndication == GF_CODECID_AC3) {
-=======
-				gf_odf_desc_del((GF_Descriptor *) esd);
-			} else if (esd->decoderConfig->objectTypeIndication == GPAC_OTI_AUDIO_AC3) {
->>>>>>> 5b37b21a
 				GF_MPEGAudioSampleEntryBox *ac3 = (GF_MPEGAudioSampleEntryBox *) gf_isom_box_new(GF_ISOM_BOX_TYPE_AC3);
 				if (!ac3) return GF_OUT_OF_MEM;
 				ac3->cfg_ac3 = (GF_AC3ConfigBox *) gf_isom_box_new_parent(&ac3->child_boxes, GF_ISOM_BOX_TYPE_DAC3);
 				entry = (GF_MPEGSampleEntryBox*) ac3;
-<<<<<<< HEAD
+				gf_odf_desc_del((GF_Descriptor *) esd);
 			} else if (esd->decoderConfig->objectTypeIndication==GF_CODECID_EAC3) {
-=======
-				gf_odf_desc_del((GF_Descriptor *) esd);
-			} else if (esd->decoderConfig->objectTypeIndication==GPAC_OTI_AUDIO_EAC3) {
->>>>>>> 5b37b21a
 				GF_MPEGAudioSampleEntryBox *eac3 = (GF_MPEGAudioSampleEntryBox *) gf_isom_box_new(GF_ISOM_BOX_TYPE_EC3);
 				if (!eac3) return GF_OUT_OF_MEM;
 				eac3->cfg_ac3 = (GF_AC3ConfigBox *) gf_isom_box_new_parent(&eac3->child_boxes, GF_ISOM_BOX_TYPE_DEC3);
