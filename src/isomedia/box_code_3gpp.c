/*
 *			GPAC - Multimedia Framework C SDK
 *
 *			Authors: Jean Le Feuvre
 *			Copyright (c) Telecom ParisTech 2000-2019
 *					All rights reserved
 *
 *  This file is part of GPAC / ISO Media File Format sub-project
 *
 *  GPAC is free software; you can redistribute it and/or modify
 *  it under the terms of the GNU Lesser General Public License as published by
 *  the Free Software Foundation; either version 2, or (at your option)
 *  any later version.
 *
 *  GPAC is distributed in the hope that it will be useful,
 *  but WITHOUT ANY WARRANTY; without even the implied warranty of
 *  MERCHANTABILITY or FITNESS FOR A PARTICULAR PURPOSE.  See the
 *  GNU Lesser General Public License for more details.
 *
 *  You should have received a copy of the GNU Lesser General Public
 *  License along with this library; see the file COPYING.  If not, write to
 *  the Free Software Foundation, 675 Mass Ave, Cambridge, MA 02139, USA.
 *
 */

#include <gpac/internal/isomedia_dev.h>
#include <gpac/tools.h>

#ifndef GPAC_DISABLE_ISOM



GF_Box *gppc_box_new()
{
	//default type is amr but overwritten by box constructor
	ISOM_DECL_BOX_ALLOC(GF_3GPPConfigBox, GF_ISOM_BOX_TYPE_DAMR);
	return (GF_Box *)tmp;
}

void gppc_box_del(GF_Box *s)
{
	GF_3GPPConfigBox *ptr = (GF_3GPPConfigBox *)s;
	if (ptr == NULL) return;
	gf_free(ptr);
}


GF_Err gppc_box_read(GF_Box *s, GF_BitStream *bs)
{
	GF_3GPPConfigBox *ptr = (GF_3GPPConfigBox *)s;
	if (ptr == NULL) return GF_BAD_PARAM;
	memset(&ptr->cfg, 0, sizeof(GF_3GPConfig));

<<<<<<< HEAD
	ISOM_DECREASE_SIZE(s, 5)
=======
	ISOM_DECREASE_SIZE(ptr, 5)
>>>>>>> bd96f679
	ptr->cfg.vendor = gf_bs_read_u32(bs);
	ptr->cfg.decoder_version = gf_bs_read_u8(bs);

	switch (ptr->type) {
	case GF_ISOM_BOX_TYPE_D263:
<<<<<<< HEAD
		ISOM_DECREASE_SIZE(s, 2)
=======
		ISOM_DECREASE_SIZE(ptr, 2)
>>>>>>> bd96f679
		ptr->cfg.H263_level = gf_bs_read_u8(bs);
		ptr->cfg.H263_profile = gf_bs_read_u8(bs);
		break;
	case GF_ISOM_BOX_TYPE_DAMR:
<<<<<<< HEAD
		ISOM_DECREASE_SIZE(s, 4)
=======
		ISOM_DECREASE_SIZE(ptr, 4)
>>>>>>> bd96f679
		ptr->cfg.AMR_mode_set = gf_bs_read_u16(bs);
		ptr->cfg.AMR_mode_change_period = gf_bs_read_u8(bs);
		ptr->cfg.frames_per_sample = gf_bs_read_u8(bs);
		break;
	case GF_ISOM_BOX_TYPE_DEVC:
	case GF_ISOM_BOX_TYPE_DQCP:
	case GF_ISOM_BOX_TYPE_DSMV:
<<<<<<< HEAD
		ISOM_DECREASE_SIZE(s, 1)
=======
		ISOM_DECREASE_SIZE(ptr, 1)
>>>>>>> bd96f679
		ptr->cfg.frames_per_sample = gf_bs_read_u8(bs);
		break;
	}
	return GF_OK;
}

#ifndef GPAC_DISABLE_ISOM_WRITE

GF_Err gppc_box_write(GF_Box *s, GF_BitStream *bs)
{
	GF_Err e;
	GF_3GPPConfigBox *ptr = (GF_3GPPConfigBox *)s;
	e = gf_isom_box_write_header(s, bs);
	if (e) return e;

	gf_bs_write_u32(bs, ptr->cfg.vendor);
	gf_bs_write_u8(bs, ptr->cfg.decoder_version);
	switch (ptr->cfg.type) {
	case GF_ISOM_SUBTYPE_3GP_H263:
		gf_bs_write_u8(bs, ptr->cfg.H263_level);
		gf_bs_write_u8(bs, ptr->cfg.H263_profile);
		break;
	case GF_ISOM_SUBTYPE_3GP_AMR:
	case GF_ISOM_SUBTYPE_3GP_AMR_WB:
		gf_bs_write_u16(bs, ptr->cfg.AMR_mode_set);
		gf_bs_write_u8(bs, ptr->cfg.AMR_mode_change_period);
		gf_bs_write_u8(bs, ptr->cfg.frames_per_sample);
		break;
	case GF_ISOM_SUBTYPE_3GP_EVRC:
	case GF_ISOM_SUBTYPE_3GP_QCELP:
	case GF_ISOM_SUBTYPE_3GP_SMV:
		gf_bs_write_u8(bs, ptr->cfg.frames_per_sample);
		break;
	}
	return GF_OK;
}

GF_Err gppc_box_size(GF_Box *s)
{
	GF_3GPPConfigBox *ptr = (GF_3GPPConfigBox *)s;

	s->size += 5;
	if (!ptr->cfg.type) {
		switch (ptr->type) {
		case GF_ISOM_BOX_TYPE_D263:
			ptr->cfg.type = GF_ISOM_SUBTYPE_3GP_H263;
			break;
		case GF_ISOM_BOX_TYPE_DAMR:
			ptr->cfg.type = GF_ISOM_SUBTYPE_3GP_AMR;
			break;
		case GF_ISOM_BOX_TYPE_DEVC:
			ptr->cfg.type = GF_ISOM_SUBTYPE_3GP_EVRC;
			break;
		case GF_ISOM_BOX_TYPE_DQCP:
			ptr->cfg.type = GF_ISOM_SUBTYPE_3GP_QCELP;
			break;
		case GF_ISOM_BOX_TYPE_DSMV:
			ptr->cfg.type = GF_ISOM_SUBTYPE_3GP_SMV;
			break;
		}
	}
	switch (ptr->cfg.type) {
	case GF_ISOM_SUBTYPE_3GP_H263:
		s->size += 2;
		break;
	case GF_ISOM_SUBTYPE_3GP_AMR:
	case GF_ISOM_SUBTYPE_3GP_AMR_WB:
		s->size += 4;
		break;
	case GF_ISOM_SUBTYPE_3GP_EVRC:
	case GF_ISOM_SUBTYPE_3GP_QCELP:
	case GF_ISOM_SUBTYPE_3GP_SMV:
		s->size += 1;
		break;
	}
	return GF_OK;
}

#endif /*GPAC_DISABLE_ISOM_WRITE*/


GF_Box *ftab_box_new()
{
	ISOM_DECL_BOX_ALLOC(GF_FontTableBox, GF_ISOM_BOX_TYPE_FTAB);
	return (GF_Box *) tmp;
}
void ftab_box_del(GF_Box *s)
{
	GF_FontTableBox *ptr = (GF_FontTableBox *)s;
	if (ptr->fonts) {
		u32 i;
		for (i=0; i<ptr->entry_count; i++)
			if (ptr->fonts[i].fontName) gf_free(ptr->fonts[i].fontName);
		gf_free(ptr->fonts);
	}
	gf_free(ptr);
}
GF_Err ftab_box_read(GF_Box *s, GF_BitStream *bs)
{
	u32 i;
	GF_FontTableBox *ptr = (GF_FontTableBox *)s;
	ptr->entry_count = gf_bs_read_u16(bs);
	ISOM_DECREASE_SIZE(ptr, 2);

	if (ptr->size<ptr->entry_count*3) {
		GF_LOG(GF_LOG_WARNING, GF_LOG_CONTAINER, ("[iso file] Corrupted ftap box, skipping\n"));
		ptr->entry_count = 0;
		return GF_OK;
	}
	ptr->fonts = (GF_FontRecord *) gf_malloc(sizeof(GF_FontRecord)*ptr->entry_count);
	if (!ptr->fonts) return GF_OUT_OF_MEM;

	memset(ptr->fonts, 0, sizeof(GF_FontRecord)*ptr->entry_count);
	for (i=0; i<ptr->entry_count; i++) {
		u32 len;
		ISOM_DECREASE_SIZE(ptr, 3);
		ptr->fonts[i].fontID = gf_bs_read_u16(bs);
		len = gf_bs_read_u8(bs);
		if (len) {
			ISOM_DECREASE_SIZE(ptr, len);
			ptr->fonts[i].fontName = (char *)gf_malloc(sizeof(char)*(len+1));
			if (!ptr->fonts[i].fontName) return GF_OUT_OF_MEM;
			gf_bs_read_data(bs, ptr->fonts[i].fontName, len);
			ptr->fonts[i].fontName[len] = 0;
		}
	}
	return GF_OK;
}

#ifndef GPAC_DISABLE_ISOM_WRITE
GF_Err ftab_box_write(GF_Box *s, GF_BitStream *bs)
{
	GF_Err e;
	u32 i;
	GF_FontTableBox *ptr = (GF_FontTableBox *)s;
	e = gf_isom_box_write_header(s, bs);
	if (e) return e;
	gf_bs_write_u16(bs, ptr->entry_count);
	for (i=0; i<ptr->entry_count; i++) {
		gf_bs_write_u16(bs, ptr->fonts[i].fontID);
		if (ptr->fonts[i].fontName) {
			u32 len = (u32) strlen(ptr->fonts[i].fontName);
			gf_bs_write_u8(bs, len);
			gf_bs_write_data(bs, ptr->fonts[i].fontName, len);
		} else {
			gf_bs_write_u8(bs, 0);
		}
	}
	return GF_OK;
}
GF_Err ftab_box_size(GF_Box *s)
{
	u32 i;
	GF_FontTableBox *ptr = (GF_FontTableBox *)s;

	s->size += 2;
	for (i=0; i<ptr->entry_count; i++) {
		s->size += 3;
		if (ptr->fonts[i].fontName) s->size += strlen(ptr->fonts[i].fontName);
	}
	return GF_OK;
}

#endif /*GPAC_DISABLE_ISOM_WRITE*/



GF_Box *text_box_new()
{
	ISOM_DECL_BOX_ALLOC(GF_TextSampleEntryBox, GF_ISOM_BOX_TYPE_TEXT);
	return (GF_Box *) tmp;
}

void text_box_del(GF_Box *s)
{
	GF_TextSampleEntryBox *ptr = (GF_TextSampleEntryBox*)s;
	gf_isom_sample_entry_predestroy((GF_SampleEntryBox *)s);

	if (ptr->textName)
		gf_free(ptr->textName);
	gf_free(ptr);
}

GF_Box *tx3g_box_new()
{
	ISOM_DECL_BOX_ALLOC(GF_Tx3gSampleEntryBox, GF_ISOM_BOX_TYPE_TX3G);
	return (GF_Box *) tmp;
}

void tx3g_box_del(GF_Box *s)
{
	gf_isom_sample_entry_predestroy((GF_SampleEntryBox *)s);
	gf_free(s);
}

u32 gpp_read_rgba(GF_BitStream *bs)
{
	u8 r, g, b, a;
	u32 col;
	r = gf_bs_read_u8(bs);
	g = gf_bs_read_u8(bs);
	b = gf_bs_read_u8(bs);
	a = gf_bs_read_u8(bs);
	col = a;
	col<<=8;
	col |= r;
	col<<=8;
	col |= g;
	col<<=8;
	col |= b;
	return col;
}

#define GPP_BOX_SIZE	8
void gpp_read_box(GF_BitStream *bs, GF_BoxRecord *rec)
{
	rec->top = gf_bs_read_u16(bs);
	rec->left = gf_bs_read_u16(bs);
	rec->bottom = gf_bs_read_u16(bs);
	rec->right = gf_bs_read_u16(bs);
}

#define GPP_STYLE_SIZE	12
void gpp_read_style(GF_BitStream *bs, GF_StyleRecord *rec)
{
	rec->startCharOffset = gf_bs_read_u16(bs);
	rec->endCharOffset = gf_bs_read_u16(bs);
	rec->fontID = gf_bs_read_u16(bs);
	rec->style_flags = gf_bs_read_u8(bs);
	rec->font_size = gf_bs_read_u8(bs);
	rec->text_color = gpp_read_rgba(bs);
}

GF_Err tx3g_on_child_box(GF_Box *s, GF_Box *a)
{
	GF_Tx3gSampleEntryBox *ptr = (GF_Tx3gSampleEntryBox*)s;
	switch (a->type) {
	case GF_ISOM_BOX_TYPE_FTAB:
		if (ptr->font_table) ERROR_ON_DUPLICATED_BOX(a, ptr)
		ptr->font_table = (GF_FontTableBox *)a;
		break;
	default:
		return GF_OK;
	}
	return GF_OK;
}

GF_Err tx3g_box_read(GF_Box *s, GF_BitStream *bs)
{
	GF_Err e;
	GF_Tx3gSampleEntryBox *ptr = (GF_Tx3gSampleEntryBox*)s;

	ISOM_DECREASE_SIZE(ptr, (18 + GPP_BOX_SIZE + GPP_STYLE_SIZE) );

	e = gf_isom_base_sample_entry_read((GF_SampleEntryBox *)ptr, bs);
	if (e) return e;

	ptr->displayFlags = gf_bs_read_u32(bs);
	ptr->horizontal_justification = gf_bs_read_u8(bs);
	ptr->vertical_justification = gf_bs_read_u8(bs);
	ptr->back_color = gpp_read_rgba(bs);
	gpp_read_box(bs, &ptr->default_box);
	gpp_read_style(bs, &ptr->default_style);


	return gf_isom_box_array_read(s, bs, tx3g_on_child_box);
}

/*this is a quicktime specific box - see apple documentation*/
GF_Err text_box_read(GF_Box *s, GF_BitStream *bs)
{
	GF_Err e;
	u16 pSize;
	GF_TextSampleEntryBox *ptr = (GF_TextSampleEntryBox*)s;

	ISOM_DECREASE_SIZE(ptr, 51);

	e = gf_isom_base_sample_entry_read((GF_SampleEntryBox *)ptr, bs);
	if (e) return e;

	ptr->displayFlags = gf_bs_read_u32(bs);			/*Display flags*/
	ptr->textJustification = gf_bs_read_u32(bs);	/*Text justification*/
	gf_bs_read_data(bs, ptr->background_color, 6);	/*Background color*/
	gpp_read_box(bs, &ptr->default_box);			/*Default text box*/
	gf_bs_read_data(bs, ptr->reserved1, 8);			/*Reserved*/
	ptr->fontNumber = gf_bs_read_u16(bs);			/*Font number*/
	ptr->fontFace   = gf_bs_read_u16(bs);			/*Font face*/
	ptr->reserved2  = gf_bs_read_u8(bs);			/*Reserved*/
	ptr->reserved3  = gf_bs_read_u16(bs);			/*Reserved*/
	gf_bs_read_data(bs, ptr->foreground_color, 6);	/*Foreground color*/

	/*ffmpeg compatibility with iPod streams: no pascal string*/
	if (!ptr->size)
		return GF_OK;

	ISOM_DECREASE_SIZE(ptr, 1);
	pSize = gf_bs_read_u8(bs); /*a Pascal string begins with its size: get textName size*/

	if (ptr->size < pSize) {
		u32 b_size = pSize;
		size_t i = 0;
		GF_LOG(GF_LOG_DEBUG, GF_LOG_CONTAINER, ("[iso file] text box doesn't use a Pascal string: trying to decode anyway.\n"));
		ptr->textName = (char*)gf_malloc((size_t)ptr->size + 1 + 1);
		if (!ptr->textName) return GF_OUT_OF_MEM;

		do {
			char c = (char)b_size;
			if (c == '\0') {
				break;
			} else if ((c >= 'a' && c <= 'z') || (c >= 'A' && c <= 'Z')) {
				ptr->textName[i] = c;
			} else {
				gf_free(ptr->textName);
				ptr->textName = NULL;
				GF_LOG(GF_LOG_WARNING, GF_LOG_CONTAINER, ("[iso file] text box doesn't use a Pascal string and contains non-chars. Abort.\n"));
				return GF_ISOM_INVALID_FILE;
			}
			i++;
			if (!ptr->size)
				break;
			ptr->size--;
			b_size = gf_bs_read_u8(bs);
		} while (b_size);

		ptr->textName[i] = '\0';				/*Font name*/
		GF_LOG(GF_LOG_WARNING, GF_LOG_CONTAINER, ("[iso file] text box doesn't use a Pascal string: \"%s\" detected.\n", ptr->textName));
		return GF_OK;
	}
	if (pSize) {
		ptr->textName = (char*) gf_malloc(pSize+1 * sizeof(char));
		if (!ptr->textName) return GF_OUT_OF_MEM;

		if (gf_bs_read_data(bs, ptr->textName, pSize) != pSize) {
			gf_free(ptr->textName);
			ptr->textName = NULL;
			return GF_ISOM_INVALID_FILE;
		}
		ptr->textName[pSize] = '\0';				/*Font name*/
	}
	ISOM_DECREASE_SIZE(ptr, pSize);
	return gf_isom_box_array_read(s, bs, NULL);
}

void gpp_write_rgba(GF_BitStream *bs, u32 col)
{
	gf_bs_write_u8(bs, (col>>16) & 0xFF);
	gf_bs_write_u8(bs, (col>>8) & 0xFF);
	gf_bs_write_u8(bs, (col) & 0xFF);
	gf_bs_write_u8(bs, (col>>24) & 0xFF);
}

void gpp_write_box(GF_BitStream *bs, GF_BoxRecord *rec)
{
	gf_bs_write_u16(bs, rec->top);
	gf_bs_write_u16(bs, rec->left);
	gf_bs_write_u16(bs, rec->bottom);
	gf_bs_write_u16(bs, rec->right);
}

#define GPP_STYLE_SIZE	12
void gpp_write_style(GF_BitStream *bs, GF_StyleRecord *rec)
{
	gf_bs_write_u16(bs, rec->startCharOffset);
	gf_bs_write_u16(bs, rec->endCharOffset);
	gf_bs_write_u16(bs, rec->fontID);
	gf_bs_write_u8(bs, rec->style_flags);
	gf_bs_write_u8(bs, rec->font_size);
	gpp_write_rgba(bs, rec->text_color);
}

#ifndef GPAC_DISABLE_ISOM_WRITE

GF_Err tx3g_box_write(GF_Box *s, GF_BitStream *bs)
{
	GF_Err e;
	GF_Tx3gSampleEntryBox *ptr = (GF_Tx3gSampleEntryBox*)s;

	e = gf_isom_box_write_header(s, bs);
	if (e) return e;
	gf_bs_write_data(bs, ptr->reserved, 6);
	gf_bs_write_u16(bs, ptr->dataReferenceIndex);
	gf_bs_write_u32(bs, ptr->displayFlags);
	gf_bs_write_u8(bs, ptr->horizontal_justification);
	gf_bs_write_u8(bs, ptr->vertical_justification);
	gpp_write_rgba(bs, ptr->back_color);
	gpp_write_box(bs, &ptr->default_box);
	gpp_write_style(bs, &ptr->default_style);
	return GF_OK;
}

GF_Err text_box_write(GF_Box *s, GF_BitStream *bs)
{
	GF_Err e;
	u16 pSize;
	GF_TextSampleEntryBox *ptr = (GF_TextSampleEntryBox*)s;

	e = gf_isom_box_write_header(s, bs);
	if (e) return e;
	gf_bs_write_data(bs, ptr->reserved, 6);
	gf_bs_write_u16(bs, ptr->dataReferenceIndex);
	gf_bs_write_u32(bs, ptr->displayFlags);			/*Display flags*/
	gf_bs_write_u32(bs, ptr->textJustification);	/*Text justification*/
	gf_bs_write_data(bs, ptr->background_color, 6);	/*Background color*/
	gpp_write_box(bs, &ptr->default_box);			/*Default text box*/
	gf_bs_write_data(bs, ptr->reserved1, 8);		/*Reserved*/
	gf_bs_write_u16(bs, ptr->fontNumber);			/*Font number*/
	gf_bs_write_u16(bs, ptr->fontFace);				/*Font face*/
	gf_bs_write_u8(bs, ptr->reserved2);				/*Reserved*/
	gf_bs_write_u16(bs, ptr->reserved3);			/*Reserved*/
	gf_bs_write_data(bs, ptr->foreground_color, 6);	/*Foreground color*/
	//pSize assignment below is not a mistake
	if (ptr->textName && (pSize = (u16) strlen(ptr->textName))) {
		gf_bs_write_u8(bs, pSize);					/*a Pascal string begins with its size*/
		gf_bs_write_data(bs, ptr->textName, pSize);	/*Font name*/
	} else {
		gf_bs_write_u8(bs, 0);
	}
	return GF_OK;
}

GF_Err tx3g_box_size(GF_Box *s)
{
	/*base + this  + box + style*/
	s->size += 18 + GPP_BOX_SIZE + GPP_STYLE_SIZE;
	return GF_OK;
}

GF_Err text_box_size(GF_Box *s)
{
	GF_TextSampleEntryBox *ptr = (GF_TextSampleEntryBox*)s;

	/*base + this + string length*/
	s->size += 51 + 1;
	if (ptr->textName)
		s->size += strlen(ptr->textName);
	return GF_OK;
}

#endif

GF_Box *styl_box_new()
{
	ISOM_DECL_BOX_ALLOC(GF_TextStyleBox, GF_ISOM_BOX_TYPE_STYL);
	return (GF_Box *) tmp;
}

void styl_box_del(GF_Box *s)
{
	GF_TextStyleBox*ptr = (GF_TextStyleBox*)s;
	if (ptr->styles) gf_free(ptr->styles);
	gf_free(ptr);
}

GF_Err styl_box_read(GF_Box *s, GF_BitStream *bs)
{
	u32 i;
	GF_TextStyleBox*ptr = (GF_TextStyleBox*)s;
	ISOM_DECREASE_SIZE(ptr, 2);
	ptr->entry_count = gf_bs_read_u16(bs);

	if (ptr->size<ptr->entry_count * GPP_STYLE_SIZE)
		return GF_ISOM_INVALID_FILE;

	if (ptr->entry_count) {
		ptr->styles = (GF_StyleRecord*)gf_malloc(sizeof(GF_StyleRecord)*ptr->entry_count);
		if (!ptr->styles) return GF_OUT_OF_MEM;
		for (i=0; i<ptr->entry_count; i++) {
			ISOM_DECREASE_SIZE(ptr, GPP_STYLE_SIZE);
			gpp_read_style(bs, &ptr->styles[i]);
		}
	}
	return GF_OK;
}

#ifndef GPAC_DISABLE_ISOM_WRITE
GF_Err styl_box_write(GF_Box *s, GF_BitStream *bs)
{
	GF_Err e;
	u32 i;
	GF_TextStyleBox*ptr = (GF_TextStyleBox*)s;
	e = gf_isom_box_write_header(s, bs);
	if (e) return e;

	gf_bs_write_u16(bs, ptr->entry_count);
	for (i=0; i<ptr->entry_count; i++) gpp_write_style(bs, &ptr->styles[i]);
	return GF_OK;
}

GF_Err styl_box_size(GF_Box *s)
{
	GF_TextStyleBox*ptr = (GF_TextStyleBox*)s;

	s->size += 2 + ptr->entry_count * GPP_STYLE_SIZE;
	return GF_OK;
}

#endif /*GPAC_DISABLE_ISOM_WRITE*/

GF_Box *hlit_box_new()
{
	ISOM_DECL_BOX_ALLOC(GF_TextHighlightBox, GF_ISOM_BOX_TYPE_HLIT);
	return (GF_Box *) tmp;
}

void hlit_box_del(GF_Box *s)
{
	gf_free(s);
}

GF_Err hlit_box_read(GF_Box *s, GF_BitStream *bs)
{
	GF_TextHighlightBox *ptr = (GF_TextHighlightBox *)s;
	ISOM_DECREASE_SIZE(ptr, 4)
	ptr->startcharoffset = gf_bs_read_u16(bs);
	ptr->endcharoffset = gf_bs_read_u16(bs);
	return GF_OK;
}

#ifndef GPAC_DISABLE_ISOM_WRITE
GF_Err hlit_box_write(GF_Box *s, GF_BitStream *bs)
{
	GF_Err e;
	GF_TextHighlightBox *ptr = (GF_TextHighlightBox *)s;
	e = gf_isom_box_write_header(s, bs);
	if (e) return e;
	gf_bs_write_u16(bs, ptr->startcharoffset);
	gf_bs_write_u16(bs, ptr->endcharoffset);
	return GF_OK;
}

GF_Err hlit_box_size(GF_Box *s)
{
	s->size += 4;
	return GF_OK;
}

#endif /*GPAC_DISABLE_ISOM_WRITE*/

GF_Box *hclr_box_new()
{
	ISOM_DECL_BOX_ALLOC(GF_TextHighlightColorBox, GF_ISOM_BOX_TYPE_HCLR);
	return (GF_Box *) tmp;
}

void hclr_box_del(GF_Box *s)
{
	gf_free(s);
}

GF_Err hclr_box_read(GF_Box *s, GF_BitStream *bs)
{
	GF_TextHighlightColorBox*ptr = (GF_TextHighlightColorBox*)s;
	ISOM_DECREASE_SIZE(ptr, 4)
	ptr->hil_color = gpp_read_rgba(bs);
	return GF_OK;
}

#ifndef GPAC_DISABLE_ISOM_WRITE
GF_Err hclr_box_write(GF_Box *s, GF_BitStream *bs)
{
	GF_Err e;
	GF_TextHighlightColorBox*ptr = (GF_TextHighlightColorBox*)s;
	e = gf_isom_box_write_header(s, bs);
	if (e) return e;
	gpp_write_rgba(bs, ptr->hil_color);
	return GF_OK;
}

GF_Err hclr_box_size(GF_Box *s)
{
	s->size += 4;
	return GF_OK;
}

#endif /*GPAC_DISABLE_ISOM_WRITE*/

GF_Box *krok_box_new()
{
	ISOM_DECL_BOX_ALLOC(GF_TextKaraokeBox, GF_ISOM_BOX_TYPE_KROK);
	return (GF_Box *) tmp;
}

void krok_box_del(GF_Box *s)
{
	GF_TextKaraokeBox*ptr = (GF_TextKaraokeBox*)s;
	if (ptr->records) gf_free(ptr->records);
	gf_free(ptr);
}

GF_Err krok_box_read(GF_Box *s, GF_BitStream *bs)
{
	GF_TextKaraokeBox*ptr = (GF_TextKaraokeBox*)s;

	ISOM_DECREASE_SIZE(ptr, 6)
	ptr->highlight_starttime = gf_bs_read_u32(bs);
	ptr->nb_entries = gf_bs_read_u16(bs);
	if (ptr->size < ptr->nb_entries * 8)
		return GF_ISOM_INVALID_FILE;

	if (ptr->nb_entries) {
		u32 i;
		ptr->records = (KaraokeRecord*)gf_malloc(sizeof(KaraokeRecord)*ptr->nb_entries);
		if (!ptr->records) return GF_OUT_OF_MEM;
		for (i=0; i<ptr->nb_entries; i++) {
			ISOM_DECREASE_SIZE(ptr, 8)
			ptr->records[i].highlight_endtime = gf_bs_read_u32(bs);
			ptr->records[i].start_charoffset = gf_bs_read_u16(bs);
			ptr->records[i].end_charoffset = gf_bs_read_u16(bs);
		}
	}
	return GF_OK;
}

#ifndef GPAC_DISABLE_ISOM_WRITE
GF_Err krok_box_write(GF_Box *s, GF_BitStream *bs)
{
	GF_Err e;
	u32 i;
	GF_TextKaraokeBox*ptr = (GF_TextKaraokeBox*)s;
	e = gf_isom_box_write_header(s, bs);
	if (e) return e;

	gf_bs_write_u32(bs, ptr->highlight_starttime);
	gf_bs_write_u16(bs, ptr->nb_entries);
	for (i=0; i<ptr->nb_entries; i++) {
		gf_bs_write_u32(bs, ptr->records[i].highlight_endtime);
		gf_bs_write_u16(bs, ptr->records[i].start_charoffset);
		gf_bs_write_u16(bs, ptr->records[i].end_charoffset);
	}
	return GF_OK;
}

GF_Err krok_box_size(GF_Box *s)
{
	GF_TextKaraokeBox*ptr = (GF_TextKaraokeBox*)s;
	s->size += 6 + 8*ptr->nb_entries;
	return GF_OK;
}

#endif /*GPAC_DISABLE_ISOM_WRITE*/

GF_Box *dlay_box_new()
{
	ISOM_DECL_BOX_ALLOC(GF_TextScrollDelayBox, GF_ISOM_BOX_TYPE_DLAY);
	return (GF_Box *) tmp;
}

void dlay_box_del(GF_Box *s)
{
	gf_free(s);
}

GF_Err dlay_box_read(GF_Box *s, GF_BitStream *bs)
{
	GF_TextScrollDelayBox*ptr = (GF_TextScrollDelayBox*)s;
	ISOM_DECREASE_SIZE(ptr, 4)
	ptr->scroll_delay = gf_bs_read_u32(bs);
	return GF_OK;
}

#ifndef GPAC_DISABLE_ISOM_WRITE
GF_Err dlay_box_write(GF_Box *s, GF_BitStream *bs)
{
	GF_Err e;
	GF_TextScrollDelayBox*ptr = (GF_TextScrollDelayBox*)s;
	e = gf_isom_box_write_header(s, bs);
	if (e) return e;
	gf_bs_write_u32(bs, ptr->scroll_delay);
	return GF_OK;
}

GF_Err dlay_box_size(GF_Box *s)
{
	s->size += 4;
	return GF_OK;
}

#endif /*GPAC_DISABLE_ISOM_WRITE*/

GF_Box *href_box_new()
{
	ISOM_DECL_BOX_ALLOC(GF_TextHyperTextBox, GF_ISOM_BOX_TYPE_HREF);
	return (GF_Box *) tmp;
}

void href_box_del(GF_Box *s)
{
	GF_TextHyperTextBox*ptr = (GF_TextHyperTextBox*)s;
	if (ptr->URL) gf_free(ptr->URL);
	if (ptr->URL_hint) gf_free(ptr->URL_hint);
	gf_free(ptr);
}

GF_Err href_box_read(GF_Box *s, GF_BitStream *bs)
{
	u32 len;
	GF_TextHyperTextBox*ptr = (GF_TextHyperTextBox*)s;
	ISOM_DECREASE_SIZE(ptr, 6) //including 2 length fields
	ptr->startcharoffset = gf_bs_read_u16(bs);
	ptr->endcharoffset = gf_bs_read_u16(bs);
	len = gf_bs_read_u8(bs);
	if (len) {
		ISOM_DECREASE_SIZE(ptr, len)
		ptr->URL = (char *) gf_malloc(sizeof(char) * (len+1));
		if (!ptr->URL) return GF_OUT_OF_MEM;
		gf_bs_read_data(bs, ptr->URL, len);
		ptr->URL[len] = 0;
	}
	len = gf_bs_read_u8(bs);
	if (len) {
		ISOM_DECREASE_SIZE(ptr, len)
		ptr->URL_hint = (char *) gf_malloc(sizeof(char) * (len+1));
		if (!ptr->URL_hint) return GF_OUT_OF_MEM;
		gf_bs_read_data(bs, ptr->URL_hint, len);
		ptr->URL_hint[len]= 0;
	}
	return GF_OK;
}

#ifndef GPAC_DISABLE_ISOM_WRITE
GF_Err href_box_write(GF_Box *s, GF_BitStream *bs)
{
	u32 len;
	GF_Err e;
	GF_TextHyperTextBox*ptr = (GF_TextHyperTextBox*)s;
	e = gf_isom_box_write_header(s, bs);
	if (e) return e;

	gf_bs_write_u16(bs, ptr->startcharoffset);
	gf_bs_write_u16(bs, ptr->endcharoffset);
	if (ptr->URL) {
		len = (u32) strlen(ptr->URL);
		gf_bs_write_u8(bs, len);
		gf_bs_write_data(bs, ptr->URL, len);
	} else {
		gf_bs_write_u8(bs, 0);
	}
	if (ptr->URL_hint) {
		len = (u32) strlen(ptr->URL_hint);
		gf_bs_write_u8(bs, len);
		gf_bs_write_data(bs, ptr->URL_hint, len);
	} else {
		gf_bs_write_u8(bs, 0);
	}
	return GF_OK;
}

GF_Err href_box_size(GF_Box *s)
{
	GF_TextHyperTextBox*ptr = (GF_TextHyperTextBox*)s;
	s->size += 6;
	if (ptr->URL) s->size += strlen(ptr->URL);
	if (ptr->URL_hint) s->size += strlen(ptr->URL_hint);
	return GF_OK;
}

#endif /*GPAC_DISABLE_ISOM_WRITE*/


GF_Box *tbox_box_new()
{
	ISOM_DECL_BOX_ALLOC(GF_TextBoxBox, GF_ISOM_BOX_TYPE_TBOX);
	return (GF_Box *) tmp;
}

void tbox_box_del(GF_Box *s)
{
	gf_free(s);
}

GF_Err tbox_box_read(GF_Box *s, GF_BitStream *bs)
{
	GF_TextBoxBox*ptr = (GF_TextBoxBox*)s;
	ISOM_DECREASE_SIZE(ptr, GPP_BOX_SIZE)
	gpp_read_box(bs, &ptr->box);
	return GF_OK;
}

#ifndef GPAC_DISABLE_ISOM_WRITE
GF_Err tbox_box_write(GF_Box *s, GF_BitStream *bs)
{
	GF_Err e;
	GF_TextBoxBox*ptr = (GF_TextBoxBox*)s;
	e = gf_isom_box_write_header(s, bs);
	if (e) return e;
	gpp_write_box(bs, &ptr->box);
	return GF_OK;
}

GF_Err tbox_box_size(GF_Box *s)
{
	s->size += 8;
	return GF_OK;
}

#endif /*GPAC_DISABLE_ISOM_WRITE*/


GF_Box *blnk_box_new()
{
	ISOM_DECL_BOX_ALLOC(GF_TextBlinkBox, GF_ISOM_BOX_TYPE_BLNK);
	return (GF_Box *) tmp;
}

void blnk_box_del(GF_Box *s)
{
	gf_free(s);
}

GF_Err blnk_box_read(GF_Box *s, GF_BitStream *bs)
{
	GF_TextBlinkBox*ptr = (GF_TextBlinkBox*)s;
	ISOM_DECREASE_SIZE(ptr, 4)
	ptr->startcharoffset = gf_bs_read_u16(bs);
	ptr->endcharoffset = gf_bs_read_u16(bs);
	return GF_OK;
}

#ifndef GPAC_DISABLE_ISOM_WRITE
GF_Err blnk_box_write(GF_Box *s, GF_BitStream *bs)
{
	GF_Err e;
	GF_TextBlinkBox*ptr = (GF_TextBlinkBox*)s;
	e = gf_isom_box_write_header(s, bs);
	if (e) return e;
	gf_bs_write_u16(bs, ptr->startcharoffset);
	gf_bs_write_u16(bs, ptr->endcharoffset);
	return GF_OK;
}

GF_Err blnk_box_size(GF_Box *s)
{
	s->size += 4;
	return GF_OK;
}

#endif /*GPAC_DISABLE_ISOM_WRITE*/

GF_Box *twrp_box_new()
{
	ISOM_DECL_BOX_ALLOC(GF_TextWrapBox, GF_ISOM_BOX_TYPE_TWRP);
	return (GF_Box *) tmp;
}

void twrp_box_del(GF_Box *s)
{
	gf_free(s);
}

GF_Err twrp_box_read(GF_Box *s, GF_BitStream *bs)
{
	GF_TextWrapBox*ptr = (GF_TextWrapBox*)s;
	ISOM_DECREASE_SIZE(ptr, 1)
	ptr->wrap_flag = gf_bs_read_u8(bs);
	return GF_OK;
}

#ifndef GPAC_DISABLE_ISOM_WRITE
GF_Err twrp_box_write(GF_Box *s, GF_BitStream *bs)
{
	GF_Err e;
	GF_TextWrapBox*ptr = (GF_TextWrapBox*)s;
	e = gf_isom_box_write_header(s, bs);
	if (e) return e;
	gf_bs_write_u8(bs, ptr->wrap_flag);
	return GF_OK;
}
GF_Err twrp_box_size(GF_Box *s)
{
	s->size += 1;
	return GF_OK;
}

#endif /*GPAC_DISABLE_ISOM_WRITE*/

void tsel_box_del(GF_Box *s)
{
	GF_TrackSelectionBox *ptr;
	ptr = (GF_TrackSelectionBox *) s;
	if (ptr == NULL) return;
	if (ptr->attributeList) gf_free(ptr->attributeList);
	gf_free(ptr);
}

GF_Err tsel_box_read(GF_Box *s,GF_BitStream *bs)
{
	u32 i;
	GF_TrackSelectionBox *ptr = (GF_TrackSelectionBox *) s;

	ISOM_DECREASE_SIZE(ptr, 4);
	ptr->switchGroup = gf_bs_read_u32(bs);

	if (ptr->size % 4) return GF_ISOM_INVALID_FILE;
	ptr->attributeListCount = (u32)ptr->size/4;
	ptr->attributeList = gf_malloc(ptr->attributeListCount*sizeof(u32));
	if (ptr->attributeList == NULL) return GF_OUT_OF_MEM;

	for (i=0; i< ptr->attributeListCount; i++) {
		ptr->attributeList[i] = gf_bs_read_u32(bs);
	}
	return GF_OK;
}

GF_Box *tsel_box_new()
{
	ISOM_DECL_BOX_ALLOC(GF_TrackSelectionBox, GF_ISOM_BOX_TYPE_TSEL);
	return (GF_Box *)tmp;
}


#ifndef GPAC_DISABLE_ISOM_WRITE

GF_Err tsel_box_write(GF_Box *s, GF_BitStream *bs)
{
	GF_Err e;
	u32 i;
	GF_TrackSelectionBox *ptr = (GF_TrackSelectionBox *) s;

	e = gf_isom_full_box_write(s, bs);
	if (e) return e;
	gf_bs_write_u32(bs,ptr->switchGroup);

	for (i = 0; i < ptr->attributeListCount; i++ ) {
		gf_bs_write_u32(bs, ptr->attributeList[i]);
	}

	return GF_OK;
}

GF_Err tsel_box_size(GF_Box *s)
{
	GF_TrackSelectionBox *ptr = (GF_TrackSelectionBox *) s;
	ptr->size += 4 + (4*ptr->attributeListCount);
	return GF_OK;
}

#endif /*GPAC_DISABLE_ISOM_WRITE*/


GF_Box *dimC_box_new()
{
	ISOM_DECL_BOX_ALLOC(GF_DIMSSceneConfigBox, GF_ISOM_BOX_TYPE_DIMC);
	return (GF_Box *)tmp;
}
void dimC_box_del(GF_Box *s)
{
	GF_DIMSSceneConfigBox *p = (GF_DIMSSceneConfigBox *)s;
	if (p->contentEncoding) gf_free(p->contentEncoding);
	if (p->textEncoding) gf_free(p->textEncoding);
	gf_free(p);
}

GF_Err dimC_box_read(GF_Box *s, GF_BitStream *bs)
{
	char str[1024];
	u32 i;
	GF_DIMSSceneConfigBox *p = (GF_DIMSSceneConfigBox *)s;

	ISOM_DECREASE_SIZE(p, 3);
	p->profile = gf_bs_read_u8(bs);
	p->level = gf_bs_read_u8(bs);
	p->pathComponents = gf_bs_read_int(bs, 4);
	p->fullRequestHost = gf_bs_read_int(bs, 1);
	p->streamType = gf_bs_read_int(bs, 1);
	p->containsRedundant = gf_bs_read_int(bs, 2);

	i=0;
	str[0]=0;
	while (i < GF_ARRAY_LENGTH(str)) {
		str[i] = gf_bs_read_u8(bs);
		if (!str[i]) break;
		i++;
	}
	ISOM_DECREASE_SIZE(p, i);

	p->textEncoding = gf_strdup(str);

	i=0;
	str[0]=0;
	while (i < GF_ARRAY_LENGTH(str)) {
		str[i] = gf_bs_read_u8(bs);
		if (!str[i]) break;
		i++;
	}
	ISOM_DECREASE_SIZE(p, i);

	p->contentEncoding = gf_strdup(str);
	return GF_OK;
}

#ifndef GPAC_DISABLE_ISOM_WRITE
GF_Err dimC_box_write(GF_Box *s, GF_BitStream *bs)
{
	GF_DIMSSceneConfigBox *p = (GF_DIMSSceneConfigBox *)s;
	GF_Err e = gf_isom_box_write_header(s, bs);
	if (e) return e;
	gf_bs_write_u8(bs, p->profile);
	gf_bs_write_u8(bs, p->level);
	gf_bs_write_int(bs, p->pathComponents, 4);
	gf_bs_write_int(bs, p->fullRequestHost, 1);
	gf_bs_write_int(bs, p->streamType, 1);
	gf_bs_write_int(bs, p->containsRedundant, 2);
    if (p->textEncoding)
        gf_bs_write_data(bs, p->textEncoding, (u32) strlen(p->textEncoding));
    gf_bs_write_u8(bs, 0);
    if (p->contentEncoding)
        gf_bs_write_data(bs, p->contentEncoding, (u32) strlen(p->contentEncoding));
    gf_bs_write_u8(bs, 0);
	return GF_OK;
}
GF_Err dimC_box_size(GF_Box *s)
{
	GF_DIMSSceneConfigBox *p = (GF_DIMSSceneConfigBox *)s;
    s->size += 3 + 2;
    if (p->textEncoding) s->size += strlen(p->textEncoding);
    if (p->contentEncoding) s->size += strlen(p->contentEncoding);
	return GF_OK;
}
#endif /*GPAC_DISABLE_ISOM_WRITE*/



GF_Box *diST_box_new()
{
	ISOM_DECL_BOX_ALLOC(GF_DIMSScriptTypesBox, GF_ISOM_BOX_TYPE_DIST);
	return (GF_Box *)tmp;
}
void diST_box_del(GF_Box *s)
{
	GF_DIMSScriptTypesBox *p = (GF_DIMSScriptTypesBox *)s;
	if (p->content_script_types) gf_free(p->content_script_types);
	gf_free(p);
}

GF_Err diST_box_read(GF_Box *s, GF_BitStream *bs)
{
	u32 i;
	char str[1024];
	GF_DIMSScriptTypesBox *p = (GF_DIMSScriptTypesBox *)s;

	i=0;
	str[0]=0;
	while (1) {
		str[i] = gf_bs_read_u8(bs);
		if (!str[i]) break;
		i++;
	}
	ISOM_DECREASE_SIZE(p, i);

	p->content_script_types = gf_strdup(str);
	return GF_OK;
}

#ifndef GPAC_DISABLE_ISOM_WRITE
GF_Err diST_box_write(GF_Box *s, GF_BitStream *bs)
{
	GF_DIMSScriptTypesBox *p = (GF_DIMSScriptTypesBox *)s;
	GF_Err e = gf_isom_box_write_header(s, bs);
	if (e) return e;
	if (p->content_script_types)
		gf_bs_write_data(bs, p->content_script_types, (u32) strlen(p->content_script_types)+1);
	else
		gf_bs_write_u8(bs, 0);
	return GF_OK;
}
GF_Err diST_box_size(GF_Box *s)
{
	GF_DIMSScriptTypesBox *p = (GF_DIMSScriptTypesBox *)s;
	s->size += p->content_script_types ? (strlen(p->content_script_types)+1) : 1;
	return GF_OK;
}
#endif /*GPAC_DISABLE_ISOM_WRITE*/


GF_Box *dims_box_new()
{
	ISOM_DECL_BOX_ALLOC(GF_DIMSSampleEntryBox, GF_ISOM_BOX_TYPE_DIMS);
	return (GF_Box*)tmp;
}
void dims_box_del(GF_Box *s)
{
	gf_isom_sample_entry_predestroy((GF_SampleEntryBox *)s);
	gf_free(s);
}

static GF_Err dims_on_child_box(GF_Box *s, GF_Box *a)
{
	GF_DIMSSampleEntryBox *ptr = (GF_DIMSSampleEntryBox  *)s;
	switch (a->type) {
	case GF_ISOM_BOX_TYPE_DIMC:
		if (ptr->config) ERROR_ON_DUPLICATED_BOX(a, ptr)
			ptr->config = (GF_DIMSSceneConfigBox*)a;
		break;
	case GF_ISOM_BOX_TYPE_DIST:
		if (ptr->scripts) ERROR_ON_DUPLICATED_BOX(a, ptr)
			ptr->scripts = (GF_DIMSScriptTypesBox*)a;
		break;
	}
	return GF_OK;
}
GF_Err dims_box_read(GF_Box *s, GF_BitStream *bs)
{
	GF_Err e;
	GF_DIMSSampleEntryBox *p = (GF_DIMSSampleEntryBox *)s;

	e = gf_isom_base_sample_entry_read((GF_SampleEntryBox *)p, bs);
	if (e) return e;

	ISOM_DECREASE_SIZE(p, 8);
	return gf_isom_box_array_read(s, bs, dims_on_child_box);
}

#ifndef GPAC_DISABLE_ISOM_WRITE
GF_Err dims_box_write(GF_Box *s, GF_BitStream *bs)
{
	GF_DIMSSampleEntryBox *p = (GF_DIMSSampleEntryBox *)s;
	GF_Err e = gf_isom_box_write_header(s, bs);
	if (e) return e;
	gf_bs_write_data(bs, p->reserved, 6);
	gf_bs_write_u16(bs, p->dataReferenceIndex);
	return GF_OK;
}

GF_Err dims_box_size(GF_Box *s)
{
	u32 pos = 0;
	GF_DIMSSampleEntryBox *p = (GF_DIMSSampleEntryBox *)s;
	s->size += 8;
	gf_isom_check_position(s, (GF_Box *) p->config, &pos);
	gf_isom_check_position(s, (GF_Box *) p->scripts, &pos);
	return GF_OK;
}
#endif /*GPAC_DISABLE_ISOM_WRITE*/

#endif /*GPAC_DISABLE_ISOM*/<|MERGE_RESOLUTION|>--- conflicted
+++ resolved
@@ -51,30 +51,18 @@
 	if (ptr == NULL) return GF_BAD_PARAM;
 	memset(&ptr->cfg, 0, sizeof(GF_3GPConfig));
 
-<<<<<<< HEAD
 	ISOM_DECREASE_SIZE(s, 5)
-=======
-	ISOM_DECREASE_SIZE(ptr, 5)
->>>>>>> bd96f679
 	ptr->cfg.vendor = gf_bs_read_u32(bs);
 	ptr->cfg.decoder_version = gf_bs_read_u8(bs);
 
 	switch (ptr->type) {
 	case GF_ISOM_BOX_TYPE_D263:
-<<<<<<< HEAD
 		ISOM_DECREASE_SIZE(s, 2)
-=======
-		ISOM_DECREASE_SIZE(ptr, 2)
->>>>>>> bd96f679
 		ptr->cfg.H263_level = gf_bs_read_u8(bs);
 		ptr->cfg.H263_profile = gf_bs_read_u8(bs);
 		break;
 	case GF_ISOM_BOX_TYPE_DAMR:
-<<<<<<< HEAD
 		ISOM_DECREASE_SIZE(s, 4)
-=======
-		ISOM_DECREASE_SIZE(ptr, 4)
->>>>>>> bd96f679
 		ptr->cfg.AMR_mode_set = gf_bs_read_u16(bs);
 		ptr->cfg.AMR_mode_change_period = gf_bs_read_u8(bs);
 		ptr->cfg.frames_per_sample = gf_bs_read_u8(bs);
@@ -82,11 +70,7 @@
 	case GF_ISOM_BOX_TYPE_DEVC:
 	case GF_ISOM_BOX_TYPE_DQCP:
 	case GF_ISOM_BOX_TYPE_DSMV:
-<<<<<<< HEAD
 		ISOM_DECREASE_SIZE(s, 1)
-=======
-		ISOM_DECREASE_SIZE(ptr, 1)
->>>>>>> bd96f679
 		ptr->cfg.frames_per_sample = gf_bs_read_u8(bs);
 		break;
 	}
