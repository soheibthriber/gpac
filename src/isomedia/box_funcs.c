--- conflicted
+++ resolved
@@ -1032,13 +1032,8 @@
 	BOX_DEFINE_S( GF_ISOM_BOX_TYPE_MP4S, mp4s, "stsd", "p14"),
 	BOX_DEFINE_S( GF_ISOM_BOX_TYPE_MP4V, video_sample_entry, "stsd", "p14"),
 	BOX_DEFINE_S( GF_ISOM_BOX_TYPE_MP4A, audio_sample_entry, "stsd", "p14"),
-<<<<<<< HEAD
 	BOX_DEFINE_S( GF_ISOM_BOX_TYPE_M4DS, m4ds, "sample_entry", "p14"),
-	FBOX_DEFINE_S( GF_ISOM_BOX_TYPE_ESDS, esds, "mp4a mp4s mp4v encv enca encs resv", 0, "p14"),
-=======
-	BOX_DEFINE_S( GF_ISOM_BOX_TYPE_M4DS, m4ds, "stsd", "p14"),
 	FBOX_DEFINE_S( GF_ISOM_BOX_TYPE_ESDS, esds, "mp4a mp4s mp4v encv enca encs resv wave", 0, "p14"),
->>>>>>> 2a6ac096
 
 	//part 15 boxes
 	BOX_DEFINE_S( GF_ISOM_BOX_TYPE_AVCC, avcc, "avc1 avc2 avc3 avc4 encv resv ipco", "p15"),
