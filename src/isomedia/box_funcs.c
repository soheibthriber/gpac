/*
 *			GPAC - Multimedia Framework C SDK
 *
 *			Authors: Jean Le Feuvre
 *			Copyright (c) Telecom ParisTech 2000-2019
 *					All rights reserved
 *
 *  This file is part of GPAC / ISO Media File Format sub-project
 *
 *  GPAC is free software; you can redistribute it and/or modify
 *  it under the terms of the GNU Lesser General Public License as published by
 *  the Free Software Foundation; either version 2, or (at your option)
 *  any later version.
 *
 *  GPAC is distributed in the hope that it will be useful,
 *  but WITHOUT ANY WARRANTY; without even the implied warranty of
 *  MERCHANTABILITY or FITNESS FOR A PARTICULAR PURPOSE.  See the
 *  GNU Lesser General Public License for more details.
 *
 *  You should have received a copy of the GNU Lesser General Public
 *  License along with this library; see the file COPYING.  If not, write to
 *  the Free Software Foundation, 675 Mass Ave, Cambridge, MA 02139, USA.
 *
 */

#include <gpac/internal/isomedia_dev.h>

#ifndef GPAC_DISABLE_ISOM

//Add this funct to handle incomplete files...
//bytesExpected is 0 most of the time. If the file is incomplete, bytesExpected
//is the number of bytes missing to parse the box...
GF_Err gf_isom_parse_root_box(GF_Box **outBox, GF_BitStream *bs, u32 *box_type, u64 *bytesExpected, Bool progressive_mode)
{
	GF_Err ret;
	u64 start;
	start = gf_bs_get_position(bs);
	ret = gf_isom_box_parse_ex(outBox, bs, 0, GF_TRUE);
	if (ret == GF_ISOM_INCOMPLETE_FILE) {
		if (!*outBox) {
			// We could not even read the box size, we at least need 8 bytes
			*bytesExpected = 8;
			if (box_type) *box_type = 0;
			GF_LOG(progressive_mode ? GF_LOG_DEBUG : GF_LOG_ERROR, GF_LOG_CONTAINER, ("[iso file] Incomplete box - start "LLU"\n", start));
		}
		else {
			u32 type = (*outBox)->type;
			if (type==GF_ISOM_BOX_TYPE_UNKNOWN)
				type = ((GF_UnknownBox *) (*outBox))->original_4cc;

			*bytesExpected = (*outBox)->size;
			if (box_type) *box_type = (*outBox)->type;

			GF_LOG(progressive_mode ? GF_LOG_DEBUG : GF_LOG_ERROR, GF_LOG_CONTAINER, ("[iso file] Incomplete box %s - start "LLU" size "LLU"\n", gf_4cc_to_str(type), start, (*outBox)->size));
			gf_isom_box_del(*outBox);
			*outBox = NULL;
		}
		gf_bs_seek(bs, start);
	}
	return ret;
}

u32 gf_isom_solve_uuid_box(u8 *UUID)
{
	u32 i;
	char strUUID[33], strChar[3];
	strUUID[0] = 0;
	strUUID[32] = 0;
	for (i=0; i<16; i++) {
		snprintf(strChar, 3, "%02X", (unsigned char) UUID[i]);
		strcat(strUUID, strChar);
	}
	if (!strnicmp(strUUID, "8974dbce7be74c5184f97148f9882554", 32))
		return GF_ISOM_BOX_UUID_TENC;
	if (!strnicmp(strUUID, "A5D40B30E81411DDBA2F0800200C9A66", 32))
		return GF_ISOM_BOX_UUID_MSSM;
	if (!strnicmp(strUUID, "D4807EF2CA3946958E5426CB9E46A79F", 32))
		return GF_ISOM_BOX_UUID_TFRF;
	if (!strnicmp(strUUID, "6D1D9B0542D544E680E2141DAFF757B2", 32))
		return GF_ISOM_BOX_UUID_TFXD;
	if (!strnicmp(strUUID, "A2394F525A9B4F14A2446C427C648DF4", 32))
		return GF_ISOM_BOX_UUID_PSEC;
	if (!strnicmp(strUUID, "D08A4F1810F34A82B6C832D8ABA183D3", 32))
		return GF_ISOM_BOX_UUID_PSSH;

	return 0;
}

static GF_Err gf_isom_full_box_read(GF_Box *ptr, GF_BitStream *bs);

GF_Err gf_isom_box_parse_ex(GF_Box **outBox, GF_BitStream *bs, u32 parent_type, Bool is_root_box)
{
	u32 type, uuid_type, hdr_size, restore_type;
	u64 size, start, comp_start, payload_start, end;
	char uuid[16];
	GF_Err e;
	GF_BitStream *uncomp_bs = NULL;
	u8 *uncomp_data = NULL;
	u32 compressed_size=0;
	GF_Box *newBox;
	Bool skip_logs = (gf_bs_get_cookie(bs) & GF_ISOM_BS_COOKIE_NO_LOGS ) ? GF_TRUE : GF_FALSE;
	Bool is_special = GF_TRUE;
	
	if ((bs == NULL) || (outBox == NULL) ) return GF_BAD_PARAM;
	*outBox = NULL;
	if (gf_bs_available(bs) < 8) {
		return GF_ISOM_INCOMPLETE_FILE;
	}

	comp_start = start = gf_bs_get_position(bs);

	uuid_type = 0;
	size = (u64) gf_bs_read_u32(bs);
	hdr_size = 4;
	/*fix for some boxes found in some old hinted files*/
	if ((size >= 2) && (size <= 4)) {
		size = 4;
		type = GF_ISOM_BOX_TYPE_VOID;
	} else {
		type = gf_bs_read_u32(bs);
		hdr_size += 4;
		/*no size means till end of file - EXCEPT FOR some old QuickTime boxes...*/
		if (type == GF_ISOM_BOX_TYPE_TOTL)
			size = 12;
		if (!size) {
			if (is_root_box) {
				if (!skip_logs) {
					GF_LOG(GF_LOG_DEBUG, GF_LOG_CONTAINER, ("[iso file] Warning Read Box type %s (0x%08X) size 0 reading till the end of file\n", gf_4cc_to_str(type), type));
				}
				size = gf_bs_available(bs) + 8;
			} else {
				if (!skip_logs) {
					GF_LOG(GF_LOG_ERROR, GF_LOG_CONTAINER, ("[iso file] Read Box type %s (0x%08X) at position "LLU" has size 0 but is not at root/file level, skipping\n", gf_4cc_to_str(type), type, start));
				}
				return GF_OK;
			}
		}
		if (is_root_box && (size>=8)) {
			Bool do_uncompress = GF_FALSE;
			u8 *compb = NULL;
			u32 osize = 0;
			if (type==GF_4CC('!', 'm', 'o', 'f')) {
				do_uncompress = GF_TRUE;
				type = GF_ISOM_BOX_TYPE_MOOF;
			}
			else if (type==GF_4CC('!', 'm', 'o', 'v')) {
				do_uncompress = GF_TRUE;
				type = GF_ISOM_BOX_TYPE_MOOV;
			}
			else if (type==GF_4CC('!', 's', 'i', 'x')) {
				do_uncompress = GF_TRUE;
				type = GF_ISOM_BOX_TYPE_SIDX;
			}
			else if (type==GF_4CC('!', 's', 's', 'x')) {
				do_uncompress = GF_TRUE;
				type = GF_ISOM_BOX_TYPE_SSIX;
			}

			if (do_uncompress) {
				compb = gf_malloc((u32) (size-8));

				compressed_size = (u32) (size - 8);
				gf_bs_read_data(bs, compb, compressed_size);
				gf_gz_decompress_payload(compb, compressed_size, &uncomp_data, &osize);

				//keep size as complete box size for tests below
				size = osize + 8;
				uncomp_bs = gf_bs_new(uncomp_data, osize, GF_BITSTREAM_READ);
				bs = uncomp_bs;
				start = 0;
				gf_free(compb);
			}
		}
	}
	/*handle uuid*/
	memset(uuid, 0, 16);
	if (type == GF_ISOM_BOX_TYPE_UUID ) {
		if (gf_bs_available(bs) < 16) {
			return GF_ISOM_INCOMPLETE_FILE;
		}
		gf_bs_read_data(bs, uuid, 16);
		hdr_size += 16;
		uuid_type = gf_isom_solve_uuid_box(uuid);
	}

	//handle large box
	if (size == 1) {
		if (gf_bs_available(bs) < 8) {
			return GF_ISOM_INCOMPLETE_FILE;
		}
		size = gf_bs_read_u64(bs);
		hdr_size += 8;
	}
	GF_LOG(GF_LOG_DEBUG, GF_LOG_CONTAINER, ("[iso file] Read Box type %s size "LLD" start "LLD"\n", gf_4cc_to_str(type), size,  start));

	if ( size < hdr_size ) {
		GF_LOG(GF_LOG_DEBUG, GF_LOG_CONTAINER, ("[iso file] Box size "LLD" less than box header size %d\n", size, hdr_size));
		return GF_ISOM_INVALID_FILE;
	}
	restore_type = 0;
	if ((parent_type==GF_ISOM_BOX_TYPE_STSD) && (type==GF_QT_SUBTYPE_RAW) ) {
		u64 cookie = gf_bs_get_cookie(bs);
		restore_type = type;
		if (cookie & GF_ISOM_BS_COOKIE_VISUAL_TRACK)
			type = GF_QT_SUBTYPE_RAW_VID;
		else
			type = GF_QT_SUBTYPE_RAW_AUD;

	}

	//some special boxes (references and track groups) are handled by a single generic box with an associated ref/group type
	if (parent_type && (parent_type == GF_ISOM_BOX_TYPE_TREF)) {
		newBox = gf_isom_box_new(GF_ISOM_BOX_TYPE_REFT);
		if (!newBox) return GF_OUT_OF_MEM;
		((GF_TrackReferenceTypeBox*)newBox)->reference_type = type;
	} else if (parent_type && (parent_type == GF_ISOM_BOX_TYPE_IREF)) {
		newBox = gf_isom_box_new(GF_ISOM_BOX_TYPE_REFI);
		if (!newBox) return GF_OUT_OF_MEM;
		((GF_ItemReferenceTypeBox*)newBox)->reference_type = type;
	} else if (parent_type && (parent_type == GF_ISOM_BOX_TYPE_TRGR)) {
		newBox = gf_isom_box_new(GF_ISOM_BOX_TYPE_TRGT);
		if (!newBox) return GF_OUT_OF_MEM;
		((GF_TrackGroupTypeBox*)newBox)->group_type = type;
	} else if (parent_type && (parent_type == GF_ISOM_BOX_TYPE_GRPL)) {
		newBox = gf_isom_box_new(GF_ISOM_BOX_TYPE_GRPT);
		if (!newBox) return GF_OUT_OF_MEM;
		((GF_EntityToGroupTypeBox*)newBox)->grouping_type = type;
	} else {
		//OK, create the box based on the type
		is_special = GF_FALSE;
		newBox = gf_isom_box_new_ex(uuid_type ? uuid_type : type, parent_type, skip_logs, is_root_box);
		if (!newBox) return GF_OUT_OF_MEM;
	}

	//OK, init and read this box
	if (type==GF_ISOM_BOX_TYPE_UUID && !is_special) {
		memcpy(((GF_UUIDBox *)newBox)->uuid, uuid, 16);
		((GF_UUIDBox *)newBox)->internal_4cc = uuid_type;
	}

	if (!newBox->type) newBox->type = type;
	if (restore_type)
		newBox->type = restore_type;

	payload_start = gf_bs_get_position(bs);

retry_unknown_box:

	end = gf_bs_available(bs);
	if (size - hdr_size > end ) {
		newBox->size = size - hdr_size - end;
		*outBox = newBox;
		return GF_ISOM_INCOMPLETE_FILE;
	}

	newBox->size = size - hdr_size;

	e = gf_isom_full_box_read(newBox, bs);
	if (!e) e = gf_isom_box_read(newBox, bs);
	newBox->size = size;
	end = gf_bs_get_position(bs);

	if (uncomp_bs) {
		gf_free(uncomp_data);
		gf_bs_del(uncomp_bs);
		if (e) {
			gf_isom_box_del(newBox);
			*outBox = NULL;
			return e;
		}
		//move size to real bitstream offsets for tests below
		size -= 8;
		//remember compressed vs real size info for moof in order to properly recompute data_offset/base_data_offset
		if (type==GF_ISOM_BOX_TYPE_MOOF) {
			((GF_MovieFragmentBox *)newBox)->compressed_diff = (s32)size - (s32)compressed_size;
		}
		//remember compressed vs real size info for moov in order to properly recompute chunk offset
		else if (type==GF_ISOM_BOX_TYPE_MOOV) {
			((GF_MovieBox *)newBox)->compressed_diff = (s32)size - (s32)compressed_size;
			((GF_MovieBox *)newBox)->file_offset = comp_start;
		}
		//remember compressed vs real size info for dump
		else if (type==GF_ISOM_BOX_TYPE_SIDX) {
			((GF_SegmentIndexBox *)newBox)->compressed_diff = (s32)size - (s32)compressed_size;
		}
		//remember compressed vs real size info for dump
		else if (type==GF_ISOM_BOX_TYPE_SSIX) {
			((GF_SubsegmentIndexBox *)newBox)->compressed_diff = (s32)size - (s32)compressed_size;
		}
	}


	if (e && (e != GF_ISOM_INCOMPLETE_FILE)) {
		gf_isom_box_del(newBox);
		*outBox = NULL;

		if (parent_type==GF_ISOM_BOX_TYPE_STSD) {
			newBox = gf_isom_box_new(GF_ISOM_BOX_TYPE_UNKNOWN);
			if (!newBox) return GF_OUT_OF_MEM;
			((GF_UnknownBox *)newBox)->original_4cc = type;
			newBox->size = size;
			gf_bs_seek(bs, payload_start);
			goto retry_unknown_box;
		}
		if (!skip_logs) {
			GF_LOG(GF_LOG_ERROR, GF_LOG_CONTAINER, ("[iso file] Read Box \"%s\" (start "LLU") failed (%s) - skipping\n", gf_4cc_to_str(type), start, gf_error_to_string(e)));
		}
		//we don't try to reparse known boxes that have been failing (too dangerous)
		return e;
	}

	if (end-start > size) {
		if (!skip_logs) {
			GF_LOG(GF_LOG_WARNING, GF_LOG_CONTAINER, ("[iso file] Box \"%s\" size "LLU" (start "LLU") invalid (read "LLU")\n", gf_4cc_to_str(type), size, start, (end-start) ));
		}
		/*let's still try to load the file since no error was notified*/
		gf_bs_seek(bs, start+size);
	} else if (end-start < size) {
		u32 to_skip = (u32) (size-(end-start));
		if (!skip_logs) {
			if ((to_skip!=4) || gf_bs_peek_bits(bs, 32, 0)) {
				GF_LOG(GF_LOG_WARNING, GF_LOG_CONTAINER, ("[iso file] Box \"%s\" (start "LLU") has %u extra bytes\n", gf_4cc_to_str(type), start, to_skip));
			}
		}
		gf_bs_skip_bytes(bs, to_skip);
	}
	*outBox = newBox;

	return e;
}

GF_EXPORT
GF_Err gf_isom_box_parse(GF_Box **outBox, GF_BitStream *bs)
{
	return gf_isom_box_parse_ex(outBox, bs, 0, GF_FALSE);
}

void gf_isom_box_array_del(GF_List *boxlist)
{
	u32 count, i;
	if (!boxlist) return;
	count = gf_list_count(boxlist);
	for (i = 0; i < count; i++) {
		GF_Box *a = (GF_Box *)gf_list_get(boxlist, i);
		if (a) gf_isom_box_del(a);
	}
	gf_list_del(boxlist);
}

void gf_isom_box_array_reset_parent(GF_List **child_boxes, GF_List *boxlist)
{
	u32 count, i;
	if (!boxlist) return;
	count = gf_list_count(boxlist);
	for (i = 0; i < count; i++) {
		GF_Box *a = (GF_Box *)gf_list_get(boxlist, i);
		if (a) gf_isom_box_del_parent(child_boxes, a);
	}
	gf_list_reset(boxlist);
}
void gf_isom_box_array_del_parent(GF_List **child_boxes, GF_List *boxlist)
{
	if (!boxlist) return;
	gf_isom_box_array_reset_parent(child_boxes, boxlist);
	gf_list_del(boxlist);
}


GF_Err gf_isom_box_array_read(GF_Box *parent, GF_BitStream *bs, GF_Err (*check_child_box)(GF_Box *par, GF_Box *b))
{
	return gf_isom_box_array_read_ex(parent, bs, check_child_box, parent->type);
}

#ifndef GPAC_DISABLE_ISOM_WRITE

GF_EXPORT
GF_Err gf_isom_box_write_header(GF_Box *ptr, GF_BitStream *bs)
{
	u64 start;
	if (! bs || !ptr) return GF_BAD_PARAM;
	if (!ptr->size) return GF_ISOM_INVALID_FILE;

	start = gf_bs_get_position(bs);
	if (ptr->size > 0xFFFFFFFF) {
		gf_bs_write_u32(bs, 1);
	} else {
		gf_bs_write_u32(bs, (u32) ptr->size);
	}
	gf_bs_write_u32(bs, ptr->type);
	if (ptr->type == GF_ISOM_BOX_TYPE_UUID) {
		u32 i;
		Bool conv_uuid = GF_TRUE;
		GF_UUIDBox *uuidb = (GF_UUIDBox *)ptr;
		char strUUID[32];

		switch (uuidb->internal_4cc) {
		case GF_ISOM_BOX_UUID_TENC:
			memcpy(strUUID, "8974dbce7be74c5184f97148f9882554", 32);
			break;
		case GF_ISOM_BOX_UUID_PSEC:
			memcpy(strUUID, "A2394F525A9B4F14A2446C427C648DF4", 32);
			break;
		case GF_ISOM_BOX_UUID_MSSM:
			memcpy(strUUID, "A5D40B30E81411DDBA2F0800200C9A66", 32);
			break;
		case GF_ISOM_BOX_UUID_PSSH:
			memcpy(strUUID, "D08A4F1810F34A82B6C832D8ABA183D3", 32);
			break;
		case GF_ISOM_BOX_UUID_TFXD:
			memcpy(strUUID, "6D1D9B0542D544E680E2141DAFF757B2", 32);
			break;
		default:
			conv_uuid = GF_FALSE;
			break;
		}

		if (conv_uuid) {
			char uuid[16];
			for (i = 0; i < 16; i++) {
				char t[3];
				t[2] = 0;
				t[0] = strUUID[2*i];
				t[1] = strUUID[2*i+1];
				uuid[i] = (u8) strtol(t, NULL, 16);
			}
			gf_bs_write_data(bs, uuid, 16);
		} else {
			gf_bs_write_data(bs, uuidb->uuid, 16);
		}
	}
	if (ptr->size > 0xFFFFFFFF)
		gf_bs_write_u64(bs, ptr->size);

	GF_LOG(GF_LOG_DEBUG, GF_LOG_CONTAINER, ("[iso file] Written Box type %s size "LLD" start "LLD"\n", gf_4cc_to_str(ptr->type), ptr->size, start));

	return GF_OK;
}

GF_Err gf_isom_full_box_write(GF_Box *s, GF_BitStream *bs)
{
	GF_Err e;
	GF_FullBox *ptr = (GF_FullBox *)s;
	e = gf_isom_box_write_header(s, bs);
	if (e) return e;
	gf_bs_write_u8(bs, ptr->version);
	gf_bs_write_u24(bs, ptr->flags);
	return GF_OK;
}


GF_Err gf_isom_box_array_write(GF_Box *parent, GF_List *list, GF_BitStream *bs)
{
	u32 count, i;
	GF_Err e;
	if (!list) return GF_OK;
	count = gf_list_count(list);
	for (i = 0; i < count; i++) {
		GF_Box *a = (GF_Box *)gf_list_get(list, i);
		if (a) {
			e = gf_isom_box_write(a, bs);
			if (e) {
				GF_LOG(GF_LOG_ERROR, GF_LOG_CONTAINER, ("ISOBMF: Error %s writing box %s\n", gf_error_to_string(e), gf_4cc_to_str(a->type) ));
				return e;
			}
		}
	}
	return GF_OK;
}


GF_Err gf_isom_box_array_size(GF_Box *parent, GF_List *list)
{
	GF_Err e;
	u32 count, i;
	if (! list) return GF_OK;

	count = gf_list_count(list);
	for (i = 0; i < count; i++) {
		GF_Box *a = (GF_Box *)gf_list_get(list, i);
		if (a) {
			e = gf_isom_box_size(a);
			if (e) {
				GF_LOG(GF_LOG_ERROR, GF_LOG_CONTAINER, ("ISOBMF: Error %s computing box %s size\n", gf_error_to_string(e), gf_4cc_to_str(a->type) ));
				return e;
			}
			parent->size += a->size;
		}
	}
	return GF_OK;
}

#endif /*GPAC_DISABLE_ISOM_WRITE*/



GF_Box * unkn_box_new();
void unkn_box_del(GF_Box *);
GF_Err unkn_box_read(GF_Box *s, GF_BitStream *bs);
GF_Err unkn_box_write(GF_Box *s, GF_BitStream *bs);
GF_Err unkn_box_size(GF_Box *s);
GF_Err unkn_box_dump(GF_Box *a, FILE * trace);

//definition of boxes new/del/read/write/size. For now still exported since some files other than box_funcs.c call them
//this should be fixed by only using gf_isom_box_new

#define ISOM_BOX_IMPL_DECL(a_name) \
		GF_Box * a_name##_box_new(); \
		void a_name##_box_del(GF_Box *); \
		GF_Err a_name##_box_read(GF_Box *s, GF_BitStream *bs); \
		GF_Err a_name##_box_write(GF_Box *s, GF_BitStream *bs); \
		GF_Err a_name##_box_size(GF_Box *s);\
		GF_Err a_name##_box_dump(GF_Box *a, FILE * trace);

ISOM_BOX_IMPL_DECL(reftype)
ISOM_BOX_IMPL_DECL(ireftype)
ISOM_BOX_IMPL_DECL(free)
ISOM_BOX_IMPL_DECL(wide)
ISOM_BOX_IMPL_DECL(mdat)
ISOM_BOX_IMPL_DECL(moov)
ISOM_BOX_IMPL_DECL(mvhd)
ISOM_BOX_IMPL_DECL(mdhd)
ISOM_BOX_IMPL_DECL(vmhd)
ISOM_BOX_IMPL_DECL(smhd)
ISOM_BOX_IMPL_DECL(hmhd)
ISOM_BOX_IMPL_DECL(nmhd)
ISOM_BOX_IMPL_DECL(stbl)
ISOM_BOX_IMPL_DECL(dinf)
ISOM_BOX_IMPL_DECL(url)
ISOM_BOX_IMPL_DECL(urn)
ISOM_BOX_IMPL_DECL(cprt)
ISOM_BOX_IMPL_DECL(kind)
ISOM_BOX_IMPL_DECL(chpl)
ISOM_BOX_IMPL_DECL(hdlr)
ISOM_BOX_IMPL_DECL(iods)
ISOM_BOX_IMPL_DECL(trak)
ISOM_BOX_IMPL_DECL(mp4s)
ISOM_BOX_IMPL_DECL(audio_sample_entry)
ISOM_BOX_IMPL_DECL(gen_sample_entry)
ISOM_BOX_IMPL_DECL(edts)
ISOM_BOX_IMPL_DECL(udta)
ISOM_BOX_IMPL_DECL(dref)
ISOM_BOX_IMPL_DECL(stsd)
ISOM_BOX_IMPL_DECL(stts)
ISOM_BOX_IMPL_DECL(ctts)
ISOM_BOX_IMPL_DECL(stsh)
ISOM_BOX_IMPL_DECL(elst)
ISOM_BOX_IMPL_DECL(stsc)
ISOM_BOX_IMPL_DECL(stsz)
ISOM_BOX_IMPL_DECL(stco)
ISOM_BOX_IMPL_DECL(stss)
ISOM_BOX_IMPL_DECL(stdp)
ISOM_BOX_IMPL_DECL(sdtp)
ISOM_BOX_IMPL_DECL(co64)
ISOM_BOX_IMPL_DECL(esds)
ISOM_BOX_IMPL_DECL(minf)
ISOM_BOX_IMPL_DECL(tkhd)
ISOM_BOX_IMPL_DECL(tref)
ISOM_BOX_IMPL_DECL(mdia)
ISOM_BOX_IMPL_DECL(mfra)
ISOM_BOX_IMPL_DECL(tfra)
ISOM_BOX_IMPL_DECL(mfro)
ISOM_BOX_IMPL_DECL(uuid)
ISOM_BOX_IMPL_DECL(void)
ISOM_BOX_IMPL_DECL(gnrm)
ISOM_BOX_IMPL_DECL(gnrv)
ISOM_BOX_IMPL_DECL(gnra)
ISOM_BOX_IMPL_DECL(pdin)
ISOM_BOX_IMPL_DECL(def_parent)
ISOM_BOX_IMPL_DECL(def_parent_full)


#ifndef GPAC_DISABLE_ISOM_HINTING

ISOM_BOX_IMPL_DECL(hinf)
ISOM_BOX_IMPL_DECL(trpy)
ISOM_BOX_IMPL_DECL(totl)
ISOM_BOX_IMPL_DECL(nump)
ISOM_BOX_IMPL_DECL(npck)
ISOM_BOX_IMPL_DECL(tpyl)
ISOM_BOX_IMPL_DECL(tpay)
ISOM_BOX_IMPL_DECL(maxr)
ISOM_BOX_IMPL_DECL(dmed)
ISOM_BOX_IMPL_DECL(dimm)
ISOM_BOX_IMPL_DECL(drep)
ISOM_BOX_IMPL_DECL(tmin)
ISOM_BOX_IMPL_DECL(tmax)
ISOM_BOX_IMPL_DECL(pmax)
ISOM_BOX_IMPL_DECL(dmax)
ISOM_BOX_IMPL_DECL(payt)
ISOM_BOX_IMPL_DECL(name)
ISOM_BOX_IMPL_DECL(rely)
ISOM_BOX_IMPL_DECL(snro)
ISOM_BOX_IMPL_DECL(tims)
ISOM_BOX_IMPL_DECL(tsro)
ISOM_BOX_IMPL_DECL(ghnt)
ISOM_BOX_IMPL_DECL(hnti)
ISOM_BOX_IMPL_DECL(sdp)
ISOM_BOX_IMPL_DECL(rtpo)
ISOM_BOX_IMPL_DECL(tssy)
ISOM_BOX_IMPL_DECL(rssr)
ISOM_BOX_IMPL_DECL(srpp)
ISOM_BOX_IMPL_DECL(rtp_hnti)

#endif

ISOM_BOX_IMPL_DECL(ftyp)
ISOM_BOX_IMPL_DECL(padb)
ISOM_BOX_IMPL_DECL(gppc)


#ifndef	GPAC_DISABLE_ISOM_FRAGMENTS
ISOM_BOX_IMPL_DECL(mvex)
ISOM_BOX_IMPL_DECL(trex)
ISOM_BOX_IMPL_DECL(moof)
ISOM_BOX_IMPL_DECL(mfhd)
ISOM_BOX_IMPL_DECL(traf)
ISOM_BOX_IMPL_DECL(tfhd)
ISOM_BOX_IMPL_DECL(trun)
ISOM_BOX_IMPL_DECL(styp)
ISOM_BOX_IMPL_DECL(mehd)
/*smooth streaming timing*/
ISOM_BOX_IMPL_DECL(tfxd)

#endif

/*avc ext*/
ISOM_BOX_IMPL_DECL(avcc)
ISOM_BOX_IMPL_DECL(video_sample_entry)
ISOM_BOX_IMPL_DECL(m4ds)
ISOM_BOX_IMPL_DECL(btrt)
ISOM_BOX_IMPL_DECL(mehd)

/*3GPP streaming text*/
ISOM_BOX_IMPL_DECL(ftab)
ISOM_BOX_IMPL_DECL(tx3g)
ISOM_BOX_IMPL_DECL(text)
ISOM_BOX_IMPL_DECL(styl)
ISOM_BOX_IMPL_DECL(hlit)
ISOM_BOX_IMPL_DECL(hclr)
ISOM_BOX_IMPL_DECL(krok)
ISOM_BOX_IMPL_DECL(dlay)
ISOM_BOX_IMPL_DECL(href)
ISOM_BOX_IMPL_DECL(tbox)
ISOM_BOX_IMPL_DECL(blnk)
ISOM_BOX_IMPL_DECL(twrp)


#ifndef GPAC_DISABLE_VTT

/*WebVTT boxes*/
ISOM_BOX_IMPL_DECL(boxstring);
ISOM_BOX_IMPL_DECL(vtcu)
ISOM_BOX_IMPL_DECL(vtte)
ISOM_BOX_IMPL_DECL(wvtt)

#endif //GPAC_DISABLE_VTT

/* Items functions */
ISOM_BOX_IMPL_DECL(meta)
ISOM_BOX_IMPL_DECL(xml)
ISOM_BOX_IMPL_DECL(bxml)
ISOM_BOX_IMPL_DECL(iloc)
ISOM_BOX_IMPL_DECL(pitm)
ISOM_BOX_IMPL_DECL(ipro)
ISOM_BOX_IMPL_DECL(infe)
ISOM_BOX_IMPL_DECL(iinf)
ISOM_BOX_IMPL_DECL(iref)
ISOM_BOX_IMPL_DECL(sinf)
ISOM_BOX_IMPL_DECL(frma)
ISOM_BOX_IMPL_DECL(schm)
ISOM_BOX_IMPL_DECL(schi)
ISOM_BOX_IMPL_DECL(enca)
ISOM_BOX_IMPL_DECL(encs)
ISOM_BOX_IMPL_DECL(encv)
ISOM_BOX_IMPL_DECL(resv)


/** ISMACryp functions **/
ISOM_BOX_IMPL_DECL(iKMS)
ISOM_BOX_IMPL_DECL(iSFM)
ISOM_BOX_IMPL_DECL(iSLT)

#ifndef GPAC_DISABLE_ISOM_ADOBE
/* Adobe extensions */
ISOM_BOX_IMPL_DECL(abst)
ISOM_BOX_IMPL_DECL(afra)
ISOM_BOX_IMPL_DECL(asrt)
ISOM_BOX_IMPL_DECL(afrt)
#endif /*GPAC_DISABLE_ISOM_ADOBE*/

/* Apple extensions */
ISOM_BOX_IMPL_DECL(ilst)
ISOM_BOX_IMPL_DECL(ilst_item)
ISOM_BOX_IMPL_DECL(databox)
ISOM_BOX_IMPL_DECL(gmin)
ISOM_BOX_IMPL_DECL(alis)
ISOM_BOX_IMPL_DECL(clef)

/*OMA extensions*/
ISOM_BOX_IMPL_DECL(ohdr)
ISOM_BOX_IMPL_DECL(grpi)
ISOM_BOX_IMPL_DECL(mdri)
ISOM_BOX_IMPL_DECL(odtt)
ISOM_BOX_IMPL_DECL(odrb)
ISOM_BOX_IMPL_DECL(odkm)


ISOM_BOX_IMPL_DECL(pasp)
ISOM_BOX_IMPL_DECL(clap)
ISOM_BOX_IMPL_DECL(metx)
ISOM_BOX_IMPL_DECL(txtc)
ISOM_BOX_IMPL_DECL(tsel)
ISOM_BOX_IMPL_DECL(dimC)
ISOM_BOX_IMPL_DECL(dims)
ISOM_BOX_IMPL_DECL(diST)
ISOM_BOX_IMPL_DECL(ac3)
ISOM_BOX_IMPL_DECL(ec3)
ISOM_BOX_IMPL_DECL(dac3)
ISOM_BOX_IMPL_DECL(dec3)
ISOM_BOX_IMPL_DECL(lsrc)
ISOM_BOX_IMPL_DECL(lsr1)
ISOM_BOX_IMPL_DECL(mvcg)
ISOM_BOX_IMPL_DECL(vwid)

ISOM_BOX_IMPL_DECL(subs)

ISOM_BOX_IMPL_DECL(tmcd)
ISOM_BOX_IMPL_DECL(tcmi)
ISOM_BOX_IMPL_DECL(fiel)
ISOM_BOX_IMPL_DECL(gama)
ISOM_BOX_IMPL_DECL(chrm)
ISOM_BOX_IMPL_DECL(chan)


#ifndef GPAC_DISABLE_ISOM_FRAGMENTS
ISOM_BOX_IMPL_DECL(sidx)
ISOM_BOX_IMPL_DECL(ssix)
ISOM_BOX_IMPL_DECL(leva)
ISOM_BOX_IMPL_DECL(pcrb)
ISOM_BOX_IMPL_DECL(tfdt)
ISOM_BOX_IMPL_DECL(emsg)

#endif

ISOM_BOX_IMPL_DECL(rvcc)
ISOM_BOX_IMPL_DECL(sbgp)
ISOM_BOX_IMPL_DECL(sgpd)
ISOM_BOX_IMPL_DECL(saiz)
ISOM_BOX_IMPL_DECL(saio)

ISOM_BOX_IMPL_DECL(pssh)

ISOM_BOX_IMPL_DECL(tenc)
ISOM_BOX_IMPL_DECL(piff_tenc)
ISOM_BOX_IMPL_DECL(piff_psec)
ISOM_BOX_IMPL_DECL(piff_pssh)
ISOM_BOX_IMPL_DECL(senc)
ISOM_BOX_IMPL_DECL(cslg)
ISOM_BOX_IMPL_DECL(ccst)
ISOM_BOX_IMPL_DECL(auxi)
ISOM_BOX_IMPL_DECL(hvcc)
ISOM_BOX_IMPL_DECL(av1c)
ISOM_BOX_IMPL_DECL(dOps)
ISOM_BOX_IMPL_DECL(prft)

//VPx
ISOM_BOX_IMPL_DECL(vpcc)
ISOM_BOX_IMPL_DECL(SmDm)
ISOM_BOX_IMPL_DECL(CoLL)

ISOM_BOX_IMPL_DECL(trep)

//FEC
ISOM_BOX_IMPL_DECL(fiin)
ISOM_BOX_IMPL_DECL(paen)
ISOM_BOX_IMPL_DECL(fpar)
ISOM_BOX_IMPL_DECL(fecr)
ISOM_BOX_IMPL_DECL(segr)
ISOM_BOX_IMPL_DECL(gitn)
ISOM_BOX_IMPL_DECL(fdsa)
ISOM_BOX_IMPL_DECL(fdpa)
ISOM_BOX_IMPL_DECL(extr)


/*
	Adobe's protection boxes
*/
ISOM_BOX_IMPL_DECL(adkm)
ISOM_BOX_IMPL_DECL(ahdr)
ISOM_BOX_IMPL_DECL(aprm)
ISOM_BOX_IMPL_DECL(aeib)
ISOM_BOX_IMPL_DECL(akey)
ISOM_BOX_IMPL_DECL(flxs)
ISOM_BOX_IMPL_DECL(adaf)

/* Image File Format declarations */
ISOM_BOX_IMPL_DECL(ispe)
ISOM_BOX_IMPL_DECL(colr)
ISOM_BOX_IMPL_DECL(pixi)
ISOM_BOX_IMPL_DECL(rloc)
ISOM_BOX_IMPL_DECL(irot)
ISOM_BOX_IMPL_DECL(ipco)
ISOM_BOX_IMPL_DECL(iprp)
ISOM_BOX_IMPL_DECL(ipma)
ISOM_BOX_IMPL_DECL(trgr)
ISOM_BOX_IMPL_DECL(trgt)

/* MIAF declarations */
ISOM_BOX_IMPL_DECL(clli)
ISOM_BOX_IMPL_DECL(mdcv)

ISOM_BOX_IMPL_DECL(grpl)

ISOM_BOX_IMPL_DECL(strk)
ISOM_BOX_IMPL_DECL(stri)
ISOM_BOX_IMPL_DECL(stsg)
ISOM_BOX_IMPL_DECL(elng)
ISOM_BOX_IMPL_DECL(stvi)
ISOM_BOX_IMPL_DECL(auxc)
ISOM_BOX_IMPL_DECL(oinf)
ISOM_BOX_IMPL_DECL(tols)

ISOM_BOX_IMPL_DECL(trik)
ISOM_BOX_IMPL_DECL(bloc)
ISOM_BOX_IMPL_DECL(ainf)
ISOM_BOX_IMPL_DECL(mhac)

ISOM_BOX_IMPL_DECL(grptype)

ISOM_BOX_IMPL_DECL(jp2h)
ISOM_BOX_IMPL_DECL(ihdr)
ISOM_BOX_IMPL_DECL(load)

/* Dolby Vision */
ISOM_BOX_IMPL_DECL(dvcC)
ISOM_BOX_IMPL_DECL(dvhe)
ISOM_BOX_IMPL_DECL(dfla)

ISOM_BOX_IMPL_DECL(pcmC)
ISOM_BOX_IMPL_DECL(chnl)



#define BOX_DEFINE(__type, b_rad, __par) { __type, b_rad##_box_new, b_rad##_box_del, b_rad##_box_read, b_rad##_box_write, b_rad##_box_size, b_rad##_box_dump, 0, 0, 0, __par, "p12", GF_FALSE}

#define BOX_DEFINE_S(__type, b_rad, __par, __spec) { __type, b_rad##_box_new, b_rad##_box_del, b_rad##_box_read, b_rad##_box_write, b_rad##_box_size, b_rad##_box_dump, 0, 0, 0, __par, __spec, GF_FALSE }

#define FBOX_DEFINE(__type, b_rad, __par, __max_v) { __type, b_rad##_box_new, b_rad##_box_del, b_rad##_box_read, b_rad##_box_write, b_rad##_box_size, b_rad##_box_dump, 0, 1+__max_v, 0, __par, "p12", GF_FALSE }

#define FBOX_DEFINE_FLAGS(__type, b_rad, __par, __max_v, flags) { __type, b_rad##_box_new, b_rad##_box_del, b_rad##_box_read, b_rad##_box_write, b_rad##_box_size, b_rad##_box_dump, 0, 1+__max_v, flags, __par, "p12", GF_FALSE }

#define FBOX_DEFINE_FLAGS_S(__type, b_rad, __par, __max_v, flags, __spec) { __type, b_rad##_box_new, b_rad##_box_del, b_rad##_box_read, b_rad##_box_write, b_rad##_box_size, b_rad##_box_dump, 0, 1+__max_v, flags, __par, __spec, GF_FALSE }

#define FBOX_DEFINE_S(__type, b_rad, __par, __max_v, __spec) { __type, b_rad##_box_new, b_rad##_box_del, b_rad##_box_read, b_rad##_box_write, b_rad##_box_size, b_rad##_box_dump, 0, 1+__max_v, 0, __par, __spec, GF_FALSE }

#define TREF_DEFINE(__type, b_rad, __par, __4cc, __spec) { __type, b_rad##_box_new, b_rad##_box_del, b_rad##_box_read, b_rad##_box_write, b_rad##_box_size, b_rad##_box_dump, __4cc, 0, 0, __par, __spec, GF_FALSE }

#define TRGT_DEFINE(__type, b_rad, __par, __4cc, max_version, __spec) { __type, b_rad##_box_new, b_rad##_box_del, b_rad##_box_read, b_rad##_box_write, b_rad##_box_size, b_rad##_box_dump, __4cc, 1+max_version, 0, __par, __spec, GF_FALSE }

#define SGPD_DEFINE(__type, b_rad, __par, __4cc, __spec) { __type, b_rad##_box_new, b_rad##_box_del, b_rad##_box_read, b_rad##_box_write, b_rad##_box_size, b_rad##_box_dump, __4cc, 1, 0, __par, __spec, GF_FALSE }

static struct box_registry_entry {
	u32 box_4cc;
	GF_Box * (*new_fn)();
	void (*del_fn)(GF_Box *a);
	GF_Err (*read_fn)(GF_Box *s, GF_BitStream *bs);
	GF_Err (*write_fn)(GF_Box *s, GF_BitStream *bs);
	GF_Err (*size_fn)(GF_Box *a);
	GF_Err (*dump_fn)(GF_Box *a, FILE *trace);
	u32 alt_4cc;//used for sample grouping type and track / item reference types
	u8 max_version_plus_one;
	u32 flags;
	const char *parents_4cc;
	const char *spec;
	Bool disabled;
} box_registry [] =
{
	//DO NOT MOVE THE FIRST ENTRY
	BOX_DEFINE_S(GF_ISOM_BOX_TYPE_UNKNOWN, unkn, "unknown", "unknown"),
	BOX_DEFINE_S(GF_ISOM_BOX_TYPE_UUID, uuid, "unknown", "unknown"),

	//all track reference types
	TREF_DEFINE(GF_ISOM_BOX_TYPE_REFT, reftype, "tref", GF_ISOM_REF_META, "p12"),
	TREF_DEFINE(GF_ISOM_BOX_TYPE_REFT, reftype, "tref", GF_ISOM_REF_HINT, "p12"),
	TREF_DEFINE(GF_ISOM_BOX_TYPE_REFT, reftype, "tref", GF_ISOM_REF_FONT, "p12"),
	TREF_DEFINE(GF_ISOM_BOX_TYPE_REFT, reftype, "tref", GF_ISOM_REF_HIND, "p12"),
	TREF_DEFINE(GF_ISOM_BOX_TYPE_REFT, reftype, "tref", GF_ISOM_REF_VDEP, "p12"),
	TREF_DEFINE(GF_ISOM_BOX_TYPE_REFT, reftype, "tref", GF_ISOM_REF_VPLX, "p12"),
	TREF_DEFINE(GF_ISOM_BOX_TYPE_REFT, reftype, "tref", GF_ISOM_REF_SUBT, "p12"),
	TREF_DEFINE(GF_ISOM_BOX_TYPE_REFT, reftype, "tref", GF_ISOM_REF_THUMB, "p12"),

	TREF_DEFINE(GF_ISOM_BOX_TYPE_REFT, reftype, "tref", GF_ISOM_REF_OD, "p14"),
	TREF_DEFINE(GF_ISOM_BOX_TYPE_REFT, reftype, "tref", GF_ISOM_REF_DECODE, "p14"),
	TREF_DEFINE(GF_ISOM_BOX_TYPE_REFT, reftype, "tref", GF_ISOM_REF_OCR, "p14"),
	TREF_DEFINE(GF_ISOM_BOX_TYPE_REFT, reftype, "tref", GF_ISOM_REF_IPI, "p14"),

	TREF_DEFINE(GF_ISOM_BOX_TYPE_REFT, reftype, "tref", GF_ISOM_REF_BASE, "p15"),
	TREF_DEFINE(GF_ISOM_BOX_TYPE_REFT, reftype, "tref", GF_ISOM_REF_SCAL, "p15"),
	TREF_DEFINE(GF_ISOM_BOX_TYPE_REFT, reftype, "tref", GF_ISOM_REF_TBAS, "p15"),
	TREF_DEFINE(GF_ISOM_BOX_TYPE_REFT, reftype, "tref", GF_ISOM_REF_SABT, "p15"),
	TREF_DEFINE(GF_ISOM_BOX_TYPE_REFT, reftype, "tref", GF_ISOM_REF_OREF, "p15"),

	TREF_DEFINE(GF_ISOM_BOX_TYPE_REFT, reftype, "tref", GF_ISOM_REF_ADDA, "p12"),
	TREF_DEFINE(GF_ISOM_BOX_TYPE_REFT, reftype, "tref", GF_ISOM_REF_ADRC, "p12"),
	TREF_DEFINE(GF_ISOM_BOX_TYPE_REFT, reftype, "tref", GF_ISOM_REF_ILOC, "p12"),
	TREF_DEFINE(GF_ISOM_BOX_TYPE_REFT, reftype, "tref", GF_ISOM_REF_AVCP, "p15"),
	TREF_DEFINE(GF_ISOM_BOX_TYPE_REFT, reftype, "tref", GF_ISOM_REF_SWTO, "p15"),
	TREF_DEFINE(GF_ISOM_BOX_TYPE_REFT, reftype, "tref", GF_ISOM_REF_SWFR, "p15"),

	TREF_DEFINE(GF_ISOM_BOX_TYPE_REFT, reftype, "tref", GF_ISOM_REF_CHAP, "apple"),
	TREF_DEFINE(GF_ISOM_BOX_TYPE_REFT, reftype, "tref", GF_ISOM_REF_TMCD, "apple"),
	TREF_DEFINE(GF_ISOM_BOX_TYPE_REFT, reftype, "tref", GF_ISOM_REF_CDEP, "apple"),
	TREF_DEFINE(GF_ISOM_BOX_TYPE_REFT, reftype, "tref", GF_ISOM_REF_SCPT, "apple"),
	TREF_DEFINE(GF_ISOM_BOX_TYPE_REFT, reftype, "tref", GF_ISOM_REF_SSRC, "apple"),
	TREF_DEFINE(GF_ISOM_BOX_TYPE_REFT, reftype, "tref", GF_ISOM_REF_LYRA, "apple"),

	//all item reference types
	TREF_DEFINE( GF_ISOM_BOX_TYPE_REFI, ireftype, "iref", GF_ISOM_REF_TBAS, "p12"),
	TREF_DEFINE( GF_ISOM_BOX_TYPE_REFI, ireftype, "iref", GF_ISOM_REF_ILOC, "p12"),
	TREF_DEFINE( GF_ISOM_BOX_TYPE_REFI, ireftype, "iref", GF_ISOM_REF_FDEL, "p12"),

	//all sample group descriptions
	SGPD_DEFINE( GF_ISOM_BOX_TYPE_SGPD, sgpd, "stbl traf", GF_ISOM_SAMPLE_GROUP_ROLL, "p12"),
	SGPD_DEFINE( GF_ISOM_BOX_TYPE_SGPD, sgpd, "stbl traf", GF_ISOM_SAMPLE_GROUP_PROL, "p12"),
	SGPD_DEFINE( GF_ISOM_BOX_TYPE_SGPD, sgpd, "stbl traf", GF_ISOM_SAMPLE_GROUP_RAP, "p12"),
	SGPD_DEFINE( GF_ISOM_BOX_TYPE_SGPD, sgpd, "stbl traf", GF_ISOM_SAMPLE_GROUP_SEIG, "p15"),
	SGPD_DEFINE( GF_ISOM_BOX_TYPE_SGPD, sgpd, "stbl traf", GF_ISOM_SAMPLE_GROUP_OINF, "p15"),
	SGPD_DEFINE( GF_ISOM_BOX_TYPE_SGPD, sgpd, "stbl traf", GF_ISOM_SAMPLE_GROUP_LINF, "p15"),
	SGPD_DEFINE( GF_ISOM_BOX_TYPE_SGPD, sgpd, "stbl traf", GF_ISOM_SAMPLE_GROUP_TRIF, "p15"),
	SGPD_DEFINE( GF_ISOM_BOX_TYPE_SGPD, sgpd, "stbl traf", GF_ISOM_SAMPLE_GROUP_NALM, "p15"),
	SGPD_DEFINE( GF_ISOM_BOX_TYPE_SGPD, sgpd, "stbl traf", GF_ISOM_SAMPLE_GROUP_TELE, "p12"),
	SGPD_DEFINE( GF_ISOM_BOX_TYPE_SGPD, sgpd, "stbl traf", GF_ISOM_SAMPLE_GROUP_RASH, "p12"),
	SGPD_DEFINE( GF_ISOM_BOX_TYPE_SGPD, sgpd, "stbl traf", GF_ISOM_SAMPLE_GROUP_ALST, "p12"),
	SGPD_DEFINE( GF_ISOM_BOX_TYPE_SGPD, sgpd, "stbl traf", GF_ISOM_SAMPLE_GROUP_SAP, "p12"),

	SGPD_DEFINE( GF_ISOM_BOX_TYPE_SGPD, sgpd, "stbl traf", GF_ISOM_SAMPLE_GROUP_AVLL, "p15"),
	SGPD_DEFINE( GF_ISOM_BOX_TYPE_SGPD, sgpd, "stbl traf", GF_ISOM_SAMPLE_GROUP_AVSS, "p15"),
	SGPD_DEFINE( GF_ISOM_BOX_TYPE_SGPD, sgpd, "stbl traf", GF_ISOM_SAMPLE_GROUP_DTRT, "p15"),
	SGPD_DEFINE( GF_ISOM_BOX_TYPE_SGPD, sgpd, "stbl traf", GF_ISOM_SAMPLE_GROUP_MVIF, "p15"),
	SGPD_DEFINE( GF_ISOM_BOX_TYPE_SGPD, sgpd, "stbl traf", GF_ISOM_SAMPLE_GROUP_SCIF, "p15"),
	SGPD_DEFINE( GF_ISOM_BOX_TYPE_SGPD, sgpd, "stbl traf", GF_ISOM_SAMPLE_GROUP_SCNM, "p15"),
	SGPD_DEFINE( GF_ISOM_BOX_TYPE_SGPD, sgpd, "stbl traf", GF_ISOM_SAMPLE_GROUP_STSA, "p15"),
	SGPD_DEFINE( GF_ISOM_BOX_TYPE_SGPD, sgpd, "stbl traf", GF_ISOM_SAMPLE_GROUP_TSAS, "p15"),
	SGPD_DEFINE( GF_ISOM_BOX_TYPE_SGPD, sgpd, "stbl traf", GF_ISOM_SAMPLE_GROUP_SYNC, "p15"),
	SGPD_DEFINE( GF_ISOM_BOX_TYPE_SGPD, sgpd, "stbl traf", GF_ISOM_SAMPLE_GROUP_TSCL, "p15"),
	SGPD_DEFINE( GF_ISOM_BOX_TYPE_SGPD, sgpd, "stbl traf", GF_ISOM_SAMPLE_GROUP_VIPR, "p15"),
	SGPD_DEFINE( GF_ISOM_BOX_TYPE_SGPD, sgpd, "stbl traf", GF_ISOM_SAMPLE_GROUP_LBLI, "p15"),

	SGPD_DEFINE( GF_ISOM_BOX_TYPE_SGPD, sgpd, "stbl traf", GF_ISOM_SAMPLE_GROUP_3GAG, "3gpp"),
	SGPD_DEFINE( GF_ISOM_BOX_TYPE_SGPD, sgpd, "stbl traf", GF_ISOM_SAMPLE_GROUP_AVCB, "3gpp"),

	//internal boxes
	BOX_DEFINE_S( GF_ISOM_BOX_TYPE_GNRM, gnrm, "stsd", "unknown"),
	BOX_DEFINE_S( GF_ISOM_BOX_TYPE_GNRV, gnrv, "stsd", "unknown"),
	BOX_DEFINE_S( GF_ISOM_BOX_TYPE_GNRA, gnra, "stsd", "unknown"),

	//all track group types
	TRGT_DEFINE( GF_ISOM_BOX_TYPE_TRGT, trgt, "trgr", GF_ISOM_BOX_TYPE_MSRC, 0, "p12" ),
	TRGT_DEFINE( GF_ISOM_BOX_TYPE_TRGT, trgt, "trgr", GF_ISOM_BOX_TYPE_STER, 0, "p12" ),
	TRGT_DEFINE( GF_ISOM_BOX_TYPE_TRGT, trgt, "trgr", GF_ISOM_BOX_TYPE_CSTG, 0, "p15" ),

	//part12 boxes
	BOX_DEFINE( GF_ISOM_BOX_TYPE_FREE, free, "*"),
	BOX_DEFINE( GF_ISOM_BOX_TYPE_SKIP, free, "*"),
	BOX_DEFINE( GF_ISOM_BOX_TYPE_MDAT, mdat, "file"),
	BOX_DEFINE( GF_ISOM_BOX_TYPE_IDAT, mdat, "meta"),
	BOX_DEFINE( GF_ISOM_BOX_TYPE_MOOV, moov, "file"),
	FBOX_DEFINE( GF_ISOM_BOX_TYPE_MVHD, mvhd, "moov", 1),
	FBOX_DEFINE( GF_ISOM_BOX_TYPE_MDHD, mdhd, "mdia", 1),
	FBOX_DEFINE( GF_ISOM_BOX_TYPE_VMHD, vmhd, "minf", 0),
	FBOX_DEFINE( GF_ISOM_BOX_TYPE_SMHD, smhd, "minf", 0),
	FBOX_DEFINE( GF_ISOM_BOX_TYPE_HMHD, hmhd, "minf", 0),
	FBOX_DEFINE( GF_ISOM_BOX_TYPE_NMHD, nmhd, "minf", 0),
	FBOX_DEFINE( GF_ISOM_BOX_TYPE_STHD, nmhd, "minf", 0),
	BOX_DEFINE( GF_ISOM_BOX_TYPE_STBL, stbl, "minf"),
	BOX_DEFINE( GF_ISOM_BOX_TYPE_DINF, dinf, "minf meta"),
	FBOX_DEFINE_FLAGS( GF_ISOM_BOX_TYPE_URL, url, "dref", 0, 1),
	FBOX_DEFINE_FLAGS( GF_ISOM_BOX_TYPE_URN, urn, "dref", 0, 1),
	FBOX_DEFINE( GF_ISOM_BOX_TYPE_CPRT, cprt, "udta", 0),
	FBOX_DEFINE( GF_ISOM_BOX_TYPE_KIND, kind, "udta", 0),
	FBOX_DEFINE( GF_ISOM_BOX_TYPE_HDLR, hdlr, "mdia meta minf", 0),	//minf container is OK in QT ...
	BOX_DEFINE( GF_ISOM_BOX_TYPE_TRAK, trak, "moov"),
	BOX_DEFINE( GF_ISOM_BOX_TYPE_EDTS, edts, "trak"),
	BOX_DEFINE( GF_ISOM_BOX_TYPE_UDTA, udta, "moov trak moof traf"),
	FBOX_DEFINE( GF_ISOM_BOX_TYPE_DREF, dref, "dinf", 0),
	FBOX_DEFINE( GF_ISOM_BOX_TYPE_STSD, stsd, "stbl", 0),
	FBOX_DEFINE( GF_ISOM_BOX_TYPE_STTS, stts, "stbl", 0),
	FBOX_DEFINE( GF_ISOM_BOX_TYPE_CTTS, ctts, "stbl", 1),
	FBOX_DEFINE( GF_ISOM_BOX_TYPE_CSLG, cslg, "stbl trep", 1),
	FBOX_DEFINE( GF_ISOM_BOX_TYPE_STSH, stsh, "stbl", 0),
	FBOX_DEFINE( GF_ISOM_BOX_TYPE_ELST, elst, "edts", 1),
	FBOX_DEFINE( GF_ISOM_BOX_TYPE_STSC, stsc, "stbl", 0),
	FBOX_DEFINE( GF_ISOM_BOX_TYPE_STSZ, stsz, "stbl", 0),
	FBOX_DEFINE( GF_ISOM_BOX_TYPE_STZ2, stsz, "stbl", 0),
	FBOX_DEFINE( GF_ISOM_BOX_TYPE_STCO, stco, "stbl", 0),
	FBOX_DEFINE( GF_ISOM_BOX_TYPE_STSS, stss, "stbl", 0),
	FBOX_DEFINE( GF_ISOM_BOX_TYPE_STDP, stdp, "stbl", 0),
	FBOX_DEFINE( GF_ISOM_BOX_TYPE_SDTP, sdtp, "stbl traf", 0),
	FBOX_DEFINE( GF_ISOM_BOX_TYPE_CO64, co64, "stbl", 0),
	BOX_DEFINE( GF_ISOM_BOX_TYPE_MINF, minf, "mdia"),
	FBOX_DEFINE_FLAGS(GF_ISOM_BOX_TYPE_TKHD, tkhd, "trak", 1, 0x000001 | 0x000002 | 0x000004 | 0x000008),
	BOX_DEFINE( GF_ISOM_BOX_TYPE_TREF, tref, "trak"),
	BOX_DEFINE( GF_ISOM_BOX_TYPE_MDIA, mdia, "trak"),
	BOX_DEFINE( GF_ISOM_BOX_TYPE_MFRA, mfra, "file"),
	FBOX_DEFINE( GF_ISOM_BOX_TYPE_MFRO, mfro, "mfra", 0),
	FBOX_DEFINE( GF_ISOM_BOX_TYPE_TFRA, tfra, "mfra", 1),
	FBOX_DEFINE( GF_ISOM_BOX_TYPE_ELNG, elng, "mdia", 0),
	FBOX_DEFINE( GF_ISOM_BOX_TYPE_PDIN, pdin, "file", 0),
	FBOX_DEFINE( GF_ISOM_BOX_TYPE_SBGP, sbgp, "stbl traf", 1),
	FBOX_DEFINE( GF_ISOM_BOX_TYPE_SGPD, sgpd, "stbl traf", 2),
	FBOX_DEFINE_FLAGS(GF_ISOM_BOX_TYPE_SAIZ, saiz, "stbl traf", 0, 0),
	FBOX_DEFINE_FLAGS(GF_ISOM_BOX_TYPE_SAIZ, saiz, "stbl traf", 0, 1),
	FBOX_DEFINE_FLAGS(GF_ISOM_BOX_TYPE_SAIO, saio, "stbl traf", 1, 0),
	FBOX_DEFINE_FLAGS(GF_ISOM_BOX_TYPE_SAIO, saio, "stbl traf", 1, 1),
	FBOX_DEFINE_FLAGS( GF_ISOM_BOX_TYPE_SUBS, subs, "stbl traf", 0, 7), //warning flags are not used as a bit mask but as an enum!!
	BOX_DEFINE( GF_ISOM_BOX_TYPE_TRGR, trgr, "trak"),
	BOX_DEFINE( GF_ISOM_BOX_TYPE_FTYP, ftyp, "file"),
	FBOX_DEFINE( GF_ISOM_BOX_TYPE_PADB, padb, "stbl", 0),
	BOX_DEFINE( GF_ISOM_BOX_TYPE_BTRT, btrt, "sample_entry"),
	BOX_DEFINE( GF_ISOM_BOX_TYPE_PASP, pasp, "video_sample_entry ipco"),
	BOX_DEFINE( GF_ISOM_BOX_TYPE_CLAP, clap, "video_sample_entry ipco"),
	FBOX_DEFINE( GF_ISOM_BOX_TYPE_META, meta, "file moov trak moof traf udta", 0),	//apple uses meta in moov->udta
	FBOX_DEFINE( GF_ISOM_BOX_TYPE_XML, xml, "meta", 0),
	FBOX_DEFINE( GF_ISOM_BOX_TYPE_BXML, bxml, "meta", 0),
	FBOX_DEFINE( GF_ISOM_BOX_TYPE_ILOC, iloc, "meta", 2),
	FBOX_DEFINE( GF_ISOM_BOX_TYPE_PITM, pitm, "meta", 1),
	FBOX_DEFINE( GF_ISOM_BOX_TYPE_IPRO, ipro, "meta", 0),
	FBOX_DEFINE( GF_ISOM_BOX_TYPE_INFE, infe, "iinf", 3),
	FBOX_DEFINE( GF_ISOM_BOX_TYPE_IINF, iinf, "meta", 1),
	FBOX_DEFINE( GF_ISOM_BOX_TYPE_IREF, iref, "meta", 1),
	BOX_DEFINE( GF_ISOM_BOX_TYPE_SINF, sinf, "ipro sample_entry"),
	BOX_DEFINE( GF_ISOM_BOX_TYPE_RINF, sinf, "sample_entry"),
	BOX_DEFINE( GF_ISOM_BOX_TYPE_FRMA, frma, "sinf rinf"),
	FBOX_DEFINE_FLAGS(GF_ISOM_BOX_TYPE_SCHM, schm, "sinf rinf", 0, 1),
	BOX_DEFINE( GF_ISOM_BOX_TYPE_SCHI, schi, "sinf rinf"),
	BOX_DEFINE( GF_ISOM_BOX_TYPE_ENCA, audio_sample_entry, "stsd"),
	BOX_DEFINE( GF_ISOM_BOX_TYPE_ENCV, video_sample_entry, "stsd"),
	BOX_DEFINE( GF_ISOM_BOX_TYPE_RESV, video_sample_entry, "stsd"),
	FBOX_DEFINE( GF_ISOM_BOX_TYPE_TSEL, tsel, "udta", 0),
	BOX_DEFINE( GF_ISOM_BOX_TYPE_STRK, strk, "udta"),
	FBOX_DEFINE( GF_ISOM_BOX_TYPE_STRI, stri, "strk", 0),
	BOX_DEFINE( GF_ISOM_BOX_TYPE_STRD, def_parent, "strk"),
	FBOX_DEFINE( GF_ISOM_BOX_TYPE_STSG, stsg, "strd", 0),

	BOX_DEFINE( GF_ISOM_BOX_TYPE_ENCS, mp4s, "stsd"),
	//THIS HAS TO BE FIXED, not extensible
	BOX_DEFINE( GF_ISOM_BOX_TYPE_ENCT, mp4s, "stsd"),
	BOX_DEFINE( GF_ISOM_BOX_TYPE_ENCM, mp4s, "stsd"),
	BOX_DEFINE( GF_ISOM_BOX_TYPE_ENCF, mp4s, "stsd"),

	BOX_DEFINE( GF_ISOM_BOX_TYPE_METX, metx, "stsd"),
	BOX_DEFINE( GF_ISOM_BOX_TYPE_METT, metx, "stsd"),
	FBOX_DEFINE( GF_ISOM_BOX_TYPE_STVI, stvi, "schi", 0),


	FBOX_DEFINE( GF_ISOM_BOX_TYPE_CHNL, chnl, "audio_sample_entry", 0),

	//FEC
	FBOX_DEFINE( GF_ISOM_BOX_TYPE_FIIN, fiin, "meta", 0),
	BOX_DEFINE( GF_ISOM_BOX_TYPE_PAEN, paen, "fiin"),
	FBOX_DEFINE( GF_ISOM_BOX_TYPE_FPAR, fpar, "paen", 1),
	FBOX_DEFINE( GF_ISOM_BOX_TYPE_FECR, fecr, "paen", 1),
	//fire uses the same box syntax as fecr
	FBOX_DEFINE( GF_ISOM_BOX_TYPE_FIRE, fecr, "paen", 1),
	BOX_DEFINE( GF_ISOM_BOX_TYPE_SEGR, segr, "fiin"),
	FBOX_DEFINE( GF_ISOM_BOX_TYPE_GITN, gitn, "fiin", 0),

#ifndef GPAC_DISABLE_ISOM_HINTING
	BOX_DEFINE( GF_ISOM_BOX_TYPE_FDSA, fdsa, "fdp_sample"),
	BOX_DEFINE( GF_ISOM_BOX_TYPE_FDPA, fdpa, "fdsa"),
	BOX_DEFINE( GF_ISOM_BOX_TYPE_EXTR, extr, "fdsa"),
#endif

	//full boxes todo
	//FBOX_DEFINE( GF_ISOM_BOX_TYPE_ASSP, assp, 1),
	//FBOX_DEFINE( GF_ISOM_BOX_TYPE_MERE, assp, 0),
	//FBOX_DEFINE( GF_ISOM_BOX_TYPE_SRAT, srat, 0),
	//FBOX_DEFINE( GF_ISOM_BOX_TYPE_CHNL, chnl, 0),
	//FBOX_DEFINE( GF_ISOM_BOX_TYPE_DMIX, dmix, 0),
	//FBOX_DEFINE( GF_ISOM_BOX_TYPE_TLOU, alou, 0),
	//FBOX_DEFINE( GF_ISOM_BOX_TYPE_ALOU, alou, 0),
	//FBOX_DEFINE( GF_ISOM_BOX_TYPE_URI, uri, 0),
	//FBOX_DEFINE( GF_ISOM_BOX_TYPE_URII, urii, 0),

#ifndef GPAC_DISABLE_ISOM_HINTING
	BOX_DEFINE( GF_ISOM_BOX_TYPE_RTP_STSD, ghnt, "stsd"),
	BOX_DEFINE( GF_ISOM_BOX_TYPE_SRTP_STSD, ghnt, "stsd"),
	BOX_DEFINE( GF_ISOM_BOX_TYPE_FDP_STSD, ghnt, "stsd"),
	BOX_DEFINE( GF_ISOM_BOX_TYPE_RRTP_STSD, ghnt, "stsd"),
	BOX_DEFINE( GF_ISOM_BOX_TYPE_RTCP_STSD, ghnt, "stsd"),
	BOX_DEFINE( GF_ISOM_BOX_TYPE_HNTI, hnti, "udta"),
	BOX_DEFINE( GF_ISOM_BOX_TYPE_SDP, sdp, "hnti"),
	BOX_DEFINE( GF_ISOM_BOX_TYPE_HINF, hinf, "udta"),
	BOX_DEFINE( GF_ISOM_BOX_TYPE_TRPY, trpy, "hinf"),
	BOX_DEFINE( GF_ISOM_BOX_TYPE_NUMP, nump, "hinf"),
	BOX_DEFINE( GF_ISOM_BOX_TYPE_TPYL, tpyl, "hinf"),
	BOX_DEFINE( GF_ISOM_BOX_TYPE_TOTL, totl, "hinf"),
	BOX_DEFINE( GF_ISOM_BOX_TYPE_NPCK, npck, "hinf"),
	BOX_DEFINE( GF_ISOM_BOX_TYPE_TPAY, tpay, "hinf"),
	BOX_DEFINE( GF_ISOM_BOX_TYPE_MAXR, maxr, "hinf"),
	BOX_DEFINE( GF_ISOM_BOX_TYPE_DMED, dmed, "hinf"),
	BOX_DEFINE( GF_ISOM_BOX_TYPE_DIMM, dimm, "hinf"),
	BOX_DEFINE( GF_ISOM_BOX_TYPE_DREP, drep, "hinf"),
	BOX_DEFINE( GF_ISOM_BOX_TYPE_TMIN, tmin, "hinf"),
	BOX_DEFINE( GF_ISOM_BOX_TYPE_TMAX, tmax, "hinf"),
	BOX_DEFINE( GF_ISOM_BOX_TYPE_PMAX, pmax, "hinf"),
	BOX_DEFINE( GF_ISOM_BOX_TYPE_DMAX, dmax, "hinf"),
	BOX_DEFINE( GF_ISOM_BOX_TYPE_PAYT, payt, "hinf"),
	BOX_DEFINE( GF_ISOM_BOX_TYPE_RTP, rtp_hnti, "hnti"),

	BOX_DEFINE( GF_ISOM_BOX_TYPE_RTPO, rtpo, "rtp_packet"),

	BOX_DEFINE( GF_ISOM_BOX_TYPE_RELY, rely, "rtp srtp"),
	BOX_DEFINE( GF_ISOM_BOX_TYPE_TIMS, tims, "rtp srtp rrtp"),
	BOX_DEFINE( GF_ISOM_BOX_TYPE_TSRO, tsro, "rtp srtp rrtp"),
	BOX_DEFINE( GF_ISOM_BOX_TYPE_SNRO, snro, "rtp srtp"),
	BOX_DEFINE( GF_ISOM_BOX_TYPE_NAME, name, "udta"),
	BOX_DEFINE( GF_ISOM_BOX_TYPE_TSSY, tssy, "rrtp"),
	BOX_DEFINE( GF_ISOM_BOX_TYPE_RSSR, rssr, "rrtp"),
	FBOX_DEFINE( GF_ISOM_BOX_TYPE_SRPP, srpp, "srtp", 0),

#endif

#ifndef	GPAC_DISABLE_ISOM_FRAGMENTS
	BOX_DEFINE( GF_ISOM_BOX_TYPE_MVEX, mvex, "moov"),
	FBOX_DEFINE( GF_ISOM_BOX_TYPE_MEHD, mehd, "mvex", 1),
	FBOX_DEFINE( GF_ISOM_BOX_TYPE_TREX, trex, "mvex", 0),
	FBOX_DEFINE( GF_ISOM_BOX_TYPE_LEVA, leva, "mvex", 0),
	FBOX_DEFINE( GF_ISOM_BOX_TYPE_TREP, trep, "mvex", 0),
	BOX_DEFINE( GF_ISOM_BOX_TYPE_MOOF, moof, "file"),
	FBOX_DEFINE( GF_ISOM_BOX_TYPE_MFHD, mfhd, "moof", 0),
	BOX_DEFINE( GF_ISOM_BOX_TYPE_TRAF, traf, "moof"),
	FBOX_DEFINE_FLAGS(GF_ISOM_BOX_TYPE_TFHD, tfhd, "traf", 0, 0x000001|0x000002|0x000008|0x000010|0x000020|0x010000|0x020000),
	FBOX_DEFINE_FLAGS(GF_ISOM_BOX_TYPE_TRUN, trun, "traf", 0, 0x000001|0x000004|0x000100|0x000200|0x000400|0x000800),
#ifdef GF_ENABLE_CTRN
	FBOX_DEFINE_FLAGS(GF_ISOM_BOX_TYPE_CTRN, trun, "traf", 0, 0),
#endif
	FBOX_DEFINE( GF_ISOM_BOX_TYPE_TFDT, tfdt, "traf", 1),
	BOX_DEFINE( GF_ISOM_BOX_TYPE_STYP, ftyp, "file"),
	FBOX_DEFINE( GF_ISOM_BOX_TYPE_PRFT, prft, "file", 1),
	FBOX_DEFINE( GF_ISOM_BOX_TYPE_SIDX, sidx, "file", 1),
	FBOX_DEFINE( GF_ISOM_BOX_TYPE_SSIX, ssix, "file", 0),
	BOX_DEFINE_S( GF_ISOM_BOX_TYPE_PCRB, pcrb, "file", "dash"),
	FBOX_DEFINE_S( GF_ISOM_BOX_TYPE_EMSG, emsg, "file", 1, "dash"),
#endif


	//part14 boxes
	FBOX_DEFINE_S( GF_ISOM_BOX_TYPE_IODS, iods, "moov", 0, "p14"),
	BOX_DEFINE_S( GF_ISOM_BOX_TYPE_MP4S, mp4s, "stsd", "p14"),
	BOX_DEFINE_S( GF_ISOM_BOX_TYPE_MP4V, video_sample_entry, "stsd", "p14"),
	BOX_DEFINE_S( GF_ISOM_BOX_TYPE_MP4A, audio_sample_entry, "stsd", "p14"),
	BOX_DEFINE_S( GF_ISOM_BOX_TYPE_M4DS, m4ds, "sample_entry", "p14"),
	FBOX_DEFINE_S( GF_ISOM_BOX_TYPE_ESDS, esds, "mp4a mp4s mp4v encv enca encs resv wave", 0, "p14"),

	//part 15 boxes
	BOX_DEFINE_S( GF_ISOM_BOX_TYPE_AVCC, avcc, "avc1 avc2 avc3 avc4 encv resv ipco", "p15"),
	BOX_DEFINE_S( GF_ISOM_BOX_TYPE_SVCC, avcc, "avc1 avc2 avc3 avc4 svc1 svc2 encv resv", "p15"),
	BOX_DEFINE_S( GF_ISOM_BOX_TYPE_MVCC, avcc, "avc1 avc2 avc3 avc4 mvc1 mvc2 encv resv", "p15"),
	BOX_DEFINE_S( GF_ISOM_BOX_TYPE_HVCC, hvcc, "hvc1 hev1 hvc2 hev2 encv resv ipco dvhe", "p15"),
	BOX_DEFINE_S( GF_ISOM_BOX_TYPE_LHVC, hvcc, "hvc1 hev1 hvc2 hev2 lhv1 lhe1 encv resv ipco", "p15"),
	BOX_DEFINE_S( GF_ISOM_BOX_TYPE_AVC1, video_sample_entry, "stsd", "p15"),
	BOX_DEFINE_S( GF_ISOM_BOX_TYPE_AVC2, video_sample_entry, "stsd", "p15"),
	BOX_DEFINE_S( GF_ISOM_BOX_TYPE_AVC3, video_sample_entry, "stsd", "p15"),
	BOX_DEFINE_S( GF_ISOM_BOX_TYPE_AVC4, video_sample_entry, "stsd", "p15"),
	BOX_DEFINE_S( GF_ISOM_BOX_TYPE_SVC1, video_sample_entry, "stsd", "p15"),
	BOX_DEFINE_S( GF_ISOM_BOX_TYPE_MVC1, video_sample_entry, "stsd", "p15"),
	BOX_DEFINE_S( GF_ISOM_BOX_TYPE_HVC1, video_sample_entry, "stsd", "p15"),
	BOX_DEFINE_S( GF_ISOM_BOX_TYPE_HEV1, video_sample_entry, "stsd", "p15"),
	BOX_DEFINE_S( GF_ISOM_BOX_TYPE_HVC2, video_sample_entry, "stsd", "p15"),
	BOX_DEFINE_S( GF_ISOM_BOX_TYPE_HEV2, video_sample_entry, "stsd", "p15"),
	BOX_DEFINE_S( GF_ISOM_BOX_TYPE_LHV1, video_sample_entry, "stsd", "p15"),
	BOX_DEFINE_S( GF_ISOM_BOX_TYPE_LHE1, video_sample_entry, "stsd", "p15"),
	BOX_DEFINE_S( GF_ISOM_BOX_TYPE_HVT1, video_sample_entry, "stsd", "p15"),
	FBOX_DEFINE_S(GF_ISOM_BOX_TYPE_MVCI, def_parent_full, "minf", 0, "p15"),
	FBOX_DEFINE_S(GF_ISOM_BOX_TYPE_MVCG, mvcg, "mvci", 0, "p15"),
	FBOX_DEFINE_S( GF_ISOM_BOX_TYPE_VWID, vwid, "video_sample_entry", 0, "p15"),

	//mpegh 3D audio boxes
	BOX_DEFINE_S( GF_ISOM_BOX_TYPE_MHA1, audio_sample_entry, "stsd", "mpegh3Daudio"),
	BOX_DEFINE_S( GF_ISOM_BOX_TYPE_MHA2, audio_sample_entry, "stsd", "mpegh3Daudio"),
	BOX_DEFINE_S( GF_ISOM_BOX_TYPE_MHM1, audio_sample_entry, "stsd", "mpegh3Daudio"),
	BOX_DEFINE_S( GF_ISOM_BOX_TYPE_MHM2, audio_sample_entry, "stsd", "mpegh3Daudio"),
	BOX_DEFINE_S( GF_ISOM_BOX_TYPE_MHAC, mhac, "mha1 mha2 mhm1 mhm2 wave", "mpegh3Daudio"),

	BOX_DEFINE_S( GF_ISOM_BOX_TYPE_IPCM, audio_sample_entry, "stsd", "23003_5"),
	BOX_DEFINE_S( GF_ISOM_BOX_TYPE_FPCM, audio_sample_entry, "stsd", "23003_5"),
	FBOX_DEFINE_S( GF_ISOM_BOX_TYPE_PCMC, pcmC, "ipcm fpcm", 0, "23003_5"),

	//AV1 in ISOBMFF boxes
	BOX_DEFINE_S(GF_ISOM_BOX_TYPE_AV01, video_sample_entry, "stsd", "av1"),
	BOX_DEFINE_S(GF_ISOM_BOX_TYPE_AV1C, av1c, "av01 encv resv ipco", "av1"),

	// VP8-9 boxes
	FBOX_DEFINE_FLAGS_S( GF_ISOM_BOX_TYPE_VPCC, vpcc, "vp08 vp09 encv resv", 1, 0, "vp"),
	BOX_DEFINE_S( GF_ISOM_BOX_TYPE_VP08, video_sample_entry, "stsd", "vp"),
	BOX_DEFINE_S( GF_ISOM_BOX_TYPE_VP09, video_sample_entry, "stsd", "vp"),
	FBOX_DEFINE_FLAGS_S(GF_ISOM_BOX_TYPE_SMDM, SmDm, "vp08 vp09 encv resv", 1, 0, "vp"),
	FBOX_DEFINE_FLAGS_S(GF_ISOM_BOX_TYPE_COLL, CoLL, "vp08 vp09 encv resv", 1, 0, "vp"),

	//Opus in ISOBMFF boxes
#ifndef GPAC_DISABLE_OGG
	BOX_DEFINE_S(GF_ISOM_BOX_TYPE_OPUS, audio_sample_entry, "stsd", "Opus"),
	BOX_DEFINE_S(GF_ISOM_BOX_TYPE_DOPS, dOps, "Opus wave enca", "Opus"),
#endif

	//part20 boxes
	BOX_DEFINE_S( GF_ISOM_BOX_TYPE_LSR1, lsr1, "stsd", "p20"),
	BOX_DEFINE_S( GF_ISOM_BOX_TYPE_LSRC, lsrc, "lsr1", "p20"),

	//part30 boxes
#ifndef GPAC_DISABLE_TTXT
	BOX_DEFINE( GF_ISOM_BOX_TYPE_STXT, metx, "stsd"),
	FBOX_DEFINE( GF_ISOM_BOX_TYPE_TXTC, txtc, "stxt mett sbtt", 0),
#ifndef GPAC_DISABLE_VTT
	BOX_DEFINE_S( GF_ISOM_BOX_TYPE_WVTT, wvtt, "stsd", "p30"),
	BOX_DEFINE_S( GF_ISOM_BOX_TYPE_VTCC_CUE, vtcu, "vtt_sample", "p30"),
	BOX_DEFINE_S( GF_ISOM_BOX_TYPE_VTTE, vtte, "vtt_sample", "p30"),
	BOX_DEFINE_S( GF_ISOM_BOX_TYPE_VTTC_CONFIG, boxstring, "wvtt", "p30"),
	BOX_DEFINE_S( GF_ISOM_BOX_TYPE_CTIM, boxstring, "vttc", "p30"),
	BOX_DEFINE_S( GF_ISOM_BOX_TYPE_IDEN, boxstring, "vttc", "p30"),
	BOX_DEFINE_S( GF_ISOM_BOX_TYPE_STTG, boxstring, "vttc", "p30"),
	BOX_DEFINE_S( GF_ISOM_BOX_TYPE_PAYL, boxstring, "vttc", "p30"),
	BOX_DEFINE_S( GF_ISOM_BOX_TYPE_VTTA, boxstring, "vttc", "p30"),
#endif
	BOX_DEFINE( GF_ISOM_BOX_TYPE_STPP, metx, "stsd"),
	BOX_DEFINE( GF_ISOM_BOX_TYPE_SBTT, metx, "stsd"),
#endif

	//Image File Format
	BOX_DEFINE_S( GF_ISOM_BOX_TYPE_IPRP, iprp, "meta", "iff"),
	BOX_DEFINE_S( GF_ISOM_BOX_TYPE_IPCO, ipco, "iprp", "iff"),
	FBOX_DEFINE_S( GF_ISOM_BOX_TYPE_ISPE, ispe, "ipco", 0, "iff"),
	BOX_DEFINE_S( GF_ISOM_BOX_TYPE_COLR, colr, "video_sample_entry ipco encv resv", "iff"),
	//defined as a secondary box for now to avoid conflicts with master hashes
	BOX_DEFINE_S( GF_ISOM_BOX_TYPE_COLR, colr, "jp2h", "iff"),
	FBOX_DEFINE_S( GF_ISOM_BOX_TYPE_PIXI, pixi, "ipco", 0, "iff"),
	FBOX_DEFINE_S( GF_ISOM_BOX_TYPE_RLOC, rloc, "ipco", 0, "iff"),
	BOX_DEFINE_S( GF_ISOM_BOX_TYPE_IROT, irot, "ipco", "iff"),
	FBOX_DEFINE_FLAGS_S( GF_ISOM_BOX_TYPE_IPMA, ipma, "iprp", 1, 1, "iff"),
	BOX_DEFINE_S( GF_ISOM_BOX_TYPE_GRPL, grpl, "meta", "iff"),
	FBOX_DEFINE_S( GF_ISOM_BOX_TYPE_CCST, ccst, "sample_entry", 0, "iff"),
	FBOX_DEFINE_S( GF_ISOM_BOX_TYPE_AUXI, auxi, "sample_entry", 0, "iff"),
	TRGT_DEFINE(GF_ISOM_BOX_TYPE_GRPT, grptype, "grpl", GF_ISOM_BOX_TYPE_ALTR, 0, "iff"),
	FBOX_DEFINE_S( GF_ISOM_BOX_TYPE_AUXC, auxc, "ipco", 0, "iff"),
	FBOX_DEFINE_S( GF_ISOM_BOX_TYPE_OINF, oinf, "ipco", 0, "iff"),
	FBOX_DEFINE_S( GF_ISOM_BOX_TYPE_TOLS, tols, "ipco", 0, "iff"),

	//MIAF
	BOX_DEFINE_S(GF_ISOM_BOX_TYPE_CLLI, clli, "mp4v jpeg avc1 avc2 avc3 avc4 svc1 svc2 hvc1 hev1 hvc2 hev2 lhv1 lhe1 encv resv", "miaf"),
	BOX_DEFINE_S(GF_ISOM_BOX_TYPE_MDCV, mdcv, "mp4v jpeg avc1 avc2 avc3 avc4 svc1 svc2 hvc1 hev1 hvc2 hev2 lhv1 lhe1 encv resv", "miaf"),

	//other MPEG boxes
	BOX_DEFINE_S( GF_ISOM_BOX_TYPE_RVCC, rvcc, "avc1 avc2 avc3 avc4 svc1 svc2 hvc1 hev1 hvc2 hev2 lhv1 lhe1 encv resv", "rvc"),

	//3GPP boxes
	BOX_DEFINE_S( GF_ISOM_SUBTYPE_3GP_AMR, audio_sample_entry, "stsd", "3gpp"),
	BOX_DEFINE_S( GF_ISOM_SUBTYPE_3GP_AMR_WB, audio_sample_entry, "stsd", "3gpp"),
	BOX_DEFINE_S( GF_ISOM_SUBTYPE_3GP_QCELP, audio_sample_entry, "stsd", "3gpp"),
	BOX_DEFINE_S( GF_ISOM_SUBTYPE_3GP_EVRC, audio_sample_entry, "stsd", "3gpp"),
	BOX_DEFINE_S( GF_ISOM_SUBTYPE_3GP_SMV, audio_sample_entry, "stsd", "3gpp"),
	BOX_DEFINE_S( GF_ISOM_SUBTYPE_3GP_H263, video_sample_entry, "stsd", "3gpp"),
	BOX_DEFINE_S( GF_ISOM_BOX_TYPE_DAMR, gppc, "samr sawb enca", "3gpp"),
	BOX_DEFINE_S( GF_ISOM_BOX_TYPE_DEVC, gppc, "sevc enca", "3gpp"),
	BOX_DEFINE_S( GF_ISOM_BOX_TYPE_DQCP, gppc, "sqcp enca", "3gpp"),
	BOX_DEFINE_S( GF_ISOM_BOX_TYPE_DSMV, gppc, "ssmv enca", "3gpp"),
	BOX_DEFINE_S( GF_ISOM_BOX_TYPE_D263, gppc, "s263 encv", "3gpp"),
	//3gpp timed text
	BOX_DEFINE_S( GF_ISOM_BOX_TYPE_TX3G, tx3g, "stsd", "3gpp"),
	BOX_DEFINE_S( GF_ISOM_BOX_TYPE_TEXT, text, "stsd", "apple"),
	BOX_DEFINE_S( GF_ISOM_BOX_TYPE_FTAB, ftab, "tx3g text enct", "3gpp"),
	BOX_DEFINE_S( GF_ISOM_BOX_TYPE_STYL, styl, "text_sample", "3gpp"),
	BOX_DEFINE_S( GF_ISOM_BOX_TYPE_HLIT, hlit, "text_sample", "3gpp"),
	BOX_DEFINE_S( GF_ISOM_BOX_TYPE_HCLR, hclr, "text_sample", "3gpp"),
	BOX_DEFINE_S( GF_ISOM_BOX_TYPE_KROK, krok, "text_sample", "3gpp"),
	BOX_DEFINE_S( GF_ISOM_BOX_TYPE_DLAY, dlay, "text_sample", "3gpp"),
	BOX_DEFINE_S( GF_ISOM_BOX_TYPE_HREF, href, "text_sample", "3gpp"),
	BOX_DEFINE_S( GF_ISOM_BOX_TYPE_TBOX, tbox, "text_sample", "3gpp"),
	BOX_DEFINE_S( GF_ISOM_BOX_TYPE_BLNK, blnk, "text_sample", "3gpp"),
	BOX_DEFINE_S( GF_ISOM_BOX_TYPE_TWRP, twrp, "text_sample", "3gpp"),
	//3GPP dims
	BOX_DEFINE_S( GF_ISOM_BOX_TYPE_DIMS, dims, "stsd", "3gpp"),
	BOX_DEFINE_S( GF_ISOM_BOX_TYPE_DIMC, dimC, "dims encs", "3gpp"),
	BOX_DEFINE_S( GF_ISOM_BOX_TYPE_DIST, diST, "stsd", "3gpp"),


	//CENC boxes
	FBOX_DEFINE_S( GF_ISOM_BOX_TYPE_PSSH, pssh, "moov moof", 0, "cenc"),
	FBOX_DEFINE_S( GF_ISOM_BOX_TYPE_TENC, tenc, "schi", 1, "cenc"),
	BOX_DEFINE_S( GF_ISOM_BOX_TYPE_SENC, senc, "trak traf", "cenc"),

	// ISMA 1.1 boxes
	FBOX_DEFINE_S( GF_ISOM_BOX_TYPE_IKMS, iKMS, "schi", 0, "isma"),
	FBOX_DEFINE_S( GF_ISOM_BOX_TYPE_ISFM, iSFM, "schi", 0, "isma"),
	FBOX_DEFINE_S( GF_ISOM_BOX_TYPE_ISLT, iSLT, "schi", 0, "isma"),

	//OMA boxes
	FBOX_DEFINE_S( GF_ISOM_BOX_TYPE_ODKM, odkm, "schi", 0, "oma"),
	FBOX_DEFINE_S( GF_ISOM_BOX_TYPE_OHDR, ohdr, "odkm", 0, "oma"),
	FBOX_DEFINE_S( GF_ISOM_BOX_TYPE_GRPI, grpi, "ohdr", 0, "oma"),
	BOX_DEFINE_S( GF_ISOM_BOX_TYPE_MDRI, mdri, "file", "oma"),
	FBOX_DEFINE_S( GF_ISOM_BOX_TYPE_ODTT, odtt, "mdri", 0, "oma"),
	FBOX_DEFINE_S( GF_ISOM_BOX_TYPE_ODRB, odrb, "mdri", 0, "oma"),
	FBOX_DEFINE_S( GF_ISOM_BOX_TYPE_ODAF, iSFM, "schi", 0, "oma"),

	//apple boxes
	BOX_DEFINE_S( GF_ISOM_BOX_TYPE_MP3, audio_sample_entry, "stsd", "apple"),
	FBOX_DEFINE_S( GF_ISOM_BOX_TYPE_CHPL, chpl, "udta", 0, "apple"),
	BOX_DEFINE_S( GF_ISOM_BOX_TYPE_VOID, void, "", "apple"),
	BOX_DEFINE_S(GF_QT_BOX_TYPE_WIDE, wide, "*", "apple"),
	BOX_DEFINE_S( GF_ISOM_BOX_TYPE_ILST, ilst, "meta", "apple"),
	FBOX_DEFINE_S( GF_ISOM_BOX_TYPE_DATA, databox, "ilst *", 0, "apple"),
	BOX_DEFINE_S( GF_ISOM_BOX_TYPE_0xA9NAM, ilst_item, "ilst data", "apple"),
	BOX_DEFINE_S( GF_ISOM_BOX_TYPE_0xA9CMT, ilst_item, "ilst data", "apple"),
	BOX_DEFINE_S( GF_ISOM_BOX_TYPE_0xA9DAY, ilst_item, "ilst data", "apple"),
	BOX_DEFINE_S( GF_ISOM_BOX_TYPE_0xA9ART, ilst_item, "ilst data", "apple"),
	BOX_DEFINE_S( GF_ISOM_BOX_TYPE_0xA9TRK, ilst_item, "ilst data", "apple"),
	BOX_DEFINE_S( GF_ISOM_BOX_TYPE_0xA9ALB, ilst_item, "ilst data", "apple"),
	BOX_DEFINE_S( GF_ISOM_BOX_TYPE_0xA9COM, ilst_item, "ilst data", "apple"),
	BOX_DEFINE_S( GF_ISOM_BOX_TYPE_0xA9WRT, ilst_item, "ilst data", "apple"),
	BOX_DEFINE_S( GF_ISOM_BOX_TYPE_0xA9TOO, ilst_item, "ilst data", "apple"),
	BOX_DEFINE_S( GF_ISOM_BOX_TYPE_0xA9CPY, ilst_item, "ilst data", "apple"),
	BOX_DEFINE_S( GF_ISOM_BOX_TYPE_0xA9DES, ilst_item, "ilst data", "apple"),
	BOX_DEFINE_S( GF_ISOM_BOX_TYPE_0xA9GEN, ilst_item, "ilst data", "apple"),
	BOX_DEFINE_S( GF_ISOM_BOX_TYPE_0xA9GRP, ilst_item, "ilst data", "apple"),
	BOX_DEFINE_S( GF_ISOM_BOX_TYPE_0xA9ENC, ilst_item, "ilst data", "apple"),
	BOX_DEFINE_S( GF_ISOM_BOX_TYPE_aART, ilst_item, "ilst data", "apple"),
	BOX_DEFINE_S( GF_ISOM_BOX_TYPE_PGAP, ilst_item, "ilst data", "apple"),
	BOX_DEFINE_S( GF_ISOM_BOX_TYPE_GNRE, ilst_item, "ilst data", "apple"),
	BOX_DEFINE_S( GF_ISOM_BOX_TYPE_DISK, ilst_item, "ilst data", "apple"),
	BOX_DEFINE_S( GF_ISOM_BOX_TYPE_TRKN, ilst_item, "ilst data", "apple"),
	BOX_DEFINE_S( GF_ISOM_BOX_TYPE_TMPO, ilst_item, "ilst data", "apple"),
	BOX_DEFINE_S( GF_ISOM_BOX_TYPE_CPIL, ilst_item, "ilst data", "apple"),
	BOX_DEFINE_S( GF_ISOM_BOX_TYPE_COVR, ilst_item, "ilst data", "apple"),
	BOX_DEFINE_S( GF_ISOM_BOX_TYPE_iTunesSpecificInfo, ilst_item, "ilst data", "apple"),
	BOX_DEFINE_S(GF_ISOM_BOX_TYPE_GMHD, def_parent, "minf", "apple"),
	BOX_DEFINE_S(GF_QT_BOX_TYPE_LOAD, load, "trak", "apple"),
	BOX_DEFINE_S(GF_QT_BOX_TYPE_TAPT, def_parent, "trak", "apple"),
	FBOX_DEFINE_S( GF_QT_BOX_TYPE_GMIN, gmin, "gmhd", 0, "apple"),
	FBOX_DEFINE_FLAGS_S( GF_QT_BOX_TYPE_ALIS, alis, "dref", 0, 1, "apple"),
	FBOX_DEFINE_S( GF_QT_BOX_TYPE_CLEF, clef, "tapt", 0, "apple"),
	FBOX_DEFINE_S( GF_QT_BOX_TYPE_PROF, clef, "tapt", 0, "apple"),
	FBOX_DEFINE_S( GF_QT_BOX_TYPE_ENOF, clef, "tapt", 0, "apple"),
	BOX_DEFINE_S( GF_QT_BOX_TYPE_WAVE, def_parent, "audio_sample_entry", "apple"),
	FBOX_DEFINE_S( GF_QT_BOX_TYPE_CHAN, chan, "audio_sample_entry", 0, "apple"),
	BOX_DEFINE_S( GF_QT_BOX_TYPE_FRMA, frma, "wave", "apple"),
	BOX_DEFINE_S( GF_QT_BOX_TYPE_TERMINATOR, unkn, "wave", "apple"),
	BOX_DEFINE_S( GF_QT_BOX_TYPE_ENDA, chrm, "wave", "apple"),
	BOX_DEFINE_S( GF_QT_BOX_TYPE_TMCD, def_parent, "gmhd", "apple"),
	BOX_DEFINE_S( GF_QT_BOX_TYPE_NAME, unkn, "tmcd", "apple"),
	FBOX_DEFINE_S( GF_QT_BOX_TYPE_TCMI, tcmi, "tmcd", 0, "apple"),
	BOX_DEFINE_S( GF_QT_BOX_TYPE_FIEL, fiel, "video_sample_entry", "apple"),
	BOX_DEFINE_S( GF_QT_BOX_TYPE_GAMA, gama, "video_sample_entry", "apple"),
	BOX_DEFINE_S( GF_QT_BOX_TYPE_CHRM, chrm, "video_sample_entry", "apple"),
	BOX_DEFINE_S( GF_ISOM_SUBTYPE_TEXT, unkn, "gmhd", "apple"),

	//QT and prores sample entry types
	BOX_DEFINE_S( GF_QT_BOX_TYPE_TMCD, tmcd, "stsd", "apple"),
	BOX_DEFINE_S( GF_QT_SUBTYPE_C608, gen_sample_entry, "stsd", "apple"),
	BOX_DEFINE_S( GF_QT_SUBTYPE_APCH, video_sample_entry, "stsd", "apple"),
	BOX_DEFINE_S( GF_QT_SUBTYPE_APCO, video_sample_entry, "stsd", "apple"),
	BOX_DEFINE_S( GF_QT_SUBTYPE_APCS, video_sample_entry, "stsd", "apple"),
	BOX_DEFINE_S( GF_QT_SUBTYPE_APCN, video_sample_entry, "stsd", "apple"),
	BOX_DEFINE_S( GF_QT_SUBTYPE_AP4X, video_sample_entry, "stsd", "apple"),
	BOX_DEFINE_S( GF_QT_SUBTYPE_AP4H, video_sample_entry, "stsd", "apple"),
	BOX_DEFINE_S( GF_QT_SUBTYPE_RAW_VID, video_sample_entry, "stsd", "apple"),
	BOX_DEFINE_S( GF_QT_SUBTYPE_RAW_AUD, audio_sample_entry, "stsd", "apple"),
	BOX_DEFINE_S( GF_QT_SUBTYPE_TWOS, audio_sample_entry, "stsd", "apple"),
	BOX_DEFINE_S( GF_QT_SUBTYPE_SOWT, audio_sample_entry, "stsd", "apple"),
	BOX_DEFINE_S( GF_QT_SUBTYPE_FL32, audio_sample_entry, "stsd", "apple"),
	BOX_DEFINE_S( GF_QT_SUBTYPE_FL64, audio_sample_entry, "stsd", "apple"),
	BOX_DEFINE_S( GF_QT_SUBTYPE_IN24, audio_sample_entry, "stsd", "apple"),
	BOX_DEFINE_S( GF_QT_SUBTYPE_IN32, audio_sample_entry, "stsd", "apple"),
	BOX_DEFINE_S( GF_QT_SUBTYPE_ULAW, audio_sample_entry, "stsd", "apple"),
	BOX_DEFINE_S( GF_QT_SUBTYPE_ALAW, audio_sample_entry, "stsd", "apple"),
	BOX_DEFINE_S( GF_QT_SUBTYPE_ADPCM, audio_sample_entry, "stsd", "apple"),
	BOX_DEFINE_S( GF_QT_SUBTYPE_IMA_ADPCM, audio_sample_entry, "stsd", "apple"),
	BOX_DEFINE_S( GF_QT_SUBTYPE_DVCA, audio_sample_entry, "stsd", "apple"),
	BOX_DEFINE_S( GF_QT_SUBTYPE_QDMC, audio_sample_entry, "stsd", "apple"),
	BOX_DEFINE_S( GF_QT_SUBTYPE_QDMC2, audio_sample_entry, "stsd", "apple"),
	BOX_DEFINE_S( GF_QT_SUBTYPE_QCELP, audio_sample_entry, "stsd", "apple"),
	BOX_DEFINE_S( GF_QT_SUBTYPE_kMP3, audio_sample_entry, "stsd", "apple"),

	//dolby boxes
	BOX_DEFINE_S( GF_ISOM_BOX_TYPE_AC3, audio_sample_entry, "stsd", "dolby"),
	BOX_DEFINE_S( GF_ISOM_BOX_TYPE_EC3, audio_sample_entry, "stsd", "dolby"),
	BOX_DEFINE_S( GF_ISOM_BOX_TYPE_DAC3, dac3, "ac-3 wave", "dolby"),
	{GF_ISOM_BOX_TYPE_DEC3, dec3_box_new, dac3_box_del, dac3_box_read, dac3_box_write, dac3_box_size, dac3_box_dump, 0, 0, 0, "ec-3 enca", "dolby" },
	BOX_DEFINE_S(GF_ISOM_BOX_TYPE_DVCC, dvcC, "dvhe dvav dva1 dvh1 avc1 avc2 avc3 avc4 hev1 encv resv", "DolbyVision"),
	BOX_DEFINE_S(GF_ISOM_BOX_TYPE_DVHE, video_sample_entry, "stsd", "DolbyVision"),

	//Adobe boxes
#ifndef GPAC_DISABLE_ISOM_ADOBE
	FBOX_DEFINE_S( GF_ISOM_BOX_TYPE_ABST, abst, "file", 0, "adobe"),
	FBOX_DEFINE_S( GF_ISOM_BOX_TYPE_AFRA, afra, "file", 0, "adobe"),
	FBOX_DEFINE_S( GF_ISOM_BOX_TYPE_ASRT, asrt, "abst", 0, "adobe"),
	FBOX_DEFINE_S( GF_ISOM_BOX_TYPE_AFRT, afrt, "abst", 0, "adobe"),
#endif
	/*Adobe's protection boxes*/
	FBOX_DEFINE_S( GF_ISOM_BOX_TYPE_ADKM, adkm, "schi", 0, "adobe"),
	FBOX_DEFINE_S( GF_ISOM_BOX_TYPE_AHDR, ahdr, "adkm", 0, "adobe"),
	FBOX_DEFINE_S( GF_ISOM_BOX_TYPE_ADAF, adaf, "adkm", 0, "adobe"),
	FBOX_DEFINE_S( GF_ISOM_BOX_TYPE_APRM, aprm, "ahdr", 0, "adobe"),
	FBOX_DEFINE_S( GF_ISOM_BOX_TYPE_AEIB, aeib, "aprm", 0, "adobe"),
	FBOX_DEFINE_S( GF_ISOM_BOX_TYPE_AKEY, akey, "aprm", 0, "adobe"),
	BOX_DEFINE_S( GF_ISOM_BOX_TYPE_FLXS, flxs, "akey", "adobe"),

	FBOX_DEFINE_S( GF_ISOM_BOX_TYPE_TRIK, trik, "traf", 0, "dece"),
	FBOX_DEFINE_S( GF_ISOM_BOX_TYPE_BLOC, bloc, "file", 0, "dece"),
	FBOX_DEFINE_FLAGS_S(GF_ISOM_BOX_TYPE_AINF, ainf, "moov", 0, 0x000001, "dece"),


	//internally handled UUID for smooth - the code points are only used during creation and assigned to UUIDBox->internal4CC
	//the box type is still "uuid", and the factory is used to read/write/size/dump the code
	BOX_DEFINE_S(GF_ISOM_BOX_UUID_TENC, piff_tenc, "schi", "smooth"),
	BOX_DEFINE_S(GF_ISOM_BOX_UUID_PSEC, piff_psec, "trak traf", "smooth"),
	BOX_DEFINE_S(GF_ISOM_BOX_UUID_PSSH, piff_pssh, "moov moof", "smooth"),
	BOX_DEFINE_S(GF_ISOM_BOX_UUID_TFXD, tfxd, "traf", "smooth"),
	BOX_DEFINE_S(GF_ISOM_BOX_UUID_MSSM, uuid, "file", "smooth"),
	BOX_DEFINE_S(GF_ISOM_BOX_UUID_TFRF, uuid, "traf", "smooth"),


	//J2K boxes
	BOX_DEFINE_S(GF_ISOM_BOX_TYPE_MJP2, video_sample_entry, "stsd", "j2k"),
	BOX_DEFINE_S(GF_ISOM_BOX_TYPE_JP2H, jp2h, "mjp2 encv", "j2k"),
	BOX_DEFINE_S(GF_ISOM_BOX_TYPE_IHDR, ihdr, "jp2h", "j2k"),

	/* Image tracks */
	BOX_DEFINE_S(GF_ISOM_BOX_TYPE_JPEG, video_sample_entry, "stsd", "apple"),
	BOX_DEFINE_S(GF_ISOM_BOX_TYPE_JP2K, video_sample_entry, "stsd", "apple"),
	BOX_DEFINE_S(GF_ISOM_BOX_TYPE_PNG, video_sample_entry, "stsd", "apple"),


	//Opus in ISOBMFF boxes
	BOX_DEFINE_S(GF_ISOM_BOX_TYPE_FLAC, audio_sample_entry, "stsd", "Flac"),
	FBOX_DEFINE_S(GF_ISOM_BOX_TYPE_DFLA, dfla, "fLaC enca", 0, "Flac"),

};

Bool gf_box_valid_in_parent(GF_Box *a, const char *parent_4cc)
{
	if (!a || !a->registry || !a->registry->parents_4cc) return GF_FALSE;
	if (strstr(a->registry->parents_4cc, parent_4cc) != NULL) return GF_TRUE;
	return GF_FALSE;
}

GF_EXPORT
u32 gf_isom_get_num_supported_boxes()
{
	return sizeof(box_registry) / sizeof(struct box_registry_entry);
}

void gf_isom_registry_disable(u32 boxCode, Bool disable)
{
	u32 i=0, count = gf_isom_get_num_supported_boxes();
	for (i=1; i<count; i++) {
		if (box_registry[i].box_4cc==boxCode) {
			box_registry[i].disabled = disable;
			return;
		}
	}
}

static u32 get_box_reg_idx(u32 boxCode, u32 parent_type)
{
	u32 i=0, count = gf_isom_get_num_supported_boxes();
	const char *parent_name = parent_type ? gf_4cc_to_str(parent_type) : NULL;

	for (i=1; i<count; i++) {
		if (box_registry[i].box_4cc==boxCode) {
			if (!parent_type) return i;
			if (strstr(box_registry[i].parents_4cc, parent_name) != NULL) return i;

			if (strstr(box_registry[i].parents_4cc, "sample_entry") != NULL) {
				u32 j = get_box_reg_idx(parent_type, 0);
				if (parent_type==GF_QT_SUBTYPE_RAW)
					return i;
				if (box_registry[j].parents_4cc && (strstr(box_registry[j].parents_4cc, "stsd") != NULL))
					return i;
			}
		}
	}
	return 0;
}

GF_Box *gf_isom_box_new_ex(u32 boxType, u32 parentType, Bool skip_logs, Bool is_root_box)
{
	GF_Box *a;
	s32 idx = get_box_reg_idx(boxType, parentType);
	if (idx==0) {
#ifndef GPAC_DISABLE_LOG
		if (!skip_logs && (boxType != GF_ISOM_BOX_TYPE_UNKNOWN) && (boxType != GF_ISOM_BOX_TYPE_UUID)) {
			switch (parentType) {
			case GF_ISOM_BOX_TYPE_ILST:
			case GF_ISOM_BOX_TYPE_META:
			case GF_ISOM_BOX_TYPE_UDTA:
			case GF_ISOM_BOX_TYPE_UNKNOWN:
			case GF_ISOM_BOX_TYPE_iTunesSpecificInfo:
				break;
			default:
				if (is_root_box) {
					GF_LOG(GF_LOG_INFO, GF_LOG_CONTAINER, ("[iso file] Unknown top-level box type %s\n", gf_4cc_to_str(boxType)));
				} else if (parentType) {
					char szName[GF_4CC_MSIZE];
					strcpy(szName, gf_4cc_to_str(parentType));
					GF_LOG(GF_LOG_INFO, GF_LOG_CONTAINER, ("[iso file] Unknown box type %s in parent %s\n", gf_4cc_to_str(boxType), szName));
				} else {
					GF_LOG(GF_LOG_INFO, GF_LOG_CONTAINER, ("[iso file] Unknown box type %s\n", gf_4cc_to_str(boxType)));
				}
				break;
			}
		}
#endif
        if (boxType==GF_ISOM_BOX_TYPE_UUID) {
            a = uuid_box_new();
            if (a) a->registry = &box_registry[1];
        } else {
            a = unkn_box_new();
            if (a) {
            	((GF_UnknownBox *)a)->original_4cc = boxType;
            	a->registry = &box_registry[0];
			}
        }
		return a;
	}
	a = box_registry[idx].new_fn();

	if (a) {
		if (a->type!=GF_ISOM_BOX_TYPE_UUID) {
			if (a->type==GF_ISOM_BOX_TYPE_UNKNOWN) {
				((GF_UnknownBox *)a)->original_4cc = boxType;
			} else {
				a->type = boxType;
			}
		}
		a->registry = &box_registry[idx];

		if ((a->type==GF_ISOM_BOX_TYPE_COLR) && (parentType==GF_ISOM_BOX_TYPE_JP2H)) {
			((GF_ColourInformationBox *)a)->is_jp2 = GF_TRUE;
		}

	}
	return a;
}

GF_EXPORT
GF_Box *gf_isom_box_new(u32 boxType)
{
	return gf_isom_box_new_ex(boxType, 0, 0, GF_FALSE);
}

GF_Err gf_isom_box_array_read_ex(GF_Box *parent, GF_BitStream *bs, GF_Err (*check_child_box)(GF_Box *par, GF_Box *b), u32 parent_type)
{
	GF_Err e;
	GF_Box *a = NULL;
	Bool skip_logs = (gf_bs_get_cookie(bs) & GF_ISOM_BS_COOKIE_NO_LOGS ) ? GF_TRUE : GF_FALSE;

	//we may have terminators in some QT files (4 bytes set to 0 ...)
	while (parent->size>=8) {
		e = gf_isom_box_parse_ex(&a, bs, parent_type, GF_FALSE);
		if (e) {
			if (a) gf_isom_box_del(a);
			return e;
		}
		//sub box parsing aborted with no error
		if (!a) return GF_OK;

		if (parent->size < a->size) {
			if (!skip_logs) {
				GF_LOG(GF_LOG_WARNING, GF_LOG_CONTAINER, ("[iso file] Box \"%s\" is larger than container box\n", gf_4cc_to_str(a->type)));
			}
			parent->size = 0;
		} else {
			parent->size -= a->size;
		}

		//check container validity
		if (strlen(a->registry->parents_4cc)) {
			Bool parent_OK = GF_FALSE;
			const char *parent_code = gf_4cc_to_str(parent->type);
			if (parent->type == GF_ISOM_BOX_TYPE_UNKNOWN)
				parent_code = gf_4cc_to_str( ((GF_UnknownBox*)parent)->original_4cc );
			if (strstr(a->registry->parents_4cc, parent_code) != NULL) {
				parent_OK = GF_TRUE;
			} else if (!strcmp(a->registry->parents_4cc, "*") || strstr(a->registry->parents_4cc, "* ") || strstr(a->registry->parents_4cc, " *")) {
				parent_OK = GF_TRUE;
			} else {
				//parent must be a sample entry
				if (strstr(a->registry->parents_4cc, "sample_entry") !=	NULL) {
					//parent is in an stsd
					if (strstr(parent->registry->parents_4cc, "stsd") != NULL) {
						if (strstr(a->registry->parents_4cc, "video_sample_entry") !=	NULL) {
							if (((GF_SampleEntryBox*)parent)->internal_type==GF_ISOM_SAMPLE_ENTRY_VIDEO) {
								parent_OK = GF_TRUE;
							}
						} else {
							parent_OK = GF_TRUE;
						}
					}
				}
				//other types are sample formats, eg a 3GPP text sample, RTP hint sample or VTT cue. Not handled at this level
				else if (a->type==GF_ISOM_BOX_TYPE_UNKNOWN) parent_OK = GF_TRUE;
				else if (a->type==GF_ISOM_BOX_TYPE_UUID) parent_OK = GF_TRUE;
			}
			if (! parent_OK && !skip_logs) {
				GF_LOG(GF_LOG_WARNING, GF_LOG_CONTAINER, ("[iso file] Box \"%s\" is invalid in container %s\n", gf_4cc_to_str(a->type), parent_code));
			}
		}

		//always register boxes
		if (!parent->child_boxes) {
			parent->child_boxes = gf_list_new();
			if (!parent->child_boxes) return GF_OUT_OF_MEM;
		}
		e = gf_list_add(parent->child_boxes, a);
		if (e) return e;

		if (check_child_box) {
			e = check_child_box(parent, a);
			if (e) {
				if (e == GF_ISOM_INVALID_MEDIA) return GF_OK;
				//if the box is no longer present, consider it destroyed
				if (gf_list_find(parent->child_boxes, a) >=0) {
					gf_isom_box_del_parent(&parent->child_boxes, a);
				}
				return e;
			}
		}
	}
	return GF_OK;
}

GF_EXPORT
void gf_isom_box_del(GF_Box *a)
{
	GF_List *child_boxes;
	const struct box_registry_entry *a_box_registry;
	if (!a) return;

	child_boxes	= a->child_boxes;
	a->child_boxes = NULL;

	a_box_registry = a->registry;
	if (!a_box_registry) {
		GF_LOG(GF_LOG_ERROR, GF_LOG_CONTAINER, ("[iso file] Delete invalid box type %s without registry\n", gf_4cc_to_str(a->type) ));
	} else {
		GF_LOG(GF_LOG_DEBUG, GF_LOG_CONTAINER, ("[iso file] Delete box type %s\n", gf_4cc_to_str(a->type) ));
		a_box_registry->del_fn(a);
	}
	//delet the other boxes after deleting the box for dumper case where all child boxes are stored in otherbox
	if (child_boxes) {
		gf_isom_box_array_del(child_boxes);
	}
}


GF_Err gf_isom_box_read(GF_Box *a, GF_BitStream *bs)
{
	if (!a) return GF_BAD_PARAM;
	if (!a->registry) {
		GF_LOG(GF_LOG_ERROR, GF_LOG_CONTAINER, ("[iso file] Read invalid box type %s without registry\n", gf_4cc_to_str(a->type) ));
		return GF_ISOM_INVALID_FILE;
	}
	return a->registry->read_fn(a, bs);
}

#ifndef GPAC_DISABLE_ISOM_WRITE

GF_Err gf_isom_box_write_listing(GF_Box *a, GF_BitStream *bs)
{
	if (!a) return GF_BAD_PARAM;
	if (!a->registry) {
		GF_LOG(GF_LOG_ERROR, GF_LOG_CONTAINER, ("[iso file] Write invalid box type %s without registry\n", gf_4cc_to_str(a->type) ));
		return GF_ISOM_INVALID_FILE;
	}
	return a->registry->write_fn(a, bs);
}


void gf_isom_check_position(GF_Box *s, GF_Box *child, u32 *pos)
{
	if (!s || !s->child_boxes || !child || !pos) return;
	if (s->internal_flags & GF_ISOM_ORDER_FREEZE)
		return;

	s32 cur_pos = gf_list_find(s->child_boxes, child);

	assert (cur_pos >= 0);

	if (cur_pos != (s32) *pos) {
		gf_list_del_item(s->child_boxes, child);
		gf_list_insert(s->child_boxes, child, *pos);
	}
	(*pos)++;
}

void gf_isom_check_position_list(GF_Box *s, GF_List *childlist, u32 *pos)
{
	u32 i, count;
	if (!s || (s->internal_flags & GF_ISOM_ORDER_FREEZE))
		return;
	count = gf_list_count(childlist);
	for (i=0; i<count; i++) {
		GF_Box *child = gf_list_get(childlist, i);
		gf_isom_check_position(s, child, pos);
	}
}


GF_EXPORT
GF_Err gf_isom_box_write(GF_Box *a, GF_BitStream *bs)
{
	GF_Err e;
	u64 pos = gf_bs_get_position(bs);
	if (!a) return GF_BAD_PARAM;
	//box has been disabled, do not write
	if (!a->size) return GF_OK;
	
	if (a->registry->disabled) {
		GF_LOG(GF_LOG_DEBUG, GF_LOG_CONTAINER, ("[iso file] Box %s disabled registry, skip write\n", gf_4cc_to_str(a->type)));
		return GF_OK;
	}

	GF_LOG(GF_LOG_DEBUG, GF_LOG_CONTAINER, ("[iso file] Box %s size %d write\n", gf_4cc_to_str(a->type), a->size));
	e = gf_isom_box_write_listing(a, bs);
	if (e) return e;
	if (a->child_boxes) {
		e = gf_isom_box_array_write(a, a->child_boxes, bs);
	}
	pos = gf_bs_get_position(bs) - pos;
	if (pos != a->size) {
		if ((a->type==GF_ISOM_BOX_TYPE_MDAT) || (a->type==GF_ISOM_BOX_TYPE_IDAT)) {

		} else {
			GF_LOG(GF_LOG_WARNING, GF_LOG_CONTAINER, ("[iso file] Box %s wrote "LLU" bytes but size is "LLU"\n", gf_4cc_to_str(a->type), pos, a->size ));
		}
	}
	return e;
}

static GF_Err gf_isom_box_size_listing(GF_Box *a)
{
	if (!a) return GF_BAD_PARAM;
	if (!a->registry) {
		GF_LOG(GF_LOG_ERROR, GF_LOG_CONTAINER, ("[iso file] Size invalid box type %s without registry\n", gf_4cc_to_str(a->type) ));
		return GF_ISOM_INVALID_FILE;
	}
	a->size = 8;

	if (a->type == GF_ISOM_BOX_TYPE_UUID) {
		a->size += 16;
	}
	//the large size is handled during write, cause at this stage we don't know the size
	if (a->registry->max_version_plus_one) {
		a->size += 4;
	}
	return a->registry->size_fn(a);
}

GF_EXPORT
GF_Err gf_isom_box_size(GF_Box *a)
{
	GF_Err e;
	if (!a) return GF_BAD_PARAM;
	if (a->registry->disabled) {
		a->size = 0;
		return GF_OK;
	}
	e = gf_isom_box_size_listing(a);
	if (e) return e;
	//box size set to 0 (not even a header), abort traversal
	if (!a->size) return GF_OK;

	if (a->child_boxes) {
		e = gf_isom_box_array_size(a, a->child_boxes);
		if (e) return e;
	}
	return GF_OK;
}

#endif /*GPAC_DISABLE_ISOM_WRITE*/

static GF_Err gf_isom_full_box_read(GF_Box *ptr, GF_BitStream *bs)
{
	if (ptr->registry->max_version_plus_one) {
		GF_FullBox *self = (GF_FullBox *) ptr;
		ISOM_DECREASE_SIZE(ptr, 4)
		self->version = gf_bs_read_u8(bs);
		self->flags = gf_bs_read_u24(bs);
	}
	return GF_OK;
}


GF_EXPORT
GF_Err gf_isom_dump_supported_box(u32 idx, FILE * trace)
{
	u32 i;
	u32 nb_versions=0;
	GF_Err e;

	if (box_registry[idx].max_version_plus_one) {
		nb_versions = box_registry[idx].max_version_plus_one - 1;
	}
	for (i = 0; i <= nb_versions; i++) {
<<<<<<< HEAD
		GF_Box *a = box_registry[idx].new_fn();
=======
		a = gf_isom_box_new(box_registry[idx].box_4cc);
		if (!a) return GF_OUT_OF_MEM;
		
>>>>>>> bd96f679
		a->registry = &box_registry[idx];

		if (box_registry[idx].alt_4cc) {
			if (a->type==GF_ISOM_BOX_TYPE_REFT)
				((GF_TrackReferenceTypeBox*)a)->reference_type = box_registry[idx].alt_4cc;
			else if (a->type==GF_ISOM_BOX_TYPE_REFI)
				((GF_ItemReferenceTypeBox*)a)->reference_type = box_registry[idx].alt_4cc;
			else if (a->type==GF_ISOM_BOX_TYPE_TRGT)
				((GF_TrackGroupTypeBox*)a)->group_type = box_registry[idx].alt_4cc;
			else if (a->type==GF_ISOM_BOX_TYPE_SGPD)
				((GF_SampleGroupDescriptionBox*)a)->grouping_type = box_registry[idx].alt_4cc;
			else if (a->type==GF_ISOM_BOX_TYPE_GRPT)
				((GF_EntityToGroupTypeBox*)a)->grouping_type = box_registry[idx].alt_4cc;
		}
		if (box_registry[idx].max_version_plus_one) {
			((GF_FullBox *)a)->version = i;
		}
		if (box_registry[idx].flags) {
			u32 flag_mask=1;
			u32 flags = box_registry[idx].flags;
			((GF_FullBox *)a)->flags = 0;
			e = gf_isom_box_dump(a, trace);

			//we dump all flags individually and this for all version, in order to simplify the XSLT processing
			while (!e) {
				u32 flag = flags & flag_mask;
				flag_mask <<= 1;
				if (flag) {
					((GF_FullBox *)a)->flags = flag;
					e = gf_isom_box_dump(a, trace);
				}
				if (flag_mask > flags) break;
				if (flag_mask == 0x80000000) break;
			}

		} else {
			e = gf_isom_box_dump(a, trace);
		}

		gf_isom_box_del(a);
	}
	return e;
}

GF_EXPORT
u32 gf_isom_get_supported_box_type(u32 idx)
{
	return box_registry[idx].box_4cc;
}

#ifndef GPAC_DISABLE_ISOM_DUMP

GF_Err gf_isom_box_dump_start(GF_Box *a, const char *name, FILE * trace)
{
	gf_fprintf(trace, "<%s ", name);
	if (a->size > 0xFFFFFFFF) {
		gf_fprintf(trace, "LargeSize=\""LLU"\" ", a->size);
	} else {
		gf_fprintf(trace, "Size=\"%u\" ", (u32) a->size);
	}
	if (a->type==GF_ISOM_BOX_TYPE_UNKNOWN) {
		gf_fprintf(trace, "Type=\"%s\" ", gf_4cc_to_str(((GF_UnknownBox*)a)->original_4cc));
	} else {
		gf_fprintf(trace, "Type=\"%s\" ", gf_4cc_to_str(a->type));
	}

	if (a->type == GF_ISOM_BOX_TYPE_UUID) {
		u32 i;
		gf_fprintf(trace, "UUID=\"{");
		for (i=0; i<16; i++) {
			gf_fprintf(trace, "%02X", (unsigned char) ((GF_UUIDBox*)a)->uuid[i]);
			if ((i<15) && (i%4)==3) gf_fprintf(trace, "-");
		}
		gf_fprintf(trace, "}\" ");
	}

	if (a->registry->max_version_plus_one) {
		gf_fprintf(trace, "Version=\"%d\" Flags=\"%d\" ", ((GF_FullBox*)a)->version,((GF_FullBox*)a)->flags);
	}

	gf_fprintf(trace, "Specification=\"%s\" ", a->registry->spec);
	gf_fprintf(trace, "Container=\"%s\" ", a->registry->parents_4cc);
	return GF_OK;
}

GF_Err gf_isom_box_dump(void *ptr, FILE * trace)
{
	GF_Box *a = (GF_Box *) ptr;

	if (!a) {
		gf_fprintf(trace, "<!--ERROR: NULL Box Found-->\n");
		return GF_OK;
	}
	if (!a->registry) {
		GF_LOG(GF_LOG_ERROR, GF_LOG_CONTAINER, ("[isom] trying to dump box %s not registered\n", gf_4cc_to_str(a->type) ));
		return GF_ISOM_INVALID_FILE;
	}
	a->registry->dump_fn(a, trace);
	return GF_OK;
}

void gf_isom_box_dump_done(const char *name, GF_Box *ptr, FILE *trace)
{
	if (ptr && ptr->child_boxes) {
		gf_isom_box_array_dump(ptr->child_boxes, trace);
	}
	if (name)
		gf_fprintf(trace, "</%s>\n", name);
}

Bool gf_isom_box_is_file_level(GF_Box *s)
{
	if (!s || !s->registry) return GF_FALSE;
	if (strstr(s->registry->parents_4cc, "file")!= NULL) return GF_TRUE;
	if (strstr(s->registry->parents_4cc, "*")!= NULL) return GF_TRUE;
	return GF_FALSE;
}
#endif


GF_Box *gf_isom_box_find_child(GF_List *children, u32 code)
{
	u32 i, count;
	if (!children) return NULL;
	count = gf_list_count(children);
	for (i=0; i<count; i++) {
		GF_Box *c = gf_list_get(children, i);
		if (c->type==code) return c;

		if (c->type==GF_ISOM_BOX_TYPE_UNKNOWN) {
			if (((GF_UnknownBox*)c)->original_4cc==code)
				return c;
		}
		if (c->type==GF_ISOM_BOX_TYPE_UUID) {
			if (((GF_UUIDBox*)c)->internal_4cc==code)
				return c;
		}
	}
	return NULL;
}

Bool gf_isom_box_check_unique(GF_List *children, GF_Box *a)
{
	u32 i, count;
	if (!children) return GF_TRUE;
	count = gf_list_count(children);
	for (i=0; i<count; i++) {
		GF_Box *c = gf_list_get(children, i);
		if (c==a) continue;
		if (c->type==a->type) return GF_FALSE;
	}
	return GF_TRUE;
}

void gf_isom_box_del_parent(GF_List **child_boxes, GF_Box*b)
{
	if (child_boxes) {
		gf_list_del_item(*child_boxes, b);
		if (!gf_list_count(*child_boxes)) {
			gf_list_del(*child_boxes);
			*child_boxes = NULL;
		}
	}
	gf_isom_box_del(b);
}

GF_Box *gf_isom_box_new_parent(GF_List **parent, u32 code)
{
	GF_Box *b = gf_isom_box_new(code);
	if (!b) return NULL;
	if (! (*parent) ) (*parent)  = gf_list_new();
	gf_list_add(*parent, b);
	return b;
}

void gf_isom_box_freeze_order(GF_Box *box)
{
	u32 i=0;
	GF_Box *child;
	if (!box) return;
	box->internal_flags |= GF_ISOM_ORDER_FREEZE;

	while ((child = gf_list_enum(box->child_boxes, &i))) {
		gf_isom_box_freeze_order(child);
	}

}
#endif /*GPAC_DISABLE_ISOM*/<|MERGE_RESOLUTION|>--- conflicted
+++ resolved
@@ -1803,13 +1803,9 @@
 		nb_versions = box_registry[idx].max_version_plus_one - 1;
 	}
 	for (i = 0; i <= nb_versions; i++) {
-<<<<<<< HEAD
 		GF_Box *a = box_registry[idx].new_fn();
-=======
-		a = gf_isom_box_new(box_registry[idx].box_4cc);
 		if (!a) return GF_OUT_OF_MEM;
-		
->>>>>>> bd96f679
+
 		a->registry = &box_registry[idx];
 
 		if (box_registry[idx].alt_4cc) {
