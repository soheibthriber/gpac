--- conflicted
+++ resolved
@@ -498,14 +498,9 @@
 	(*descIndex) = ent->sampleDescriptionIndex;
 	(*chunkNumber) = ent->firstChunk + stbl->SampleToChunk->currentChunk - 1;
 	if (out_ent) *out_ent = ent;
-<<<<<<< HEAD
 	if (! *chunkNumber)
 		return GF_ISOM_INVALID_FILE;
 	
-=======
-	assert((*chunkNumber));
-
->>>>>>> 13c6742b
 	//ok, get the size of all the previous samples in the chunk
 	offsetInChunk = 0;
 	//constant size
