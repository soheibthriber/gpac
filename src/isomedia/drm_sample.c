--- conflicted
+++ resolved
@@ -1216,18 +1216,19 @@
 	cur_position = gf_bs_get_position(mdia->information->dataHandler->bs);
 	gf_bs_seek(mdia->information->dataHandler->bs, offset);
 
-<<<<<<< HEAD
 	if (sai) {
 		*sai = (GF_CENCSampleAuxInfo *)gf_malloc(sizeof(GF_CENCSampleAuxInfo));
 		memset(*sai, 0, sizeof(GF_CENCSampleAuxInfo));
 
-		gf_bs_read_data(mdia->information->dataHandler->bs, (char *)(*sai)->IV, IV_size);
-		if (size > IV_size) {
-			(*sai)->subsample_count = gf_bs_read_u16(mdia->information->dataHandler->bs);
-			(*sai)->subsamples = (GF_CENCSubSampleEntry *)gf_malloc(sizeof(GF_CENCSubSampleEntry)*(*sai)->subsample_count);
-			for (i = 0; i < (*sai)->subsample_count; i++) {
-				(*sai)->subsamples[i].bytes_clear_data = gf_bs_read_u16(mdia->information->dataHandler->bs);
-				(*sai)->subsamples[i].bytes_encrypted_data = gf_bs_read_u32(mdia->information->dataHandler->bs);
+		if (size) {
+			gf_bs_read_data(mdia->information->dataHandler->bs, (char *)(*sai)->IV, IV_size);
+			if (size > IV_size) {
+				(*sai)->subsample_count = gf_bs_read_u16(mdia->information->dataHandler->bs);
+				(*sai)->subsamples = (GF_CENCSubSampleEntry *)gf_malloc(sizeof(GF_CENCSubSampleEntry)*(*sai)->subsample_count);
+				for (i = 0; i < (*sai)->subsample_count; i++) {
+					(*sai)->subsamples[i].bytes_clear_data = gf_bs_read_u16(mdia->information->dataHandler->bs);
+					(*sai)->subsamples[i].bytes_encrypted_data = gf_bs_read_u32(mdia->information->dataHandler->bs);
+				}
 			}
 		}
 	} else {
@@ -1238,24 +1239,6 @@
 		gf_bs_read_data(mdia->information->dataHandler->bs, (*out_buffer)+16, size);
 	}
 	gf_bs_seek(mdia->information->dataHandler->bs, cur_position);
-=======
-	*sai = (GF_CENCSampleAuxInfo *)gf_malloc(sizeof(GF_CENCSampleAuxInfo));
-	memset(*sai, 0, sizeof(GF_CENCSampleAuxInfo));
-	if (size) {
-		bs = gf_bs_new(buffer, size, GF_BITSTREAM_READ);
-		gf_bs_read_data(bs, (char *)(*sai)->IV, IV_size);
-		if (size > IV_size) {
-			(*sai)->subsample_count = gf_bs_read_u16(bs);
-			(*sai)->subsamples = (GF_CENCSubSampleEntry *)gf_malloc(sizeof(GF_CENCSubSampleEntry)*(*sai)->subsample_count);
-			for (i = 0; i < (*sai)->subsample_count; i++) {
-				(*sai)->subsamples[i].bytes_clear_data = gf_bs_read_u16(bs);
-				(*sai)->subsamples[i].bytes_encrypted_data = gf_bs_read_u32(bs);
-			}
-		}
-		gf_bs_del(bs);
-	}
-	gf_free(buffer);
->>>>>>> 897ee93e
 
 	return e;
 }
@@ -1291,13 +1274,7 @@
 		if (container_type) *container_type = type;
 	}
 
-<<<<<<< HEAD
-	if (container_type) *container_type = type;
-
 	if (!sai && !out_buffer) return GF_OK; /*we need only container_type*/
-=======
-	if (!sai) return GF_OK; /*we need only container_type*/
->>>>>>> 897ee93e
 
 #ifndef	GPAC_DISABLE_ISOM_FRAGMENTS
 	sampleNumber -= trak->sample_count_at_seg_start;
