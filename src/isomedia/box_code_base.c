--- conflicted
+++ resolved
@@ -11089,19 +11089,11 @@
 	gf_bs_write_int(bs, ptr->DOVIConfig.rpu_present_flag, 1);
 	gf_bs_write_int(bs, ptr->DOVIConfig.el_present_flag, 1);
 	gf_bs_write_int(bs, ptr->DOVIConfig.bl_present_flag, 1);
-<<<<<<< HEAD
     gf_bs_write_u32(bs, 0);
     gf_bs_write_u32(bs, 0);
     gf_bs_write_u32(bs, 0);
     gf_bs_write_u32(bs, 0);
     gf_bs_write_u32(bs, 0);
-=======
-	{
-		u32 data[5];
-		memset(data, 0, sizeof(data));
-		gf_bs_write_data(bs, (char*)data, sizeof(data));
-	}
->>>>>>> 91f79300
 
 	return GF_OK;
 }
