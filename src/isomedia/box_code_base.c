/*
 *			GPAC - Multimedia Framework C SDK
 *
 *			Authors: Jean Le Feuvre
 *			Copyright (c) Telecom ParisTech 2000-2019
 *					All rights reserved
 *
 *  This file is part of GPAC / ISO Media File Format sub-project
 *
 *  GPAC is free software; you can redistribute it and/or modify
 *  it under the terms of the GNU Lesser General Public License as published by
 *  the Free Software Foundation; either version 2, or (at your option)
 *  any later version.
 *
 *  GPAC is distributed in the hope that it will be useful,
 *  but WITHOUT ANY WARRANTY; without even the implied warranty of
 *  MERCHANTABILITY or FITNESS FOR A PARTICULAR PURPOSE.  See the
 *  GNU Lesser General Public License for more details.
 *
 *  You should have received a copy of the GNU Lesser General Public
 *  License along with this library; see the file COPYING.  If not, write to
 *  the Free Software Foundation, 675 Mass Ave, Cambridge, MA 02139, USA.
 *
 */

#include <gpac/internal/isomedia_dev.h>



#ifndef GPAC_DISABLE_ISOM

void co64_box_del(GF_Box *s)
{
	GF_ChunkLargeOffsetBox *ptr;
	ptr = (GF_ChunkLargeOffsetBox *) s;
	if (ptr == NULL) return;
	if (ptr->offsets) gf_free(ptr->offsets);
	gf_free(ptr);
}

GF_Err co64_box_read(GF_Box *s,GF_BitStream *bs)
{
	u32 entries;
	GF_ChunkLargeOffsetBox *ptr = (GF_ChunkLargeOffsetBox *) s;
	ptr->nb_entries = gf_bs_read_u32(bs);

	ISOM_DECREASE_SIZE(ptr, 4)

	if (ptr->nb_entries > ptr->size / 8) {
		GF_LOG(GF_LOG_ERROR, GF_LOG_CONTAINER, ("[iso file] Invalid number of entries %d in co64\n", ptr->nb_entries));
		return GF_ISOM_INVALID_FILE;
	}

	ptr->offsets = (u64 *) gf_malloc(ptr->nb_entries * sizeof(u64) );
	if (ptr->offsets == NULL) return GF_OUT_OF_MEM;
	ptr->alloc_size = ptr->nb_entries;
	for (entries = 0; entries < ptr->nb_entries; entries++) {
		ptr->offsets[entries] = gf_bs_read_u64(bs);
	}
	return GF_OK;
}

GF_Box *co64_box_new()
{
	ISOM_DECL_BOX_ALLOC(GF_ChunkLargeOffsetBox, GF_ISOM_BOX_TYPE_CO64);
	return (GF_Box *)tmp;
}


#ifndef GPAC_DISABLE_ISOM_WRITE

GF_Err co64_box_write(GF_Box *s, GF_BitStream *bs)
{
	GF_Err e;
	u32 i;
	GF_ChunkLargeOffsetBox *ptr = (GF_ChunkLargeOffsetBox *) s;

	e = gf_isom_full_box_write(s, bs);
	if (e) return e;
	gf_bs_write_u32(bs, ptr->nb_entries);
	for (i = 0; i < ptr->nb_entries; i++ ) {
		gf_bs_write_u64(bs, ptr->offsets[i]);
	}
	return GF_OK;
}

GF_Err co64_box_size(GF_Box *s)
{
	GF_ChunkLargeOffsetBox *ptr = (GF_ChunkLargeOffsetBox *) s;

	ptr->size += 4 + (8 * ptr->nb_entries);
	return GF_OK;
}

#endif /*GPAC_DISABLE_ISOM_WRITE*/

void cprt_box_del(GF_Box *s)
{
	GF_CopyrightBox *ptr = (GF_CopyrightBox *) s;
	if (ptr == NULL) return;
	if (ptr->notice)
		gf_free(ptr->notice);
	gf_free(ptr);
}


GF_Box *chpl_box_new()
{
	ISOM_DECL_BOX_ALLOC(GF_ChapterListBox, GF_ISOM_BOX_TYPE_CHPL);
	tmp->list = gf_list_new();
	tmp->version = 1;
	return (GF_Box *)tmp;
}

void chpl_box_del(GF_Box *s)
{
	GF_ChapterListBox *ptr = (GF_ChapterListBox *) s;
	if (ptr == NULL) return;
	while (gf_list_count(ptr->list)) {
		GF_ChapterEntry *ce = (GF_ChapterEntry *)gf_list_get(ptr->list, 0);
		if (ce->name) gf_free(ce->name);
		gf_free(ce);
		gf_list_rem(ptr->list, 0);
	}
	gf_list_del(ptr->list);
	gf_free(ptr);
}

/*this is using chpl format according to some NeroRecode samples*/
GF_Err chpl_box_read(GF_Box *s,GF_BitStream *bs)
{
	GF_ChapterEntry *ce;
	u32 nb_chaps, len, i, count;
	GF_ChapterListBox *ptr = (GF_ChapterListBox *)s;

	/*reserved or ???*/
	gf_bs_read_u32(bs);
	nb_chaps = gf_bs_read_u8(bs);

	count = 0;
	while (nb_chaps) {
		GF_SAFEALLOC(ce, GF_ChapterEntry);
		if (!ce) return GF_OUT_OF_MEM;
		ce->start_time = gf_bs_read_u64(bs);
		len = gf_bs_read_u8(bs);
		if (len) {
			ce->name = (char *)gf_malloc(sizeof(char)*(len+1));
			gf_bs_read_data(bs, ce->name, len);
			ce->name[len] = 0;
		} else {
			ce->name = gf_strdup("");
		}

		for (i=0; i<count; i++) {
			GF_ChapterEntry *ace = (GF_ChapterEntry *) gf_list_get(ptr->list, i);
			if (ace->start_time >= ce->start_time) {
				gf_list_insert(ptr->list, ce, i);
				ce = NULL;
				break;
			}
		}
		if (ce) gf_list_add(ptr->list, ce);
		count++;
		nb_chaps--;
	}
	return GF_OK;
}

#ifndef GPAC_DISABLE_ISOM_WRITE

GF_Err chpl_box_write(GF_Box *s, GF_BitStream *bs)
{
	GF_Err e;
	u32 count, i;
	GF_ChapterListBox *ptr = (GF_ChapterListBox *) s;
	e = gf_isom_full_box_write(s, bs);
	if (e) return e;

	count = gf_list_count(ptr->list);
	gf_bs_write_u32(bs, 0);
	gf_bs_write_u8(bs, count);
	for (i=0; i<count; i++) {
		u32 len;
		GF_ChapterEntry *ce = (GF_ChapterEntry *)gf_list_get(ptr->list, i);
		gf_bs_write_u64(bs, ce->start_time);
		if (ce->name) {
			len = (u32) strlen(ce->name);
			if (len>255) len = 255;
			gf_bs_write_u8(bs, len);
			gf_bs_write_data(bs, ce->name, len);
		} else {
			gf_bs_write_u8(bs, 0);
		}
	}
	return GF_OK;
}

GF_Err chpl_box_size(GF_Box *s)
{
	u32 count, i;
	GF_ChapterListBox *ptr = (GF_ChapterListBox *)s;

	ptr->size += 5;

	count = gf_list_count(ptr->list);
	for (i=0; i<count; i++) {
		GF_ChapterEntry *ce = (GF_ChapterEntry *)gf_list_get(ptr->list, i);
		ptr->size += 9; /*64bit time stamp + 8bit str len*/
		if (ce->name) ptr->size += strlen(ce->name);
	}
	return GF_OK;
}

#endif /*GPAC_DISABLE_ISOM_WRITE*/


GF_Err cprt_box_read(GF_Box *s,GF_BitStream *bs)
{
	GF_CopyrightBox *ptr = (GF_CopyrightBox *)s;

	gf_bs_read_int(bs, 1);
	//the spec is unclear here, just says "the value 0 is interpreted as undetermined"
	ptr->packedLanguageCode[0] = gf_bs_read_int(bs, 5);
	ptr->packedLanguageCode[1] = gf_bs_read_int(bs, 5);
	ptr->packedLanguageCode[2] = gf_bs_read_int(bs, 5);
	ISOM_DECREASE_SIZE(ptr, 2);

	//but before or after compaction ?? We assume before
	if (ptr->packedLanguageCode[0] || ptr->packedLanguageCode[1] || ptr->packedLanguageCode[2]) {
		ptr->packedLanguageCode[0] += 0x60;
		ptr->packedLanguageCode[1] += 0x60;
		ptr->packedLanguageCode[2] += 0x60;
	} else {
		ptr->packedLanguageCode[0] = 'u';
		ptr->packedLanguageCode[1] = 'n';
		ptr->packedLanguageCode[2] = 'd';
	}
	if (ptr->size) {
		u32 bytesToRead = (u32) ptr->size;
		ptr->notice = (char*)gf_malloc(bytesToRead * sizeof(char));
		if (ptr->notice == NULL) return GF_OUT_OF_MEM;
		gf_bs_read_data(bs, ptr->notice, bytesToRead);
	}
	return GF_OK;
}

GF_Box *cprt_box_new()
{
	ISOM_DECL_BOX_ALLOC(GF_CopyrightBox, GF_ISOM_BOX_TYPE_CPRT);
	tmp->packedLanguageCode[0] = 'u';
	tmp->packedLanguageCode[1] = 'n';
	tmp->packedLanguageCode[2] = 'd';

	return (GF_Box *)tmp;
}

#ifndef GPAC_DISABLE_ISOM_WRITE

GF_Err cprt_box_write(GF_Box *s, GF_BitStream *bs)
{
	GF_Err e;
	GF_CopyrightBox *ptr = (GF_CopyrightBox *) s;

	e = gf_isom_full_box_write(s, bs);
	if (e) return e;
	gf_bs_write_int(bs, 0, 1);
	if (ptr->packedLanguageCode[0]) {
		gf_bs_write_int(bs, ptr->packedLanguageCode[0] - 0x60, 5);
		gf_bs_write_int(bs, ptr->packedLanguageCode[1] - 0x60, 5);
		gf_bs_write_int(bs, ptr->packedLanguageCode[2] - 0x60, 5);
	} else {
		gf_bs_write_int(bs, 0, 15);
	}
	if (ptr->notice) {
		gf_bs_write_data(bs, ptr->notice, (u32) (strlen(ptr->notice) + 1) );
	}
	return GF_OK;
}

GF_Err cprt_box_size(GF_Box *s)
{
	GF_CopyrightBox *ptr = (GF_CopyrightBox *)s;

	ptr->size += 2;
	if (ptr->notice)
		ptr->size += strlen(ptr->notice) + 1;
	return GF_OK;
}

#endif /*GPAC_DISABLE_ISOM_WRITE*/

void kind_box_del(GF_Box *s)
{
	GF_KindBox *ptr = (GF_KindBox *) s;
	if (ptr == NULL) return;
	if (ptr->schemeURI) gf_free(ptr->schemeURI);
	if (ptr->value) gf_free(ptr->value);
	gf_free(ptr);
}

GF_Err kind_box_read(GF_Box *s,GF_BitStream *bs)
{
	GF_KindBox *ptr = (GF_KindBox *)s;

	if (ptr->size) {
		u32 bytesToRead = (u32) ptr->size;
		char *data;
		u32 schemeURIlen;
		data = (char*)gf_malloc(bytesToRead * sizeof(char));
		if (data == NULL) return GF_OUT_OF_MEM;
		gf_bs_read_data(bs, data, bytesToRead);
		/*safety check in case the string is not null-terminated*/
		if (data[bytesToRead-1]) {
			char *str = (char*)gf_malloc((u32) bytesToRead + 1);
			memcpy(str, data, (u32) bytesToRead);
			str[ptr->size] = 0;
			gf_free(data);
			data = str;
			bytesToRead++;
		}
		ptr->schemeURI = gf_strdup(data);
		schemeURIlen = (u32) strlen(data);
		if (bytesToRead > schemeURIlen+1) {
			/* read the value */
			char *data_value = data + schemeURIlen +1;
			ptr->value = gf_strdup(data_value);
		}
		gf_free(data);
	}
	return GF_OK;
}

GF_Box *kind_box_new()
{
	ISOM_DECL_BOX_ALLOC(GF_KindBox, GF_ISOM_BOX_TYPE_KIND);
	return (GF_Box *)tmp;
}

#ifndef GPAC_DISABLE_ISOM_WRITE

GF_Err kind_box_write(GF_Box *s, GF_BitStream *bs)
{
	GF_Err e;
	GF_KindBox *ptr = (GF_KindBox *) s;

	e = gf_isom_full_box_write(s, bs);
	if (e) return e;
    if (ptr->schemeURI)
        gf_bs_write_data(bs, ptr->schemeURI, (u32) (strlen(ptr->schemeURI) + 1 ));
    else
        gf_bs_write_u8(bs, 0);

    if (ptr->value) {
		gf_bs_write_data(bs, ptr->value, (u32) (strlen(ptr->value) + 1) );
	}
	return GF_OK;
}

GF_Err kind_box_size(GF_Box *s)
{
	GF_KindBox *ptr = (GF_KindBox *)s;

    ptr->size += (ptr->schemeURI ? strlen(ptr->schemeURI) : 0) + 1;
	if (ptr->value) {
		ptr->size += strlen(ptr->value) + 1;
	}
	return GF_OK;
}

#endif /*GPAC_DISABLE_ISOM_WRITE*/

void ctts_box_del(GF_Box *s)
{
	GF_CompositionOffsetBox *ptr = (GF_CompositionOffsetBox *)s;
	if (ptr->entries) gf_free(ptr->entries);
	gf_free(ptr);
}



GF_Err ctts_box_read(GF_Box *s, GF_BitStream *bs)
{
	u32 i;
	u32 sampleCount;
	GF_CompositionOffsetBox *ptr = (GF_CompositionOffsetBox *)s;

	ptr->nb_entries = gf_bs_read_u32(bs);
	ISOM_DECREASE_SIZE(ptr, 4);

	if (ptr->nb_entries > ptr->size / 8) {
		GF_LOG(GF_LOG_ERROR, GF_LOG_CONTAINER, ("[iso file] Invalid number of entries %d in ctts\n", ptr->nb_entries));
		return GF_ISOM_INVALID_FILE;
	}

	ptr->alloc_size = ptr->nb_entries;
	ptr->entries = (GF_DttsEntry *)gf_malloc(sizeof(GF_DttsEntry)*ptr->alloc_size);
	if (!ptr->entries) return GF_OUT_OF_MEM;
	sampleCount = 0;
	for (i=0; i<ptr->nb_entries; i++) {
		ptr->entries[i].sampleCount = gf_bs_read_u32(bs);
		if (ptr->version)
			ptr->entries[i].decodingOffset = gf_bs_read_int(bs, 32);
		else
			ptr->entries[i].decodingOffset = (s32) gf_bs_read_u32(bs);
		sampleCount += ptr->entries[i].sampleCount;

		if (ptr->max_ts_delta < ABS(ptr->entries[i].decodingOffset))
			ptr->max_ts_delta = ABS(ptr->entries[i].decodingOffset);
	}
#ifndef GPAC_DISABLE_ISOM_WRITE
	ptr->w_LastSampleNumber = sampleCount;
#endif
	return GF_OK;
}

GF_Box *ctts_box_new()
{
	ISOM_DECL_BOX_ALLOC(GF_CompositionOffsetBox, GF_ISOM_BOX_TYPE_CTTS);
	return (GF_Box *) tmp;
}



#ifndef GPAC_DISABLE_ISOM_WRITE

GF_Err ctts_box_write(GF_Box *s, GF_BitStream *bs)
{
	GF_Err e;
	u32 i;
	GF_CompositionOffsetBox *ptr = (GF_CompositionOffsetBox *)s;

	e = gf_isom_full_box_write(s, bs);
	if (e) return e;
	gf_bs_write_u32(bs, ptr->nb_entries);
	for (i=0; i<ptr->nb_entries; i++ ) {
		gf_bs_write_u32(bs, ptr->entries[i].sampleCount);
		if (ptr->version) {
			gf_bs_write_int(bs, ptr->entries[i].decodingOffset, 32);
		} else {
			gf_bs_write_u32(bs, (u32) ptr->entries[i].decodingOffset);
		}
	}
	return GF_OK;
}

GF_Err ctts_box_size(GF_Box *s)
{
	GF_CompositionOffsetBox *ptr = (GF_CompositionOffsetBox *) s;

	ptr->size += 4 + (8 * ptr->nb_entries);
	return GF_OK;
}

#endif /*GPAC_DISABLE_ISOM_WRITE*/

void cslg_box_del(GF_Box *s)
{
	GF_CompositionToDecodeBox *ptr = (GF_CompositionToDecodeBox *)s;
	if (ptr == NULL) return;
	gf_free(ptr);
	return;
}

GF_Err cslg_box_read(GF_Box *s, GF_BitStream *bs)
{
	GF_CompositionToDecodeBox *ptr = (GF_CompositionToDecodeBox *)s;

	ptr->compositionToDTSShift = gf_bs_read_int(bs, 32);
	ptr->leastDecodeToDisplayDelta = gf_bs_read_int(bs, 32);
	ptr->greatestDecodeToDisplayDelta = gf_bs_read_int(bs, 32);
	ptr->compositionStartTime = gf_bs_read_int(bs, 32);
	ptr->compositionEndTime = gf_bs_read_int(bs, 32);
	return GF_OK;
}

GF_Box *cslg_box_new()
{
	ISOM_DECL_BOX_ALLOC(GF_CompositionToDecodeBox, GF_ISOM_BOX_TYPE_CSLG);
	return (GF_Box *) tmp;
}

#ifndef GPAC_DISABLE_ISOM_WRITE

GF_Err cslg_box_write(GF_Box *s, GF_BitStream *bs)
{
	GF_Err e;
	GF_CompositionToDecodeBox *ptr = (GF_CompositionToDecodeBox *)s;

	e = gf_isom_full_box_write(s, bs);
	if (e) return e;
	gf_bs_write_int(bs, ptr->compositionToDTSShift, 32);
	gf_bs_write_int(bs, ptr->leastDecodeToDisplayDelta, 32);
	gf_bs_write_int(bs, ptr->greatestDecodeToDisplayDelta, 32);
	gf_bs_write_int(bs, ptr->compositionStartTime, 32);
	gf_bs_write_int(bs, ptr->compositionEndTime, 32);
	return GF_OK;
}

GF_Err cslg_box_size(GF_Box *s)
{
	GF_CompositionToDecodeBox *ptr = (GF_CompositionToDecodeBox *)s;

	ptr->size += 20;
	return GF_OK;
}
#endif /*GPAC_DISABLE_ISOM_WRITE*/

void ccst_box_del(GF_Box *s)
{
	GF_CodingConstraintsBox *ptr = (GF_CodingConstraintsBox *)s;
	if (ptr) gf_free(ptr);
	return;
}

GF_Err ccst_box_read(GF_Box *s, GF_BitStream *bs)
{
	GF_CodingConstraintsBox *ptr = (GF_CodingConstraintsBox *)s;

	ISOM_DECREASE_SIZE(ptr, 4);
	ptr->all_ref_pics_intra = gf_bs_read_int(bs, 1);
	ptr->intra_pred_used = gf_bs_read_int(bs, 1);
	ptr->max_ref_per_pic = gf_bs_read_int(bs, 4);
	ptr->reserved = gf_bs_read_int(bs, 26);
	return GF_OK;
}

GF_Box *ccst_box_new()
{
	ISOM_DECL_BOX_ALLOC(GF_CodingConstraintsBox, GF_ISOM_BOX_TYPE_CCST);
	return (GF_Box *) tmp;
}

#ifndef GPAC_DISABLE_ISOM_WRITE

GF_Err ccst_box_write(GF_Box *s, GF_BitStream *bs)
{
	GF_Err e;
	GF_CodingConstraintsBox *ptr = (GF_CodingConstraintsBox *)s;

	e = gf_isom_full_box_write(s, bs);
	if (e) return e;
	gf_bs_write_int(bs, ptr->all_ref_pics_intra, 1);
	gf_bs_write_int(bs, ptr->intra_pred_used, 1);
	gf_bs_write_int(bs, ptr->max_ref_per_pic, 4);
	gf_bs_write_int(bs, 0, 26);
	return GF_OK;
}

GF_Err ccst_box_size(GF_Box *s)
{
	GF_CodingConstraintsBox *ptr = (GF_CodingConstraintsBox *)s;
	ptr->size += 4;
	return GF_OK;
}

#endif /*GPAC_DISABLE_ISOM_WRITE*/

void url_box_del(GF_Box *s)
{
	GF_DataEntryURLBox *ptr = (GF_DataEntryURLBox *)s;
	if (ptr == NULL) return;
	if (ptr->location) gf_free(ptr->location);
	gf_free(ptr);
	return;
}


GF_Err url_box_read(GF_Box *s, GF_BitStream *bs)
{
	GF_DataEntryURLBox *ptr = (GF_DataEntryURLBox *)s;

	if (ptr->size) {
		ptr->location = (char*)gf_malloc((u32) ptr->size);
		if (! ptr->location) return GF_OUT_OF_MEM;
		gf_bs_read_data(bs, ptr->location, (u32)ptr->size);
	}
	return GF_OK;
}

GF_Box *url_box_new()
{
	ISOM_DECL_BOX_ALLOC(GF_DataEntryURLBox, GF_ISOM_BOX_TYPE_URL);
	return (GF_Box *)tmp;
}

#ifndef GPAC_DISABLE_ISOM_WRITE

GF_Err url_box_write(GF_Box *s, GF_BitStream *bs)
{
	GF_Err e;
	GF_DataEntryURLBox *ptr = (GF_DataEntryURLBox *)s;

	e = gf_isom_full_box_write(s, bs);
	if (e) return e;
	//the flag set indicates we have a string (WE HAVE TO for URLs)
	if ( !(ptr->flags & 1)) {
		if (ptr->location) {
			gf_bs_write_data(bs, ptr->location, (u32)strlen(ptr->location) + 1);
		}
	}
	return GF_OK;
}

GF_Err url_box_size(GF_Box *s)
{
	GF_DataEntryURLBox *ptr = (GF_DataEntryURLBox *)s;

	if ( !(ptr->flags & 1)) {
		if (ptr->location) ptr->size += 1 + strlen(ptr->location);
	}
	return GF_OK;
}

#endif /*GPAC_DISABLE_ISOM_WRITE*/

void urn_box_del(GF_Box *s)
{
	GF_DataEntryURNBox *ptr = (GF_DataEntryURNBox *)s;
	if (ptr == NULL) return;
	if (ptr->location) gf_free(ptr->location);
	if (ptr->nameURN) gf_free(ptr->nameURN);
	gf_free(ptr);
}


GF_Err urn_box_read(GF_Box *s, GF_BitStream *bs)
{
	u32 i, to_read;
	char *tmpName;
	GF_DataEntryURNBox *ptr = (GF_DataEntryURNBox *)s;
	if (! ptr->size ) return GF_OK;

	//here we have to handle that in a clever way
	to_read = (u32) ptr->size;
	tmpName = (char*)gf_malloc(sizeof(char) * to_read);
	if (!tmpName) return GF_OUT_OF_MEM;
	//get the data
	gf_bs_read_data(bs, tmpName, to_read);

	//then get the break
	i = 0;
	while ( (i < to_read) && (tmpName[i] != 0) ) {
		i++;
	}
	//check the data is consistent
	if (i == to_read) {
		gf_free(tmpName);
		return GF_ISOM_INVALID_FILE;
	}
	//no NULL char, URL is not specified
	if (i == to_read - 1) {
		ptr->nameURN = tmpName;
		ptr->location = NULL;
		return GF_OK;
	}
	//OK, this has both URN and URL
	ptr->nameURN = (char*)gf_malloc(sizeof(char) * (i+1));
	if (!ptr->nameURN) {
		gf_free(tmpName);
		return GF_OUT_OF_MEM;
	}
	memcpy(ptr->nameURN, tmpName, i + 1);

	if (tmpName[to_read - 1] != 0) {
		GF_LOG(GF_LOG_WARNING, GF_LOG_CONTAINER, ("[iso file] urn box contains invalid location field\n" ));
	}
	else {
		ptr->location = (char*)gf_malloc(sizeof(char) * (to_read - i - 1));
		if (!ptr->location) {
			gf_free(tmpName);
			gf_free(ptr->nameURN);
			ptr->nameURN = NULL;
			return GF_OUT_OF_MEM;
		}
		memcpy(ptr->location, tmpName + i + 1, (to_read - i - 1));
	}

	gf_free(tmpName);
	return GF_OK;
}

GF_Box *urn_box_new()
{
	ISOM_DECL_BOX_ALLOC(GF_DataEntryURNBox, GF_ISOM_BOX_TYPE_URN);
	return (GF_Box *)tmp;
}

#ifndef GPAC_DISABLE_ISOM_WRITE


GF_Err urn_box_write(GF_Box *s, GF_BitStream *bs)
{
	GF_Err e;
	GF_DataEntryURNBox *ptr = (GF_DataEntryURNBox *)s;

	e = gf_isom_full_box_write(s, bs);
	if (e) return e;
	//the flag set indicates we have a string (WE HAVE TO for URLs)
	if ( !(ptr->flags & 1)) {
		//to check, the spec says: First name, then location
		if (ptr->nameURN) {
			gf_bs_write_data(bs, ptr->nameURN, (u32)strlen(ptr->nameURN) + 1);
		}
		if (ptr->location) {
			gf_bs_write_data(bs, ptr->location, (u32)strlen(ptr->location) + 1);
		}
	}
	return GF_OK;
}

GF_Err urn_box_size(GF_Box *s)
{
	GF_DataEntryURNBox *ptr = (GF_DataEntryURNBox *)s;

	if ( !(ptr->flags & 1)) {
		if (ptr->nameURN) ptr->size += 1 + strlen(ptr->nameURN);
		if (ptr->location) ptr->size += 1 + strlen(ptr->location);
	}
	return GF_OK;
}

#endif /*GPAC_DISABLE_ISOM_WRITE*/

void unkn_box_del(GF_Box *s)
{
	GF_UnknownBox *ptr = (GF_UnknownBox *) s;
	if (!s) return;
	if (ptr->data) gf_free(ptr->data);
	gf_free(ptr);
}


GF_Err unkn_box_read(GF_Box *s, GF_BitStream *bs)
{
	GF_Err e;
	u32 bytesToRead, sub_size, sub_a;
	GF_BitStream *sub_bs;
	GF_UnknownBox *ptr = (GF_UnknownBox *)s;
	if (ptr->size > 0xFFFFFFFF) return GF_ISOM_INVALID_FILE;
	bytesToRead = (u32) (ptr->size);

	if (!bytesToRead) return GF_OK;
	if (bytesToRead>1000000) {
		GF_LOG(GF_LOG_WARNING, GF_LOG_CONTAINER, ("[iso file] Unknown box %s (0x%08X) with payload larger than 1 MBytes, ignoring\n", gf_4cc_to_str(ptr->type), ptr->type ));
		gf_bs_skip_bytes(bs, ptr->dataSize);
		return GF_OK;
	}

	ptr->data = (char*)gf_malloc(bytesToRead);
	if (ptr->data == NULL ) return GF_OUT_OF_MEM;
	ptr->dataSize = bytesToRead;
	gf_bs_read_data(bs, ptr->data, ptr->dataSize);

	//try to parse container boxes, check if next 8 bytes match a subbox
	sub_bs = gf_bs_new(ptr->data, ptr->dataSize, GF_BITSTREAM_READ);
	sub_size = gf_bs_read_u32(sub_bs);
	sub_a = gf_bs_read_u8(sub_bs);
	e = (sub_size && (sub_size <= ptr->dataSize)) ? GF_OK : GF_NOT_SUPPORTED;
	if (! isalnum(sub_a)) e = GF_NOT_SUPPORTED;
	sub_a = gf_bs_read_u8(sub_bs);
	if (! isalnum(sub_a)) e = GF_NOT_SUPPORTED;
	sub_a = gf_bs_read_u8(sub_bs);
	if (! isalnum(sub_a)) e = GF_NOT_SUPPORTED;
	sub_a = gf_bs_read_u8(sub_bs);
	if (! isalnum(sub_a)) e = GF_NOT_SUPPORTED;

	if (e == GF_OK) {
		gf_bs_seek(sub_bs, 0);
		e = gf_isom_box_array_read(s, sub_bs, NULL);
	}
	gf_bs_del(sub_bs);
	if (e==GF_OK) {
		gf_free(ptr->data);
		ptr->data = NULL;
		ptr->dataSize = 0;
	} else if (s->child_boxes) {
		gf_isom_box_array_del(s->child_boxes);
		s->child_boxes=NULL;
	}

	return GF_OK;
}

GF_Box *unkn_box_new()
{
	ISOM_DECL_BOX_ALLOC(GF_UnknownBox, GF_ISOM_BOX_TYPE_UNKNOWN);
	return (GF_Box *) tmp;
}

#ifndef GPAC_DISABLE_ISOM_WRITE

GF_Err unkn_box_write(GF_Box *s, GF_BitStream *bs)
{
	GF_Err e;
	u32 type;
	GF_UnknownBox *ptr = (GF_UnknownBox *)s;
	if (!s) return GF_BAD_PARAM;
	type = s->type;
	ptr->type = ptr->original_4cc;
	e = gf_isom_box_write_header(s, bs);
	ptr->type = type;
	if (e) return e;

	if (ptr->dataSize && ptr->data) {
		gf_bs_write_data(bs, ptr->data, ptr->dataSize);
	}
	return GF_OK;
}

GF_Err unkn_box_size(GF_Box *s)
{
	GF_UnknownBox *ptr = (GF_UnknownBox *)s;

	if (ptr->dataSize && ptr->data) {
		ptr->size += ptr->dataSize;
	}
	return GF_OK;
}

#endif /*GPAC_DISABLE_ISOM_WRITE*/


void def_parent_box_del(GF_Box *s)
{
	if (s) gf_free(s);
}


GF_Err def_parent_box_read(GF_Box *s, GF_BitStream *bs)
{
	return gf_isom_box_array_read(s, bs, NULL);
}

GF_Box *def_parent_box_new()
{
	ISOM_DECL_BOX_ALLOC(GF_Box, 0);
	return (GF_Box *) tmp;
}

#ifndef GPAC_DISABLE_ISOM_WRITEHintSa

GF_Err def_parent_box_write(GF_Box *s, GF_BitStream *bs)
{
	return gf_isom_box_write_header(s, bs);
}

GF_Err def_parent_box_size(GF_Box *s)
{
	return GF_OK;
}

#endif /*GPAC_DISABLE_ISOM_WRITE*/


void def_parent_full_box_del(GF_Box *s)
{
	if (s) gf_free(s);
}


GF_Err def_parent_full_box_read(GF_Box *s, GF_BitStream *bs)
{
	return gf_isom_box_array_read(s, bs, NULL);
}

GF_Box *def_parent_full_box_new()
{
	ISOM_DECL_BOX_ALLOC(GF_Box, 0);
	return (GF_Box *) tmp;
}

#ifndef GPAC_DISABLE_ISOM_WRITEHintSa

GF_Err def_parent_full_box_write(GF_Box *s, GF_BitStream *bs)
{
	return gf_isom_full_box_write(s, bs);
}

GF_Err def_parent_full_box_size(GF_Box *s)
{
	return GF_OK;
}

#endif /*GPAC_DISABLE_ISOM_WRITE*/

void uuid_box_del(GF_Box *s)
{
	GF_UnknownUUIDBox *ptr = (GF_UnknownUUIDBox *) s;
	if (!s) return;
	if (ptr->data) gf_free(ptr->data);
	gf_free(ptr);
}


GF_Err uuid_box_read(GF_Box *s, GF_BitStream *bs)
{
	u32 bytesToRead;
	GF_UnknownUUIDBox *ptr = (GF_UnknownUUIDBox *)s;
	if (ptr->size > 0xFFFFFFFF) return GF_ISOM_INVALID_FILE;
	bytesToRead = (u32) (ptr->size);

	if (bytesToRead) {
		ptr->data = (char*)gf_malloc(bytesToRead);
		if (ptr->data == NULL ) return GF_OUT_OF_MEM;
		ptr->dataSize = bytesToRead;
		gf_bs_read_data(bs, ptr->data, ptr->dataSize);
	}
	return GF_OK;
}

GF_Box *uuid_box_new()
{
	ISOM_DECL_BOX_ALLOC(GF_UnknownUUIDBox, GF_ISOM_BOX_TYPE_UUID);
	return (GF_Box *) tmp;
}

#ifndef GPAC_DISABLE_ISOM_WRITE

GF_Err uuid_box_write(GF_Box *s, GF_BitStream *bs)
{
	GF_Err e;
	GF_UnknownUUIDBox *ptr = (GF_UnknownUUIDBox*)s;
	if (!s) return GF_BAD_PARAM;

	e = gf_isom_box_write_header(s, bs);
	if (e) return e;
	if (ptr->data) {
		gf_bs_write_data(bs, ptr->data, ptr->dataSize);
	}
	return GF_OK;
}

GF_Err uuid_box_size(GF_Box *s)
{
	GF_UnknownUUIDBox*ptr = (GF_UnknownUUIDBox*)s;
	ptr->size += ptr->dataSize;
	return GF_OK;
}

#endif /*GPAC_DISABLE_ISOM_WRITE*/


void dinf_box_del(GF_Box *s)
{
	gf_free(s);
}


GF_Err dinf_on_child_box(GF_Box *s, GF_Box *a)
{
	GF_DataInformationBox *ptr = (GF_DataInformationBox *)s;
	switch(a->type) {
	case GF_ISOM_BOX_TYPE_DREF:
		if (ptr->dref) ERROR_ON_DUPLICATED_BOX(a, ptr)
		ptr->dref = (GF_DataReferenceBox *)a;
		return GF_OK;
	}
	return GF_OK;
}

GF_Err dinf_box_read(GF_Box *s, GF_BitStream *bs)
{
	GF_DataInformationBox *dinf;
	GF_Err e = gf_isom_box_array_read(s, bs, dinf_on_child_box);
	if (e) {
		return e;
	}
	dinf = (GF_DataInformationBox *)s;
	if (!dinf->dref) {
		if (! (gf_bs_get_cookie(bs) & GF_ISOM_BS_COOKIE_NO_LOGS) ) {
			GF_LOG(GF_LOG_ERROR, GF_LOG_CONTAINER, ("[iso file] Missing dref box in dinf\n"));
		}
		dinf->dref = (GF_DataReferenceBox *) gf_isom_box_new_parent(&dinf->child_boxes, GF_ISOM_BOX_TYPE_DREF);
	}
	return GF_OK;
}

GF_Box *dinf_box_new()
{
	ISOM_DECL_BOX_ALLOC(GF_DataInformationBox, GF_ISOM_BOX_TYPE_DINF);
	return (GF_Box *)tmp;
}

#ifndef GPAC_DISABLE_ISOM_WRITE

GF_Err dinf_box_write(GF_Box *s, GF_BitStream *bs)
{
	return gf_isom_box_write_header(s, bs);
}

GF_Err dinf_box_size(GF_Box *s)
{
	return GF_OK;
}

#endif /*GPAC_DISABLE_ISOM_WRITE*/

void dref_box_del(GF_Box *s)
{
	GF_DataReferenceBox *ptr = (GF_DataReferenceBox *) s;
	if (ptr == NULL) return;
	gf_free(ptr);
}


GF_Err dref_box_read(GF_Box *s, GF_BitStream *bs)
{
	GF_DataReferenceBox *ptr = (GF_DataReferenceBox *)s;

	if (ptr == NULL) return GF_BAD_PARAM;
	gf_bs_read_u32(bs);
	ISOM_DECREASE_SIZE(ptr, 4);

	return gf_isom_box_array_read(s, bs, NULL);
}

GF_Box *dref_box_new()
{
	ISOM_DECL_BOX_ALLOC(GF_DataReferenceBox, GF_ISOM_BOX_TYPE_DREF);
	return (GF_Box *)tmp;
}


#ifndef GPAC_DISABLE_ISOM_WRITE

GF_Err dref_box_write(GF_Box *s, GF_BitStream *bs)
{
	GF_Err e;
	u32 count;
	GF_DataReferenceBox *ptr = (GF_DataReferenceBox *)s;
	if (!s) return GF_BAD_PARAM;

	e = gf_isom_full_box_write(s, bs);
	if (e) return e;
	count = ptr->child_boxes ? gf_list_count(ptr->child_boxes) : 0;
	gf_bs_write_u32(bs, count);
	return GF_OK;
}

GF_Err dref_box_size(GF_Box *s)
{
	GF_DataReferenceBox *ptr = (GF_DataReferenceBox *)s;
	if (!s) return GF_BAD_PARAM;

	ptr->size += 4;
	return GF_OK;
}

#endif /*GPAC_DISABLE_ISOM_WRITE*/

void edts_box_del(GF_Box *s)
{
	gf_free(s);
}


GF_Err edts_on_child_box(GF_Box *s, GF_Box *a)
{
	GF_EditBox *ptr = (GF_EditBox *)s;
	if (a->type == GF_ISOM_BOX_TYPE_ELST) {
		if (ptr->editList) ERROR_ON_DUPLICATED_BOX(a, ptr)
		ptr->editList = (GF_EditListBox *)a;
		return GF_OK;
	} else {
		return GF_OK;
	}
	return GF_OK;
}


GF_Err edts_box_read(GF_Box *s, GF_BitStream *bs)
{
	return gf_isom_box_array_read(s, bs, edts_on_child_box);
}

GF_Box *edts_box_new()
{
	ISOM_DECL_BOX_ALLOC(GF_EditBox, GF_ISOM_BOX_TYPE_EDTS);
	return (GF_Box *) tmp;
}

#ifndef GPAC_DISABLE_ISOM_WRITE

GF_Err edts_box_write(GF_Box *s, GF_BitStream *bs)
{
	GF_EditBox *ptr = (GF_EditBox *)s;

	//here we have a trick: if editList is empty, skip the box
	if (ptr->editList && gf_list_count(ptr->editList->entryList)) {
		return gf_isom_box_write_header(s, bs);
	} else {
		s->size = 0;
	}
	return GF_OK;
}

GF_Err edts_box_size(GF_Box *s)
{
	GF_EditBox *ptr = (GF_EditBox *)s;

	//here we have a trick: if editList is empty, skip the box
	if (!ptr->editList || ! gf_list_count(ptr->editList->entryList)) {
		ptr->size = 0;
	}
	return GF_OK;
}

#endif /*GPAC_DISABLE_ISOM_WRITE*/

void elst_box_del(GF_Box *s)
{
	GF_EditListBox *ptr;
	u32 nb_entries;
	u32 i;

	ptr = (GF_EditListBox *)s;
	if (ptr == NULL) return;
	nb_entries = gf_list_count(ptr->entryList);
	for (i = 0; i < nb_entries; i++) {
		GF_EdtsEntry *p = (GF_EdtsEntry*)gf_list_get(ptr->entryList, i);
		if (p) gf_free(p);
	}
	gf_list_del(ptr->entryList);
	gf_free(ptr);
}

GF_Err elst_box_read(GF_Box *s, GF_BitStream *bs)
{
	u32 entries;
	s32 tr;
	u32 nb_entries;
	GF_EditListBox *ptr = (GF_EditListBox *)s;

	nb_entries = gf_bs_read_u32(bs);
	ISOM_DECREASE_SIZE(ptr, 4);

	if (ptr->version == 1) {
		if (nb_entries > ptr->size / 20) {
			GF_LOG(GF_LOG_ERROR, GF_LOG_CONTAINER, ("[iso file] Invalid number of entries %d in ctts\n", nb_entries));
			return GF_ISOM_INVALID_FILE;
		}
	} else {
		if (nb_entries > ptr->size / 12) {
			GF_LOG(GF_LOG_ERROR, GF_LOG_CONTAINER, ("[iso file] Invalid number of entries %d in ctts\n", nb_entries));
			return GF_ISOM_INVALID_FILE;
		}
	}


	for (entries = 0; entries < nb_entries; entries++) {
		GF_EdtsEntry *p = (GF_EdtsEntry *) gf_malloc(sizeof(GF_EdtsEntry));
		if (!p) return GF_OUT_OF_MEM;
		if (ptr->version == 1) {
			p->segmentDuration = gf_bs_read_u64(bs);
			p->mediaTime = (s64) gf_bs_read_u64(bs);
		} else {
			p->segmentDuration = gf_bs_read_u32(bs);
			tr = gf_bs_read_u32(bs);
			p->mediaTime = (s64) tr;
		}
		p->mediaRate = gf_bs_read_u16(bs);
		gf_bs_read_u16(bs);
		gf_list_add(ptr->entryList, p);
	}
	return GF_OK;
}

GF_Box *elst_box_new()
{
	ISOM_DECL_BOX_ALLOC(GF_EditListBox, GF_ISOM_BOX_TYPE_ELST);
	tmp->entryList = gf_list_new();
	if (!tmp->entryList) {
		gf_free(tmp);
		return NULL;
	}
	return (GF_Box *)tmp;
}

#ifndef GPAC_DISABLE_ISOM_WRITE

GF_Err elst_box_write(GF_Box *s, GF_BitStream *bs)
{
	GF_Err e;
	u32 i;
	u32 nb_entries;
	GF_EditListBox *ptr = (GF_EditListBox *)s;
	if (!ptr) return GF_BAD_PARAM;

	nb_entries = gf_list_count(ptr->entryList);
	e = gf_isom_full_box_write(s, bs);
	if (e) return e;
	gf_bs_write_u32(bs, nb_entries);
	for (i = 0; i < nb_entries; i++ ) {
		GF_EdtsEntry *p = (GF_EdtsEntry*)gf_list_get(ptr->entryList, i);
		if (ptr->version == 1) {
			gf_bs_write_u64(bs, p->segmentDuration);
			gf_bs_write_u64(bs, p->mediaTime);
		} else {
			gf_bs_write_u32(bs, (u32) p->segmentDuration);
			gf_bs_write_u32(bs, (s32) p->mediaTime);
		}
		gf_bs_write_u16(bs, p->mediaRate);
		gf_bs_write_u16(bs, 0);
	}
	return GF_OK;
}

GF_Err elst_box_size(GF_Box *s)
{
	u32 durtimebytes;
	u32 i, nb_entries;
	GF_EditListBox *ptr = (GF_EditListBox *)s;

	//entry count
	ptr->size += 4;
	nb_entries = gf_list_count(ptr->entryList);
	ptr->version = 0;
	for (i=0; i<nb_entries; i++) {
		GF_EdtsEntry *p = (GF_EdtsEntry*)gf_list_get(ptr->entryList, i);
		if ((p->segmentDuration>0xFFFFFFFF) || (p->mediaTime>0xFFFFFFFF)) {
			ptr->version = 1;
			break;
		}
	}
	durtimebytes = (ptr->version == 1 ? 16 : 8) + 4;
	ptr->size += (nb_entries * durtimebytes);
	return GF_OK;
}


#endif /*GPAC_DISABLE_ISOM_WRITE*/

void esds_box_del(GF_Box *s)
{
	GF_ESDBox *ptr = (GF_ESDBox *)s;
	if (ptr == NULL)	return;
	if (ptr->desc) gf_odf_desc_del((GF_Descriptor *)ptr->desc);
	gf_free(ptr);
}


GF_Err esds_box_read(GF_Box *s, GF_BitStream *bs)
{
	GF_Err e=GF_OK;
	u32 descSize;
	GF_ESDBox *ptr = (GF_ESDBox *)s;

	descSize = (u32) (ptr->size);

	if (descSize) {
		char *enc_desc = (char*)gf_malloc(sizeof(char) * descSize);
		if (!enc_desc) return GF_OUT_OF_MEM;
		//get the payload
		gf_bs_read_data(bs, enc_desc, descSize);
		//send it to the OD Codec
		e = gf_odf_desc_read(enc_desc, descSize, (GF_Descriptor **) &ptr->desc);
		//OK, free our desc
		gf_free(enc_desc);

		if (ptr->desc && (ptr->desc->tag!=GF_ODF_ESD_TAG) ) {
			GF_LOG(GF_LOG_ERROR, GF_LOG_CONTAINER, ("[iso file] Invalid descriptor tag 0x%x in esds\n", ptr->desc->tag));
			gf_odf_desc_del((GF_Descriptor*)ptr->desc);
			ptr->desc=NULL;
			return GF_ISOM_INVALID_FILE;
		}

		if (e) {
			ptr->desc = NULL;
		} else {
			/*fix broken files*/
			if (ptr->desc && !ptr->desc->URLString) {
				if (!ptr->desc->slConfig) {
					ptr->desc->slConfig = (GF_SLConfig *) gf_odf_desc_new(GF_ODF_SLC_TAG);
					ptr->desc->slConfig->predefined = SLPredef_MP4;
				} else if (ptr->desc->slConfig->predefined != SLPredef_MP4) {
					ptr->desc->slConfig->predefined = SLPredef_MP4;
					gf_odf_slc_set_pref(ptr->desc->slConfig);
				}
			}
		}
	}
	return e;
}

GF_Box *esds_box_new()
{
	ISOM_DECL_BOX_ALLOC(GF_ESDBox, GF_ISOM_BOX_TYPE_ESDS);
	return (GF_Box *)tmp;
}


#ifndef GPAC_DISABLE_ISOM_WRITE

GF_Err esds_box_write(GF_Box *s, GF_BitStream *bs)
{
	GF_Err e;
	u8 *enc_desc;
	u32 descSize = 0;
	GF_ESDBox *ptr = (GF_ESDBox *)s;
	//make sure we write with no ESID and no OCRESID
    if (ptr->desc) {
        ptr->desc->ESID = 0;
        ptr->desc->OCRESID = 0;
    }
	e = gf_isom_full_box_write(s, bs);
	if (e) return e;
	e = gf_odf_desc_write((GF_Descriptor *)ptr->desc, &enc_desc, &descSize);
	if (e) return e;
	gf_bs_write_data(bs, enc_desc, descSize);
	//free our buffer
	gf_free(enc_desc);
	return GF_OK;
}

GF_Err esds_box_size(GF_Box *s)
{
	u32 descSize = 0;
	GF_ESDBox *ptr = (GF_ESDBox *)s;
	descSize = gf_odf_desc_size((GF_Descriptor *)ptr->desc);
	ptr->size += descSize;
	return GF_OK;
}

#endif /*GPAC_DISABLE_ISOM_WRITE*/

void free_box_del(GF_Box *s)
{
	GF_FreeSpaceBox *ptr = (GF_FreeSpaceBox *)s;
	if (ptr->data) gf_free(ptr->data);
	gf_free(ptr);
}


GF_Err free_box_read(GF_Box *s, GF_BitStream *bs)
{
	u32 bytesToRead;
	GF_FreeSpaceBox *ptr = (GF_FreeSpaceBox *)s;

	if (ptr->size > 0xFFFFFFFF) return GF_IO_ERR;

	bytesToRead = (u32) (ptr->size);

	if (bytesToRead) {
		ptr->data = (char*)gf_malloc(bytesToRead * sizeof(char));
		gf_bs_read_data(bs, ptr->data, bytesToRead);
		ptr->dataSize = bytesToRead;
	}
	return GF_OK;
}

GF_Box *free_box_new()
{
	ISOM_DECL_BOX_ALLOC(GF_FreeSpaceBox, GF_ISOM_BOX_TYPE_FREE);
	return (GF_Box *)tmp;
}

#ifndef GPAC_DISABLE_ISOM_WRITE

GF_Err free_box_write(GF_Box *s, GF_BitStream *bs)
{
	GF_Err e;
	GF_FreeSpaceBox *ptr = (GF_FreeSpaceBox *)s;
	if (ptr->original_4cc) {
		u32 t = s->type;
		s->type=ptr->original_4cc;
		e = gf_isom_box_write_header(s, bs);
		s->type=t;
	} else {
		e = gf_isom_box_write_header(s, bs);
	}
	if (e) return e;
	if (ptr->dataSize)	{
		if (ptr->data) {
			gf_bs_write_data(bs, ptr->data, ptr->dataSize);
		} else {
			u32 i = 0;
			while (i<ptr->dataSize) {
				gf_bs_write_u8(bs, 0);
				i++;
			}
		}
	}
	return GF_OK;
}

GF_Err free_box_size(GF_Box *s)
{
	GF_FreeSpaceBox *ptr = (GF_FreeSpaceBox *)s;
	ptr->size += ptr->dataSize;
	return GF_OK;
}

#endif /*GPAC_DISABLE_ISOM_WRITE*/

void ftyp_box_del(GF_Box *s)
{
	GF_FileTypeBox *ptr = (GF_FileTypeBox *) s;
	if (ptr->altBrand) gf_free(ptr->altBrand);
	gf_free(ptr);
}

GF_Box *ftyp_box_new()
{
	ISOM_DECL_BOX_ALLOC(GF_FileTypeBox, GF_ISOM_BOX_TYPE_FTYP);
	return (GF_Box *)tmp;
}

GF_Err ftyp_box_read(GF_Box *s,GF_BitStream *bs)
{
	u32 i;
	GF_FileTypeBox *ptr = (GF_FileTypeBox *)s;

	if (ptr->size < 8) {
		GF_LOG(GF_LOG_WARNING, GF_LOG_CONTAINER, ("[iso file] Found ftyp with size < 8, likely broken!\n"));
		return GF_BAD_PARAM;
	}
	ptr->majorBrand = gf_bs_read_u32(bs);
	ptr->minorVersion = gf_bs_read_u32(bs);
	ISOM_DECREASE_SIZE(ptr, 8);

	ptr->altCount = ( (u32) (ptr->size)) / 4;
	if (!ptr->altCount) return GF_OK;
	if (ptr->altCount * 4 != (u32) (ptr->size)) return GF_ISOM_INVALID_FILE;

	ptr->altBrand = (u32*)gf_malloc(sizeof(u32)*ptr->altCount);
	for (i = 0; i<ptr->altCount; i++) {
		ptr->altBrand[i] = gf_bs_read_u32(bs);
	}
	return GF_OK;
}



#ifndef GPAC_DISABLE_ISOM_WRITE

GF_Err ftyp_box_write(GF_Box *s, GF_BitStream *bs)
{
	GF_Err e;
	u32 i;
	GF_FileTypeBox *ptr = (GF_FileTypeBox *) s;

	e = gf_isom_box_write_header(s, bs);
	if (e) return e;
	gf_bs_write_u32(bs, ptr->majorBrand);
	gf_bs_write_u32(bs, ptr->minorVersion);
	for (i=0; i<ptr->altCount; i++) {
		gf_bs_write_u32(bs, ptr->altBrand[i]);
	}
	return GF_OK;
}

GF_Err ftyp_box_size(GF_Box *s)
{
	GF_FileTypeBox *ptr = (GF_FileTypeBox *)s;

	ptr->size += 8 + ptr->altCount * 4;
	return GF_OK;
}

#endif /*GPAC_DISABLE_ISOM_WRITE*/



void gnrm_box_del(GF_Box *s)
{
	GF_GenericSampleEntryBox *ptr = (GF_GenericSampleEntryBox *)s;
	gf_isom_sample_entry_predestroy((GF_SampleEntryBox *)ptr);
	if (ptr->data) gf_free(ptr->data);
	gf_free(ptr);
}

GF_Box *gnrm_box_new()
{
	ISOM_DECL_BOX_ALLOC(GF_GenericSampleEntryBox, GF_ISOM_BOX_TYPE_GNRM);

	gf_isom_sample_entry_init((GF_SampleEntryBox*)tmp);
	return (GF_Box *)tmp;
}

//dummy
GF_Err gnrm_box_read(GF_Box *s, GF_BitStream *bs)
{
	return GF_OK;
}

#ifndef GPAC_DISABLE_ISOM_WRITE

GF_Err gnrm_box_write(GF_Box *s, GF_BitStream *bs)
{
	GF_Err e;
	GF_GenericSampleEntryBox *ptr = (GF_GenericSampleEntryBox *)s;

	//carefull we are not writing the box type but the entry type so switch for write
	ptr->type = ptr->EntryType;
	e = gf_isom_box_write_header(s, bs);
	if (e) return e;
	ptr->type = GF_ISOM_BOX_TYPE_GNRM;
	gf_bs_write_data(bs, ptr->reserved, 6);
	gf_bs_write_u16(bs, ptr->dataReferenceIndex);
	gf_bs_write_data(bs,  ptr->data, ptr->data_size);
	return GF_OK;
}

GF_Err gnrm_box_size(GF_Box *s)
{
	GF_GenericSampleEntryBox *ptr = (GF_GenericSampleEntryBox *)s;
	s->type = GF_ISOM_BOX_TYPE_GNRM;
	ptr->size += 8+ptr->data_size;
	return GF_OK;
}

#endif /*GPAC_DISABLE_ISOM_WRITE*/


void gnrv_box_del(GF_Box *s)
{
	GF_GenericVisualSampleEntryBox *ptr = (GF_GenericVisualSampleEntryBox *)s;
	gf_isom_sample_entry_predestroy((GF_SampleEntryBox *)ptr);
	if (ptr->data) gf_free(ptr->data);
	gf_free(ptr);
}

GF_Box *gnrv_box_new()
{
	ISOM_DECL_BOX_ALLOC(GF_GenericVisualSampleEntryBox, GF_ISOM_BOX_TYPE_GNRV);
	gf_isom_video_sample_entry_init((GF_VisualSampleEntryBox*) tmp);
	return (GF_Box *)tmp;
}
//dummy
GF_Err gnrv_box_read(GF_Box *s, GF_BitStream *bs)
{
	return GF_OK;
}


#ifndef GPAC_DISABLE_ISOM_WRITE

GF_Err gnrv_box_write(GF_Box *s, GF_BitStream *bs)
{
	GF_Err e;
	GF_GenericVisualSampleEntryBox *ptr = (GF_GenericVisualSampleEntryBox *)s;

	//carefull we are not writing the box type but the entry type so switch for write
	ptr->type = ptr->EntryType;
	e = gf_isom_box_write_header(s, bs);
	if (e) return e;
	ptr->type = GF_ISOM_BOX_TYPE_GNRV;

	gf_isom_video_sample_entry_write((GF_VisualSampleEntryBox *)ptr, bs);
	gf_bs_write_data(bs,  ptr->data, ptr->data_size);
	return GF_OK;
}

GF_Err gnrv_box_size(GF_Box *s)
{
	GF_GenericVisualSampleEntryBox *ptr = (GF_GenericVisualSampleEntryBox *)s;
	s->type = GF_ISOM_BOX_TYPE_GNRV;
	gf_isom_video_sample_entry_size((GF_VisualSampleEntryBox *)s);
	ptr->size += ptr->data_size;
	return GF_OK;
}

#endif /*GPAC_DISABLE_ISOM_WRITE*/



void gnra_box_del(GF_Box *s)
{
	GF_GenericAudioSampleEntryBox *ptr = (GF_GenericAudioSampleEntryBox *)s;
	gf_isom_sample_entry_predestroy((GF_SampleEntryBox *)ptr);
	if (ptr->data) gf_free(ptr->data);
	gf_free(ptr);
}

GF_Box *gnra_box_new()
{
	ISOM_DECL_BOX_ALLOC(GF_GenericAudioSampleEntryBox, GF_ISOM_BOX_TYPE_GNRA);
	gf_isom_audio_sample_entry_init((GF_AudioSampleEntryBox*) tmp);
	return (GF_Box *)tmp;
}
//dummy
GF_Err gnra_box_read(GF_Box *s, GF_BitStream *bs)
{
	return GF_OK;
}
#ifndef GPAC_DISABLE_ISOM_WRITE


GF_Err gnra_box_write(GF_Box *s, GF_BitStream *bs)
{
	GF_Err e;
	GF_GenericAudioSampleEntryBox *ptr = (GF_GenericAudioSampleEntryBox *)s;

	//carefull we are not writing the box type but the entry type so switch for write
	ptr->type = ptr->EntryType;
	e = gf_isom_box_write_header(s, bs);
	if (e) return e;
	ptr->type = GF_ISOM_BOX_TYPE_GNRA;

	gf_isom_audio_sample_entry_write((GF_AudioSampleEntryBox *)ptr, bs);
	if (ptr->data) {
		gf_bs_write_data(bs,  ptr->data, ptr->data_size);
	}
	return GF_OK;
}

GF_Err gnra_box_size(GF_Box *s)
{
	GF_GenericAudioSampleEntryBox *ptr = (GF_GenericAudioSampleEntryBox *)s;
	s->type = GF_ISOM_BOX_TYPE_GNRA;
	gf_isom_audio_sample_entry_size((GF_AudioSampleEntryBox *)s);
	ptr->size += ptr->data_size;
	return GF_OK;
}

#endif /*GPAC_DISABLE_ISOM_WRITE*/

void hdlr_box_del(GF_Box *s)
{
	GF_HandlerBox *ptr = (GF_HandlerBox *)s;
	if (ptr == NULL) return;
	if (ptr->nameUTF8) gf_free(ptr->nameUTF8);
	gf_free(ptr);
}


GF_Err hdlr_box_read(GF_Box *s, GF_BitStream *bs)
{
	u64 cookie;
	GF_HandlerBox *ptr = (GF_HandlerBox *)s;

	ptr->reserved1 = gf_bs_read_u32(bs);
	ptr->handlerType = gf_bs_read_u32(bs);
	gf_bs_read_data(bs, (char*)ptr->reserved2, 12);

	cookie = gf_bs_get_cookie(bs);
	if (ptr->handlerType==GF_ISOM_MEDIA_VISUAL)
		cookie |= GF_ISOM_BS_COOKIE_VISUAL_TRACK;
	else
		cookie &= ~GF_ISOM_BS_COOKIE_VISUAL_TRACK;
	gf_bs_set_cookie(bs, cookie);

	ISOM_DECREASE_SIZE(ptr, 20);

	if (ptr->size) {
		ptr->nameUTF8 = (char*)gf_malloc((u32) ptr->size);
		if (ptr->nameUTF8 == NULL) return GF_OUT_OF_MEM;
		gf_bs_read_data(bs, ptr->nameUTF8, (u32) ptr->size);

		//patch for old QT files - we cannot rely on checking if str[0]==len(str+1) since we may have
		//cases where the first character of the string decimal value is indeed the same as the string length!!
		//we had this issue with encryption_import test
		//we therefore only check if last char is null, and if not so assume old QT style
		if (ptr->nameUTF8[ptr->size-1]) {
			memmove(ptr->nameUTF8, ptr->nameUTF8+1, sizeof(char) * (u32) (ptr->size-1) );
			ptr->nameUTF8[ptr->size-1] = 0;
			ptr->store_counted_string = GF_TRUE;
		}
	}
	return GF_OK;
}

GF_Box *hdlr_box_new()
{
	ISOM_DECL_BOX_ALLOC(GF_HandlerBox, GF_ISOM_BOX_TYPE_HDLR);
	return (GF_Box *)tmp;
}


#ifndef GPAC_DISABLE_ISOM_WRITE

GF_Err hdlr_box_write(GF_Box *s, GF_BitStream *bs)
{
	GF_Err e;
	GF_HandlerBox *ptr = (GF_HandlerBox *)s;
	e = gf_isom_full_box_write(s, bs);
	if (e) return e;
	gf_bs_write_u32(bs, ptr->reserved1);
	gf_bs_write_u32(bs, ptr->handlerType);
	gf_bs_write_data(bs, (char*)ptr->reserved2, 12);

	if (ptr->nameUTF8) {
		u32 len = (u32)strlen(ptr->nameUTF8);
		if (ptr->store_counted_string) {
			gf_bs_write_u8(bs, len);
			gf_bs_write_data(bs, ptr->nameUTF8, len);
		} else {
			gf_bs_write_data(bs, ptr->nameUTF8, len);
			gf_bs_write_u8(bs, 0);
		}
	} else {
		gf_bs_write_u8(bs, 0);
	}
	return GF_OK;
}

GF_Err hdlr_box_size(GF_Box *s)
{
	GF_HandlerBox *ptr = (GF_HandlerBox *)s;
	ptr->size += 20 + 1; //null term or counted string
	if (ptr->nameUTF8) {
		ptr->size += strlen(ptr->nameUTF8);
	}
	return GF_OK;
}

#endif /*GPAC_DISABLE_ISOM_WRITE*/


void hinf_box_del(GF_Box *s)
{
	GF_HintInfoBox *hinf = (GF_HintInfoBox *)s;
	gf_free(hinf);
}

GF_Box *hinf_box_new()
{
	ISOM_DECL_BOX_ALLOC(GF_HintInfoBox, GF_ISOM_BOX_TYPE_HINF);

	tmp->child_boxes = gf_list_new();
	return (GF_Box *)tmp;
}

GF_Err hinf_on_child_box(GF_Box *s, GF_Box *a)
{
	GF_MAXRBox *maxR;
	GF_HintInfoBox *hinf = (GF_HintInfoBox *)s;
	u32 i;
	switch (a->type) {
	case GF_ISOM_BOX_TYPE_MAXR:
		i=0;
		while ((maxR = (GF_MAXRBox *)gf_list_enum(hinf->child_boxes, &i))) {
			if ((maxR->type==GF_ISOM_BOX_TYPE_MAXR) && (maxR->granularity == ((GF_MAXRBox *)a)->granularity))
				ERROR_ON_DUPLICATED_BOX(a, s)
		}
		break;
	}
	return GF_OK;
}


GF_Err hinf_box_read(GF_Box *s, GF_BitStream *bs)
{
	return gf_isom_box_array_read(s, bs, hinf_on_child_box);
}

#ifndef GPAC_DISABLE_ISOM_WRITE

GF_Err hinf_box_write(GF_Box *s, GF_BitStream *bs)
{
//	GF_HintInfoBox *ptr = (GF_HintInfoBox *)s;
	if (!s) return GF_BAD_PARAM;
	return gf_isom_box_write_header(s, bs);
}

GF_Err hinf_box_size(GF_Box *s)
{
	return GF_OK;
}
#endif /*GPAC_DISABLE_ISOM_WRITE*/

void hmhd_box_del(GF_Box *s)
{
	GF_HintMediaHeaderBox *ptr = (GF_HintMediaHeaderBox *)s;
	if (ptr == NULL) return;
	gf_free(ptr);
}


GF_Err hmhd_box_read(GF_Box *s,GF_BitStream *bs)
{
	GF_HintMediaHeaderBox *ptr = (GF_HintMediaHeaderBox *)s;

	ptr->maxPDUSize = gf_bs_read_u16(bs);
	ptr->avgPDUSize = gf_bs_read_u16(bs);
	ptr->maxBitrate = gf_bs_read_u32(bs);
	ptr->avgBitrate = gf_bs_read_u32(bs);
	ptr->slidingAverageBitrate = gf_bs_read_u32(bs);
	return GF_OK;
}

GF_Box *hmhd_box_new()
{
	ISOM_DECL_BOX_ALLOC(GF_HintMediaHeaderBox, GF_ISOM_BOX_TYPE_HMHD);
	return (GF_Box *)tmp;
}


#ifndef GPAC_DISABLE_ISOM_WRITE

GF_Err hmhd_box_write(GF_Box *s, GF_BitStream *bs)
{
	GF_Err e;
	GF_HintMediaHeaderBox *ptr = (GF_HintMediaHeaderBox *)s;

	e = gf_isom_full_box_write(s, bs);
	if (e) return e;
	gf_bs_write_u16(bs, ptr->maxPDUSize);
	gf_bs_write_u16(bs, ptr->avgPDUSize);
	gf_bs_write_u32(bs, ptr->maxBitrate);
	gf_bs_write_u32(bs, ptr->avgBitrate);
	gf_bs_write_u32(bs, ptr->slidingAverageBitrate);
	return GF_OK;
}

GF_Err hmhd_box_size(GF_Box *s)
{
	GF_HintMediaHeaderBox *ptr = (GF_HintMediaHeaderBox *)s;
	ptr->size += 16;
	return GF_OK;
}

#endif /*GPAC_DISABLE_ISOM_WRITE*/

GF_Box *hnti_box_new()
{
	ISOM_DECL_BOX_ALLOC(GF_HintTrackInfoBox, GF_ISOM_BOX_TYPE_HNTI);
	return (GF_Box *)tmp;
}

void hnti_box_del(GF_Box *a)
{
	gf_free(a);
}

GF_Err hnti_on_child_box(GF_Box *s, GF_Box *a)
{
	GF_HintTrackInfoBox *hnti = (GF_HintTrackInfoBox *)s;
	if (!hnti || !a) return GF_BAD_PARAM;

	switch (a->type) {
	//this is the value for GF_RTPBox - same as HintSampleEntry for RTP !!!
	case GF_ISOM_BOX_TYPE_RTP:
	case GF_ISOM_BOX_TYPE_SDP:
		if (hnti->SDP) ERROR_ON_DUPLICATED_BOX(a, s)
		hnti->SDP = a;
		break;
	default:
		break;
	}
	return GF_OK;
}

GF_Err hnti_box_read(GF_Box *s, GF_BitStream *bs)
{
	return gf_isom_box_array_read_ex(s, bs, hnti_on_child_box, s->type);
}

#ifndef GPAC_DISABLE_ISOM_WRITE
GF_Err hnti_box_write(GF_Box *s, GF_BitStream *bs)
{
	return gf_isom_box_write_header(s, bs);
}


GF_Err hnti_box_size(GF_Box *s)
{
	return GF_OK;
}
#endif /*GPAC_DISABLE_ISOM_WRITE*/

/**********************************************************
		GF_SDPBox
**********************************************************/

void sdp_box_del(GF_Box *s)
{
	GF_SDPBox *ptr = (GF_SDPBox *)s;
	if (ptr->sdpText) gf_free(ptr->sdpText);
	gf_free(ptr);

}
GF_Err sdp_box_read(GF_Box *s, GF_BitStream *bs)
{
	u32 length;
	GF_SDPBox *ptr = (GF_SDPBox *)s;
	if (ptr == NULL) return GF_BAD_PARAM;

	length = (u32) (ptr->size);
	//sdp text has no delimiter !!!
	ptr->sdpText = (char*)gf_malloc(sizeof(char) * (length+1));
	if (!ptr->sdpText) return GF_OUT_OF_MEM;

	gf_bs_read_data(bs, ptr->sdpText, length);
	ptr->sdpText[length] = 0;
	return GF_OK;
}
GF_Box *sdp_box_new()
{
	ISOM_DECL_BOX_ALLOC(GF_SDPBox, GF_ISOM_BOX_TYPE_SDP);
	return (GF_Box *)tmp;
}
#ifndef GPAC_DISABLE_ISOM_WRITE
GF_Err sdp_box_write(GF_Box *s, GF_BitStream *bs)
{
	GF_Err e;
	GF_SDPBox *ptr = (GF_SDPBox *)s;
	if (ptr == NULL) return GF_BAD_PARAM;
	e = gf_isom_box_write_header(s, bs);
	if (e) return e;
	//don't write the NULL char!!!
	if (ptr->sdpText)
		gf_bs_write_data(bs, ptr->sdpText, (u32) strlen(ptr->sdpText));
	return GF_OK;
}
GF_Err sdp_box_size(GF_Box *s)
{
	GF_SDPBox *ptr = (GF_SDPBox *)s;
	//don't count the NULL char!!!
	if (ptr->sdpText)
		ptr->size += strlen(ptr->sdpText);
	return GF_OK;
}

#endif /*GPAC_DISABLE_ISOM_WRITE*/




void rtp_hnti_box_del(GF_Box *s)
{
	GF_RTPBox *ptr = (GF_RTPBox *)s;
	if (ptr->sdpText) gf_free(ptr->sdpText);
	gf_free(ptr);

}
GF_Err rtp_hnti_box_read(GF_Box *s, GF_BitStream *bs)
{
	u32 length;
	GF_RTPBox *ptr = (GF_RTPBox *)s;
	if (ptr == NULL) return GF_BAD_PARAM;

	ISOM_DECREASE_SIZE(ptr, 4)
	ptr->subType = gf_bs_read_u32(bs);

	length = (u32) (ptr->size);
	//sdp text has no delimiter !!!
	ptr->sdpText = (char*)gf_malloc(sizeof(char) * (length+1));
	if (!ptr->sdpText) return GF_OUT_OF_MEM;

	gf_bs_read_data(bs, ptr->sdpText, length);
	ptr->sdpText[length] = 0;
	return GF_OK;
}

GF_Box *rtp_hnti_box_new()
{
	ISOM_DECL_BOX_ALLOC(GF_RTPBox, GF_ISOM_BOX_TYPE_RTP);
	tmp->subType = GF_ISOM_BOX_TYPE_SDP;
	return (GF_Box *)tmp;
}
#ifndef GPAC_DISABLE_ISOM_WRITE
GF_Err rtp_hnti_box_write(GF_Box *s, GF_BitStream *bs)
{
	GF_Err e;
	GF_RTPBox *ptr = (GF_RTPBox *)s;
	if (ptr == NULL) return GF_BAD_PARAM;
	e = gf_isom_box_write_header(s, bs);
	if (e) return e;
	gf_bs_write_u32(bs, ptr->subType);
	//don't write the NULL char!!!
	gf_bs_write_data(bs, ptr->sdpText, (u32) strlen(ptr->sdpText));
	return GF_OK;
}

GF_Err rtp_hnti_box_size(GF_Box *s)
{
	GF_RTPBox *ptr = (GF_RTPBox *)s;
	ptr->size += 4 + strlen(ptr->sdpText);
	return GF_OK;
}

#endif /*GPAC_DISABLE_ISOM_WRITE*/


/**********************************************************
		TRPY GF_Box
**********************************************************/

void trpy_box_del(GF_Box *s)
{
	gf_free((GF_TRPYBox *)s);
}
GF_Err trpy_box_read(GF_Box *s, GF_BitStream *bs)
{
	GF_TRPYBox *ptr = (GF_TRPYBox *)s;
	ptr->nbBytes = gf_bs_read_u64(bs);
	return GF_OK;
}
GF_Box *trpy_box_new()
{
	ISOM_DECL_BOX_ALLOC(GF_TRPYBox, GF_ISOM_BOX_TYPE_TRPY);
	return (GF_Box *)tmp;
}
#ifndef GPAC_DISABLE_ISOM_WRITE

GF_Err trpy_box_write(GF_Box *s, GF_BitStream *bs)
{
	GF_Err e;
	GF_TRPYBox *ptr = (GF_TRPYBox *)s;
	if (ptr == NULL) return GF_BAD_PARAM;

	e = gf_isom_box_write_header(s, bs);
	if (e) return e;
	gf_bs_write_u64(bs, ptr->nbBytes);
	return GF_OK;
}
GF_Err trpy_box_size(GF_Box *s)
{
	s->size += 8;
	return GF_OK;
}
#endif /*GPAC_DISABLE_ISOM_WRITE*/

/**********************************************************
		TOTL GF_Box
**********************************************************/

void totl_box_del(GF_Box *s)
{
	gf_free((GF_TRPYBox *)s);
}
GF_Err totl_box_read(GF_Box *s, GF_BitStream *bs)
{
	GF_TOTLBox *ptr = (GF_TOTLBox *)s;
	ptr->nbBytes = gf_bs_read_u32(bs);
	return GF_OK;
}
GF_Box *totl_box_new()
{
	ISOM_DECL_BOX_ALLOC(GF_TOTLBox, GF_ISOM_BOX_TYPE_TOTL);
	return (GF_Box *)tmp;
}

#ifndef GPAC_DISABLE_ISOM_WRITE

GF_Err totl_box_write(GF_Box *s, GF_BitStream *bs)
{
	GF_Err e;
	GF_TOTLBox *ptr = (GF_TOTLBox *)s;
	if (ptr == NULL) return GF_BAD_PARAM;
	e = gf_isom_box_write_header(s, bs);
	if (e) return e;
	gf_bs_write_u32(bs, ptr->nbBytes);
	return GF_OK;
}
GF_Err totl_box_size(GF_Box *s)
{
	s->size += 4;
	return GF_OK;
}
#endif /*GPAC_DISABLE_ISOM_WRITE*/


/**********************************************************
		NUMP GF_Box
**********************************************************/

void nump_box_del(GF_Box *s)
{
	gf_free((GF_NUMPBox *)s);
}
GF_Err nump_box_read(GF_Box *s, GF_BitStream *bs)
{
	GF_NUMPBox *ptr = (GF_NUMPBox *)s;
	ptr->nbPackets = gf_bs_read_u64(bs);
	return GF_OK;
}
GF_Box *nump_box_new()
{
	ISOM_DECL_BOX_ALLOC(GF_NUMPBox, GF_ISOM_BOX_TYPE_NUMP);
	return (GF_Box *)tmp;
}

#ifndef GPAC_DISABLE_ISOM_WRITE
GF_Err nump_box_write(GF_Box *s, GF_BitStream *bs)
{
	GF_Err e;
	GF_NUMPBox *ptr = (GF_NUMPBox *)s;
	if (ptr == NULL) return GF_BAD_PARAM;
	e = gf_isom_box_write_header(s, bs);
	if (e) return e;
	gf_bs_write_u64(bs, ptr->nbPackets);
	return GF_OK;
}
GF_Err nump_box_size(GF_Box *s)
{
	s->size += 8;
	return GF_OK;
}
#endif /*GPAC_DISABLE_ISOM_WRITE*/


/**********************************************************
		NPCK GF_Box
**********************************************************/

void npck_box_del(GF_Box *s)
{
	gf_free((GF_NPCKBox *)s);
}
GF_Err npck_box_read(GF_Box *s, GF_BitStream *bs)
{
	GF_NPCKBox *ptr = (GF_NPCKBox *)s;
	ptr->nbPackets = gf_bs_read_u32(bs);
	return GF_OK;
}
GF_Box *npck_box_new()
{
	ISOM_DECL_BOX_ALLOC(GF_NPCKBox, GF_ISOM_BOX_TYPE_NPCK);
	return (GF_Box *)tmp;
}
#ifndef GPAC_DISABLE_ISOM_WRITE
GF_Err npck_box_write(GF_Box *s, GF_BitStream *bs)
{
	GF_Err e;
	GF_NPCKBox *ptr = (GF_NPCKBox *)s;
	if (ptr == NULL) return GF_BAD_PARAM;
	e = gf_isom_box_write_header(s, bs);
	if (e) return e;
	gf_bs_write_u32(bs, ptr->nbPackets);
	return GF_OK;
}
GF_Err npck_box_size(GF_Box *s)
{
	s->size += 4;
	return GF_OK;
}
#endif /*GPAC_DISABLE_ISOM_WRITE*/


/**********************************************************
		TPYL GF_Box
**********************************************************/

void tpyl_box_del(GF_Box *s)
{
	gf_free((GF_NTYLBox *)s);
}
GF_Err tpyl_box_read(GF_Box *s, GF_BitStream *bs)
{
	GF_NTYLBox *ptr = (GF_NTYLBox *)s;
	if (ptr == NULL) return GF_BAD_PARAM;
	ptr->nbBytes = gf_bs_read_u64(bs);
	return GF_OK;
}
GF_Box *tpyl_box_new()
{
	ISOM_DECL_BOX_ALLOC(GF_NTYLBox, GF_ISOM_BOX_TYPE_TPYL);
	return (GF_Box *)tmp;
}
#ifndef GPAC_DISABLE_ISOM_WRITE
GF_Err tpyl_box_write(GF_Box *s, GF_BitStream *bs)
{
	GF_Err e;
	GF_NTYLBox *ptr = (GF_NTYLBox *)s;
	if (ptr == NULL) return GF_BAD_PARAM;
	e = gf_isom_box_write_header(s, bs);
	if (e) return e;
	gf_bs_write_u64(bs, ptr->nbBytes);
	return GF_OK;
}
GF_Err tpyl_box_size(GF_Box *s)
{
	s->size += 8;
	return GF_OK;
}
#endif /*GPAC_DISABLE_ISOM_WRITE*/

/**********************************************************
		TPAY GF_Box
**********************************************************/

void tpay_box_del(GF_Box *s)
{
	gf_free((GF_TPAYBox *)s);
}
GF_Err tpay_box_read(GF_Box *s, GF_BitStream *bs)
{
	GF_TPAYBox *ptr = (GF_TPAYBox *)s;
	ptr->nbBytes = gf_bs_read_u32(bs);
	return GF_OK;
}
GF_Box *tpay_box_new()
{
	ISOM_DECL_BOX_ALLOC(GF_TPAYBox, GF_ISOM_BOX_TYPE_TPAY);
	return (GF_Box *)tmp;
}
#ifndef GPAC_DISABLE_ISOM_WRITE
GF_Err tpay_box_write(GF_Box *s, GF_BitStream *bs)
{
	GF_Err e;
	GF_TPAYBox *ptr = (GF_TPAYBox *)s;
	if (ptr == NULL) return GF_BAD_PARAM;
	e = gf_isom_box_write_header(s, bs);
	if (e) return e;
	gf_bs_write_u32(bs, ptr->nbBytes);
	return GF_OK;
}
GF_Err tpay_box_size(GF_Box *s)
{
	s->size += 4;
	return GF_OK;
}
#endif /*GPAC_DISABLE_ISOM_WRITE*/


/**********************************************************
		MAXR GF_Box
**********************************************************/

void maxr_box_del(GF_Box *s)
{
	gf_free((GF_MAXRBox *)s);
}
GF_Err maxr_box_read(GF_Box *s, GF_BitStream *bs)
{
	GF_MAXRBox *ptr = (GF_MAXRBox *)s;
	if (ptr == NULL) return GF_BAD_PARAM;
	ptr->granularity = gf_bs_read_u32(bs);
	ptr->maxDataRate = gf_bs_read_u32(bs);
	return GF_OK;
}
GF_Box *maxr_box_new()
{
	ISOM_DECL_BOX_ALLOC(GF_MAXRBox, GF_ISOM_BOX_TYPE_MAXR);
	return (GF_Box *)tmp;
}
#ifndef GPAC_DISABLE_ISOM_WRITE
GF_Err maxr_box_write(GF_Box *s, GF_BitStream *bs)
{
	GF_Err e;
	GF_MAXRBox *ptr = (GF_MAXRBox *)s;
	if (ptr == NULL) return GF_BAD_PARAM;
	e = gf_isom_box_write_header(s, bs);
	if (e) return e;
	gf_bs_write_u32(bs, ptr->granularity);
	gf_bs_write_u32(bs, ptr->maxDataRate);
	return GF_OK;
}
GF_Err maxr_box_size(GF_Box *s)
{
	s->size += 8;
	return GF_OK;
}
#endif /*GPAC_DISABLE_ISOM_WRITE*/


/**********************************************************
		DMED GF_Box
**********************************************************/

void dmed_box_del(GF_Box *s)
{
	gf_free((GF_DMEDBox *)s);
}
GF_Err dmed_box_read(GF_Box *s, GF_BitStream *bs)
{
	GF_DMEDBox *ptr = (GF_DMEDBox *)s;
	ptr->nbBytes = gf_bs_read_u64(bs);
	return GF_OK;
}
GF_Box *dmed_box_new()
{
	ISOM_DECL_BOX_ALLOC(GF_DMEDBox, GF_ISOM_BOX_TYPE_DMED);
	return (GF_Box *)tmp;
}
#ifndef GPAC_DISABLE_ISOM_WRITE
GF_Err dmed_box_write(GF_Box *s, GF_BitStream *bs)
{
	GF_Err e;
	GF_DMEDBox *ptr = (GF_DMEDBox *)s;
	if (ptr == NULL) return GF_BAD_PARAM;
	e = gf_isom_box_write_header(s, bs);
	if (e) return e;
	gf_bs_write_u64(bs, ptr->nbBytes);
	return GF_OK;
}
GF_Err dmed_box_size(GF_Box *s)
{
	s->size += 8;
	return GF_OK;
}
#endif /*GPAC_DISABLE_ISOM_WRITE*/

/**********************************************************
		DIMM GF_Box
**********************************************************/

void dimm_box_del(GF_Box *s)
{
	gf_free((GF_DIMMBox *)s);
}
GF_Err dimm_box_read(GF_Box *s, GF_BitStream *bs)
{
	GF_DIMMBox *ptr = (GF_DIMMBox *)s;
	ptr->nbBytes = gf_bs_read_u64(bs);
	return GF_OK;
}
GF_Box *dimm_box_new()
{
	ISOM_DECL_BOX_ALLOC(GF_DIMMBox, GF_ISOM_BOX_TYPE_DIMM);
	return (GF_Box *)tmp;
}
#ifndef GPAC_DISABLE_ISOM_WRITE
GF_Err dimm_box_write(GF_Box *s, GF_BitStream *bs)
{
	GF_Err e;
	GF_DIMMBox *ptr = (GF_DIMMBox *)s;
	if (ptr == NULL) return GF_BAD_PARAM;
	e = gf_isom_box_write_header(s, bs);
	if (e) return e;
	gf_bs_write_u64(bs, ptr->nbBytes);
	return GF_OK;
}
GF_Err dimm_box_size(GF_Box *s)
{
	s->size += 8;
	return GF_OK;
}
#endif /*GPAC_DISABLE_ISOM_WRITE*/

/**********************************************************
		DREP GF_Box
**********************************************************/

void drep_box_del(GF_Box *s)
{
	gf_free((GF_DREPBox *)s);
}
GF_Err drep_box_read(GF_Box *s, GF_BitStream *bs)
{
	GF_DREPBox *ptr = (GF_DREPBox *)s;
	ptr->nbBytes = gf_bs_read_u64(bs);
	return GF_OK;
}
GF_Box *drep_box_new()
{
	ISOM_DECL_BOX_ALLOC(GF_DREPBox, GF_ISOM_BOX_TYPE_DREP);
	return (GF_Box *)tmp;
}
#ifndef GPAC_DISABLE_ISOM_WRITE
GF_Err drep_box_write(GF_Box *s, GF_BitStream *bs)
{
	GF_Err e;
	GF_DREPBox *ptr = (GF_DREPBox *)s;
	if (ptr == NULL) return GF_BAD_PARAM;
	e = gf_isom_box_write_header(s, bs);
	if (e) return e;
	gf_bs_write_u64(bs, ptr->nbBytes);
	return GF_OK;
}
GF_Err drep_box_size(GF_Box *s)
{
	s->size += 8;
	return GF_OK;
}
#endif /*GPAC_DISABLE_ISOM_WRITE*/



/**********************************************************
		TMIN GF_Box
**********************************************************/

void tmin_box_del(GF_Box *s)
{
	gf_free((GF_TMINBox *)s);
}
GF_Err tmin_box_read(GF_Box *s, GF_BitStream *bs)
{
	GF_TMINBox *ptr = (GF_TMINBox *)s;
	ptr->minTime = gf_bs_read_u32(bs);
	return GF_OK;
}
GF_Box *tmin_box_new()
{
	ISOM_DECL_BOX_ALLOC(GF_TMINBox, GF_ISOM_BOX_TYPE_TMIN);
	return (GF_Box *)tmp;
}
#ifndef GPAC_DISABLE_ISOM_WRITE
GF_Err tmin_box_write(GF_Box *s, GF_BitStream *bs)
{
	GF_Err e;
	GF_TMINBox *ptr = (GF_TMINBox *)s;
	if (ptr == NULL) return GF_BAD_PARAM;
	e = gf_isom_box_write_header(s, bs);
	if (e) return e;
	gf_bs_write_u32(bs, ptr->minTime);
	return GF_OK;
}
GF_Err tmin_box_size(GF_Box *s)
{
	s->size += 4;
	return GF_OK;
}
#endif /*GPAC_DISABLE_ISOM_WRITE*/


/**********************************************************
		TMAX GF_Box
**********************************************************/

void tmax_box_del(GF_Box *s)
{
	gf_free((GF_TMAXBox *)s);
}
GF_Err tmax_box_read(GF_Box *s, GF_BitStream *bs)
{
	GF_TMAXBox *ptr = (GF_TMAXBox *)s;
	ptr->maxTime = gf_bs_read_u32(bs);
	return GF_OK;
}
GF_Box *tmax_box_new()
{
	ISOM_DECL_BOX_ALLOC(GF_TMAXBox, GF_ISOM_BOX_TYPE_TMAX);
	return (GF_Box *)tmp;
}
#ifndef GPAC_DISABLE_ISOM_WRITE
GF_Err tmax_box_write(GF_Box *s, GF_BitStream *bs)
{
	GF_Err e;
	GF_TMAXBox *ptr = (GF_TMAXBox *)s;
	if (ptr == NULL) return GF_BAD_PARAM;
	e = gf_isom_box_write_header(s, bs);
	if (e) return e;
	gf_bs_write_u32(bs, ptr->maxTime);
	return GF_OK;
}
GF_Err tmax_box_size(GF_Box *s)
{
	s->size += 4;
	return GF_OK;
}
#endif /*GPAC_DISABLE_ISOM_WRITE*/


/**********************************************************
		PMAX GF_Box
**********************************************************/

void pmax_box_del(GF_Box *s)
{
	gf_free((GF_PMAXBox *)s);
}
GF_Err pmax_box_read(GF_Box *s, GF_BitStream *bs)
{
	GF_PMAXBox *ptr = (GF_PMAXBox *)s;
	ptr->maxSize = gf_bs_read_u32(bs);
	return GF_OK;
}
GF_Box *pmax_box_new()
{
	ISOM_DECL_BOX_ALLOC(GF_PMAXBox, GF_ISOM_BOX_TYPE_PMAX);
	return (GF_Box *)tmp;
}
#ifndef GPAC_DISABLE_ISOM_WRITE
GF_Err pmax_box_write(GF_Box *s, GF_BitStream *bs)
{
	GF_Err e;
	GF_PMAXBox *ptr = (GF_PMAXBox *)s;
	if (ptr == NULL) return GF_BAD_PARAM;
	e = gf_isom_box_write_header(s, bs);
	if (e) return e;
	gf_bs_write_u32(bs, ptr->maxSize);
	return GF_OK;
}
GF_Err pmax_box_size(GF_Box *s)
{
	s->size += 4;
	return GF_OK;
}
#endif /*GPAC_DISABLE_ISOM_WRITE*/


/**********************************************************
		DMAX GF_Box
**********************************************************/

void dmax_box_del(GF_Box *s)
{
	gf_free((GF_DMAXBox *)s);
}
GF_Err dmax_box_read(GF_Box *s, GF_BitStream *bs)
{
	GF_DMAXBox *ptr = (GF_DMAXBox *)s;
	ptr->maxDur = gf_bs_read_u32(bs);
	return GF_OK;
}
GF_Box *dmax_box_new()
{
	ISOM_DECL_BOX_ALLOC(GF_DMAXBox, GF_ISOM_BOX_TYPE_DMAX);
	return (GF_Box *)tmp;
}
#ifndef GPAC_DISABLE_ISOM_WRITE
GF_Err dmax_box_write(GF_Box *s, GF_BitStream *bs)
{
	GF_Err e;
	GF_DMAXBox *ptr = (GF_DMAXBox *)s;
	if (ptr == NULL) return GF_BAD_PARAM;
	e = gf_isom_box_write_header(s, bs);
	if (e) return e;
	gf_bs_write_u32(bs, ptr->maxDur);
	return GF_OK;
}
GF_Err dmax_box_size(GF_Box *s)
{
	s->size += 4;
	return GF_OK;
}
#endif /*GPAC_DISABLE_ISOM_WRITE*/


/**********************************************************
		PAYT GF_Box
**********************************************************/

void payt_box_del(GF_Box *s)
{
	GF_PAYTBox *payt = (GF_PAYTBox *)s;
	if (payt->payloadString) gf_free(payt->payloadString);
	gf_free(payt);
}
GF_Err payt_box_read(GF_Box *s, GF_BitStream *bs)
{
	u32 length;
	GF_PAYTBox *ptr = (GF_PAYTBox *)s;

	ptr->payloadCode = gf_bs_read_u32(bs);
	length = gf_bs_read_u8(bs);
	ptr->payloadString = (char*)gf_malloc(sizeof(char) * (length+1) );
	if (! ptr->payloadString) return GF_OUT_OF_MEM;
	gf_bs_read_data(bs, ptr->payloadString, length);
	ptr->payloadString[length] = 0;

	ISOM_DECREASE_SIZE(ptr, (4+length+1) );
	return GF_OK;
}
GF_Box *payt_box_new()
{
	ISOM_DECL_BOX_ALLOC(GF_PAYTBox, GF_ISOM_BOX_TYPE_PAYT);
	return (GF_Box *)tmp;
}
#ifndef GPAC_DISABLE_ISOM_WRITE
GF_Err payt_box_write(GF_Box *s, GF_BitStream *bs)
{
	u32 len;
	GF_Err e;
	GF_PAYTBox *ptr = (GF_PAYTBox *)s;
	if (ptr == NULL) return GF_BAD_PARAM;
	e = gf_isom_box_write_header(s, bs);
	if (e) return e;
	gf_bs_write_u32(bs, ptr->payloadCode);
    len = ptr->payloadString ? (u32) strlen(ptr->payloadString) : 0;
	gf_bs_write_u8(bs, len);
	if (len) gf_bs_write_data(bs, ptr->payloadString, len);
	return GF_OK;
}
GF_Err payt_box_size(GF_Box *s)
{
	GF_PAYTBox *ptr = (GF_PAYTBox *)s;
	s->size += 4 + 1;
	if (ptr->payloadString) ptr->size += strlen(ptr->payloadString);
	return GF_OK;
}
#endif /*GPAC_DISABLE_ISOM_WRITE*/


/**********************************************************
		PAYT GF_Box
**********************************************************/

void name_box_del(GF_Box *s)
{
	GF_NameBox *name = (GF_NameBox *)s;
	if (name->string) gf_free(name->string);
	gf_free(name);
}
GF_Err name_box_read(GF_Box *s, GF_BitStream *bs)
{
	u32 length;
	GF_NameBox *ptr = (GF_NameBox *)s;

	length = (u32) (ptr->size);
	ptr->string = (char*)gf_malloc(sizeof(char) * (length+1));
	if (! ptr->string) return GF_OUT_OF_MEM;

	gf_bs_read_data(bs, ptr->string, length);
	ptr->string[length] = 0;
	return GF_OK;
}
GF_Box *name_box_new()
{
	ISOM_DECL_BOX_ALLOC(GF_NameBox, GF_ISOM_BOX_TYPE_NAME);
	return (GF_Box *)tmp;
}
#ifndef GPAC_DISABLE_ISOM_WRITE
GF_Err name_box_write(GF_Box *s, GF_BitStream *bs)
{
	GF_Err e;
	GF_NameBox *ptr = (GF_NameBox *)s;
	if (ptr == NULL) return GF_BAD_PARAM;
	e = gf_isom_box_write_header(s, bs);
	if (e) return e;
	if (ptr->string) {
		gf_bs_write_data(bs, ptr->string, (u32) strlen(ptr->string) + 1);
	}
	return GF_OK;
}
GF_Err name_box_size(GF_Box *s)
{
	GF_NameBox *ptr = (GF_NameBox *)s;
	if (ptr->string) ptr->size += strlen(ptr->string) + 1;
	return GF_OK;
}
#endif /*GPAC_DISABLE_ISOM_WRITE*/


void tssy_box_del(GF_Box *s)
{
	gf_free(s);
}
GF_Err tssy_box_read(GF_Box *s, GF_BitStream *bs)
{
	GF_TimeStampSynchronyBox *ptr = (GF_TimeStampSynchronyBox *)s;
	gf_bs_read_int(bs, 6);
	ptr->timestamp_sync = gf_bs_read_int(bs, 2);
	return GF_OK;
}
GF_Box *tssy_box_new()
{
	ISOM_DECL_BOX_ALLOC(GF_TimeStampSynchronyBox, GF_ISOM_BOX_TYPE_TSSY);
	return (GF_Box *)tmp;
}
#ifndef GPAC_DISABLE_ISOM_WRITE
GF_Err tssy_box_write(GF_Box *s, GF_BitStream *bs)
{
	GF_Err e;
	GF_TimeStampSynchronyBox *ptr = (GF_TimeStampSynchronyBox *)s;
	if (ptr == NULL) return GF_BAD_PARAM;
	e = gf_isom_box_write_header(s, bs);
	if (e) return e;
	gf_bs_write_int(bs, 0, 6);
	gf_bs_write_int(bs, ptr->timestamp_sync, 2);
	return GF_OK;
}
GF_Err tssy_box_size(GF_Box *s)
{
	s->size += 1;
	return GF_OK;
}
#endif /*GPAC_DISABLE_ISOM_WRITE*/


void srpp_box_del(GF_Box *s)
{
	gf_free(s);
}

GF_Err srpp_on_child_box(GF_Box *s, GF_Box *a)
{
	GF_SRTPProcessBox *ptr = (GF_SRTPProcessBox *)s;
	switch(a->type) {
	case GF_ISOM_BOX_TYPE_SCHI:
		if (ptr->info) ERROR_ON_DUPLICATED_BOX(a, ptr)
		ptr->info = (GF_SchemeInformationBox *)a;
		return GF_OK;
	case GF_ISOM_BOX_TYPE_SCHM:
		if (ptr->scheme_type) ERROR_ON_DUPLICATED_BOX(a, ptr)
		ptr->scheme_type = (GF_SchemeTypeBox *)a;
		return GF_OK;
	}
	return GF_OK;
}

GF_Err srpp_box_read(GF_Box *s, GF_BitStream *bs)
{
	GF_SRTPProcessBox *ptr = (GF_SRTPProcessBox *)s;

	ISOM_DECREASE_SIZE(s, 16)
	ptr->encryption_algorithm_rtp = gf_bs_read_u32(bs);
	ptr->encryption_algorithm_rtcp = gf_bs_read_u32(bs);
	ptr->integrity_algorithm_rtp = gf_bs_read_u32(bs);
	ptr->integrity_algorithm_rtp = gf_bs_read_u32(bs);
	return gf_isom_box_array_read(s, bs, srpp_on_child_box);
}
GF_Box *srpp_box_new()
{
	ISOM_DECL_BOX_ALLOC(GF_SRTPProcessBox, GF_ISOM_BOX_TYPE_SRPP);
	return (GF_Box *)tmp;
}
#ifndef GPAC_DISABLE_ISOM_WRITE
GF_Err srpp_box_write(GF_Box *s, GF_BitStream *bs)
{
	GF_Err e;
	GF_SRTPProcessBox *ptr = (GF_SRTPProcessBox *)s;
	if (ptr == NULL) return GF_BAD_PARAM;
	e = gf_isom_full_box_write(s, bs);
	if (e) return e;

	gf_bs_write_u32(bs, ptr->encryption_algorithm_rtp);
	gf_bs_write_u32(bs, ptr->encryption_algorithm_rtcp);
	gf_bs_write_u32(bs, ptr->integrity_algorithm_rtp);
	gf_bs_write_u32(bs, ptr->integrity_algorithm_rtcp);

	return GF_OK;
}
GF_Err srpp_box_size(GF_Box *s)
{
	u32 pos = 0;
	GF_SRTPProcessBox *ptr = (GF_SRTPProcessBox *)s;
	s->size += 16;
	gf_isom_check_position(s, (GF_Box*)ptr->info, &pos);
	gf_isom_check_position(s, (GF_Box*)ptr->scheme_type, &pos);
	return GF_OK;
}
#endif /*GPAC_DISABLE_ISOM_WRITE*/



void rssr_box_del(GF_Box *s)
{
	gf_free(s);
}
GF_Err rssr_box_read(GF_Box *s, GF_BitStream *bs)
{
	GF_ReceivedSsrcBox *ptr = (GF_ReceivedSsrcBox *)s;
	ptr->ssrc = gf_bs_read_u32(bs);
	return GF_OK;
}
GF_Box *rssr_box_new()
{
	ISOM_DECL_BOX_ALLOC(GF_ReceivedSsrcBox, GF_ISOM_BOX_TYPE_RSSR);
	return (GF_Box *)tmp;
}
#ifndef GPAC_DISABLE_ISOM_WRITE
GF_Err rssr_box_write(GF_Box *s, GF_BitStream *bs)
{
	GF_Err e;
	GF_ReceivedSsrcBox *ptr = (GF_ReceivedSsrcBox *)s;
	e = gf_isom_box_write_header(s, bs);
	if (e) return e;
	gf_bs_write_u32(bs, ptr->ssrc);
	return GF_OK;
}
GF_Err rssr_box_size(GF_Box *s)
{
	s->size += 4;
	return GF_OK;
}
#endif /*GPAC_DISABLE_ISOM_WRITE*/




void iods_box_del(GF_Box *s)
{
	GF_ObjectDescriptorBox *ptr = (GF_ObjectDescriptorBox *)s;
	if (ptr == NULL) return;
	if (ptr->descriptor) gf_odf_desc_del(ptr->descriptor);
	gf_free(ptr);
}


GF_Err iods_box_read(GF_Box *s, GF_BitStream *bs)
{
	GF_Err e;
	u32 descSize;
	char *desc;
	GF_ObjectDescriptorBox *ptr = (GF_ObjectDescriptorBox *)s;

	//use the OD codec...
	descSize = (u32) (ptr->size);
	desc = (char*)gf_malloc(sizeof(char) * descSize);
	gf_bs_read_data(bs, desc, descSize);
	e = gf_odf_desc_read(desc, descSize, &ptr->descriptor);
	//OK, free our desc
	gf_free(desc);
	return e;
}

GF_Box *iods_box_new()
{
	ISOM_DECL_BOX_ALLOC(GF_ObjectDescriptorBox, GF_ISOM_BOX_TYPE_IODS);
	return (GF_Box *)tmp;
}



#ifndef GPAC_DISABLE_ISOM_WRITE

GF_Err iods_box_write(GF_Box *s, GF_BitStream *bs)
{
	GF_Err e;
	u32 descSize;
	u8 *desc;
	GF_ObjectDescriptorBox *ptr = (GF_ObjectDescriptorBox *)s;
	e = gf_isom_full_box_write(s, bs);
	if (e) return e;
	//call our OD codec
	e = gf_odf_desc_write(ptr->descriptor, &desc, &descSize);
	if (e) return e;
	gf_bs_write_data(bs, desc, descSize);
	//and free our stuff maybe!!
	gf_free(desc);
	return GF_OK;
}

GF_Err iods_box_size(GF_Box *s)
{
	GF_ObjectDescriptorBox *ptr = (GF_ObjectDescriptorBox *)s;

	ptr->size += gf_odf_desc_size(ptr->descriptor);
	return GF_OK;
}

#endif /*GPAC_DISABLE_ISOM_WRITE*/

void mdat_box_del(GF_Box *s)
{
	GF_MediaDataBox *ptr = (GF_MediaDataBox *)s;
	if (!s) return;

	if (ptr->data) gf_free(ptr->data);
	gf_free(ptr);
}


GF_Err mdat_box_read(GF_Box *s, GF_BitStream *bs)
{
	GF_MediaDataBox *ptr = (GF_MediaDataBox *)s;
	if (ptr == NULL) return GF_BAD_PARAM;

	ptr->dataSize = s->size;
	ptr->bsOffset = gf_bs_get_position(bs);

	//then skip these bytes
	gf_bs_skip_bytes(bs, ptr->dataSize);
	return GF_OK;
}

GF_Box *mdat_box_new()
{
	ISOM_DECL_BOX_ALLOC(GF_MediaDataBox, GF_ISOM_BOX_TYPE_MDAT);
	return (GF_Box *)tmp;
}

#ifndef GPAC_DISABLE_ISOM_WRITE

GF_Err mdat_box_write(GF_Box *s, GF_BitStream *bs)
{
	GF_Err e;
	GF_MediaDataBox *ptr = (GF_MediaDataBox *)s;
	e = gf_isom_box_write_header(s, bs);
	if (e) return e;

	//make sure we have some data ...
	//if not, we handle that independently (edit files)
	if (ptr->data) {
		gf_bs_write_data(bs, ptr->data, (u32) ptr->dataSize);
	}
	return GF_OK;
}

GF_Err mdat_box_size(GF_Box *s)
{
	GF_MediaDataBox *ptr = (GF_MediaDataBox *)s;
	ptr->size += ptr->dataSize;
	return GF_OK;
}

#endif /*GPAC_DISABLE_ISOM_WRITE*/

void mdhd_box_del(GF_Box *s)
{
	GF_MediaHeaderBox *ptr = (GF_MediaHeaderBox *)s;
	if (ptr == NULL) return;
	gf_free(ptr);
}

GF_Err mdhd_box_read(GF_Box *s, GF_BitStream *bs)
{
	GF_MediaHeaderBox *ptr = (GF_MediaHeaderBox *)s;

	if (ptr->version == 1) {
		ptr->creationTime = gf_bs_read_u64(bs);
		ptr->modificationTime = gf_bs_read_u64(bs);
		ptr->timeScale = gf_bs_read_u32(bs);
		ptr->duration = gf_bs_read_u64(bs);
	} else {
		ptr->creationTime = gf_bs_read_u32(bs);
		ptr->modificationTime = gf_bs_read_u32(bs);
		ptr->timeScale = gf_bs_read_u32(bs);
		ptr->duration = gf_bs_read_u32(bs);
	}
	if (!ptr->timeScale) {
		GF_LOG(GF_LOG_WARNING, GF_LOG_CONTAINER, ("[iso file] Media header timescale is 0 - defaulting to 90000\n" ));
		ptr->timeScale = 90000;
	}

	ptr->original_duration = ptr->duration;

	//our padding bit
	gf_bs_read_int(bs, 1);
	//the spec is unclear here, just says "the value 0 is interpreted as undetermined"
	ptr->packedLanguage[0] = gf_bs_read_int(bs, 5);
	ptr->packedLanguage[1] = gf_bs_read_int(bs, 5);
	ptr->packedLanguage[2] = gf_bs_read_int(bs, 5);
	//but before or after compaction ?? We assume before
	if (ptr->packedLanguage[0] || ptr->packedLanguage[1] || ptr->packedLanguage[2]) {
		ptr->packedLanguage[0] += 0x60;
		ptr->packedLanguage[1] += 0x60;
		ptr->packedLanguage[2] += 0x60;
	} else {
		ptr->packedLanguage[0] = 'u';
		ptr->packedLanguage[1] = 'n';
		ptr->packedLanguage[2] = 'd';
	}
	ptr->reserved = gf_bs_read_u16(bs);
	return GF_OK;
}

GF_Box *mdhd_box_new()
{
	ISOM_DECL_BOX_ALLOC(GF_MediaHeaderBox, GF_ISOM_BOX_TYPE_MDHD);

	tmp->packedLanguage[0] = 'u';
	tmp->packedLanguage[1] = 'n';
	tmp->packedLanguage[2] = 'd';
	return (GF_Box *)tmp;
}


#ifndef GPAC_DISABLE_ISOM_WRITE

GF_Err mdhd_box_write(GF_Box *s, GF_BitStream *bs)
{
	GF_Err e;
	GF_MediaHeaderBox *ptr = (GF_MediaHeaderBox *)s;
	e = gf_isom_full_box_write(s, bs);
	if (e) return e;
	if (ptr->version == 1) {
		gf_bs_write_u64(bs, ptr->creationTime);
		gf_bs_write_u64(bs, ptr->modificationTime);
		gf_bs_write_u32(bs, ptr->timeScale);
		gf_bs_write_u64(bs, ptr->duration);
	} else {
		gf_bs_write_u32(bs, (u32) ptr->creationTime);
		gf_bs_write_u32(bs, (u32) ptr->modificationTime);
		gf_bs_write_u32(bs, ptr->timeScale);
		gf_bs_write_u32(bs, (u32) ptr->duration);
	}
	//SPECS: BIT(1) of padding
	gf_bs_write_int(bs, 0, 1);
	gf_bs_write_int(bs, ptr->packedLanguage[0] - 0x60, 5);
	gf_bs_write_int(bs, ptr->packedLanguage[1] - 0x60, 5);
	gf_bs_write_int(bs, ptr->packedLanguage[2] - 0x60, 5);
	gf_bs_write_u16(bs, ptr->reserved);
	return GF_OK;
}

GF_Err mdhd_box_size(GF_Box *s)
{
	GF_MediaHeaderBox *ptr = (GF_MediaHeaderBox *)s;
	ptr->version = (ptr->duration>0xFFFFFFFF) ? 1 : 0;

	ptr->size += 4;
	ptr->size += (ptr->version == 1) ? 28 : 16;
	return GF_OK;
}

#endif /*GPAC_DISABLE_ISOM_WRITE*/


void mdia_box_del(GF_Box *s)
{
	GF_MediaBox *ptr = (GF_MediaBox *)s;
	if (ptr == NULL) return;
	if (ptr->nalu_parser) gf_bs_del(ptr->nalu_parser);
	if (ptr->nalu_out_bs) gf_bs_del(ptr->nalu_out_bs);
	if (ptr->nalu_ps_bs) gf_bs_del(ptr->nalu_ps_bs);
	if (ptr->extracted_bs) gf_bs_del(ptr->extracted_bs);
	if (ptr->extracted_samp) gf_isom_sample_del(&ptr->extracted_samp);
	if (ptr->in_sample_buffer) gf_free(ptr->in_sample_buffer);
	if (ptr->tmp_nal_copy_buffer) gf_free(ptr->tmp_nal_copy_buffer);
	gf_free(ptr);
}


GF_Err mdia_on_child_box(GF_Box *s, GF_Box *a)
{
	GF_MediaBox *ptr = (GF_MediaBox *)s;
	switch(a->type) {
	case GF_ISOM_BOX_TYPE_MDHD:
		if (ptr->mediaHeader) ERROR_ON_DUPLICATED_BOX(a, ptr)
		ptr->mediaHeader = (GF_MediaHeaderBox *)a;
		return GF_OK;

	case GF_ISOM_BOX_TYPE_HDLR:
		if (ptr->handler) ERROR_ON_DUPLICATED_BOX(a, ptr)
		ptr->handler = (GF_HandlerBox *)a;
		return GF_OK;

	case GF_ISOM_BOX_TYPE_MINF:
		if (ptr->information) ERROR_ON_DUPLICATED_BOX(a, ptr)
		ptr->information = (GF_MediaInformationBox *)a;
		return GF_OK;
	}
	return GF_OK;
}


GF_Err mdia_box_read(GF_Box *s, GF_BitStream *bs)
{
	GF_Err e;
	u64 cookie = gf_bs_get_cookie(bs);
	cookie &= ~GF_ISOM_BS_COOKIE_VISUAL_TRACK;
	gf_bs_set_cookie(bs, cookie);
	e = gf_isom_box_array_read(s, bs, mdia_on_child_box);
	gf_bs_set_cookie(bs, cookie);

	if (e) return e;
	if (!((GF_MediaBox *)s)->information) {
		GF_LOG(GF_LOG_ERROR, GF_LOG_CONTAINER, ("[iso file] Missing MediaInformationBox\n"));
		return GF_ISOM_INVALID_FILE;
	}
	if (!((GF_MediaBox *)s)->handler) {
		GF_LOG(GF_LOG_ERROR, GF_LOG_CONTAINER, ("[iso file] Missing HandlerBox\n"));
		return GF_ISOM_INVALID_FILE;
	}
	if (!((GF_MediaBox *)s)->mediaHeader) {
		GF_LOG(GF_LOG_ERROR, GF_LOG_CONTAINER, ("[iso file] Missing MediaHeaderBox\n"));
		return GF_ISOM_INVALID_FILE;
	}
	return GF_OK;
}

GF_Box *mdia_box_new()
{
	ISOM_DECL_BOX_ALLOC(GF_MediaBox, GF_ISOM_BOX_TYPE_MDIA);
	return (GF_Box *)tmp;
}

#ifndef GPAC_DISABLE_ISOM_WRITE

GF_Err mdia_box_write(GF_Box *s, GF_BitStream *bs)
{
	return gf_isom_box_write_header(s, bs);
}

GF_Err mdia_box_size(GF_Box *s)
{
	u32 pos = 0;
	GF_MediaBox *ptr = (GF_MediaBox *)s;
	//Header first
	gf_isom_check_position(s, (GF_Box*)ptr->mediaHeader, &pos);
	//then handler
	gf_isom_check_position(s, (GF_Box*)ptr->handler, &pos);
	//then info
	gf_isom_check_position(s, (GF_Box*)ptr->information, &pos);
	return GF_OK;
}

#endif /*GPAC_DISABLE_ISOM_WRITE*/

void mfra_box_del(GF_Box *s)
{
	GF_MovieFragmentRandomAccessBox *ptr = (GF_MovieFragmentRandomAccessBox *)s;
	if (ptr == NULL) return;
	gf_list_del(ptr->tfra_list);
	gf_free(ptr);
}

GF_Box *mfra_box_new()
{
	ISOM_DECL_BOX_ALLOC(GF_MovieFragmentRandomAccessBox, GF_ISOM_BOX_TYPE_MFRA);
	tmp->tfra_list = gf_list_new();
	return (GF_Box *)tmp;
}

GF_Err mfra_on_child_box(GF_Box *s, GF_Box *a)
{
	GF_MovieFragmentRandomAccessBox *ptr = (GF_MovieFragmentRandomAccessBox *)s;
	switch(a->type) {
	case GF_ISOM_BOX_TYPE_TFRA:
		return gf_list_add(ptr->tfra_list, a);
	case GF_ISOM_BOX_TYPE_MFRO:
		if (ptr->mfro) ERROR_ON_DUPLICATED_BOX(a, ptr)
		ptr->mfro = (GF_MovieFragmentRandomAccessOffsetBox *)a;
		return GF_OK;
	}
	return GF_OK;
}

GF_Err mfra_box_read(GF_Box *s, GF_BitStream *bs)
{
	return gf_isom_box_array_read(s, bs, mfra_on_child_box);
}

#ifndef GPAC_DISABLE_ISOM_WRITE

GF_Err mfra_box_write(GF_Box *s, GF_BitStream *bs)
{
	return gf_isom_box_write_header(s, bs);
}

GF_Err mfra_box_size(GF_Box *s)
{
	u32 pos=0;
	GF_MovieFragmentRandomAccessBox *ptr = (GF_MovieFragmentRandomAccessBox *)s;
	gf_isom_check_position_list(s, ptr->tfra_list, &pos);
	gf_isom_check_position(s, (GF_Box *)ptr->mfro, &pos);
	return GF_OK;
}

#endif /*GPAC_DISABLE_ISOM_WRITE*/


void tfra_box_del(GF_Box *s)
{
	GF_TrackFragmentRandomAccessBox *ptr = (GF_TrackFragmentRandomAccessBox *)s;
	if (ptr == NULL) return;
	if (ptr->entries) gf_free(ptr->entries);
	gf_free(ptr);
}

GF_Box *tfra_box_new()
{
	ISOM_DECL_BOX_ALLOC(GF_TrackFragmentRandomAccessBox, GF_ISOM_BOX_TYPE_TFRA);
	return (GF_Box *)tmp;
}

GF_Err tfra_box_read(GF_Box *s, GF_BitStream *bs)
{
	u32 i;
	GF_RandomAccessEntry *p = 0;
	GF_TrackFragmentRandomAccessBox *ptr = (GF_TrackFragmentRandomAccessBox *)s;

	if (ptr->size < 12)
		return GF_ISOM_INVALID_FILE;

	ptr->track_id = gf_bs_read_u32(bs);
	ISOM_DECREASE_SIZE(ptr, 4);

	if (gf_bs_read_int(bs, 26) != 0)
		return GF_ISOM_INVALID_FILE;

	ptr->traf_bits = (gf_bs_read_int(bs, 2) + 1) * 8;
	ptr->trun_bits = (gf_bs_read_int(bs, 2) + 1) * 8;
	ptr->sample_bits = (gf_bs_read_int(bs, 2) + 1) * 8;
	ISOM_DECREASE_SIZE(ptr, 4);

	ptr->nb_entries = gf_bs_read_u32(bs);
	ISOM_DECREASE_SIZE(ptr, 4);

	if (ptr->version == 1) {
		if (ptr->nb_entries > ptr->size / (16+(ptr->traf_bits+ptr->trun_bits+ptr->sample_bits)/8)) {
			GF_LOG(GF_LOG_ERROR, GF_LOG_CONTAINER, ("[iso file] Invalid number of entries %d in traf\n", ptr->nb_entries));
			return GF_ISOM_INVALID_FILE;
		}
	} else {
		if (ptr->nb_entries > ptr->size / (8+(ptr->traf_bits+ptr->trun_bits+ptr->sample_bits)/8)) {
			GF_LOG(GF_LOG_ERROR, GF_LOG_CONTAINER, ("[iso file] Invalid number of entries %d in traf\n", ptr->nb_entries));
			return GF_ISOM_INVALID_FILE;
		}
	}

	if (ptr->nb_entries) {
		p = (GF_RandomAccessEntry *) gf_malloc(sizeof(GF_RandomAccessEntry) * ptr->nb_entries);
		if (!p) return GF_OUT_OF_MEM;
	}

	ptr->entries = p;

	for (i=0; i<ptr->nb_entries; i++) {
		memset(p, 0, sizeof(GF_RandomAccessEntry));

		if (ptr->version == 1) {
			p->time = gf_bs_read_u64(bs);
			p->moof_offset = gf_bs_read_u64(bs);
		} else {
			p->time = gf_bs_read_u32(bs);
			p->moof_offset = gf_bs_read_u32(bs);
		}
		p->traf_number = gf_bs_read_int(bs, ptr->traf_bits);
		p->trun_number = gf_bs_read_int(bs, ptr->trun_bits);
		p->sample_number = gf_bs_read_int(bs, ptr->sample_bits);

		++p;
	}

	return GF_OK;
}


#ifndef GPAC_DISABLE_ISOM_WRITE

GF_Err tfra_box_write(GF_Box *s, GF_BitStream *bs)
{
	GF_Err e;
	u32 i;
	GF_TrackFragmentRandomAccessBox *ptr = (GF_TrackFragmentRandomAccessBox *)s;

	e = gf_isom_full_box_write(s, bs);
	if (e) return e;

	gf_bs_write_u32(bs, ptr->track_id);
	gf_bs_write_int(bs, 0, 26);

	gf_bs_write_int(bs, ptr->traf_bits/8 - 1, 2);
	gf_bs_write_int(bs, ptr->trun_bits/8 - 1, 2);
	gf_bs_write_int(bs, ptr->sample_bits/8 - 1, 2);

	gf_bs_write_u32(bs, ptr->nb_entries);

	for (i=0; i<ptr->nb_entries; i++) {
		GF_RandomAccessEntry *p = &ptr->entries[i];
		if (ptr->version==1) {
			gf_bs_write_u64(bs, p->time);
			gf_bs_write_u64(bs, p->moof_offset);
		} else {
			gf_bs_write_u32(bs, (u32) p->time);
			gf_bs_write_u32(bs, (u32) p->moof_offset);
		}
		gf_bs_write_int(bs, p->traf_number, ptr->traf_bits);
		gf_bs_write_int(bs, p->trun_number, ptr->trun_bits);
		gf_bs_write_int(bs, p->sample_number, ptr->sample_bits);
	}
	return GF_OK;
}

GF_Err tfra_box_size(GF_Box *s)
{
	GF_TrackFragmentRandomAccessBox *ptr = (GF_TrackFragmentRandomAccessBox *)s;

	ptr->size += 12;

	ptr->size += ptr->nb_entries * ( ((ptr->version==1) ? 16 : 8 ) + ptr->traf_bits/8 + ptr->trun_bits/8 + ptr->sample_bits/8);
	return GF_OK;
}

#endif /*GPAC_DISABLE_ISOM_WRITE*/



void mfro_box_del(GF_Box *s)
{
	GF_MovieFragmentRandomAccessOffsetBox *ptr = (GF_MovieFragmentRandomAccessOffsetBox *)s;
	if (ptr == NULL) return;
	gf_free(ptr);
}

GF_Box *mfro_box_new()
{
	ISOM_DECL_BOX_ALLOC(GF_MovieFragmentRandomAccessOffsetBox, GF_ISOM_BOX_TYPE_MFRO);
	return (GF_Box *)tmp;
}

GF_Err mfro_box_read(GF_Box *s, GF_BitStream *bs)
{
	GF_MovieFragmentRandomAccessOffsetBox *ptr = (GF_MovieFragmentRandomAccessOffsetBox *)s;

	ptr->container_size = gf_bs_read_u32(bs);
	ISOM_DECREASE_SIZE(ptr, 4);

	return GF_OK;
}


#ifndef GPAC_DISABLE_ISOM_WRITE

GF_Err mfro_box_write(GF_Box *s, GF_BitStream *bs)
{
	GF_Err e;
	GF_MovieFragmentRandomAccessOffsetBox *ptr = (GF_MovieFragmentRandomAccessOffsetBox *)s;

	e = gf_isom_full_box_write(s, bs);
	if (e) return e;

	gf_bs_write_u32(bs, ptr->container_size);
	return GF_OK;
}

GF_Err mfro_box_size(GF_Box *s)
{
	s->size += 4;
	return GF_OK;
}

#endif /*GPAC_DISABLE_ISOM_WRITE*/


void elng_box_del(GF_Box *s)
{
	GF_ExtendedLanguageBox *ptr = (GF_ExtendedLanguageBox *)s;
	if (ptr == NULL) return;
	if (ptr->extended_language) gf_free(ptr->extended_language);
	gf_free(ptr);
}

GF_Err elng_box_read(GF_Box *s, GF_BitStream *bs)
{
	GF_ExtendedLanguageBox *ptr = (GF_ExtendedLanguageBox *)s;

	if (ptr->size) {
		ptr->extended_language = (char*)gf_malloc((u32) ptr->size);
		if (ptr->extended_language == NULL) return GF_OUT_OF_MEM;
		gf_bs_read_data(bs, ptr->extended_language, (u32) ptr->size);
		/*safety check in case the string is not null-terminated*/
		if (ptr->extended_language[ptr->size-1]) {
			char *str = (char*)gf_malloc((u32) ptr->size + 1);
			memcpy(str, ptr->extended_language, (u32) ptr->size);
			str[ptr->size] = 0;
			gf_free(ptr->extended_language);
			ptr->extended_language = str;
		}
	}
	return GF_OK;
}

GF_Box *elng_box_new()
{
	ISOM_DECL_BOX_ALLOC(GF_MediaBox, GF_ISOM_BOX_TYPE_ELNG);
	return (GF_Box *)tmp;
}

#ifndef GPAC_DISABLE_ISOM_WRITE

GF_Err elng_box_write(GF_Box *s, GF_BitStream *bs)
{
	GF_Err e;
	GF_ExtendedLanguageBox *ptr = (GF_ExtendedLanguageBox *)s;
	e = gf_isom_full_box_write(s, bs);
	if (e) return e;
	if (ptr->extended_language) {
		gf_bs_write_data(bs, ptr->extended_language, (u32)(strlen(ptr->extended_language)+1));
	}
	return GF_OK;
}

GF_Err elng_box_size(GF_Box *s)
{
	GF_ExtendedLanguageBox *ptr = (GF_ExtendedLanguageBox *)s;

	if (ptr->extended_language) {
		ptr->size += strlen(ptr->extended_language)+1;
	}
	return GF_OK;
}

#endif /*GPAC_DISABLE_ISOM_WRITE*/

#ifndef	GPAC_DISABLE_ISOM_FRAGMENTS

void mfhd_box_del(GF_Box *s)
{
	GF_MovieFragmentHeaderBox *ptr = (GF_MovieFragmentHeaderBox *)s;
	if (ptr == NULL) return;
	gf_free(ptr);
}

GF_Err mfhd_box_read(GF_Box *s, GF_BitStream *bs)
{
	GF_MovieFragmentHeaderBox *ptr = (GF_MovieFragmentHeaderBox *)s;
	ptr->sequence_number = gf_bs_read_u32(bs);
	return GF_OK;
}

GF_Box *mfhd_box_new()
{
	ISOM_DECL_BOX_ALLOC(GF_MovieFragmentHeaderBox, GF_ISOM_BOX_TYPE_MFHD);
	return (GF_Box *)tmp;
}


#ifndef GPAC_DISABLE_ISOM_WRITE


GF_Err mfhd_box_write(GF_Box *s, GF_BitStream *bs)
{
	GF_Err e;
	GF_MovieFragmentHeaderBox *ptr = (GF_MovieFragmentHeaderBox *) s;
	if (!s) return GF_BAD_PARAM;

	e = gf_isom_full_box_write(s, bs);
	if (e) return e;
	gf_bs_write_u32(bs, ptr->sequence_number);
	return GF_OK;
}

GF_Err mfhd_box_size(GF_Box *s)
{
	s->size += 4;
	return GF_OK;
}



#endif /*GPAC_DISABLE_ISOM_WRITE*/

#endif /*GPAC_DISABLE_ISOM_FRAGMENTS*/


void minf_box_del(GF_Box *s)
{
	GF_MediaInformationBox *ptr = (GF_MediaInformationBox *)s;
	if (ptr == NULL) return;

	//if we have a Handler not self-contained, delete it (the self-contained belongs to the movie)
	if (ptr->dataHandler) {
		gf_isom_datamap_close(ptr);
	}
	gf_free(ptr);
}

GF_Err minf_on_child_box(GF_Box *s, GF_Box *a)
{
	GF_MediaInformationBox *ptr = (GF_MediaInformationBox *)s;
	switch (a->type) {
	case GF_ISOM_BOX_TYPE_NMHD:
	case GF_ISOM_BOX_TYPE_STHD:
	case GF_ISOM_BOX_TYPE_VMHD:
	case GF_ISOM_BOX_TYPE_SMHD:
	case GF_ISOM_BOX_TYPE_HMHD:
	case GF_ISOM_BOX_TYPE_GMHD:
		if (ptr->InfoHeader) ERROR_ON_DUPLICATED_BOX(a, ptr)
		ptr->InfoHeader = a;
		return GF_OK;

	case GF_ISOM_BOX_TYPE_DINF:
		if (ptr->dataInformation) ERROR_ON_DUPLICATED_BOX(a, ptr)
		ptr->dataInformation = (GF_DataInformationBox *)a;
		return GF_OK;

	case GF_ISOM_BOX_TYPE_STBL:
		if (ptr->sampleTable ) ERROR_ON_DUPLICATED_BOX(a, ptr)
		ptr->sampleTable = (GF_SampleTableBox *)a;
		return GF_OK;
	}
	return GF_OK;
}


GF_Err minf_box_read(GF_Box *s, GF_BitStream *bs)
{
	GF_MediaInformationBox *ptr = (GF_MediaInformationBox *)s;
	GF_Err e;

	e = gf_isom_box_array_read(s, bs, minf_on_child_box);

	if (! ptr->dataInformation) {
		GF_Box *url;
		GF_LOG(GF_LOG_ERROR, GF_LOG_CONTAINER, ("[iso file] Missing DataInformationBox\n"));
		//commented on purpose, we are still able to handle the file, we only throw an error but keep processing
//		e = GF_ISOM_INVALID_FILE;

		//add a dinf box to avoid any access to a null dinf
		ptr->dataInformation = (GF_DataInformationBox *) gf_isom_box_new_parent(&ptr->child_boxes, GF_ISOM_BOX_TYPE_DINF);
		if (!ptr->dataInformation) return GF_OUT_OF_MEM;

		ptr->dataInformation->dref = (GF_DataReferenceBox *) gf_isom_box_new_parent(&ptr->dataInformation->child_boxes, GF_ISOM_BOX_TYPE_DREF);
		if (!ptr->dataInformation->dref) return GF_OUT_OF_MEM;

		url = gf_isom_box_new_parent(&ptr->dataInformation->dref->child_boxes, GF_ISOM_BOX_TYPE_URL);
		if (!url) return GF_OUT_OF_MEM;
		((GF_FullBox*)url)->flags = 1;
	}
	return e;
}

GF_Box *minf_box_new()
{
	ISOM_DECL_BOX_ALLOC(GF_MediaInformationBox, GF_ISOM_BOX_TYPE_MINF);
	return (GF_Box *)tmp;
}


#ifndef GPAC_DISABLE_ISOM_WRITE

GF_Err minf_box_write(GF_Box *s, GF_BitStream *bs)
{
	return gf_isom_box_write_header(s, bs);
}

GF_Err minf_box_size(GF_Box *s)
{
	u32 pos=0;
	GF_MediaInformationBox *ptr = (GF_MediaInformationBox *)s;
	//Header first
	gf_isom_check_position(s, (GF_Box *)ptr->InfoHeader, &pos);
	//then dataInfo
	gf_isom_check_position(s, (GF_Box *)ptr->dataInformation, &pos);
	//then sampleTable
	gf_isom_check_position(s, (GF_Box *)ptr->sampleTable, &pos);
	return GF_OK;
}

#endif /*GPAC_DISABLE_ISOM_WRITE*/

#ifndef	GPAC_DISABLE_ISOM_FRAGMENTS

void moof_box_del(GF_Box *s)
{
	GF_MovieFragmentBox *ptr = (GF_MovieFragmentBox *)s;
	if (ptr == NULL) return;

	gf_list_del(ptr->TrackList);
	if (ptr->PSSHs) gf_list_del(ptr->PSSHs);
	if (ptr->mdat) gf_free(ptr->mdat);
	gf_free(ptr);
}

GF_Err moof_on_child_box(GF_Box *s, GF_Box *a)
{
	GF_MovieFragmentBox *ptr = (GF_MovieFragmentBox *)s;
	switch (a->type) {
	case GF_ISOM_BOX_TYPE_MFHD:
		if (ptr->mfhd) ERROR_ON_DUPLICATED_BOX(a, ptr)
		ptr->mfhd = (GF_MovieFragmentHeaderBox *) a;
		return GF_OK;
	case GF_ISOM_BOX_TYPE_TRAF:
		return gf_list_add(ptr->TrackList, a);
	case GF_ISOM_BOX_TYPE_PSSH:
		if (!ptr->PSSHs) ptr->PSSHs = gf_list_new();
		return gf_list_add(ptr->PSSHs, a);
	}
	return GF_OK;
}

GF_Err moof_box_read(GF_Box *s, GF_BitStream *bs)
{
	return gf_isom_box_array_read(s, bs, moof_on_child_box);
}

GF_Box *moof_box_new()
{
	ISOM_DECL_BOX_ALLOC(GF_MovieFragmentBox, GF_ISOM_BOX_TYPE_MOOF);
	tmp->TrackList = gf_list_new();
	return (GF_Box *)tmp;
}


#ifndef GPAC_DISABLE_ISOM_WRITE

GF_Err moof_box_write(GF_Box *s, GF_BitStream *bs)
{
	return gf_isom_box_write_header(s, bs);
}

GF_Err moof_box_size(GF_Box *s)
{
	u32 pos=0;
	GF_MovieFragmentBox *ptr = (GF_MovieFragmentBox *) s;
	if (!s) return GF_BAD_PARAM;
	//Header First
	gf_isom_check_position(s, (GF_Box *)ptr->mfhd, &pos);
	//then PSSH
	gf_isom_check_position_list(s, ptr->PSSHs, &pos);
	//then the track list
	gf_isom_check_position_list(s, ptr->TrackList, &pos);
	return GF_OK;
}


#endif /*GPAC_DISABLE_ISOM_WRITE*/

#endif /*GPAC_DISABLE_ISOM_FRAGMENTS*/

void moov_box_del(GF_Box *s)
{
	GF_MovieBox *ptr = (GF_MovieBox *)s;
	if (ptr == NULL) return;
	gf_list_del(ptr->trackList);
	gf_free(ptr);
}

GF_Err moov_on_child_box(GF_Box *s, GF_Box *a)
{
	GF_MovieBox *ptr = (GF_MovieBox *)s;
	switch (a->type) {
	case GF_ISOM_BOX_TYPE_IODS:
		if (ptr->iods) ERROR_ON_DUPLICATED_BOX(a, ptr)
		ptr->iods = (GF_ObjectDescriptorBox *)a;
		//if no IOD, delete the box
		if (!ptr->iods->descriptor) {
			ptr->iods = NULL;
			gf_isom_box_del_parent(&s->child_boxes, a);
		}
		return GF_OK;

	case GF_ISOM_BOX_TYPE_MVHD:
		if (ptr->mvhd) ERROR_ON_DUPLICATED_BOX(a, ptr)
		ptr->mvhd = (GF_MovieHeaderBox *)a;
		return GF_OK;

	case GF_ISOM_BOX_TYPE_UDTA:
		if (ptr->udta) ERROR_ON_DUPLICATED_BOX(a, ptr)
		ptr->udta = (GF_UserDataBox *)a;
		return GF_OK;

#ifndef	GPAC_DISABLE_ISOM_FRAGMENTS
	case GF_ISOM_BOX_TYPE_MVEX:
		if (ptr->mvex) ERROR_ON_DUPLICATED_BOX(a, ptr)
		ptr->mvex = (GF_MovieExtendsBox *)a;
		ptr->mvex->mov = ptr->mov;
		return GF_OK;
#endif

	case GF_ISOM_BOX_TYPE_META:
		if (ptr->meta) ERROR_ON_DUPLICATED_BOX(a, ptr)
		ptr->meta = (GF_MetaBox *)a;
		return GF_OK;

	case GF_ISOM_BOX_TYPE_TRAK:
		//set our pointer to this obj
		((GF_TrackBox *)a)->moov = ptr;
		return gf_list_add(ptr->trackList, a);
	}
	return GF_OK;
}


GF_Err moov_box_read(GF_Box *s, GF_BitStream *bs)
{
	return gf_isom_box_array_read(s, bs, moov_on_child_box);
}

GF_Box *moov_box_new()
{
	ISOM_DECL_BOX_ALLOC(GF_MovieBox, GF_ISOM_BOX_TYPE_MOOV);
	tmp->trackList = gf_list_new();
	if (!tmp->trackList) {
		gf_free(tmp);
		return NULL;
	}
	return (GF_Box *)tmp;
}



#ifndef GPAC_DISABLE_ISOM_WRITE


GF_Err moov_box_write(GF_Box *s, GF_BitStream *bs)
{
	return gf_isom_box_write_header(s, bs);
}

GF_Err moov_box_size(GF_Box *s)
{
	u32 pos=0;
	GF_MovieBox *ptr = (GF_MovieBox *)s;

	gf_isom_check_position(s, (GF_Box *) ptr->mvhd, &pos);
	gf_isom_check_position(s, (GF_Box *) ptr->iods, &pos);
	gf_isom_check_position(s, (GF_Box *) ptr->meta, &pos);
#ifndef	GPAC_DISABLE_ISOM_FRAGMENTS
	if (ptr->mvex && !ptr->mvex_after_traks) {
		gf_isom_check_position(s, (GF_Box *) ptr->mvex, &pos);
	}
#endif
	gf_isom_check_position_list(s, ptr->trackList, &pos);

#ifndef	GPAC_DISABLE_ISOM_FRAGMENTS
	if (ptr->mvex && ptr->mvex_after_traks) {
		gf_isom_check_position(s, (GF_Box *) ptr->mvex, &pos);
	}
#endif
	return GF_OK;
}

#endif /*GPAC_DISABLE_ISOM_WRITE*/

void audio_sample_entry_box_del(GF_Box *s)
{
	GF_MPEGAudioSampleEntryBox *ptr = (GF_MPEGAudioSampleEntryBox *)s;
	if (ptr == NULL) return;
	gf_isom_sample_entry_predestroy((GF_SampleEntryBox *)s);
	if (ptr->slc) gf_odf_desc_del((GF_Descriptor *)ptr->slc);
	gf_free(ptr);
}

GF_Err audio_sample_entry_on_child_box(GF_Box *s, GF_Box *a)
{
	GF_UnknownBox *wave = NULL;
	Bool drop_wave=GF_FALSE;
	GF_MPEGAudioSampleEntryBox *ptr = (GF_MPEGAudioSampleEntryBox *)s;

	switch (a->type) {
	case GF_ISOM_BOX_TYPE_ESDS:
		if (ptr->esd) ERROR_ON_DUPLICATED_BOX(a, ptr)
		ptr->esd = (GF_ESDBox *)a;
		ptr->qtff_mode = GF_ISOM_AUDIO_QTFF_NONE;
		break;

	case GF_ISOM_BOX_TYPE_DAMR:
	case GF_ISOM_BOX_TYPE_DEVC:
	case GF_ISOM_BOX_TYPE_DQCP:
	case GF_ISOM_BOX_TYPE_DSMV:
		if (ptr->cfg_3gpp) ERROR_ON_DUPLICATED_BOX(a, ptr)
		ptr->cfg_3gpp = (GF_3GPPConfigBox *) a;
		/*for 3GP config, remember sample entry type in config*/
		ptr->cfg_3gpp->cfg.type = ptr->type;
		ptr->qtff_mode = GF_ISOM_AUDIO_QTFF_NONE;
		break;

	case GF_ISOM_BOX_TYPE_DOPS:
		if (ptr->cfg_opus) ERROR_ON_DUPLICATED_BOX(a, ptr)
		ptr->cfg_opus = (GF_OpusSpecificBox *)a;
		ptr->qtff_mode = GF_ISOM_AUDIO_QTFF_NONE;
		break;
	case GF_ISOM_BOX_TYPE_DAC3:
		if (ptr->cfg_ac3) ERROR_ON_DUPLICATED_BOX(a, ptr)
		ptr->cfg_ac3 = (GF_AC3ConfigBox *) a;
		ptr->qtff_mode = GF_ISOM_AUDIO_QTFF_NONE;
		break;
	case GF_ISOM_BOX_TYPE_DEC3:
		if (ptr->cfg_ac3) ERROR_ON_DUPLICATED_BOX(a, ptr)
		ptr->cfg_ac3 = (GF_AC3ConfigBox *) a;
		break;
	case GF_ISOM_BOX_TYPE_MHA1:
	case GF_ISOM_BOX_TYPE_MHA2:
	case GF_ISOM_BOX_TYPE_MHM1:
	case GF_ISOM_BOX_TYPE_MHM2:
		if (ptr->cfg_mha) ERROR_ON_DUPLICATED_BOX(a, ptr)
		ptr->cfg_mha = (GF_MHAConfigBox *) a;
		ptr->qtff_mode = GF_ISOM_AUDIO_QTFF_NONE;
		break;
	case GF_ISOM_BOX_TYPE_DFLA:
		if (ptr->cfg_flac) ERROR_ON_DUPLICATED_BOX(a, ptr)
		ptr->cfg_flac = (GF_FLACConfigBox *) a;
		ptr->qtff_mode = GF_ISOM_AUDIO_QTFF_NONE;
		break;

	case GF_ISOM_BOX_TYPE_UNKNOWN:
		wave = (GF_UnknownBox *)a;
		/*HACK for QT files: get the esds box from the track*/
		if (s->type == GF_ISOM_BOX_TYPE_MP4A) {
			if (ptr->esd) ERROR_ON_DUPLICATED_BOX(a, ptr)

			//wave subboxes may have been properly parsed
 			if ((wave->original_4cc == GF_QT_BOX_TYPE_WAVE) && gf_list_count(wave->child_boxes)) {
 				u32 i;
                for (i =0; i<gf_list_count(wave->child_boxes); i++) {
                    GF_Box *inner_box = (GF_Box *)gf_list_get(wave->child_boxes, i);
                    if (inner_box->type == GF_ISOM_BOX_TYPE_ESDS) {
                        ptr->esd = (GF_ESDBox *)inner_box;
 						if (ptr->qtff_mode & GF_ISOM_AUDIO_QTFF_CONVERT_FLAG) {
                        	gf_list_rem(a->child_boxes, i);
                        	drop_wave=GF_TRUE;
                        	ptr->compression_id = 0;
                        	gf_list_add(ptr->child_boxes, inner_box);
						}
                    }
                }
				if (drop_wave) {
					gf_isom_box_del_parent(&ptr->child_boxes, a);
                	ptr->qtff_mode = GF_ISOM_AUDIO_QTFF_NONE;
					ptr->version = 0;
					return GF_OK;
				}
                ptr->qtff_mode = GF_ISOM_AUDIO_QTFF_ON_EXT_VALID;
                return GF_OK;
            }
            gf_isom_box_del_parent(&ptr->child_boxes, a);
            return GF_ISOM_INVALID_MEDIA;

		}
 		ptr->qtff_mode &= ~GF_ISOM_AUDIO_QTFF_CONVERT_FLAG;

 		if ((wave->original_4cc == GF_QT_BOX_TYPE_WAVE) && gf_list_count(wave->child_boxes)) {
			ptr->qtff_mode = GF_ISOM_AUDIO_QTFF_ON_NOEXT;
		}
		return GF_OK;
	case GF_QT_BOX_TYPE_WAVE:
	{
		u32 subtype = 0;
		GF_Box **cfg_ptr = NULL;
		if (s->type == GF_ISOM_BOX_TYPE_MP4A) {
			cfg_ptr = (GF_Box **) &ptr->esd;
			subtype = GF_ISOM_BOX_TYPE_ESDS;
		}
		else if (s->type == GF_ISOM_BOX_TYPE_AC3) {
			cfg_ptr = (GF_Box **) &ptr->cfg_ac3;
			subtype = GF_ISOM_BOX_TYPE_DAC3;
		}
		else if (s->type == GF_ISOM_BOX_TYPE_EC3) {
			cfg_ptr = (GF_Box **) &ptr->cfg_ac3;
			subtype = GF_ISOM_BOX_TYPE_DEC3;
		}
		else if (s->type == GF_ISOM_BOX_TYPE_OPUS) {
			cfg_ptr = (GF_Box **) &ptr->cfg_opus;
			subtype = GF_ISOM_BOX_TYPE_DOPS;
		}
		else if ((s->type == GF_ISOM_BOX_TYPE_MHA1) || (s->type == GF_ISOM_BOX_TYPE_MHA2)) {
			cfg_ptr = (GF_Box **) &ptr->cfg_mha;
			subtype = GF_ISOM_BOX_TYPE_MHAC;
		}

		if (cfg_ptr) {
			if (*cfg_ptr) ERROR_ON_DUPLICATED_BOX(a, ptr)

			//wave subboxes may have been properly parsed
 			if (gf_list_count(a->child_boxes)) {
 				u32 i;
                for (i =0; i<gf_list_count(a->child_boxes); i++) {
                    GF_Box *inner_box = (GF_Box *)gf_list_get(a->child_boxes, i);
                    if (inner_box->type == subtype) {
                        *cfg_ptr = inner_box;
 						if (ptr->qtff_mode & GF_ISOM_AUDIO_QTFF_CONVERT_FLAG) {
                        	gf_list_rem(a->child_boxes, i);
                        	drop_wave=GF_TRUE;
                        	gf_list_add(ptr->child_boxes, inner_box);
						}
						break;
                    }
                }
				if (drop_wave) {
					gf_isom_box_del_parent(&ptr->child_boxes, a);
                	ptr->qtff_mode = GF_ISOM_AUDIO_QTFF_NONE;
					ptr->compression_id = 0;
					ptr->version = 0;
					return GF_OK;
				}
                ptr->qtff_mode = GF_ISOM_AUDIO_QTFF_ON_EXT_VALID;
                return GF_OK;
            }
		}
	}
 		ptr->qtff_mode = GF_ISOM_AUDIO_QTFF_ON_EXT_VALID;
		return GF_OK;
	}
	return GF_OK;
}
GF_Err audio_sample_entry_box_read(GF_Box *s, GF_BitStream *bs)
{
	GF_MPEGAudioSampleEntryBox *ptr;
	char *data;
	u8 a, b, c, d;
	u32 i, size, v, nb_alnum;
	GF_Err e;
	u64 pos, start;

	ptr = (GF_MPEGAudioSampleEntryBox *)s;

	start = gf_bs_get_position(bs);
	gf_bs_seek(bs, start + 8);
	v = gf_bs_read_u16(bs);
	if (v)
		ptr->qtff_mode = GF_ISOM_AUDIO_QTFF_ON_NOEXT;

	//try to disambiguate QTFF v1 and MP4 v1 audio sample entries ...
	if (v==1) {
		//go to end of ISOM audio sample entry, skip 4 byte (box size field), read 4 bytes (box type) and check if this looks like a box
		gf_bs_seek(bs, start + 8 + 20  + 4);
		a = gf_bs_read_u8(bs);
		b = gf_bs_read_u8(bs);
		c = gf_bs_read_u8(bs);
		d = gf_bs_read_u8(bs);
		nb_alnum = 0;
		if (isalnum(a)) nb_alnum++;
		if (isalnum(b)) nb_alnum++;
		if (isalnum(c)) nb_alnum++;
		if (isalnum(d)) nb_alnum++;
		if (nb_alnum>2) ptr->qtff_mode = GF_ISOM_AUDIO_QTFF_NONE;
	}

	gf_bs_seek(bs, start);
	e = gf_isom_audio_sample_entry_read((GF_AudioSampleEntryBox*)s, bs);
	if (e) return e;
	pos = gf_bs_get_position(bs);
	size = (u32) s->size;

	//when cookie is set on bs, always convert qtff-style mp4a to isobmff-style
	//since the conversion is done in addBox and we don't have the bitstream there (arg...), flag the box
 	if (gf_bs_get_cookie(bs) & GF_ISOM_BS_COOKIE_QT_CONV) {
 		ptr->qtff_mode |= GF_ISOM_AUDIO_QTFF_CONVERT_FLAG;
 	}

	e = gf_isom_box_array_read(s, bs, audio_sample_entry_on_child_box);
	if (!e) return GF_OK;
	if (size<8) return GF_ISOM_INVALID_FILE;

	/*hack for some weird files (possibly recorded with live.com tools, needs further investigations)*/
	gf_bs_seek(bs, pos);
	data = (char*)gf_malloc(sizeof(char) * size);
	gf_bs_read_data(bs, data, size);
	for (i=0; i<size-8; i++) {
		if (GF_4CC((u32)data[i+4], (u8)data[i+5], (u8)data[i+6], (u8)data[i+7]) == GF_ISOM_BOX_TYPE_ESDS) {
			extern Bool use_dump_mode;
			GF_BitStream *mybs = gf_bs_new(data + i, size - i, GF_BITSTREAM_READ);
			if (ptr->esd) gf_isom_box_del_parent(&ptr->child_boxes, (GF_Box *)ptr->esd);
			ptr->esd = NULL;
			e = gf_isom_box_parse((GF_Box **)&ptr->esd, mybs);
			gf_bs_del(mybs);
			if (e==GF_OK) {
				if (!ptr->child_boxes) ptr->child_boxes = gf_list_new();
				gf_list_add(ptr->child_boxes, ptr->esd);
			} else if (ptr->esd) {
				gf_isom_box_del((GF_Box *)ptr->esd);
				ptr->esd = NULL;
			}
			break;
		}
	}
	gf_free(data);
	return e;
}

GF_Box *audio_sample_entry_box_new()
{
	ISOM_DECL_BOX_ALLOC(GF_MPEGAudioSampleEntryBox, GF_ISOM_BOX_TYPE_MP4A);
	gf_isom_audio_sample_entry_init((GF_AudioSampleEntryBox*)tmp);
	return (GF_Box *)tmp;
}

GF_Box *enca_box_new()
{
	ISOM_DECL_BOX_ALLOC(GF_MPEGAudioSampleEntryBox, GF_ISOM_BOX_TYPE_ENCA);
	gf_isom_audio_sample_entry_init((GF_AudioSampleEntryBox*)tmp);
	return (GF_Box *)tmp;
}


#ifndef GPAC_DISABLE_ISOM_WRITE

GF_Err audio_sample_entry_box_write(GF_Box *s, GF_BitStream *bs)
{
	GF_Err e;
	e = gf_isom_box_write_header(s, bs);
	if (e) return e;
	gf_isom_audio_sample_entry_write((GF_AudioSampleEntryBox*)s, bs);
	return GF_OK;
}

GF_Err audio_sample_entry_box_size(GF_Box *s)
{
	u32 pos=0;
	GF_MPEGAudioSampleEntryBox *ptr = (GF_MPEGAudioSampleEntryBox *)s;
	gf_isom_audio_sample_entry_size((GF_AudioSampleEntryBox*)s);
	if (ptr->qtff_mode)
		return GF_OK;

	gf_isom_check_position(s, (GF_Box *)ptr->esd, &pos);
	gf_isom_check_position(s, (GF_Box *)ptr->cfg_3gpp, &pos);
	gf_isom_check_position(s, (GF_Box *)ptr->cfg_opus, &pos);
	gf_isom_check_position(s, (GF_Box *)ptr->cfg_ac3, &pos);
	gf_isom_check_position(s, (GF_Box *)ptr->cfg_flac, &pos);
	return GF_OK;
}

#endif /*GPAC_DISABLE_ISOM_WRITE*/


void gen_sample_entry_box_del(GF_Box *s)
{
	GF_SampleEntryBox *ptr = (GF_SampleEntryBox *)s;
	if (ptr == NULL) return;
	gf_isom_sample_entry_predestroy((GF_SampleEntryBox *)s);
	gf_free(ptr);
}


GF_Err gen_sample_entry_box_read(GF_Box *s, GF_BitStream *bs)
{
	GF_Err e = gf_isom_base_sample_entry_read((GF_SampleEntryBox *)s, bs);
	if (e) return e;
	ISOM_DECREASE_SIZE(s, 8);
	return gf_isom_box_array_read(s, bs, NULL);
}

GF_Box *gen_sample_entry_box_new()
{
	ISOM_DECL_BOX_ALLOC(GF_SampleEntryBox, GF_QT_SUBTYPE_C608);//type will be overriten
	gf_isom_sample_entry_init((GF_SampleEntryBox*)tmp);
	return (GF_Box *)tmp;
}


#ifndef GPAC_DISABLE_ISOM_WRITE

GF_Err gen_sample_entry_box_write(GF_Box *s, GF_BitStream *bs)
{
	GF_Err e;
	GF_SampleEntryBox *ptr = (GF_SampleEntryBox *)s;
	e = gf_isom_box_write_header(s, bs);
	if (e) return e;

	gf_bs_write_data(bs, ptr->reserved, 6);
	gf_bs_write_u16(bs, ptr->dataReferenceIndex);
	return GF_OK;
}

GF_Err gen_sample_entry_box_size(GF_Box *s)
{
	GF_SampleEntryBox *ptr = (GF_SampleEntryBox *)s;
	ptr->size += 8;
	return GF_OK;
}

#endif /*GPAC_DISABLE_ISOM_WRITE*/

void mp4s_box_del(GF_Box *s)
{
	GF_MPEGSampleEntryBox *ptr = (GF_MPEGSampleEntryBox *)s;
	if (ptr == NULL) return;
	gf_isom_sample_entry_predestroy((GF_SampleEntryBox *)s);
	if (ptr->slc) gf_odf_desc_del((GF_Descriptor *)ptr->slc);
	gf_free(ptr);
}

GF_Err mp4s_on_child_box(GF_Box *s, GF_Box *a)
{
	GF_MPEGSampleEntryBox *ptr = (GF_MPEGSampleEntryBox *)s;
	switch (a->type) {
	case GF_ISOM_BOX_TYPE_ESDS:
		if (ptr->esd) ERROR_ON_DUPLICATED_BOX(a, ptr)
		ptr->esd = (GF_ESDBox *)a;
		break;
	}
	return GF_OK;
}

GF_Err mp4s_box_read(GF_Box *s, GF_BitStream *bs)
{
	GF_Err e;
	GF_MPEGSampleEntryBox *ptr = (GF_MPEGSampleEntryBox *)s;

	e = gf_isom_base_sample_entry_read((GF_SampleEntryBox *)ptr, bs);
	if (e) return e;

	ISOM_DECREASE_SIZE(ptr, 8);
	return gf_isom_box_array_read(s, bs, mp4s_on_child_box);
}

GF_Box *mp4s_box_new()
{
	ISOM_DECL_BOX_ALLOC(GF_MPEGSampleEntryBox, GF_ISOM_BOX_TYPE_MP4S);
	gf_isom_sample_entry_init((GF_SampleEntryBox*)tmp);
	return (GF_Box *)tmp;
}

GF_Box *encs_box_new()
{
	ISOM_DECL_BOX_ALLOC(GF_MPEGSampleEntryBox, GF_ISOM_BOX_TYPE_ENCS);
	gf_isom_sample_entry_init((GF_SampleEntryBox*)tmp);
	return (GF_Box *)tmp;
}


#ifndef GPAC_DISABLE_ISOM_WRITE

GF_Err mp4s_box_write(GF_Box *s, GF_BitStream *bs)
{
	GF_Err e;
	GF_MPEGSampleEntryBox *ptr = (GF_MPEGSampleEntryBox *)s;

	e = gf_isom_box_write_header(s, bs);
	if (e) return e;
	gf_bs_write_data(bs, ptr->reserved, 6);
	gf_bs_write_u16(bs, ptr->dataReferenceIndex);
    return GF_OK;
}

GF_Err mp4s_box_size(GF_Box *s)
{
	u32 pos=0;
	GF_MPEGSampleEntryBox *ptr = (GF_MPEGSampleEntryBox *)s;
	s->size += 8;
	gf_isom_check_position(s, (GF_Box *)ptr->esd, &pos);
    return GF_OK;
}

#endif /*GPAC_DISABLE_ISOM_WRITE*/

void video_sample_entry_box_del(GF_Box *s)
{
	GF_MPEGVisualSampleEntryBox *ptr = (GF_MPEGVisualSampleEntryBox *)s;
	if (ptr == NULL) return;
	gf_isom_sample_entry_predestroy((GF_SampleEntryBox *)s);

	if (ptr->slc) gf_odf_desc_del((GF_Descriptor *)ptr->slc);
	/*for publishing*/
	if (ptr->emul_esd) gf_odf_desc_del((GF_Descriptor *)ptr->emul_esd);
	gf_free(ptr);
}

GF_Err video_sample_entry_on_child_box(GF_Box *s, GF_Box *a)
{
	GF_MPEGVisualSampleEntryBox *ptr = (GF_MPEGVisualSampleEntryBox *)s;
	switch (a->type) {
	case GF_ISOM_BOX_TYPE_ESDS:
		if (ptr->esd) ERROR_ON_DUPLICATED_BOX(a, ptr)
		ptr->esd = (GF_ESDBox *)a;
		break;
	case GF_ISOM_BOX_TYPE_RINF:
		if (ptr->rinf) ERROR_ON_DUPLICATED_BOX(a, ptr)
		ptr->rinf = (GF_RestrictedSchemeInfoBox *) a;
		break;
	case GF_ISOM_BOX_TYPE_AVCC:
		if (ptr->avc_config) ERROR_ON_DUPLICATED_BOX(a, ptr)
		ptr->avc_config = (GF_AVCConfigurationBox *)a;
		break;
	case GF_ISOM_BOX_TYPE_HVCC:
		if (ptr->hevc_config) ERROR_ON_DUPLICATED_BOX(a, ptr)
		ptr->hevc_config = (GF_HEVCConfigurationBox *)a;
		break;
	case GF_ISOM_BOX_TYPE_SVCC:
		if (ptr->svc_config) ERROR_ON_DUPLICATED_BOX(a, ptr)
		ptr->svc_config = (GF_AVCConfigurationBox *)a;
		break;
	case GF_ISOM_BOX_TYPE_MVCC:
		if (ptr->mvc_config) ERROR_ON_DUPLICATED_BOX(a, ptr)
		ptr->mvc_config = (GF_AVCConfigurationBox *)a;
		break;
	case GF_ISOM_BOX_TYPE_LHVC:
		if (ptr->lhvc_config) ERROR_ON_DUPLICATED_BOX(a, ptr)
		ptr->lhvc_config = (GF_HEVCConfigurationBox *)a;
		break;
	case GF_ISOM_BOX_TYPE_AV1C:
		if (ptr->av1_config) ERROR_ON_DUPLICATED_BOX(a, ptr)
		ptr->av1_config = (GF_AV1ConfigurationBox *)a;
		break;
	case GF_ISOM_BOX_TYPE_VPCC:
		if (ptr->vp_config) ERROR_ON_DUPLICATED_BOX(a, ptr)
		ptr->vp_config = (GF_VPConfigurationBox *)a;
		break;
	case GF_ISOM_BOX_TYPE_UUID:
		if (! memcmp(((GF_UnknownUUIDBox*)a)->uuid, GF_ISOM_IPOD_EXT, 16)) {
			if (ptr->ipod_ext) ERROR_ON_DUPLICATED_BOX(a, ptr)
			ptr->ipod_ext = (GF_UnknownUUIDBox *)a;
		} else {
			return GF_OK;
		}
		break;
	case GF_ISOM_BOX_TYPE_D263:
		if (ptr->cfg_3gpp) ERROR_ON_DUPLICATED_BOX(a, ptr)
		ptr->cfg_3gpp = (GF_3GPPConfigBox *)a;
		/*for 3GP config, remember sample entry type in config*/
		ptr->cfg_3gpp->cfg.type = ptr->type;
		break;

	case GF_ISOM_BOX_TYPE_JP2H:
		if (ptr->jp2h) ERROR_ON_DUPLICATED_BOX(a, ptr)
		ptr->jp2h = (GF_J2KHeaderBox *)a;
		return GF_OK;

	case GF_ISOM_BOX_TYPE_PASP:
	case GF_ISOM_BOX_TYPE_CLAP:
	case GF_ISOM_BOX_TYPE_COLR:
	case GF_ISOM_BOX_TYPE_MDCV:
	case GF_ISOM_BOX_TYPE_CLLI:
	case GF_ISOM_BOX_TYPE_CCST:
	case GF_ISOM_BOX_TYPE_AUXI:
	case GF_ISOM_BOX_TYPE_RVCC:
	case GF_ISOM_BOX_TYPE_M4DS:
		if (!gf_isom_box_check_unique(s->child_boxes, a)) {
			ERROR_ON_DUPLICATED_BOX(a, ptr)
		}
		return GF_OK;
	}
	return GF_OK;
}

GF_Err video_sample_entry_box_read(GF_Box *s, GF_BitStream *bs)
{
	GF_MPEGVisualSampleEntryBox *mp4v = (GF_MPEGVisualSampleEntryBox*)s;
	GF_Err e;
	e = gf_isom_video_sample_entry_read((GF_VisualSampleEntryBox *)s, bs);
	if (e) return e;
	e = gf_isom_box_array_read(s, bs, video_sample_entry_on_child_box);
	if (e) return e;
	/*this is an AVC sample desc*/
	if (mp4v->avc_config || mp4v->svc_config || mp4v->mvc_config) AVC_RewriteESDescriptor(mp4v);
	/*this is an HEVC sample desc*/
	if (mp4v->hevc_config || mp4v->lhvc_config || (mp4v->type==GF_ISOM_BOX_TYPE_HVT1))
		HEVC_RewriteESDescriptor(mp4v);
	/*this is an AV1 sample desc*/
	if (mp4v->av1_config)
		AV1_RewriteESDescriptor(mp4v);
	/*this is an AV1 sample desc*/
	if (mp4v->vp_config)
		VP9_RewriteESDescriptor(mp4v);
	return GF_OK;
}

GF_Box *video_sample_entry_box_new()
{
	GF_MPEGVisualSampleEntryBox *tmp;
	GF_SAFEALLOC(tmp, GF_MPEGVisualSampleEntryBox);
	if (tmp == NULL) return NULL;

	gf_isom_video_sample_entry_init((GF_VisualSampleEntryBox *)tmp);
	return (GF_Box *)tmp;
}


#ifndef GPAC_DISABLE_ISOM_WRITE

GF_Err video_sample_entry_box_write(GF_Box *s, GF_BitStream *bs)
{
	GF_Err e;
	e = gf_isom_box_write_header(s, bs);
	if (e) return e;
	gf_isom_video_sample_entry_write((GF_VisualSampleEntryBox *)s, bs);
	return GF_OK;
}

GF_Err video_sample_entry_box_size(GF_Box *s)
{
	u32 pos=0;
	GF_MPEGVisualSampleEntryBox *ptr = (GF_MPEGVisualSampleEntryBox *)s;
	gf_isom_video_sample_entry_size((GF_VisualSampleEntryBox *)s);

	/*make sure we write the config box first, we don't care about the rest*/

	/*mp4v*/
	gf_isom_check_position(s, (GF_Box *)ptr->esd, &pos);
	gf_isom_check_position(s, (GF_Box *)ptr->cfg_3gpp, &pos);
	/*avc / SVC + MVC*/
	gf_isom_check_position(s, (GF_Box *)ptr->avc_config, &pos);
	gf_isom_check_position(s, (GF_Box *)ptr->svc_config, &pos);
	gf_isom_check_position(s, (GF_Box *)ptr->mvc_config, &pos);

	/*HEVC*/
	gf_isom_check_position(s, (GF_Box *)ptr->hevc_config, &pos);
	gf_isom_check_position(s, (GF_Box *)ptr->lhvc_config, &pos);

	/*AV1*/
	gf_isom_check_position(s, (GF_Box *)ptr->av1_config, &pos);

	/*VPx*/
	gf_isom_check_position(s, (GF_Box *)ptr->vp_config, &pos);

	/*JP2H*/
	gf_isom_check_position(s, (GF_Box *)ptr->jp2h, &pos);

	return GF_OK;
}

#endif /*GPAC_DISABLE_ISOM_WRITE*/



#ifndef	GPAC_DISABLE_ISOM_FRAGMENTS

void mvex_box_del(GF_Box *s)
{
	GF_MovieExtendsBox *ptr = (GF_MovieExtendsBox *)s;
	if (ptr == NULL) return;
	gf_list_del(ptr->TrackExList);
	gf_list_del(ptr->TrackExPropList);
	gf_free(ptr);
}


GF_Err mvex_on_child_box(GF_Box *s, GF_Box *a)
{
	GF_MovieExtendsBox *ptr = (GF_MovieExtendsBox *)s;

	switch (a->type) {
	case GF_ISOM_BOX_TYPE_TREX:
		return gf_list_add(ptr->TrackExList, a);
	case GF_ISOM_BOX_TYPE_TREP:
		return gf_list_add(ptr->TrackExPropList, a);
	case GF_ISOM_BOX_TYPE_MEHD:
		if (ptr->mehd) ERROR_ON_DUPLICATED_BOX(a, s)
		ptr->mehd = (GF_MovieExtendsHeaderBox*)a;
		return GF_OK;
	}
	return GF_OK;
}



GF_Err mvex_box_read(GF_Box *s, GF_BitStream *bs)
{
	return gf_isom_box_array_read(s, bs, mvex_on_child_box);
}

GF_Box *mvex_box_new()
{
	ISOM_DECL_BOX_ALLOC(GF_MovieExtendsBox, GF_ISOM_BOX_TYPE_MVEX);
	tmp->TrackExList = gf_list_new();
	if (!tmp->TrackExList) {
		gf_free(tmp);
		return NULL;
	}
	tmp->TrackExPropList = gf_list_new();
	if (!tmp->TrackExPropList) {
		gf_list_del(tmp->TrackExList);
		gf_free(tmp);
		return NULL;
	}
	return (GF_Box *)tmp;
}



#ifndef GPAC_DISABLE_ISOM_WRITE


GF_Err mvex_box_write(GF_Box *s, GF_BitStream *bs)
{
	return gf_isom_box_write_header(s, bs);
}

GF_Err mvex_box_size(GF_Box *s)
{
	u32 pos=0;
	GF_MovieExtendsBox *ptr = (GF_MovieExtendsBox *) s;
	gf_isom_check_position(s, (GF_Box *)ptr->mehd, &pos);
	gf_isom_check_position_list(s, ptr->TrackExList, &pos);
	gf_isom_check_position_list(s, ptr->TrackExPropList, &pos);
	return GF_OK;
}



#endif /*GPAC_DISABLE_ISOM_WRITE*/

GF_Box *mehd_box_new()
{
	ISOM_DECL_BOX_ALLOC(GF_MovieExtendsHeaderBox, GF_ISOM_BOX_TYPE_MEHD);
	return (GF_Box *)tmp;
}
void mehd_box_del(GF_Box *s)
{
	gf_free(s);
}
GF_Err mehd_box_read(GF_Box *s, GF_BitStream *bs)
{
	GF_MovieExtendsHeaderBox *ptr = (GF_MovieExtendsHeaderBox *)s;

	if (ptr->version==1) {
		ptr->fragment_duration = gf_bs_read_u64(bs);
	} else {
		ptr->fragment_duration = (u64) gf_bs_read_u32(bs);
	}
	return GF_OK;
}
#ifndef GPAC_DISABLE_ISOM_WRITE
GF_Err mehd_box_write(GF_Box *s, GF_BitStream *bs)
{
	GF_MovieExtendsHeaderBox *ptr = (GF_MovieExtendsHeaderBox *)s;
	GF_Err e = gf_isom_full_box_write(s, bs);
	if (e) return e;
	if (ptr->version == 1) {
		gf_bs_write_u64(bs, ptr->fragment_duration);
	} else {
		gf_bs_write_u32(bs, (u32) ptr->fragment_duration);
	}
	return GF_OK;
}
GF_Err mehd_box_size(GF_Box *s)
{
	GF_MovieExtendsHeaderBox *ptr = (GF_MovieExtendsHeaderBox *)s;
	ptr->version = (ptr->fragment_duration>0xFFFFFFFF) ? 1 : 0;
	s->size += (ptr->version == 1) ? 8 : 4;
	return GF_OK;
}
#endif /*GPAC_DISABLE_ISOM_WRITE*/

#endif /*GPAC_DISABLE_ISOM_FRAGMENTS*/


void mvhd_box_del(GF_Box *s)
{
	GF_MovieHeaderBox *ptr = (GF_MovieHeaderBox *)s;
	if (ptr == NULL) return;
	gf_free(ptr);
}


GF_Err mvhd_box_read(GF_Box *s, GF_BitStream *bs)
{
	GF_MovieHeaderBox *ptr = (GF_MovieHeaderBox *)s;
	if (ptr == NULL) return GF_BAD_PARAM;
	if (ptr->version == 1) {
		ptr->creationTime = gf_bs_read_u64(bs);
		ptr->modificationTime = gf_bs_read_u64(bs);
		ptr->timeScale = gf_bs_read_u32(bs);
		ptr->duration = gf_bs_read_u64(bs);
	} else {
		ptr->creationTime = gf_bs_read_u32(bs);
		ptr->modificationTime = gf_bs_read_u32(bs);
		ptr->timeScale = gf_bs_read_u32(bs);
		ptr->duration = gf_bs_read_u32(bs);
	}
	if (!ptr->timeScale) {
		GF_LOG(GF_LOG_WARNING, GF_LOG_CONTAINER, ("[iso file] Movie header timescale is invalid (0) - defaulting to 600\n" ));
		ptr->timeScale = 600;
	}
	ptr->preferredRate = gf_bs_read_u32(bs);
	ptr->preferredVolume = gf_bs_read_u16(bs);
	gf_bs_read_data(bs, ptr->reserved, 10);
	ptr->matrixA = gf_bs_read_u32(bs);
	ptr->matrixB = gf_bs_read_u32(bs);
	ptr->matrixU = gf_bs_read_u32(bs);
	ptr->matrixC = gf_bs_read_u32(bs);
	ptr->matrixD = gf_bs_read_u32(bs);
	ptr->matrixV = gf_bs_read_u32(bs);
	ptr->matrixX = gf_bs_read_u32(bs);
	ptr->matrixY = gf_bs_read_u32(bs);
	ptr->matrixW = gf_bs_read_u32(bs);
	ptr->previewTime = gf_bs_read_u32(bs);
	ptr->previewDuration = gf_bs_read_u32(bs);
	ptr->posterTime = gf_bs_read_u32(bs);
	ptr->selectionTime = gf_bs_read_u32(bs);
	ptr->selectionDuration = gf_bs_read_u32(bs);
	ptr->currentTime = gf_bs_read_u32(bs);
	ptr->nextTrackID = gf_bs_read_u32(bs);
	ptr->original_duration = ptr->duration;
	return GF_OK;
}

GF_Box *mvhd_box_new()
{
	ISOM_DECL_BOX_ALLOC(GF_MovieHeaderBox, GF_ISOM_BOX_TYPE_MVHD);

	tmp->preferredRate = (1<<16);
	tmp->preferredVolume = (1<<8);

	tmp->matrixA = (1<<16);
	tmp->matrixD = (1<<16);
	tmp->matrixW = (1<<30);

	tmp->nextTrackID = 1;

	return (GF_Box *)tmp;
}


#ifndef GPAC_DISABLE_ISOM_WRITE

GF_Err mvhd_box_write(GF_Box *s, GF_BitStream *bs)
{
	GF_Err e;
	GF_MovieHeaderBox *ptr = (GF_MovieHeaderBox *)s;
	e = gf_isom_full_box_write(s, bs);
	if (e) return e;
	if (ptr->version == 1) {
		gf_bs_write_u64(bs, ptr->creationTime);
		gf_bs_write_u64(bs, ptr->modificationTime);
		gf_bs_write_u32(bs, ptr->timeScale);
		gf_bs_write_u64(bs, ptr->duration);
	} else {
		gf_bs_write_u32(bs, (u32) ptr->creationTime);
		gf_bs_write_u32(bs, (u32) ptr->modificationTime);
		gf_bs_write_u32(bs, ptr->timeScale);
		gf_bs_write_u32(bs, (u32) ptr->duration);
	}
	gf_bs_write_u32(bs, ptr->preferredRate);
	gf_bs_write_u16(bs, ptr->preferredVolume);
	gf_bs_write_data(bs, ptr->reserved, 10);
	gf_bs_write_u32(bs, ptr->matrixA);
	gf_bs_write_u32(bs, ptr->matrixB);
	gf_bs_write_u32(bs, ptr->matrixU);
	gf_bs_write_u32(bs, ptr->matrixC);
	gf_bs_write_u32(bs, ptr->matrixD);
	gf_bs_write_u32(bs, ptr->matrixV);
	gf_bs_write_u32(bs, ptr->matrixX);
	gf_bs_write_u32(bs, ptr->matrixY);
	gf_bs_write_u32(bs, ptr->matrixW);
	gf_bs_write_u32(bs, ptr->previewTime);
	gf_bs_write_u32(bs, ptr->previewDuration);
	gf_bs_write_u32(bs, ptr->posterTime);
	gf_bs_write_u32(bs, ptr->selectionTime);
	gf_bs_write_u32(bs, ptr->selectionDuration);
	gf_bs_write_u32(bs, ptr->currentTime);
	gf_bs_write_u32(bs, ptr->nextTrackID);
	return GF_OK;
}

GF_Err mvhd_box_size(GF_Box *s)
{
	GF_MovieHeaderBox *ptr = (GF_MovieHeaderBox *)s;
	if (ptr->duration==(u64) -1) ptr->version = 0;
	else ptr->version = (ptr->duration>0xFFFFFFFF) ? 1 : 0;

	ptr->size += (ptr->version == 1) ? 28 : 16;
	ptr->size += 80;
	return GF_OK;
}

#endif /*GPAC_DISABLE_ISOM_WRITE*/


void nmhd_box_del(GF_Box *s)
{
	GF_MPEGMediaHeaderBox *ptr = (GF_MPEGMediaHeaderBox *)s;
	if (ptr == NULL) return;
	gf_free(ptr);
}



GF_Err nmhd_box_read(GF_Box *s, GF_BitStream *bs)
{
	return GF_OK;
}

GF_Box *nmhd_box_new()
{
	ISOM_DECL_BOX_ALLOC(GF_MPEGMediaHeaderBox, GF_ISOM_BOX_TYPE_NMHD);
	return (GF_Box *)tmp;
}


#ifndef GPAC_DISABLE_ISOM_WRITE

GF_Err nmhd_box_write(GF_Box *s, GF_BitStream *bs)
{
	return gf_isom_full_box_write(s, bs);
}

GF_Err nmhd_box_size(GF_Box *s)
{
	return GF_OK;
}

#endif /*GPAC_DISABLE_ISOM_WRITE*/



void padb_box_del(GF_Box *s)
{
	GF_PaddingBitsBox *ptr = (GF_PaddingBitsBox *) s;
	if (ptr == NULL) return;
	if (ptr->padbits) gf_free(ptr->padbits);
	gf_free(ptr);
}


GF_Err padb_box_read(GF_Box *s,GF_BitStream *bs)
{
	u32 i;
	GF_PaddingBitsBox *ptr = (GF_PaddingBitsBox *)s;

	ptr->SampleCount = gf_bs_read_u32(bs);

	ptr->padbits = (u8 *)gf_malloc(sizeof(u8)*ptr->SampleCount);
	for (i=0; i<ptr->SampleCount; i += 2) {
		gf_bs_read_int(bs, 1);
		if (i+1 < ptr->SampleCount) {
			ptr->padbits[i+1] = gf_bs_read_int(bs, 3);
		} else {
			gf_bs_read_int(bs, 3);
		}
		gf_bs_read_int(bs, 1);
		ptr->padbits[i] = gf_bs_read_int(bs, 3);
	}
	return GF_OK;
}

GF_Box *padb_box_new()
{
	ISOM_DECL_BOX_ALLOC(GF_PaddingBitsBox, GF_ISOM_BOX_TYPE_PADB);
	return (GF_Box *)tmp;
}



#ifndef GPAC_DISABLE_ISOM_WRITE

GF_Err padb_box_write(GF_Box *s, GF_BitStream *bs)
{
	u32 i;
	GF_Err e;
	GF_PaddingBitsBox *ptr = (GF_PaddingBitsBox *) s;

	e = gf_isom_full_box_write(s, bs);
	if (e) return e;
	gf_bs_write_int(bs, ptr->SampleCount, 32);

	for (i=0 ; i<ptr->SampleCount; i += 2) {
		gf_bs_write_int(bs, 0, 1);
		if (i+1 < ptr->SampleCount) {
			gf_bs_write_int(bs, ptr->padbits[i+1], 3);
		} else {
			gf_bs_write_int(bs, 0, 3);
		}
		gf_bs_write_int(bs, 0, 1);
		gf_bs_write_int(bs, ptr->padbits[i], 3);
	}
	return GF_OK;
}

GF_Err padb_box_size(GF_Box *s)
{
	GF_PaddingBitsBox *ptr = (GF_PaddingBitsBox *)s;
	ptr->size += 4;
	if (ptr->SampleCount) ptr->size += (ptr->SampleCount + 1) / 2;

	return GF_OK;
}

#endif /*GPAC_DISABLE_ISOM_WRITE*/


void rely_box_del(GF_Box *s)
{
	GF_RelyHintBox *rely = (GF_RelyHintBox *)s;
	gf_free(rely);
}

GF_Err rely_box_read(GF_Box *s, GF_BitStream *bs)
{
	GF_RelyHintBox *ptr = (GF_RelyHintBox *)s;
	ptr->reserved = gf_bs_read_int(bs, 6);
	ptr->preferred = gf_bs_read_int(bs, 1);
	ptr->required = gf_bs_read_int(bs, 1);
	return GF_OK;
}

GF_Box *rely_box_new()
{
	ISOM_DECL_BOX_ALLOC(GF_RelyHintBox, GF_ISOM_BOX_TYPE_RELY);
	return (GF_Box *)tmp;
}


#ifndef GPAC_DISABLE_ISOM_WRITE
GF_Err rely_box_write(GF_Box *s, GF_BitStream *bs)
{
	GF_Err e;
	GF_RelyHintBox *ptr = (GF_RelyHintBox *)s;
	if (ptr == NULL) return GF_BAD_PARAM;
	e = gf_isom_box_write_header(s, bs);
	if (e) return e;
	gf_bs_write_int(bs, ptr->reserved, 6);
	gf_bs_write_int(bs, ptr->preferred, 1);
	gf_bs_write_int(bs, ptr->required, 1);
	return GF_OK;
}

GF_Err rely_box_size(GF_Box *s)
{
	s->size += 1;
	return GF_OK;
}
#endif /*GPAC_DISABLE_ISOM_WRITE*/


void rtpo_box_del(GF_Box *s)
{
	GF_RTPOBox *rtpo = (GF_RTPOBox *)s;
	gf_free(rtpo);
}

GF_Err rtpo_box_read(GF_Box *s, GF_BitStream *bs)
{
	GF_RTPOBox *ptr = (GF_RTPOBox *)s;
	ptr->timeOffset = gf_bs_read_u32(bs);
	return GF_OK;
}

GF_Box *rtpo_box_new()
{
	ISOM_DECL_BOX_ALLOC(GF_RTPOBox, GF_ISOM_BOX_TYPE_RTPO);
	return (GF_Box *)tmp;
}
#ifndef GPAC_DISABLE_ISOM_WRITE
GF_Err rtpo_box_write(GF_Box *s, GF_BitStream *bs)
{
	GF_Err e;
	GF_RTPOBox *ptr = (GF_RTPOBox *)s;
	if (ptr == NULL) return GF_BAD_PARAM;

	//here we have no pb, just remembed that some entries will have to
	//be 4-bytes aligned ...
	e = gf_isom_box_write_header(s, bs);
	if (e) return e;
	gf_bs_write_u32(bs, ptr->timeOffset);
	return GF_OK;
}

GF_Err rtpo_box_size(GF_Box *s)
{
	s->size += 4;
	return GF_OK;
}
#endif /*GPAC_DISABLE_ISOM_WRITE*/

void smhd_box_del(GF_Box *s)
{
	GF_SoundMediaHeaderBox *ptr = (GF_SoundMediaHeaderBox *)s;
	if (ptr == NULL ) return;
	gf_free(ptr);
}


GF_Err smhd_box_read(GF_Box *s, GF_BitStream *bs)
{
	GF_SoundMediaHeaderBox *ptr = (GF_SoundMediaHeaderBox *)s;
	ptr->balance = gf_bs_read_u16(bs);
	ptr->reserved = gf_bs_read_u16(bs);
	return GF_OK;
}

GF_Box *smhd_box_new()
{
	ISOM_DECL_BOX_ALLOC(GF_SoundMediaHeaderBox, GF_ISOM_BOX_TYPE_SMHD);
	return (GF_Box *)tmp;
}


#ifndef GPAC_DISABLE_ISOM_WRITE

GF_Err smhd_box_write(GF_Box *s, GF_BitStream *bs)
{
	GF_Err e;
	GF_SoundMediaHeaderBox *ptr = (GF_SoundMediaHeaderBox *)s;
	e = gf_isom_full_box_write(s, bs);
	if (e) return e;
	gf_bs_write_u16(bs, ptr->balance);
	gf_bs_write_u16(bs, ptr->reserved);
	return GF_OK;
}

GF_Err smhd_box_size(GF_Box *s)
{
	GF_SoundMediaHeaderBox *ptr = (GF_SoundMediaHeaderBox *)s;

	ptr->reserved = 0;
	ptr->size += 4;
	return GF_OK;
}

#endif /*GPAC_DISABLE_ISOM_WRITE*/



void snro_box_del(GF_Box *s)
{
	GF_SeqOffHintEntryBox *snro = (GF_SeqOffHintEntryBox *)s;
	gf_free(snro);
}

GF_Err snro_box_read(GF_Box *s, GF_BitStream *bs)
{
	GF_SeqOffHintEntryBox *ptr = (GF_SeqOffHintEntryBox *)s;
	ptr->SeqOffset = gf_bs_read_u32(bs);
	return GF_OK;
}

GF_Box *snro_box_new()
{
	ISOM_DECL_BOX_ALLOC(GF_SeqOffHintEntryBox, GF_ISOM_BOX_TYPE_SNRO);
	return (GF_Box *)tmp;
}


#ifndef GPAC_DISABLE_ISOM_WRITE
GF_Err snro_box_write(GF_Box *s, GF_BitStream *bs)
{
	GF_Err e;
	GF_SeqOffHintEntryBox *ptr = (GF_SeqOffHintEntryBox *)s;
	if (ptr == NULL) return GF_BAD_PARAM;

	e = gf_isom_box_write_header(s, bs);
	if (e) return e;
	gf_bs_write_u32(bs, ptr->SeqOffset);
	return GF_OK;
}

GF_Err snro_box_size(GF_Box *s)
{
	s->size += 4;
	return GF_OK;
}
#endif /*GPAC_DISABLE_ISOM_WRITE*/


void stbl_box_del(GF_Box *s)
{
	GF_SampleTableBox *ptr = (GF_SampleTableBox *)s;
	if (ptr == NULL) return;

	if (ptr->sub_samples) gf_list_del(ptr->sub_samples);
	if (ptr->sampleGroups) gf_list_del(ptr->sampleGroups);
	if (ptr->sampleGroupsDescription) gf_list_del(ptr->sampleGroupsDescription);
	if (ptr->sai_sizes) gf_list_del(ptr->sai_sizes);
	if (ptr->sai_offsets) gf_list_del(ptr->sai_offsets);
	if (ptr->traf_map) {
		if (ptr->traf_map->frag_starts) {
			u32 i;
			for (i=0; i<ptr->traf_map->nb_entries; i++) {
				if (ptr->traf_map->frag_starts[i].moof_template)
					gf_free(ptr->traf_map->frag_starts[i].moof_template);
			}
			gf_free(ptr->traf_map->frag_starts);
		}
		gf_free(ptr->traf_map);
	}
	gf_free(ptr);
}

GF_Err stbl_on_child_box(GF_Box *s, GF_Box *a)
{
	GF_SampleTableBox *ptr = (GF_SampleTableBox *)s;
	if (!a) return GF_OK;
	switch (a->type) {
	case GF_ISOM_BOX_TYPE_STTS:
		if (ptr->TimeToSample) ERROR_ON_DUPLICATED_BOX(a, ptr)
		ptr->TimeToSample = (GF_TimeToSampleBox *)a;
		break;
	case GF_ISOM_BOX_TYPE_CTTS:
		if (ptr->CompositionOffset) ERROR_ON_DUPLICATED_BOX(a, ptr)
		ptr->CompositionOffset = (GF_CompositionOffsetBox *)a;
		break;
	case GF_ISOM_BOX_TYPE_CSLG:
		if (ptr->CompositionToDecode) ERROR_ON_DUPLICATED_BOX(a, ptr)
		ptr->CompositionToDecode = (GF_CompositionToDecodeBox *)a;
		break;
	case GF_ISOM_BOX_TYPE_STSS:
		if (ptr->SyncSample) ERROR_ON_DUPLICATED_BOX(a, ptr)
		ptr->SyncSample = (GF_SyncSampleBox *)a;
		break;
	case GF_ISOM_BOX_TYPE_STSD:
		if (ptr->SampleDescription) ERROR_ON_DUPLICATED_BOX(a, ptr)
		ptr->SampleDescription  =(GF_SampleDescriptionBox *)a;
		break;
	case GF_ISOM_BOX_TYPE_STZ2:
	case GF_ISOM_BOX_TYPE_STSZ:
		if (ptr->SampleSize) ERROR_ON_DUPLICATED_BOX(a, ptr)
		ptr->SampleSize = (GF_SampleSizeBox *)a;
		break;
	case GF_ISOM_BOX_TYPE_STSC:
		if (ptr->SampleToChunk) ERROR_ON_DUPLICATED_BOX(a, ptr)
		ptr->SampleToChunk = (GF_SampleToChunkBox *)a;
		break;
	case GF_ISOM_BOX_TYPE_PADB:
		if (ptr->PaddingBits) ERROR_ON_DUPLICATED_BOX(a, ptr)
		ptr->PaddingBits = (GF_PaddingBitsBox *) a;
		break;

	//WARNING: AS THIS MAY CHANGE DYNAMICALLY DURING EDIT,
	case GF_ISOM_BOX_TYPE_CO64:
	case GF_ISOM_BOX_TYPE_STCO:
		if (ptr->ChunkOffset) ERROR_ON_DUPLICATED_BOX(a, ptr)
		ptr->ChunkOffset = a;
		return GF_OK;
	case GF_ISOM_BOX_TYPE_STSH:
		if (ptr->ShadowSync) ERROR_ON_DUPLICATED_BOX(a, ptr)
		ptr->ShadowSync = (GF_ShadowSyncBox *)a;
		break;
	case GF_ISOM_BOX_TYPE_STDP:
		if (ptr->DegradationPriority) ERROR_ON_DUPLICATED_BOX(a, ptr)
		ptr->DegradationPriority = (GF_DegradationPriorityBox *)a;
		break;
	case GF_ISOM_BOX_TYPE_SDTP:
		if (ptr->SampleDep) ERROR_ON_DUPLICATED_BOX(a, ptr)
		ptr->SampleDep = (GF_SampleDependencyTypeBox *)a;
		break;

	case GF_ISOM_BOX_TYPE_SUBS:
		if (!ptr->sub_samples) ptr->sub_samples = gf_list_new();
		gf_list_add(ptr->sub_samples, a);
		//check subsample box
		{
			GF_SubSampleInformationBox *subs = (GF_SubSampleInformationBox *)a;
			GF_SubSampleInfoEntry *ent = gf_list_get(subs->Samples, 0);
			if (!ent) {
				gf_list_rem(subs->Samples, 0);
				GF_LOG(GF_LOG_WARNING, GF_LOG_CONTAINER, ("[iso file] first entry in SubSample in track SampleTable is invalid\n"));
			}
			else if (ent->sample_delta==0) {
				GF_LOG(GF_LOG_WARNING, GF_LOG_CONTAINER, ("[iso file] first entry in SubSample in track SampleTable has sample_delta of 0, should be one. Fixing\n"));
				ent->sample_delta = 1;
			}
		}
		break;

	case GF_ISOM_BOX_TYPE_SBGP:
		if (!ptr->sampleGroups) ptr->sampleGroups = gf_list_new();
		gf_list_add(ptr->sampleGroups, a);
		break;
	case GF_ISOM_BOX_TYPE_SGPD:
		if (!ptr->sampleGroupsDescription) ptr->sampleGroupsDescription = gf_list_new();
		gf_list_add(ptr->sampleGroupsDescription, a);
		break;

	case GF_ISOM_BOX_TYPE_SAIZ:
		if (!ptr->sai_sizes) ptr->sai_sizes = gf_list_new();
		gf_list_add(ptr->sai_sizes, a);
		break;
	case GF_ISOM_BOX_TYPE_SAIO:
		if (!ptr->sai_offsets) ptr->sai_offsets = gf_list_new();
		gf_list_add(ptr->sai_offsets, a);
		break;
	}
	return GF_OK;
}




GF_Err stbl_box_read(GF_Box *s, GF_BitStream *bs)
{
	GF_Err e;
	//we need to parse DegPrior in a special way
	GF_SampleTableBox *ptr = (GF_SampleTableBox *)s;

	e = gf_isom_box_array_read(s, bs, stbl_on_child_box);
	if (e) return e;

	if (!ptr->SyncSample)
		ptr->no_sync_found = 1;

	ptr->nb_sgpd_in_stbl = gf_list_count(ptr->sampleGroupsDescription);
	ptr->nb_stbl_boxes = gf_list_count(ptr->child_boxes);
	return GF_OK;
}

GF_Box *stbl_box_new()
{
	ISOM_DECL_BOX_ALLOC(GF_SampleTableBox, GF_ISOM_BOX_TYPE_STBL);
	//maxSamplePer chunk is 10 by default
	tmp->MaxSamplePerChunk = 10;
	tmp->groupID = 1;
	return (GF_Box *)tmp;
}



#ifndef GPAC_DISABLE_ISOM_WRITE

GF_Err stbl_box_write(GF_Box *s, GF_BitStream *bs)
{
	return gf_isom_box_write_header(s, bs);
}

GF_Err stbl_box_size(GF_Box *s)
{
	u32 pos=0;
	GF_SampleTableBox *ptr = (GF_SampleTableBox *)s;

	gf_isom_check_position(s, (GF_Box *)ptr->SampleDescription, &pos);
	gf_isom_check_position(s, (GF_Box *)ptr->TimeToSample, &pos);
	gf_isom_check_position(s, (GF_Box *)ptr->CompositionOffset, &pos);
	gf_isom_check_position(s, (GF_Box *)ptr->CompositionToDecode, &pos);
	gf_isom_check_position(s, (GF_Box *)ptr->SyncSample, &pos);
	gf_isom_check_position(s, (GF_Box *)ptr->ShadowSync, &pos);
	gf_isom_check_position(s, (GF_Box *)ptr->SampleToChunk, &pos);
	gf_isom_check_position(s, (GF_Box *)ptr->SampleSize, &pos);
	gf_isom_check_position(s, (GF_Box *)ptr->ChunkOffset, &pos);
	gf_isom_check_position(s, (GF_Box *)ptr->DegradationPriority, &pos);
	gf_isom_check_position(s, (GF_Box *)ptr->SampleDep, &pos);
	gf_isom_check_position(s, (GF_Box *)ptr->PaddingBits, &pos);

	if (ptr->sub_samples) {
		gf_isom_check_position_list(s, ptr->sub_samples, &pos);
	}
	if (ptr->sampleGroupsDescription && !ptr->skip_sample_groups) {
		gf_isom_check_position_list(s, ptr->sampleGroupsDescription, &pos);
	}
	if (ptr->sampleGroups) {
		gf_isom_check_position_list(s, ptr->sampleGroups, &pos);
	}
	if (ptr->sai_sizes) {
		gf_isom_check_position_list(s, ptr->sai_sizes, &pos);
	}
	if (ptr->sai_offsets) {
		gf_isom_check_position_list(s, ptr->sai_offsets, &pos);
	}
	return GF_OK;
}

#endif /*GPAC_DISABLE_ISOM_WRITE*/


void stco_box_del(GF_Box *s)
{
	GF_ChunkOffsetBox *ptr = (GF_ChunkOffsetBox *)s;
	if (ptr == NULL) return;
	if (ptr->offsets) gf_free(ptr->offsets);
	gf_free(ptr);
}


GF_Err stco_box_read(GF_Box *s, GF_BitStream *bs)
{
	u32 entries;
	GF_ChunkOffsetBox *ptr = (GF_ChunkOffsetBox *)s;

	ptr->nb_entries = gf_bs_read_u32(bs);
	ISOM_DECREASE_SIZE(ptr, 4);
	if (ptr->nb_entries > ptr->size / 4) {
		GF_LOG(GF_LOG_ERROR, GF_LOG_CONTAINER, ("[iso file] Invalid number of entries %d in stco\n", ptr->nb_entries));
		return GF_ISOM_INVALID_FILE;
	}

	if (ptr->nb_entries) {
		ptr->offsets = (u32 *) gf_malloc(ptr->nb_entries * sizeof(u32) );
		if (ptr->offsets == NULL) return GF_OUT_OF_MEM;
		ptr->alloc_size = ptr->nb_entries;

		for (entries = 0; entries < ptr->nb_entries; entries++) {
			ptr->offsets[entries] = gf_bs_read_u32(bs);
		}
	}
	return GF_OK;
}

GF_Box *stco_box_new()
{
	ISOM_DECL_BOX_ALLOC(GF_ChunkOffsetBox, GF_ISOM_BOX_TYPE_STCO);
	return (GF_Box *)tmp;
}



#ifndef GPAC_DISABLE_ISOM_WRITE

GF_Err stco_box_write(GF_Box *s, GF_BitStream *bs)
{
	GF_Err e;
	u32 i;
	GF_ChunkOffsetBox *ptr = (GF_ChunkOffsetBox *)s;
	e = gf_isom_full_box_write(s, bs);
	if (e) return e;
	gf_bs_write_u32(bs, ptr->nb_entries);
	for (i = 0; i < ptr->nb_entries; i++) {
		gf_bs_write_u32(bs, ptr->offsets[i]);
	}
	return GF_OK;
}


GF_Err stco_box_size(GF_Box *s)
{
	GF_ChunkOffsetBox *ptr = (GF_ChunkOffsetBox *)s;

	ptr->size += 4 + (4 * ptr->nb_entries);
	return GF_OK;
}

#endif /*GPAC_DISABLE_ISOM_WRITE*/



void stdp_box_del(GF_Box *s)
{
	GF_DegradationPriorityBox *ptr = (GF_DegradationPriorityBox *)s;
	if (ptr == NULL ) return;
	if (ptr->priorities) gf_free(ptr->priorities);
	gf_free(ptr);
}

//this is called through stbl_read...
GF_Err stdp_box_read(GF_Box *s, GF_BitStream *bs)
{
	u32 entry;
	GF_DegradationPriorityBox *ptr = (GF_DegradationPriorityBox *)s;

	/*out-of-order stdp, assume no padding at the end and take the entire remaining data for entries*/
	if (!ptr->nb_entries) ptr->nb_entries = (u32) ptr->size / 2;
	else if (ptr->nb_entries > ptr->size / 2) return GF_ISOM_INVALID_FILE;

	ptr->priorities = (u16 *) gf_malloc(ptr->nb_entries * sizeof(u16));
	if (ptr->priorities == NULL) return GF_OUT_OF_MEM;
	for (entry = 0; entry < ptr->nb_entries; entry++) {
		ptr->priorities[entry] = gf_bs_read_u16(bs);
	}
	ISOM_DECREASE_SIZE(ptr, (2*ptr->nb_entries) );
	return GF_OK;
}

GF_Box *stdp_box_new()
{
	ISOM_DECL_BOX_ALLOC(GF_DegradationPriorityBox, GF_ISOM_BOX_TYPE_STDP);
	return (GF_Box *)tmp;
}


#ifndef GPAC_DISABLE_ISOM_WRITE

GF_Err stdp_box_write(GF_Box *s, GF_BitStream *bs)
{
	GF_Err e;
	u32 i;
	GF_DegradationPriorityBox *ptr = (GF_DegradationPriorityBox *)s;
	e = gf_isom_full_box_write(s, bs);
	if (e) return e;

	for (i = 0; i < ptr->nb_entries; i++) {
		gf_bs_write_u16(bs, ptr->priorities[i]);
	}
	return GF_OK;
}

GF_Err stdp_box_size(GF_Box *s)
{
	GF_DegradationPriorityBox *ptr = (GF_DegradationPriorityBox *)s;

	ptr->size += (2 * ptr->nb_entries);
	return GF_OK;
}

#endif /*GPAC_DISABLE_ISOM_WRITE*/


void stsc_box_del(GF_Box *s)
{
	GF_SampleToChunkBox *ptr = (GF_SampleToChunkBox *)s;
	if (ptr == NULL) return;
	if (ptr->entries) gf_free(ptr->entries);
	gf_free(ptr);
}


GF_Err stsc_box_read(GF_Box *s, GF_BitStream *bs)
{
	u32 i;
	GF_SampleToChunkBox *ptr = (GF_SampleToChunkBox *)s;

	ptr->nb_entries = gf_bs_read_u32(bs);
	ISOM_DECREASE_SIZE(ptr, 4);
	if (ptr->nb_entries > ptr->size / 12) {
		GF_LOG(GF_LOG_ERROR, GF_LOG_CONTAINER, ("[iso file] Invalid number of entries %d in stsc\n", ptr->nb_entries));
		return GF_ISOM_INVALID_FILE;
	}

	ptr->alloc_size = ptr->nb_entries;
	ptr->entries = NULL;
	if (ptr->nb_entries) {
		ptr->entries = gf_malloc(sizeof(GF_StscEntry)*ptr->alloc_size);
		if (!ptr->entries) return GF_OUT_OF_MEM;
	}

	for (i = 0; i < ptr->nb_entries; i++) {
		ptr->entries[i].firstChunk = gf_bs_read_u32(bs);
		ptr->entries[i].samplesPerChunk = gf_bs_read_u32(bs);
		ptr->entries[i].sampleDescriptionIndex = gf_bs_read_u32(bs);
		ptr->entries[i].isEdited = 0;
		ptr->entries[i].nextChunk = 0;
		if (!ptr->entries[i].firstChunk) {
			GF_LOG(GF_LOG_ERROR, GF_LOG_CONTAINER, ("[iso file] invalid first chunk 0 in stsc entry\n", ptr->nb_entries));
			return GF_ISOM_INVALID_FILE;
		}

		//update the next chunk in the previous entry
		if (i) ptr->entries[i-1].nextChunk = ptr->entries[i].firstChunk;
	}
	ptr->currentIndex = 0;
	ptr->firstSampleInCurrentChunk = 0;
	ptr->currentChunk = 0;
	ptr->ghostNumber = 0;
	return GF_OK;
}

GF_Box *stsc_box_new()
{
	ISOM_DECL_BOX_ALLOC(GF_SampleToChunkBox, GF_ISOM_BOX_TYPE_STSC);
	return (GF_Box *)tmp;
}


#ifndef GPAC_DISABLE_ISOM_WRITE

GF_Err stsc_box_write(GF_Box *s, GF_BitStream *bs)
{
	GF_Err e;
	u32 i;
	GF_SampleToChunkBox *ptr = (GF_SampleToChunkBox *)s;

	e = gf_isom_full_box_write(s, bs);
	if (e) return e;
	gf_bs_write_u32(bs, ptr->nb_entries);
	for (i=0; i<ptr->nb_entries; i++) {
		gf_bs_write_u32(bs, ptr->entries[i].firstChunk);
		gf_bs_write_u32(bs, ptr->entries[i].samplesPerChunk);
		gf_bs_write_u32(bs, ptr->entries[i].sampleDescriptionIndex);
	}
	return GF_OK;
}

GF_Err stsc_box_size(GF_Box *s)
{
	GF_SampleToChunkBox *ptr = (GF_SampleToChunkBox *)s;

	ptr->size += 4 + (12 * ptr->nb_entries);
	return GF_OK;
}

#endif /*GPAC_DISABLE_ISOM_WRITE*/

void stsd_box_del(GF_Box *s)
{
	GF_SampleDescriptionBox *ptr = (GF_SampleDescriptionBox *)s;
	if (ptr == NULL) return;
	gf_free(ptr);
}

GF_Err stsd_on_child_box(GF_Box *s, GF_Box *a)
{
	GF_UnknownBox *def;
	if (!a) return GF_OK;

	if (gf_box_valid_in_parent(a, "stsd")) {
		return GF_OK;
	}
	switch (a->type) {
	//unknown sample description: we need a specific box to handle the data ref index
	//rather than a default box ...
	case GF_ISOM_BOX_TYPE_UNKNOWN:
		def = (GF_UnknownBox *)a;
		/*we need at least 8 bytes for unknown sample entries*/
		if (def->dataSize < 8) {
			gf_isom_box_del_parent(&s->child_boxes, a);
			return GF_ISOM_INVALID_MEDIA;
		}
		return GF_OK;

	default:
		GF_LOG(GF_LOG_ERROR, GF_LOG_CONTAINER, ("[iso file] Cannot process box of type %s\n", gf_4cc_to_str(a->type)));
		return GF_ISOM_INVALID_FILE;
	}
}


GF_Err stsd_box_read(GF_Box *s, GF_BitStream *bs)
{
	gf_bs_read_u32(bs);
	ISOM_DECREASE_SIZE(s, 4)

	return gf_isom_box_array_read_ex(s, bs, stsd_on_child_box, GF_ISOM_BOX_TYPE_STSD);
}

GF_Box *stsd_box_new()
{
	ISOM_DECL_BOX_ALLOC(GF_SampleDescriptionBox, GF_ISOM_BOX_TYPE_STSD);
	tmp->child_boxes = gf_list_new();
	return (GF_Box *)tmp;
}


#ifndef GPAC_DISABLE_ISOM_WRITE

GF_Err stsd_box_write(GF_Box *s, GF_BitStream *bs)
{
	GF_Err e;
	u32 nb_entries;
	GF_SampleDescriptionBox *ptr = (GF_SampleDescriptionBox *)s;

	e = gf_isom_full_box_write(s, bs);
	if (e) return e;
	nb_entries = gf_list_count(ptr->child_boxes);
	gf_bs_write_u32(bs, nb_entries);
	return GF_OK;
}

GF_Err stsd_box_size(GF_Box *s)
{
	GF_SampleDescriptionBox *ptr = (GF_SampleDescriptionBox *)s;
	ptr->size += 4;
	return GF_OK;
}

#endif /*GPAC_DISABLE_ISOM_WRITE*/


void stsh_box_del(GF_Box *s)
{
	u32 i = 0;
	GF_StshEntry *ent;
	GF_ShadowSyncBox *ptr = (GF_ShadowSyncBox *)s;
	if (ptr == NULL) return;
	while ( (ent = (GF_StshEntry *)gf_list_enum(ptr->entries, &i)) ) {
		gf_free(ent);
	}
	gf_list_del(ptr->entries);
	gf_free(ptr);
}



GF_Err stsh_box_read(GF_Box *s, GF_BitStream *bs)
{
	GF_Err e;
	u32 count, i;
	GF_ShadowSyncBox *ptr = (GF_ShadowSyncBox *)s;

	count = gf_bs_read_u32(bs);

	for (i = 0; i < count; i++) {
		GF_StshEntry *ent = (GF_StshEntry *) gf_malloc(sizeof(GF_StshEntry));
		if (!ent) return GF_OUT_OF_MEM;
		ent->shadowedSampleNumber = gf_bs_read_u32(bs);
		ent->syncSampleNumber = gf_bs_read_u32(bs);
		e = gf_list_add(ptr->entries, ent);
		if (e) return e;
	}
	return GF_OK;
}

GF_Box *stsh_box_new()
{
	ISOM_DECL_BOX_ALLOC(GF_ShadowSyncBox, GF_ISOM_BOX_TYPE_STSH);

	tmp->entries = gf_list_new();
	if (!tmp->entries) {
		gf_free(tmp);
		return NULL;
	}
	return (GF_Box *)tmp;
}


#ifndef GPAC_DISABLE_ISOM_WRITE

GF_Err stsh_box_write(GF_Box *s, GF_BitStream *bs)
{
	GF_Err e;
	u32 i;
	GF_StshEntry *ent;
	GF_ShadowSyncBox *ptr = (GF_ShadowSyncBox *)s;

	e = gf_isom_full_box_write(s, bs);
	if (e) return e;
	gf_bs_write_u32(bs, gf_list_count(ptr->entries));
	i=0;
	while ((ent = (GF_StshEntry *)gf_list_enum(ptr->entries, &i))) {
		gf_bs_write_u32(bs, ent->shadowedSampleNumber);
		gf_bs_write_u32(bs, ent->syncSampleNumber);
	}
	return GF_OK;
}

GF_Err stsh_box_size(GF_Box *s)
{
	GF_ShadowSyncBox *ptr = (GF_ShadowSyncBox *)s;
	ptr->size += 4 + (8 * gf_list_count(ptr->entries));
	return GF_OK;
}

#endif /*GPAC_DISABLE_ISOM_WRITE*/



void stss_box_del(GF_Box *s)
{
	GF_SyncSampleBox *ptr = (GF_SyncSampleBox *)s;
	if (ptr == NULL) return;
	if (ptr->sampleNumbers) gf_free(ptr->sampleNumbers);
	gf_free(ptr);
}

GF_Err stss_box_read(GF_Box *s, GF_BitStream *bs)
{
	u32 i;
	GF_SyncSampleBox *ptr = (GF_SyncSampleBox *)s;

	ptr->nb_entries = gf_bs_read_u32(bs);
	ISOM_DECREASE_SIZE(ptr, 4);
	if (ptr->nb_entries > ptr->size / 4) {
		GF_LOG(GF_LOG_ERROR, GF_LOG_CONTAINER, ("[iso file] Invalid number of entries %d in stss\n", ptr->nb_entries));
		return GF_ISOM_INVALID_FILE;
	}

	ptr->alloc_size = ptr->nb_entries;
	ptr->sampleNumbers = (u32 *) gf_malloc( ptr->alloc_size * sizeof(u32));
	if (ptr->sampleNumbers == NULL) return GF_OUT_OF_MEM;

	for (i = 0; i < ptr->nb_entries; i++) {
		ptr->sampleNumbers[i] = gf_bs_read_u32(bs);
	}
	return GF_OK;
}

GF_Box *stss_box_new()
{
	ISOM_DECL_BOX_ALLOC(GF_SyncSampleBox, GF_ISOM_BOX_TYPE_STSS);
	return (GF_Box*)tmp;
}


#ifndef GPAC_DISABLE_ISOM_WRITE

GF_Err stss_box_write(GF_Box *s, GF_BitStream *bs)
{
	GF_Err e;
	u32 i;
	GF_SyncSampleBox *ptr = (GF_SyncSampleBox *)s;

	e = gf_isom_full_box_write(s, bs);
	if (e) return e;
	gf_bs_write_u32(bs, ptr->nb_entries);
	for (i = 0; i < ptr->nb_entries; i++) {
		gf_bs_write_u32(bs, ptr->sampleNumbers[i]);
	}
	return GF_OK;
}

GF_Err stss_box_size(GF_Box *s)
{
	GF_SyncSampleBox *ptr = (GF_SyncSampleBox *)s;
	ptr->size += 4 + (4 * ptr->nb_entries);
	return GF_OK;
}

#endif /*GPAC_DISABLE_ISOM_WRITE*/


void stsz_box_del(GF_Box *s)
{
	GF_SampleSizeBox *ptr = (GF_SampleSizeBox *)s;
	if (ptr == NULL) return;
	if (ptr->sizes) gf_free(ptr->sizes);
	gf_free(ptr);
}


GF_Err stsz_box_read(GF_Box *s, GF_BitStream *bs)
{
	u32 i, estSize;
	GF_SampleSizeBox *ptr = (GF_SampleSizeBox *)s;
	if (ptr == NULL) return GF_BAD_PARAM;

	//support for CompactSizes
	if (s->type == GF_ISOM_BOX_TYPE_STSZ) {
		ptr->sampleSize = gf_bs_read_u32(bs);
		ptr->sampleCount = gf_bs_read_u32(bs);

		ISOM_DECREASE_SIZE(ptr, 8);
	} else {
		//24-reserved
		gf_bs_read_int(bs, 24);
		i = gf_bs_read_u8(bs);
		ptr->sampleCount = gf_bs_read_u32(bs);
		ISOM_DECREASE_SIZE(ptr, 8);
		switch (i) {
		case 4:
		case 8:
		case 16:
			ptr->sampleSize = i;
			break;
		default:
			//try to fix the file
			//no samples, no parsing pb
			if (!ptr->sampleCount) {
				ptr->sampleSize = 16;
				return GF_OK;
			}
			estSize = (u32) (ptr->size) / ptr->sampleCount;
			if (!estSize && ((ptr->sampleCount+1)/2 == (ptr->size)) ) {
				ptr->sampleSize = 4;
				break;
			} else if (estSize == 1 || estSize == 2) {
				ptr->sampleSize = 8 * estSize;
			} else {
				return GF_ISOM_INVALID_FILE;
			}
		}
	}
	if (s->type == GF_ISOM_BOX_TYPE_STSZ) {
		if (! ptr->sampleSize && ptr->sampleCount) {
			if (ptr->sampleCount > ptr->size / 4) {
				GF_LOG(GF_LOG_ERROR, GF_LOG_CONTAINER, ("[iso file] Invalid number of entries %d in stsz\n", ptr->sampleCount));
				return GF_ISOM_INVALID_FILE;
			}
			ptr->sizes = (u32 *) gf_malloc(ptr->sampleCount * sizeof(u32));
			ptr->alloc_size = ptr->sampleCount;
			if (! ptr->sizes) return GF_OUT_OF_MEM;
			for (i = 0; i < ptr->sampleCount; i++) {
				ptr->sizes[i] = gf_bs_read_u32(bs);
				if (ptr->max_size < ptr->sizes[i])
					ptr->max_size = ptr->sizes[i];
				ptr->total_size += ptr->sizes[i];
				ptr->total_samples++;
			}
		}
	} else {
		if (ptr->sampleSize==4) {
			if (ptr->sampleCount / 2 > ptr->size) {
				GF_LOG(GF_LOG_ERROR, GF_LOG_CONTAINER, ("[iso file] Invalid number of entries %d in stsz\n", ptr->sampleCount));
				return GF_ISOM_INVALID_FILE;
			}
		} else {
			if (ptr->sampleCount > ptr->size / (ptr->sampleSize/8)) {
				GF_LOG(GF_LOG_ERROR, GF_LOG_CONTAINER, ("[iso file] Invalid number of entries %d in stsz\n", ptr->sampleCount));
				return GF_ISOM_INVALID_FILE;
			}
		}
		//note we could optimize the mem usage by keeping the table compact
		//in memory. But that would complicate both caching and editing
		//we therefore keep all sizes as u32 and uncompress the table
		ptr->sizes = (u32 *) gf_malloc(ptr->sampleCount * sizeof(u32));
		if (! ptr->sizes) return GF_OUT_OF_MEM;
		ptr->alloc_size = ptr->sampleCount;

		for (i = 0; i < ptr->sampleCount; ) {
			switch (ptr->sampleSize) {
			case 4:
				ptr->sizes[i] = gf_bs_read_int(bs, 4);
				if (i+1 < ptr->sampleCount) {
					ptr->sizes[i+1] = gf_bs_read_int(bs, 4);
				} else {
					//0 padding in odd sample count
					gf_bs_read_int(bs, 4);
				}
				i += 2;
				break;
			default:
				ptr->sizes[i] = gf_bs_read_int(bs, ptr->sampleSize);
				i += 1;
				break;
			}
			if (ptr->max_size < ptr->sizes[i])
				ptr->max_size = ptr->sizes[i];
			ptr->total_size += ptr->sizes[i];
			ptr->total_samples++;
		}
	}
	return GF_OK;
}

GF_Box *stsz_box_new()
{
	ISOM_DECL_BOX_ALLOC(GF_SampleSizeBox, 0);

	//type is unknown here, can be regular or compact table
	return (GF_Box *)tmp;
}


#ifndef GPAC_DISABLE_ISOM_WRITE

GF_Err stsz_box_write(GF_Box *s, GF_BitStream *bs)
{
	GF_Err e;
	u32 i;
	GF_SampleSizeBox *ptr = (GF_SampleSizeBox *)s;

	e = gf_isom_full_box_write(s, bs);
	if (e) return e;
	//in both versions this is still valid
	if (ptr->type == GF_ISOM_BOX_TYPE_STSZ) {
		gf_bs_write_u32(bs, ptr->sampleSize);
	} else {
		gf_bs_write_u24(bs, 0);
		gf_bs_write_u8(bs, ptr->sampleSize);
	}
	gf_bs_write_u32(bs, ptr->sampleCount);

	if (ptr->type == GF_ISOM_BOX_TYPE_STSZ) {
		if (! ptr->sampleSize) {
			for (i = 0; i < ptr->sampleCount; i++) {
				gf_bs_write_u32(bs, ptr->sizes ? ptr->sizes[i] : 0);
			}
		}
	} else {
		for (i = 0; i < ptr->sampleCount; ) {
			switch (ptr->sampleSize) {
			case 4:
				gf_bs_write_int(bs, ptr->sizes[i], 4);
				if (i+1 < ptr->sampleCount) {
					gf_bs_write_int(bs, ptr->sizes[i+1], 4);
				} else {
					//0 padding in odd sample count
					gf_bs_write_int(bs, 0, 4);
				}
				i += 2;
				break;
			default:
				gf_bs_write_int(bs, ptr->sizes[i], ptr->sampleSize);
				i += 1;
				break;
			}
		}
	}
	return GF_OK;
}

GF_Err stsz_box_size(GF_Box *s)
{
	u32 i, fieldSize, size;
	GF_SampleSizeBox *ptr = (GF_SampleSizeBox *)s;

	ptr->size += 8;
	if (!ptr->sampleCount) return GF_OK;

	//regular table
	if (ptr->type == GF_ISOM_BOX_TYPE_STSZ) {
		if (ptr->sampleSize) return GF_OK;
		ptr->size += (4 * ptr->sampleCount);
		return GF_OK;
	}

	fieldSize = 4;
	size = ptr->sizes[0];

	for (i=0; i < ptr->sampleCount; i++) {
		if (ptr->sizes[i] <= 0xF) continue;
		//switch to 8-bit table
		else if (ptr->sizes[i] <= 0xFF) {
			fieldSize = 8;
		}
		//switch to 16-bit table
		else if (ptr->sizes[i] <= 0xFFFF) {
			fieldSize = 16;
		}
		//switch to 32-bit table
		else {
			fieldSize = 32;
		}

		//check the size
		if (size != ptr->sizes[i]) size = 0;
	}
	//if all samples are of the same size, switch to regular (more compact)
	if (size) {
		ptr->type = GF_ISOM_BOX_TYPE_STSZ;
		ptr->sampleSize = size;
		gf_free(ptr->sizes);
		ptr->sizes = NULL;
	}

	if (fieldSize == 32) {
		//oops, doesn't fit in a compact table
		ptr->type = GF_ISOM_BOX_TYPE_STSZ;
		ptr->size += (4 * ptr->sampleCount);
		return GF_OK;
	}

	//make sure we are a compact table (no need to change the mem representation)
	ptr->type = GF_ISOM_BOX_TYPE_STZ2;
	ptr->sampleSize = fieldSize;
	if (fieldSize == 4) {
		//do not forget the 0 padding field for odd count
		ptr->size += (ptr->sampleCount + 1) / 2;
	} else {
		ptr->size += (ptr->sampleCount) * (fieldSize/8);
	}
	return GF_OK;
}

#endif /*GPAC_DISABLE_ISOM_WRITE*/


void stts_box_del(GF_Box *s)
{
	GF_TimeToSampleBox *ptr = (GF_TimeToSampleBox *)s;
	if (ptr->entries) gf_free(ptr->entries);
	gf_free(ptr);
}


GF_Err stts_box_read(GF_Box *s, GF_BitStream *bs)
{
	u32 i;
	GF_TimeToSampleBox *ptr = (GF_TimeToSampleBox *)s;

#ifndef GPAC_DISABLE_ISOM_WRITE
	ptr->w_LastDTS = 0;
#endif
	ptr->nb_entries = gf_bs_read_u32(bs);
	ISOM_DECREASE_SIZE(ptr, 4);
	if (ptr->nb_entries > ptr->size / 8) {
		GF_LOG(GF_LOG_ERROR, GF_LOG_CONTAINER, ("[iso file] Invalid number of entries %d in stts\n", ptr->nb_entries));
		return GF_ISOM_INVALID_FILE;
	}

	ptr->alloc_size = ptr->nb_entries;
	ptr->entries = gf_malloc(sizeof(GF_SttsEntry)*ptr->alloc_size);
	if (!ptr->entries) return GF_OUT_OF_MEM;
	for (i=0; i<ptr->nb_entries; i++) {
		ptr->entries[i].sampleCount = gf_bs_read_u32(bs);
		ptr->entries[i].sampleDelta = gf_bs_read_u32(bs);
#ifndef GPAC_DISABLE_ISOM_WRITE
		ptr->w_currentSampleNum += ptr->entries[i].sampleCount;
		ptr->w_LastDTS += (u64)ptr->entries[i].sampleCount * ptr->entries[i].sampleDelta;
#endif
		if (ptr->max_ts_delta<ptr->entries[i].sampleDelta)
			ptr->max_ts_delta = ptr->entries[i].sampleDelta;

		if (!ptr->entries[i].sampleDelta) {
			if ((i+1<ptr->nb_entries) ) {
				GF_LOG(GF_LOG_WARNING, GF_LOG_CONTAINER, ("[iso file] Found stts entry with sample_delta=0 - forbidden ! Fixing to 1\n" ));
				ptr->entries[i].sampleDelta = 1;
			} else if (ptr->entries[i].sampleCount>1) {
				GF_LOG(GF_LOG_WARNING, GF_LOG_CONTAINER, ("[iso file] more than one stts entry at the end of the track with sample_delta=0 - forbidden ! Fixing to 1\n" ));
				ptr->entries[i].sampleDelta = 1;
			}
		} else if ((s32) ptr->entries[i].sampleDelta < 0) {
			GF_LOG(GF_LOG_WARNING, GF_LOG_CONTAINER, ("[iso file] stts entry %d has negative duration %d - forbidden ! Fixing to 1, sync may get lost (consider reimport raw media)\n", i, (s32) ptr->entries[i].sampleDelta ));
			ptr->entries[i].sampleDelta = 1;
		}
	}
	if (ptr->size<(ptr->nb_entries*8)) return GF_ISOM_INVALID_FILE;
	ISOM_DECREASE_SIZE(ptr, ptr->nb_entries*8);

	//remove the last sample delta.
#ifndef GPAC_DISABLE_ISOM_WRITE
	if (ptr->nb_entries) ptr->w_LastDTS -= ptr->entries[ptr->nb_entries-1].sampleDelta;
#endif
	return GF_OK;
}

GF_Box *stts_box_new()
{
	ISOM_DECL_BOX_ALLOC(GF_TimeToSampleBox, GF_ISOM_BOX_TYPE_STTS);
	return (GF_Box *)tmp;
}


#ifndef GPAC_DISABLE_ISOM_WRITE

GF_Err stts_box_write(GF_Box *s, GF_BitStream *bs)
{
	GF_Err e;
	u32 i;
	GF_TimeToSampleBox *ptr = (GF_TimeToSampleBox *)s;

	e = gf_isom_full_box_write(s, bs);
	if (e) return e;
	gf_bs_write_u32(bs, ptr->nb_entries);
	for (i=0; i<ptr->nb_entries; i++) {
		gf_bs_write_u32(bs, ptr->entries[i].sampleCount);
		gf_bs_write_u32(bs, ptr->entries[i].sampleDelta);
	}
	return GF_OK;
}

GF_Err stts_box_size(GF_Box *s)
{
	GF_TimeToSampleBox *ptr = (GF_TimeToSampleBox *)s;
	ptr->size += 4 + (8 * ptr->nb_entries);
	return GF_OK;
}


#endif /*GPAC_DISABLE_ISOM_WRITE*/


#ifndef	GPAC_DISABLE_ISOM_FRAGMENTS

void tfhd_box_del(GF_Box *s)
{
	GF_TrackFragmentHeaderBox *ptr = (GF_TrackFragmentHeaderBox *)s;
	if (ptr == NULL) return;
	gf_free(ptr);
}

GF_Err tfhd_box_read(GF_Box *s, GF_BitStream *bs)
{
	GF_TrackFragmentHeaderBox *ptr = (GF_TrackFragmentHeaderBox *)s;

	ptr->trackID = gf_bs_read_u32(bs);

	//The rest depends on the flags
	if (ptr->flags & GF_ISOM_TRAF_BASE_OFFSET) {
		ptr->base_data_offset = gf_bs_read_u64(bs);
	}
	if (ptr->flags & GF_ISOM_TRAF_SAMPLE_DESC) {
		ptr->sample_desc_index = gf_bs_read_u32(bs);
	}
	if (ptr->flags & GF_ISOM_TRAF_SAMPLE_DUR) {
		ptr->def_sample_duration = gf_bs_read_u32(bs);
	}
	if (ptr->flags & GF_ISOM_TRAF_SAMPLE_SIZE) {
		ptr->def_sample_size = gf_bs_read_u32(bs);
	}
	if (ptr->flags & GF_ISOM_TRAF_SAMPLE_FLAGS) {
		ptr->def_sample_flags = gf_bs_read_u32(bs);
	}
	return GF_OK;
}

GF_Box *tfhd_box_new()
{
	ISOM_DECL_BOX_ALLOC(GF_TrackFragmentHeaderBox, GF_ISOM_BOX_TYPE_TFHD);
	//NO FLAGS SET BY DEFAULT
	return (GF_Box *)tmp;
}



#ifndef GPAC_DISABLE_ISOM_WRITE


GF_Err tfhd_box_write(GF_Box *s, GF_BitStream *bs)
{
	GF_Err e;
	GF_TrackFragmentHeaderBox *ptr = (GF_TrackFragmentHeaderBox *) s;
	if (!s) return GF_BAD_PARAM;

	e = gf_isom_full_box_write(s, bs);
	if (e) return e;
	gf_bs_write_u32(bs, ptr->trackID);

	//The rest depends on the flags
	if (ptr->flags & GF_ISOM_TRAF_BASE_OFFSET) {
		gf_bs_write_u64(bs, ptr->base_data_offset);
	}
	if (ptr->flags & GF_ISOM_TRAF_SAMPLE_DESC) {
		gf_bs_write_u32(bs, ptr->sample_desc_index);
	}
	if (ptr->flags & GF_ISOM_TRAF_SAMPLE_DUR) {
		gf_bs_write_u32(bs, ptr->def_sample_duration);
	}
	if (ptr->flags & GF_ISOM_TRAF_SAMPLE_SIZE) {
		gf_bs_write_u32(bs, ptr->def_sample_size);
	}
	if (ptr->flags & GF_ISOM_TRAF_SAMPLE_FLAGS) {
		gf_bs_write_u32(bs, ptr->def_sample_flags);
	}
	return GF_OK;
}

GF_Err tfhd_box_size(GF_Box *s)
{
	GF_TrackFragmentHeaderBox *ptr = (GF_TrackFragmentHeaderBox *)s;
	ptr->size += 4;

	//The rest depends on the flags
	if (ptr->flags & GF_ISOM_TRAF_BASE_OFFSET) ptr->size += 8;
	if (ptr->flags & GF_ISOM_TRAF_SAMPLE_DESC) ptr->size += 4;
	if (ptr->flags & GF_ISOM_TRAF_SAMPLE_DUR) ptr->size += 4;
	if (ptr->flags & GF_ISOM_TRAF_SAMPLE_SIZE) ptr->size += 4;
	if (ptr->flags & GF_ISOM_TRAF_SAMPLE_FLAGS) ptr->size += 4;
	return GF_OK;
}

#endif /*GPAC_DISABLE_ISOM_WRITE*/

#endif /*GPAC_DISABLE_ISOM_FRAGMENTS*/


void tims_box_del(GF_Box *s)
{
	GF_TSHintEntryBox *tims = (GF_TSHintEntryBox *)s;
	gf_free(tims);
}

GF_Err tims_box_read(GF_Box *s, GF_BitStream *bs)
{
	GF_TSHintEntryBox *ptr = (GF_TSHintEntryBox *)s;
	ptr->timeScale = gf_bs_read_u32(bs);
	return GF_OK;
}

GF_Box *tims_box_new()
{
	ISOM_DECL_BOX_ALLOC(GF_TSHintEntryBox, GF_ISOM_BOX_TYPE_TIMS);
	return (GF_Box *)tmp;
}

#ifndef GPAC_DISABLE_ISOM_WRITE

GF_Err tims_box_write(GF_Box *s, GF_BitStream *bs)
{
	GF_Err e;
	GF_TSHintEntryBox *ptr = (GF_TSHintEntryBox *)s;
	if (ptr == NULL) return GF_BAD_PARAM;
	e = gf_isom_box_write_header(s, bs);
	if (e) return e;
	gf_bs_write_u32(bs, ptr->timeScale);
	return GF_OK;
}

GF_Err tims_box_size(GF_Box *s)
{
	s->size += 4;
	return GF_OK;
}

#endif /*GPAC_DISABLE_ISOM_WRITE*/


void tkhd_box_del(GF_Box *s)
{
	GF_TrackHeaderBox *ptr = (GF_TrackHeaderBox *)s;
	if (ptr == NULL) return;
	gf_free(ptr);
	return;
}


GF_Err tkhd_box_read(GF_Box *s, GF_BitStream *bs)
{
	GF_TrackHeaderBox *ptr = (GF_TrackHeaderBox *)s;

	if (ptr->version == 1) {
		ptr->creationTime = gf_bs_read_u64(bs);
		ptr->modificationTime = gf_bs_read_u64(bs);
		ptr->trackID = gf_bs_read_u32(bs);
		ptr->reserved1 = gf_bs_read_u32(bs);
		ptr->duration = gf_bs_read_u64(bs);
	} else {
		ptr->creationTime = gf_bs_read_u32(bs);
		ptr->modificationTime = gf_bs_read_u32(bs);
		ptr->trackID = gf_bs_read_u32(bs);
		ptr->reserved1 = gf_bs_read_u32(bs);
		ptr->duration = gf_bs_read_u32(bs);
	}
	ptr->initial_duration = ptr->duration;
	ptr->reserved2[0] = gf_bs_read_u32(bs);
	ptr->reserved2[1] = gf_bs_read_u32(bs);
	ptr->layer = gf_bs_read_u16(bs);
	ptr->alternate_group = gf_bs_read_u16(bs);
	ptr->volume = gf_bs_read_u16(bs);
	ptr->reserved3 = gf_bs_read_u16(bs);
	ptr->matrix[0] = gf_bs_read_u32(bs);
	ptr->matrix[1] = gf_bs_read_u32(bs);
	ptr->matrix[2] = gf_bs_read_u32(bs);
	ptr->matrix[3] = gf_bs_read_u32(bs);
	ptr->matrix[4] = gf_bs_read_u32(bs);
	ptr->matrix[5] = gf_bs_read_u32(bs);
	ptr->matrix[6] = gf_bs_read_u32(bs);
	ptr->matrix[7] = gf_bs_read_u32(bs);
	ptr->matrix[8] = gf_bs_read_u32(bs);
	ptr->width = gf_bs_read_u32(bs);
	ptr->height = gf_bs_read_u32(bs);
	return GF_OK;
}

GF_Box *tkhd_box_new()
{
	ISOM_DECL_BOX_ALLOC(GF_TrackHeaderBox, GF_ISOM_BOX_TYPE_TKHD);
	tmp->matrix[0] = 0x00010000;
	tmp->matrix[4] = 0x00010000;
	tmp->matrix[8] = 0x40000000;
	return (GF_Box *)tmp;
}



#ifndef GPAC_DISABLE_ISOM_WRITE

GF_Err tkhd_box_write(GF_Box *s, GF_BitStream *bs)
{
	GF_Err e;
	GF_TrackHeaderBox *ptr = (GF_TrackHeaderBox *)s;

	e = gf_isom_full_box_write(s, bs);
	if (e) return e;
	if (ptr->version == 1) {
		gf_bs_write_u64(bs, ptr->creationTime);
		gf_bs_write_u64(bs, ptr->modificationTime);
		gf_bs_write_u32(bs, ptr->trackID);
		gf_bs_write_u32(bs, ptr->reserved1);
		gf_bs_write_u64(bs, ptr->duration);
	} else {
		gf_bs_write_u32(bs, (u32) ptr->creationTime);
		gf_bs_write_u32(bs, (u32) ptr->modificationTime);
		gf_bs_write_u32(bs, ptr->trackID);
		gf_bs_write_u32(bs, ptr->reserved1);
		gf_bs_write_u32(bs, (u32) ptr->duration);
	}
	gf_bs_write_u32(bs, ptr->reserved2[0]);
	gf_bs_write_u32(bs, ptr->reserved2[1]);
	gf_bs_write_u16(bs, ptr->layer);
	gf_bs_write_u16(bs, ptr->alternate_group);
	gf_bs_write_u16(bs, ptr->volume);
	gf_bs_write_u16(bs, ptr->reserved3);
	gf_bs_write_u32(bs, ptr->matrix[0]);
	gf_bs_write_u32(bs, ptr->matrix[1]);
	gf_bs_write_u32(bs, ptr->matrix[2]);
	gf_bs_write_u32(bs, ptr->matrix[3]);
	gf_bs_write_u32(bs, ptr->matrix[4]);
	gf_bs_write_u32(bs, ptr->matrix[5]);
	gf_bs_write_u32(bs, ptr->matrix[6]);
	gf_bs_write_u32(bs, ptr->matrix[7]);
	gf_bs_write_u32(bs, ptr->matrix[8]);
	gf_bs_write_u32(bs, ptr->width);
	gf_bs_write_u32(bs, ptr->height);
	return GF_OK;
}

GF_Err tkhd_box_size(GF_Box *s)
{
	GF_TrackHeaderBox *ptr = (GF_TrackHeaderBox *)s;

	if (ptr->duration==(u64) -1) ptr->version = 0;
	else ptr->version = (ptr->duration>0xFFFFFFFF) ? 1 : 0;
	ptr->size += (ptr->version == 1) ? 32 : 20;
	ptr->size += 60;
	return GF_OK;
}

#endif /*GPAC_DISABLE_ISOM_WRITE*/



#ifndef	GPAC_DISABLE_ISOM_FRAGMENTS

void traf_box_del(GF_Box *s)
{
	GF_TrackFragmentBox *ptr = (GF_TrackFragmentBox *)s;
	if (ptr == NULL) return;
	if (ptr->sub_samples) gf_list_del(ptr->sub_samples);
	gf_list_del(ptr->TrackRuns);
	if (ptr->sampleGroups) gf_list_del(ptr->sampleGroups);
	if (ptr->sampleGroupsDescription) gf_list_del(ptr->sampleGroupsDescription);
	if (ptr->sai_sizes) gf_list_del(ptr->sai_sizes);
	if (ptr->sai_offsets) gf_list_del(ptr->sai_offsets);
	gf_free(ptr);
}

GF_Err traf_on_child_box(GF_Box *s, GF_Box *a)
{
	GF_TrackFragmentBox *ptr = (GF_TrackFragmentBox *)s;

	switch (a->type) {
	case GF_ISOM_BOX_TYPE_TFHD:
		if (ptr->tfhd) ERROR_ON_DUPLICATED_BOX(a, ptr)
		ptr->tfhd = (GF_TrackFragmentHeaderBox *) a;
		return GF_OK;
	case GF_ISOM_BOX_TYPE_TRUN:
		return gf_list_add(ptr->TrackRuns, a);
	case GF_ISOM_BOX_TYPE_SDTP:
		if (ptr->sdtp) ERROR_ON_DUPLICATED_BOX(a, ptr)
		ptr->sdtp = (GF_SampleDependencyTypeBox *)a;
		return GF_OK;
	case GF_ISOM_BOX_TYPE_TFDT:
		if (ptr->tfdt) ERROR_ON_DUPLICATED_BOX(a, ptr)
		ptr->tfdt = (GF_TFBaseMediaDecodeTimeBox*) a;
		return GF_OK;
	case GF_ISOM_BOX_TYPE_SUBS:
		if (!ptr->sub_samples) ptr->sub_samples = gf_list_new();
		return gf_list_add(ptr->sub_samples, a);
	case GF_ISOM_BOX_TYPE_SBGP:
		if (!ptr->sampleGroups) ptr->sampleGroups = gf_list_new();
		gf_list_add(ptr->sampleGroups, a);
		return GF_OK;
	case GF_ISOM_BOX_TYPE_SGPD:
		if (!ptr->sampleGroupsDescription) ptr->sampleGroupsDescription = gf_list_new();
		gf_list_add(ptr->sampleGroupsDescription, a);
		return GF_OK;
	case GF_ISOM_BOX_TYPE_SAIZ:
		if (!ptr->sai_sizes) ptr->sai_sizes = gf_list_new();
		gf_list_add(ptr->sai_sizes, a);
		return GF_OK;
	case GF_ISOM_BOX_TYPE_SAIO:
		if (!ptr->sai_offsets) ptr->sai_offsets = gf_list_new();
		gf_list_add(ptr->sai_offsets, a);
		return GF_OK;
	//we will throw an error if both PIFF_PSEC and SENC are found. Not such files seen yet
	case GF_ISOM_BOX_TYPE_UUID:
		if ( ((GF_UUIDBox *)a)->internal_4cc==GF_ISOM_BOX_UUID_PSEC) {
			if (ptr->sample_encryption) ERROR_ON_DUPLICATED_BOX(a, ptr)
			ptr->sample_encryption = (GF_SampleEncryptionBox *)a;
			ptr->sample_encryption->traf = ptr;
			return GF_OK;
		} else {
			return GF_OK;
		}
	case GF_ISOM_BOX_TYPE_SENC:
		if (ptr->sample_encryption) ERROR_ON_DUPLICATED_BOX(a, ptr)
		ptr->sample_encryption = (GF_SampleEncryptionBox *)a;
		ptr->sample_encryption->traf = ptr;
		return GF_OK;
	}
	return GF_OK;
}


GF_Err traf_box_read(GF_Box *s, GF_BitStream *bs)
{
	GF_TrackFragmentBox *ptr = (GF_TrackFragmentBox *)s;
	GF_Err e = gf_isom_box_array_read(s, bs, traf_on_child_box);
	if (e) return e;

	if (!ptr->tfhd) {
		GF_LOG(GF_LOG_ERROR, GF_LOG_CONTAINER, ("[iso file] Missing TrackFragmentHeaderBox \n"));
		return GF_ISOM_INVALID_FILE;
	}
	return GF_OK;
}

GF_Box *traf_box_new()
{
	ISOM_DECL_BOX_ALLOC(GF_TrackFragmentBox, GF_ISOM_BOX_TYPE_TRAF);
	tmp->TrackRuns = gf_list_new();
	return (GF_Box *)tmp;
}


#ifndef GPAC_DISABLE_ISOM_WRITE


GF_Box *tfxd_box_new()
{
	ISOM_DECL_BOX_ALLOC(GF_MSSTimeExtBox, GF_ISOM_BOX_TYPE_UUID);
	tmp->internal_4cc = GF_ISOM_BOX_UUID_TFXD;
	return (GF_Box *)tmp;
}

void tfxd_box_del(GF_Box *s)
{
	gf_free(s);
}


GF_Err tfxd_box_read(GF_Box *s, GF_BitStream *bs)
{
	GF_MSSTimeExtBox *ptr = (GF_MSSTimeExtBox *)s;
	if (ptr->size<4) return GF_ISOM_INVALID_FILE;
	ptr->version = gf_bs_read_u8(bs);
	ptr->flags = gf_bs_read_u24(bs);
	ISOM_DECREASE_SIZE(ptr, 4);

	if (ptr->version == 0x01) {
		ptr->absolute_time_in_track_timescale = gf_bs_read_u64(bs);
		ptr->fragment_duration_in_track_timescale = gf_bs_read_u64(bs);
	} else {
		ptr->absolute_time_in_track_timescale = gf_bs_read_u32(bs);
		ptr->fragment_duration_in_track_timescale = gf_bs_read_u32(bs);
	}

	return GF_OK;
}

GF_Err tfxd_box_write(GF_Box *s, GF_BitStream *bs)
{
	GF_Err e = GF_OK;
	GF_MSSTimeExtBox *uuid = (GF_MSSTimeExtBox*)s;
	e = gf_isom_box_write_header(s, bs);
	if (e) return e;

	gf_bs_write_u8(bs, 1);
	gf_bs_write_u24(bs, 0);
	gf_bs_write_u64(bs, uuid->absolute_time_in_track_timescale);
	gf_bs_write_u64(bs, uuid->fragment_duration_in_track_timescale);

	return GF_OK;
}

GF_Err tfxd_box_size(GF_Box *s)
{
	s->size += 20;
	return GF_OK;
}

GF_Err traf_box_write(GF_Box *s, GF_BitStream *bs)
{
	return gf_isom_box_write_header(s, bs);
}

GF_Err traf_box_size(GF_Box *s)
{
	u32 pos=0;
	GF_TrackFragmentBox *ptr = (GF_TrackFragmentBox *) s;

	//Header first
	gf_isom_check_position(s, (GF_Box *)ptr->tfhd, &pos);
	gf_isom_check_position_list(s, ptr->sub_samples, &pos);

	gf_isom_check_position(s, (GF_Box *)ptr->tfdt, &pos);
	gf_isom_check_position_list(s, ptr->sampleGroupsDescription, &pos);
	gf_isom_check_position_list(s, ptr->sampleGroups, &pos);
	gf_isom_check_position_list(s, ptr->sai_sizes, &pos);
	gf_isom_check_position_list(s, ptr->sai_offsets, &pos);

	gf_isom_check_position(s, (GF_Box *)ptr->sample_encryption, &pos);

	gf_isom_check_position_list(s, ptr->TrackRuns, &pos);

	//when sdtp is present (smooth-like) write it after the trun box
	gf_isom_check_position(s, (GF_Box *)ptr->sdtp, &pos);

	//tfxd should be last ...
	if (ptr->tfxd)
		gf_isom_check_position(s, (GF_Box *)ptr->tfxd, &pos);
	return GF_OK;
}

#endif /*GPAC_DISABLE_ISOM_WRITE*/

#endif /*GPAC_DISABLE_ISOM_FRAGMENTS*/


void trak_box_del(GF_Box *s)
{
#ifndef GPAC_DISABLE_ISOM_WRITE
	GF_TrackBox *ptr = (GF_TrackBox *)s;
	if (ptr->chunk_cache)
		gf_bs_del(ptr->chunk_cache);
#endif
	gf_free(s);
}

static void gf_isom_check_sample_desc(GF_TrackBox *trak)
{
	GF_BitStream *bs;
	GF_UnknownBox *a;
	u32 i;
	GF_Err e;
	GF_SampleTableBox *stbl;

	if (!trak->Media || !trak->Media->information) {
		GF_LOG(GF_LOG_WARNING, GF_LOG_CONTAINER, ("[iso file] Track with no media box !\n" ));
		return;
	}
	if (!trak->Media->information->sampleTable) {
		GF_LOG(GF_LOG_WARNING, GF_LOG_CONTAINER, ("[iso file] Track with no sample table !\n" ));
		trak->Media->information->sampleTable = (GF_SampleTableBox *) gf_isom_box_new_parent(&trak->Media->information->child_boxes, GF_ISOM_BOX_TYPE_STBL);
	}
	stbl = trak->Media->information->sampleTable;

	if (!stbl->SampleDescription) {
		GF_LOG(GF_LOG_WARNING, GF_LOG_CONTAINER, ("[iso file] Track with no sample description box !\n" ));
		stbl->SampleDescription = (GF_SampleDescriptionBox *) gf_isom_box_new_parent(&stbl->child_boxes, GF_ISOM_BOX_TYPE_STSD);
		return;
	}

	i=0;
	while ((a = (GF_UnknownBox*)gf_list_enum(trak->Media->information->sampleTable->SampleDescription->child_boxes, &i))) {
		switch (a->type) {
		case GF_ISOM_BOX_TYPE_MP4S:
		case GF_ISOM_BOX_TYPE_ENCS:
		case GF_ISOM_BOX_TYPE_MP4A:
		case GF_ISOM_BOX_TYPE_ENCA:
		case GF_ISOM_BOX_TYPE_MP4V:
		case GF_ISOM_BOX_TYPE_ENCV:
		case GF_ISOM_BOX_TYPE_RESV:
		case GF_ISOM_SUBTYPE_3GP_AMR:
		case GF_ISOM_SUBTYPE_3GP_AMR_WB:
		case GF_ISOM_SUBTYPE_3GP_EVRC:
		case GF_ISOM_SUBTYPE_3GP_QCELP:
		case GF_ISOM_SUBTYPE_3GP_SMV:
		case GF_ISOM_SUBTYPE_3GP_H263:
		case GF_ISOM_BOX_TYPE_GHNT:
		case GF_ISOM_BOX_TYPE_RTP_STSD:
		case GF_ISOM_BOX_TYPE_SRTP_STSD:
		case GF_ISOM_BOX_TYPE_FDP_STSD:
		case GF_ISOM_BOX_TYPE_RRTP_STSD:
		case GF_ISOM_BOX_TYPE_RTCP_STSD:
		case GF_ISOM_BOX_TYPE_METX:
		case GF_ISOM_BOX_TYPE_METT:
		case GF_ISOM_BOX_TYPE_STXT:
		case GF_ISOM_BOX_TYPE_AVC1:
		case GF_ISOM_BOX_TYPE_AVC2:
		case GF_ISOM_BOX_TYPE_AVC3:
		case GF_ISOM_BOX_TYPE_AVC4:
		case GF_ISOM_BOX_TYPE_SVC1:
		case GF_ISOM_BOX_TYPE_MVC1:
		case GF_ISOM_BOX_TYPE_HVC1:
		case GF_ISOM_BOX_TYPE_HEV1:
		case GF_ISOM_BOX_TYPE_HVC2:
		case GF_ISOM_BOX_TYPE_HEV2:
		case GF_ISOM_BOX_TYPE_HVT1:
		case GF_ISOM_BOX_TYPE_LHV1:
		case GF_ISOM_BOX_TYPE_LHE1:
		case GF_ISOM_BOX_TYPE_AV01:
		case GF_ISOM_BOX_TYPE_VP08:
		case GF_ISOM_BOX_TYPE_VP09:
		case GF_ISOM_BOX_TYPE_AV1C:
		case GF_ISOM_BOX_TYPE_TX3G:
		case GF_ISOM_BOX_TYPE_TEXT:
		case GF_ISOM_BOX_TYPE_ENCT:
		case GF_ISOM_BOX_TYPE_DIMS:
		case GF_ISOM_BOX_TYPE_OPUS:
		case GF_ISOM_BOX_TYPE_AC3:
		case GF_ISOM_BOX_TYPE_EC3:
		case GF_ISOM_BOX_TYPE_LSR1:
		case GF_ISOM_BOX_TYPE_WVTT:
		case GF_ISOM_BOX_TYPE_STPP:
		case GF_ISOM_BOX_TYPE_SBTT:
		case GF_ISOM_BOX_TYPE_MP3:
		case GF_ISOM_BOX_TYPE_JPEG:
		case GF_ISOM_BOX_TYPE_PNG:
		case GF_ISOM_BOX_TYPE_JP2K:
		case GF_ISOM_BOX_TYPE_MHA1:
		case GF_ISOM_BOX_TYPE_MHA2:
		case GF_ISOM_BOX_TYPE_MHM1:
		case GF_ISOM_BOX_TYPE_MHM2:
		case GF_ISOM_BOX_TYPE_MJP2:
		case GF_QT_SUBTYPE_RAW_AUD:
		case GF_QT_SUBTYPE_TWOS:
		case GF_QT_SUBTYPE_SOWT:
		case GF_QT_SUBTYPE_FL32:
		case GF_QT_SUBTYPE_FL64:
		case GF_QT_SUBTYPE_IN24:
		case GF_QT_SUBTYPE_IN32:
		case GF_QT_SUBTYPE_ULAW:
		case GF_QT_SUBTYPE_ALAW:
		case GF_QT_SUBTYPE_ADPCM:
		case GF_QT_SUBTYPE_IMA_ADPCM:
		case GF_QT_SUBTYPE_DVCA:
		case GF_QT_SUBTYPE_QDMC:
		case GF_QT_SUBTYPE_QDMC2:
		case GF_QT_SUBTYPE_QCELP:
		case GF_QT_SUBTYPE_kMP3:
		case GF_QT_SUBTYPE_RAW_VID:
		case GF_QT_SUBTYPE_APCH:
		case GF_QT_SUBTYPE_APCO:
		case GF_QT_SUBTYPE_APCN:
		case GF_QT_SUBTYPE_APCS:
		case GF_QT_SUBTYPE_AP4X:
		case GF_QT_SUBTYPE_AP4H:
		case GF_QT_SUBTYPE_YUV422:
		case GF_QT_SUBTYPE_YUV444:
		case GF_QT_SUBTYPE_YUV422_10:
		case GF_QT_SUBTYPE_YUV444_10:
		case GF_ISOM_BOX_TYPE_IPCM:
		case GF_ISOM_BOX_TYPE_FPCM:
			continue;

		case GF_ISOM_BOX_TYPE_UNKNOWN:
			break;
		default:
			if (gf_box_valid_in_parent((GF_Box *) a, "stsd")) {
				continue;
			}
			GF_LOG(GF_LOG_WARNING, GF_LOG_CONTAINER, ("[iso file] Unexpected box %s in stsd!\n", gf_4cc_to_str(a->type)));
			continue;
		}
		//we are sure to have an unknown box here
		assert(a->type==GF_ISOM_BOX_TYPE_UNKNOWN);

		if (!a->data || (a->dataSize<8) ) {
			GF_LOG(GF_LOG_WARNING, GF_LOG_CONTAINER, ("[iso file] Sample description %s does not have at least 8 bytes!\n", gf_4cc_to_str(a->original_4cc) ));
			continue;
		}
		else if (a->dataSize > a->size) {
			GF_LOG(GF_LOG_ERROR, GF_LOG_CONTAINER, ("[iso file] Sample description %s has wrong data size %d!\n", gf_4cc_to_str(a->original_4cc), a->dataSize));
			continue;
		}

#define STSD_SWITCH_BOX(_box) \
		if (gf_bs_available(bs)) { \
			u64 pos = gf_bs_get_position(bs); \
			u32 count_subb = 0; \
			gf_bs_set_cookie(bs, GF_ISOM_BS_COOKIE_NO_LOGS);\
			e = gf_isom_box_array_read((GF_Box *) _box, bs, NULL); \
			count_subb = _box->child_boxes ? gf_list_count(_box->child_boxes) : 0; \
			if (!count_subb || e) { \
				gf_bs_seek(bs, pos); \
				_box->data_size = (u32) gf_bs_available(bs); \
				if (_box->data_size) { \
					_box->data = a->data; \
					a->data = NULL; \
					memmove(_box->data, _box->data + pos, _box->data_size); \
				} \
			} else { \
				_box->data_size = 0; \
			} \
		} \
		gf_bs_del(bs); \
		if (!_box->data_size && _box->data) { \
			gf_free(_box->data); \
			_box->data = NULL; \
		} \
		_box->size = 0; \
		_box->EntryType = a->original_4cc; \
		gf_list_rem(trak->Media->information->sampleTable->SampleDescription->child_boxes, i-1); \
		gf_isom_box_del((GF_Box *)a); \
		gf_list_insert(trak->Media->information->sampleTable->SampleDescription->child_boxes, _box, i-1); \


		/*only process visual or audio
		note: no need for new_box_parent here since we always store sample descriptions in child_boxes*/
		switch (trak->Media->handler->handlerType) {
        case GF_ISOM_MEDIA_VISUAL:
		case GF_ISOM_MEDIA_AUXV:
		case GF_ISOM_MEDIA_PICT:
		{
			GF_GenericVisualSampleEntryBox *genv = (GF_GenericVisualSampleEntryBox *) gf_isom_box_new(GF_ISOM_BOX_TYPE_GNRV);
			bs = gf_bs_new(a->data, a->dataSize, GF_BITSTREAM_READ);
			genv->size = a->size-8;
			gf_isom_video_sample_entry_read((GF_VisualSampleEntryBox *) genv, bs);

			STSD_SWITCH_BOX(genv)

		}
		break;
		case GF_ISOM_MEDIA_AUDIO:
		{
			GF_GenericAudioSampleEntryBox *gena = (GF_GenericAudioSampleEntryBox *) gf_isom_box_new(GF_ISOM_BOX_TYPE_GNRA);
			gena->size = a->size-8;
			bs = gf_bs_new(a->data, a->dataSize, GF_BITSTREAM_READ);
			gf_isom_audio_sample_entry_read((GF_AudioSampleEntryBox *) gena, bs);

			STSD_SWITCH_BOX(gena)

		}
		break;

		default:
		{
			GF_GenericSampleEntryBox *genm = (GF_GenericSampleEntryBox *) gf_isom_box_new(GF_ISOM_BOX_TYPE_GNRM);
			genm->size = a->size-8;
			bs = gf_bs_new(a->data, a->dataSize, GF_BITSTREAM_READ);

			e = gf_isom_base_sample_entry_read((GF_SampleEntryBox *)genm, bs);
			if (e) return;

			STSD_SWITCH_BOX(genm)
		}
		break;
		}

	}
}


GF_Err trak_on_child_box(GF_Box *s, GF_Box *a)
{
	GF_TrackBox *ptr = (GF_TrackBox *)s;
	if (!a) return GF_OK;
	switch(a->type) {
	case GF_ISOM_BOX_TYPE_TKHD:
		if (ptr->Header) ERROR_ON_DUPLICATED_BOX(a, ptr)
		ptr->Header = (GF_TrackHeaderBox *)a;
		return GF_OK;
	case GF_ISOM_BOX_TYPE_EDTS:
		if (ptr->editBox) ERROR_ON_DUPLICATED_BOX(a, ptr)
		ptr->editBox = (GF_EditBox *)a;
		return GF_OK;
	case GF_ISOM_BOX_TYPE_UDTA:
		if (ptr->udta) ERROR_ON_DUPLICATED_BOX(a, ptr)
		ptr->udta = (GF_UserDataBox *)a;
		return GF_OK;
	case GF_ISOM_BOX_TYPE_META:
		if (ptr->meta) ERROR_ON_DUPLICATED_BOX(a, ptr)
		ptr->meta = (GF_MetaBox *)a;
		return GF_OK;
	case GF_ISOM_BOX_TYPE_TREF:
		if (ptr->References) ERROR_ON_DUPLICATED_BOX(a, ptr)
		ptr->References = (GF_TrackReferenceBox *)a;
		return GF_OK;
	case GF_ISOM_BOX_TYPE_MDIA:
		if (ptr->Media) ERROR_ON_DUPLICATED_BOX(a, ptr)
		ptr->Media = (GF_MediaBox *)a;
		((GF_MediaBox *)a)->mediaTrack = ptr;
		return GF_OK;
	case GF_ISOM_BOX_TYPE_TRGR:
		if (ptr->groups) ERROR_ON_DUPLICATED_BOX(a, ptr)
		ptr->groups = (GF_TrackGroupBox *)a;
		return GF_OK;
	case GF_QT_BOX_TYPE_TAPT:
		if (ptr->Aperture) ERROR_ON_DUPLICATED_BOX(a, ptr)
		ptr->Aperture = (GF_Box *)a;
		return GF_OK;
	case GF_ISOM_BOX_TYPE_SENC:
		ptr->sample_encryption = (GF_SampleEncryptionBox*)a;
		return GF_OK;
	case GF_ISOM_BOX_TYPE_UUID:
		if (((GF_UnknownUUIDBox *)a)->internal_4cc == GF_ISOM_BOX_UUID_PSEC) {
			ptr->sample_encryption = (GF_SampleEncryptionBox*) a;
			return GF_OK;
		}
	}
	return GF_OK;
}


GF_Err trak_box_read(GF_Box *s, GF_BitStream *bs)
{
	GF_Err e;
	u32 i;
	GF_TrackBox *ptr = (GF_TrackBox *)s;
	e = gf_isom_box_array_read(s, bs, trak_on_child_box);
	if (e) return e;
	gf_isom_check_sample_desc(ptr);

	if (!ptr->Header) {
		GF_LOG(GF_LOG_ERROR, GF_LOG_CONTAINER, ("[iso file] Missing TrackHeaderBox\n"));
		return GF_ISOM_INVALID_FILE;
	}
	if (!ptr->Media) {
		GF_LOG(GF_LOG_ERROR, GF_LOG_CONTAINER, ("[iso file] Missing MediaBox\n"));
		return GF_ISOM_INVALID_FILE;
	}
	if (!ptr->Media->information || !ptr->Media->information->sampleTable) {
		GF_LOG(GF_LOG_ERROR, GF_LOG_CONTAINER, ("[iso file] Invalid MediaBox\n"));
		return GF_ISOM_INVALID_FILE;
	}
	if (!ptr->Media->information->sampleTable->SampleSize || (ptr->Media->information->sampleTable->SampleSize->sampleCount==0)) {
		if (ptr->Header->initial_duration) {
			GF_LOG(GF_LOG_INFO, GF_LOG_CONTAINER, ("[iso file] Track with no samples but duration defined, ignoring duration\n"));
			ptr->Header->initial_duration = 0;
		}
	}

	for (i=0; i<gf_list_count(ptr->Media->information->sampleTable->child_boxes); i++) {
		GF_Box *a = gf_list_get(ptr->Media->information->sampleTable->child_boxes, i);
		if ((a->type ==GF_ISOM_BOX_TYPE_UUID) && (((GF_UUIDBox *)a)->internal_4cc == GF_ISOM_BOX_UUID_PSEC)) {
			ptr->sample_encryption = (struct __sample_encryption_box *) a;
			break;
		}
		else if (a->type == GF_ISOM_BOX_TYPE_SENC) {
			ptr->sample_encryption = (struct __sample_encryption_box *)a;
			break;
		}
	}
	return e;
}

GF_Box *trak_box_new()
{
	ISOM_DECL_BOX_ALLOC(GF_TrackBox, GF_ISOM_BOX_TYPE_TRAK);
	return (GF_Box *)tmp;
}


#ifndef GPAC_DISABLE_ISOM_WRITE

GF_Err trak_box_write(GF_Box *s, GF_BitStream *bs)
{
	return gf_isom_box_write_header(s, bs);
}

GF_Err trak_box_size(GF_Box *s)
{
	u32 pos=0;
	GF_TrackBox *ptr = (GF_TrackBox *)s;

	if (ptr->sample_encryption && ptr->sample_encryption->load_needed) {
		GF_Err e = senc_Parse(ptr->moov->mov->movieFileMap->bs, ptr, NULL, ptr->sample_encryption);
		if (e) return e;
	}

	gf_isom_check_position(s, (GF_Box *)ptr->Header, &pos);
	gf_isom_check_position(s, (GF_Box *)ptr->Aperture, &pos);
	gf_isom_check_position(s, (GF_Box *)ptr->References, &pos);
	gf_isom_check_position(s, (GF_Box *)ptr->editBox, &pos);
	gf_isom_check_position(s, (GF_Box *)ptr->Media, &pos);
	gf_isom_check_position(s, (GF_Box *)ptr->meta, &pos);
	gf_isom_check_position(s, (GF_Box *)ptr->groups, &pos);
	gf_isom_check_position(s, (GF_Box *)ptr->udta, &pos);
	return GF_OK;
}

#endif /*GPAC_DISABLE_ISOM_WRITE*/

void stri_box_del(GF_Box *s)
{
	GF_SubTrackInformationBox *ptr = (GF_SubTrackInformationBox *)s;
	if (ptr == NULL) return;
	if (ptr->attribute_list) gf_free(ptr->attribute_list);
	gf_free(ptr);
}

GF_Err stri_box_read(GF_Box *s, GF_BitStream *bs)
{
	size_t i;
	GF_SubTrackInformationBox *ptr = (GF_SubTrackInformationBox *)s;
	ptr->switch_group = gf_bs_read_u16(bs);
	ptr->alternate_group = gf_bs_read_u16(bs);
	ptr->sub_track_id = gf_bs_read_u32(bs);
	ptr->size -= 8;
	ptr->attribute_count = ptr->size / 4;
	GF_SAFE_ALLOC_N(ptr->attribute_list, (size_t)ptr->attribute_count, u32);
	if (!ptr->attribute_list) return GF_OUT_OF_MEM;
	for (i = 0; i < ptr->attribute_count; i++) {
		ptr->attribute_list[i] = gf_bs_read_u32(bs);
	}
	return GF_OK;
}

GF_Box *stri_box_new()
{
	ISOM_DECL_BOX_ALLOC(GF_SubTrackInformationBox, GF_ISOM_BOX_TYPE_STRI);
	return (GF_Box *)tmp;
}


#ifndef GPAC_DISABLE_ISOM_WRITE

GF_Err stri_box_write(GF_Box *s, GF_BitStream *bs)
{
	GF_Err e;
	u32 i;
	GF_SubTrackInformationBox *ptr = (GF_SubTrackInformationBox *)s;
	e = gf_isom_full_box_write(s, bs);
	if (e) return e;

	gf_bs_write_u16(bs, ptr->switch_group);
	gf_bs_write_u16(bs, ptr->alternate_group);
	gf_bs_write_u32(bs, ptr->sub_track_id);
	for (i = 0; i < ptr->attribute_count; i++) {
		gf_bs_write_u32(bs, ptr->attribute_list[i]);
	}
	return GF_OK;
}

GF_Err stri_box_size(GF_Box *s)
{
	GF_SubTrackInformationBox *ptr = (GF_SubTrackInformationBox *)s;

	ptr->size += 8 + 4 * ptr->attribute_count;
	return GF_OK;
}

#endif /*GPAC_DISABLE_ISOM_WRITE*/

void stsg_box_del(GF_Box *s)
{
	GF_SubTrackSampleGroupBox *ptr = (GF_SubTrackSampleGroupBox *)s;
	if (ptr == NULL) return;
	if (ptr->group_description_index) gf_free(ptr->group_description_index);
	gf_free(ptr);
}

GF_Err stsg_box_read(GF_Box *s, GF_BitStream *bs)
{
	u32 i;
	GF_SubTrackSampleGroupBox *ptr = (GF_SubTrackSampleGroupBox *)s;
	ISOM_DECREASE_SIZE(s, 6);
	ptr->grouping_type = gf_bs_read_u32(bs);
	ptr->nb_groups = gf_bs_read_u16(bs);
	ISOM_DECREASE_SIZE(s, ptr->nb_groups*4);
	GF_SAFE_ALLOC_N(ptr->group_description_index, ptr->nb_groups, u32);
	if (!ptr->group_description_index) return GF_OUT_OF_MEM;
	for (i = 0; i < ptr->nb_groups; i++) {
		ptr->group_description_index[i] = gf_bs_read_u32(bs);
	}
	return GF_OK;
}

GF_Box *stsg_box_new()
{
	ISOM_DECL_BOX_ALLOC(GF_SubTrackSampleGroupBox, GF_ISOM_BOX_TYPE_STSG);
	return (GF_Box *)tmp;
}


#ifndef GPAC_DISABLE_ISOM_WRITE

GF_Err stsg_box_write(GF_Box *s, GF_BitStream *bs)
{
	GF_Err e;
	u32 i;
	GF_SubTrackSampleGroupBox *ptr = (GF_SubTrackSampleGroupBox *)s;
	e = gf_isom_full_box_write(s, bs);
	if (e) return e;

	gf_bs_write_u32(bs, ptr->grouping_type);
	gf_bs_write_u16(bs, ptr->nb_groups);
	for (i = 0; i < ptr->nb_groups; i++) {
		gf_bs_write_u32(bs, ptr->group_description_index[i]);
	}
	return GF_OK;
}

GF_Err stsg_box_size(GF_Box *s)
{
	GF_SubTrackSampleGroupBox *ptr = (GF_SubTrackSampleGroupBox *)s;
	ptr->size += 6 + 4 * ptr->nb_groups;
	return GF_OK;
}

#endif /*GPAC_DISABLE_ISOM_WRITE*/


void strk_box_del(GF_Box *s)
{
	gf_free(s);
}

GF_Err strk_on_child_box(GF_Box *s, GF_Box *a)
{
	GF_SubTrackBox *ptr = (GF_SubTrackBox *)s;
	if (!a) return GF_OK;
	switch (a->type) {
	case GF_ISOM_BOX_TYPE_STRI:
		if (ptr->info) ERROR_ON_DUPLICATED_BOX(a, ptr)
		ptr->info = (GF_SubTrackInformationBox *)a;
		return GF_OK;
	case GF_ISOM_BOX_TYPE_STRD:
		if (ptr->strd) ERROR_ON_DUPLICATED_BOX(a, ptr)
		ptr->strd = a;
		return GF_OK;
	}
	return GF_OK;
}


GF_Err strk_box_read(GF_Box *s, GF_BitStream *bs)
{
	GF_Err e;
	GF_SubTrackBox *ptr = (GF_SubTrackBox *)s;
	e = gf_isom_box_array_read(s, bs, strk_on_child_box);
	if (e) return e;

	if (!ptr->info) {
		GF_LOG(GF_LOG_ERROR, GF_LOG_CONTAINER, ("[iso file] Missing SubTrackInformationBox\n"));
		return GF_ISOM_INVALID_FILE;
	}
	return GF_OK;
}

GF_Box *strk_box_new()
{
	ISOM_DECL_BOX_ALLOC(GF_SubTrackBox, GF_ISOM_BOX_TYPE_STRK);
	return (GF_Box *)tmp;
}


#ifndef GPAC_DISABLE_ISOM_WRITE

GF_Err strk_box_write(GF_Box *s, GF_BitStream *bs)
{
	return gf_isom_box_write_header(s, bs);
}

GF_Err strk_box_size(GF_Box *s)
{
	return GF_OK;
}

#endif /*GPAC_DISABLE_ISOM_WRITE*/

void tref_box_del(GF_Box *s)
{
	GF_TrackReferenceBox *ptr = (GF_TrackReferenceBox *)s;
	if (ptr == NULL) return;
	gf_free(ptr);
}


GF_Err tref_box_read(GF_Box *s, GF_BitStream *bs)
{
	return gf_isom_box_array_read_ex(s, bs, NULL, s->type);
}

GF_Box *tref_box_new()
{
	ISOM_DECL_BOX_ALLOC(GF_TrackReferenceBox, GF_ISOM_BOX_TYPE_TREF);
	return (GF_Box *)tmp;
}

#ifndef GPAC_DISABLE_ISOM_WRITE

GF_Err tref_box_write(GF_Box *s, GF_BitStream *bs)
{
//	GF_TrackReferenceBox *ptr = (GF_TrackReferenceBox *)s;
	return gf_isom_box_write_header(s, bs);
}

GF_Err tref_box_size(GF_Box *s)
{
	return GF_OK;
}

#endif /*GPAC_DISABLE_ISOM_WRITE*/

void reftype_box_del(GF_Box *s)
{
	GF_TrackReferenceTypeBox *ptr = (GF_TrackReferenceTypeBox *)s;
	if (!ptr) return;
	if (ptr->trackIDs) gf_free(ptr->trackIDs);
	gf_free(ptr);
}


GF_Err reftype_box_read(GF_Box *s, GF_BitStream *bs)
{
	u32 bytesToRead;
	u32 i;
	GF_TrackReferenceTypeBox *ptr = (GF_TrackReferenceTypeBox *)s;

	bytesToRead = (u32) (ptr->size);
	if (!bytesToRead) return GF_OK;

	ptr->trackIDCount = (u32) (bytesToRead) / sizeof(u32);
	ptr->trackIDs = (GF_ISOTrackID *) gf_malloc(ptr->trackIDCount * sizeof(GF_ISOTrackID));
	if (!ptr->trackIDs) return GF_OUT_OF_MEM;

	for (i = 0; i < ptr->trackIDCount; i++) {
		ptr->trackIDs[i] = gf_bs_read_u32(bs);
	}
	return GF_OK;
}

GF_Box *reftype_box_new()
{
	ISOM_DECL_BOX_ALLOC(GF_TrackReferenceTypeBox, GF_ISOM_BOX_TYPE_REFT);
	return (GF_Box *)tmp;
}


GF_Err reftype_AddRefTrack(GF_TrackReferenceTypeBox *ref, GF_ISOTrackID trackID, u16 *outRefIndex)
{
	u32 i;
	if (!ref || !trackID) return GF_BAD_PARAM;

	if (outRefIndex) *outRefIndex = 0;
	//don't add a dep if already here !!
	for (i = 0; i < ref->trackIDCount; i++) {
		if (ref->trackIDs[i] == trackID) {
			if (outRefIndex) *outRefIndex = i+1;
			return GF_OK;
		}
	}

	ref->trackIDs = (GF_ISOTrackID *) gf_realloc(ref->trackIDs, (ref->trackIDCount + 1) * sizeof(GF_ISOTrackID) );
	if (!ref->trackIDs) return GF_OUT_OF_MEM;
	ref->trackIDs[ref->trackIDCount] = trackID;
	ref->trackIDCount++;
	if (outRefIndex) *outRefIndex = ref->trackIDCount;
	return GF_OK;
}



#ifndef GPAC_DISABLE_ISOM_WRITE

GF_Err reftype_box_write(GF_Box *s, GF_BitStream *bs)
{
	GF_Err e;
	u32 i;
	GF_TrackReferenceTypeBox *ptr = (GF_TrackReferenceTypeBox *)s;
	ptr->type = ptr->reference_type;
	e = gf_isom_box_write_header(s, bs);
	ptr->type = GF_ISOM_BOX_TYPE_REFT;
	if (e) return e;
	for (i = 0; i < ptr->trackIDCount; i++) {
		gf_bs_write_u32(bs, ptr->trackIDs[i]);
	}
	return GF_OK;
}


GF_Err reftype_box_size(GF_Box *s)
{
	GF_TrackReferenceTypeBox *ptr = (GF_TrackReferenceTypeBox *)s;
	if (ptr->trackIDCount)
		ptr->size += (ptr->trackIDCount * sizeof(u32));
	return GF_OK;
}

#endif /*GPAC_DISABLE_ISOM_WRITE*/



#ifndef	GPAC_DISABLE_ISOM_FRAGMENTS

void trex_box_del(GF_Box *s)
{
	GF_TrackExtendsBox *ptr = (GF_TrackExtendsBox *)s;
	if (ptr == NULL) return;
	gf_free(ptr);
}


GF_Err trex_box_read(GF_Box *s, GF_BitStream *bs)
{
	GF_TrackExtendsBox *ptr = (GF_TrackExtendsBox *)s;

	ptr->trackID = gf_bs_read_u32(bs);
	ptr->def_sample_desc_index = gf_bs_read_u32(bs);
	ptr->def_sample_duration = gf_bs_read_u32(bs);
	ptr->def_sample_size = gf_bs_read_u32(bs);
	ptr->def_sample_flags = gf_bs_read_u32(bs);
	return GF_OK;
}

GF_Box *trex_box_new()
{
	ISOM_DECL_BOX_ALLOC(GF_TrackExtendsBox, GF_ISOM_BOX_TYPE_TREX);
	return (GF_Box *)tmp;
}



#ifndef GPAC_DISABLE_ISOM_WRITE


GF_Err trex_box_write(GF_Box *s, GF_BitStream *bs)
{
	GF_Err e;
	GF_TrackExtendsBox *ptr = (GF_TrackExtendsBox *) s;
	if (!s) return GF_BAD_PARAM;
	e = gf_isom_full_box_write(s, bs);
	if (e) return e;

	gf_bs_write_u32(bs, ptr->trackID);
	//we always write 1 in trex default sample desc as using 0 breaks chrome/opera/...
	gf_bs_write_u32(bs, ptr->def_sample_desc_index ? ptr->def_sample_desc_index : 1);
	gf_bs_write_u32(bs, ptr->def_sample_duration);
	gf_bs_write_u32(bs, ptr->def_sample_size);
	gf_bs_write_u32(bs, ptr->def_sample_flags);
	return GF_OK;
}

GF_Err trex_box_size(GF_Box *s)
{
	GF_TrackExtendsBox *ptr = (GF_TrackExtendsBox *)s;
	ptr->size += 20;
	return GF_OK;
}



#endif /*GPAC_DISABLE_ISOM_WRITE*/



void trep_box_del(GF_Box *s)
{
	GF_TrackExtensionPropertiesBox *ptr = (GF_TrackExtensionPropertiesBox *)s;
	if (ptr == NULL) return;
	gf_free(ptr);
}


GF_Err trep_box_read(GF_Box *s, GF_BitStream *bs)
{
	GF_TrackExtensionPropertiesBox *ptr = (GF_TrackExtensionPropertiesBox *)s;

	ptr->trackID = gf_bs_read_u32(bs);
	ISOM_DECREASE_SIZE(ptr, 4);

	return gf_isom_box_array_read(s, bs, NULL);
}

GF_Box *trep_box_new()
{
	ISOM_DECL_BOX_ALLOC(GF_TrackExtensionPropertiesBox, GF_ISOM_BOX_TYPE_TREP);
	tmp->child_boxes = gf_list_new();
	return (GF_Box *)tmp;
}



#ifndef GPAC_DISABLE_ISOM_WRITE


GF_Err trep_box_write(GF_Box *s, GF_BitStream *bs)
{
	GF_Err e;
	GF_TrackExtensionPropertiesBox *ptr = (GF_TrackExtensionPropertiesBox *) s;
	if (!s) return GF_BAD_PARAM;
	e = gf_isom_full_box_write(s, bs);
	if (e) return e;

	gf_bs_write_u32(bs, ptr->trackID);
	return GF_OK;
}

GF_Err trep_box_size(GF_Box *s)
{
	GF_TrackExtensionPropertiesBox *ptr = (GF_TrackExtensionPropertiesBox *)s;
	ptr->size += 4;
	return GF_OK;
}



#endif /*GPAC_DISABLE_ISOM_WRITE*/

#endif /*GPAC_DISABLE_ISOM_FRAGMENTS*/



#ifndef	GPAC_DISABLE_ISOM_FRAGMENTS

void trun_box_del(GF_Box *s)
{
	GF_TrackFragmentRunBox *ptr = (GF_TrackFragmentRunBox *)s;
	if (ptr == NULL) return;

	while (gf_list_count(ptr->entries)) {
		GF_TrunEntry *p = (GF_TrunEntry*)gf_list_get(ptr->entries, 0);
		gf_list_rem(ptr->entries, 0);
		gf_free(p);
	}
	gf_list_del(ptr->entries);
	if (ptr->cache) gf_bs_del(ptr->cache);
	if (ptr->sample_order) gf_free(ptr->sample_order);
	gf_free(ptr);
}

static u32 ctrn_field_size(u32 field_idx)
{
	if (field_idx==3) return 4;
	return field_idx;
}

u32 gf_isom_ctrn_field_size_bits(u32 field_idx)
{
	if (field_idx==3) return 32;
	return field_idx*8;
}
static u32 ctrn_read_flags(GF_BitStream *bs, u32 nbbits)
{
	u32 val = gf_bs_read_int(bs, nbbits);
	if (nbbits==16) val <<= 16;
	else if (nbbits==8) val <<= 24;
	return val;
}

static GF_Err ctrn_box_read(GF_Box *s, GF_BitStream *bs)
{
	u32 i, count, flags, first_idx=0;
	Bool inherit_dur, inherit_size, inherit_flags, inherit_ctso;
	GF_TrunEntry *ent;
	GF_TrackFragmentRunBox *ptr = (GF_TrackFragmentRunBox *)s;
	flags = ptr->flags;
	ptr->ctrn_flags = flags;
	ptr->flags = 0;

	ptr->sample_count = gf_bs_read_u16(bs);
	ISOM_DECREASE_SIZE(ptr, 2);

	if (flags & GF_ISOM_TRUN_DATA_OFFSET) {
		if (flags & GF_ISOM_CTRN_DATAOFFSET_16) {
			ptr->data_offset = gf_bs_read_u16(bs);
			ISOM_DECREASE_SIZE(ptr, 2);
		} else {
			ptr->data_offset = gf_bs_read_u32(bs);
			ISOM_DECREASE_SIZE(ptr, 4);
		}
		ptr->flags |= GF_ISOM_TRUN_DATA_OFFSET;
	}
	if (flags & GF_ISOM_CTRN_CTSO_MULTIPLIER) {
		ptr->ctso_multiplier = gf_bs_read_u16(bs);
		ISOM_DECREASE_SIZE(ptr, 2);
	}
	/*no sample dur/sample_flag/size/ctso for first or following, create a pack sample */
	if (! (flags & 0x00FFFF00)) {
		GF_SAFEALLOC(ent, GF_TrunEntry);
		ent->nb_pack = ptr->sample_count;
		gf_list_add(ptr->entries, ent);
		return GF_OK;
	}
	/*allocate all entries*/
	for (i=0; i<ptr->sample_count; i++) {
		GF_SAFEALLOC(ent, GF_TrunEntry);
		gf_list_add(ptr->entries, ent);
	}
	//unpack flags
	ptr->ctrn_first_dur = (flags>>22) & 0x3;
	ptr->ctrn_first_size = (flags>>20) & 0x3;
	ptr->ctrn_first_sample_flags = (flags>>18) & 0x3;
	ptr->ctrn_first_ctts = (flags>>16) & 0x3;
	ptr->ctrn_dur = (flags>>14) & 0x3;
	ptr->ctrn_size = (flags>>12) & 0x3;
	ptr->ctrn_sample_flags = (flags>>10) & 0x3;
	ptr->ctrn_ctts = (flags>>8) & 0x3;

	inherit_dur = flags & GF_ISOM_CTRN_INHERIT_DUR;
	inherit_size = flags & GF_ISOM_CTRN_INHERIT_SIZE;
	inherit_flags = flags & GF_ISOM_CTRN_INHERIT_FLAGS;
	inherit_ctso = flags & GF_ISOM_CTRN_INHERIT_CTSO;

	if (flags & GF_ISOM_CTRN_FIRST_SAMPLE) {
		ent = gf_list_get(ptr->entries, 0);
		first_idx = 1;
		if (!inherit_dur && ptr->ctrn_first_dur) {
			ent->Duration = gf_bs_read_int(bs, gf_isom_ctrn_field_size_bits(ptr->ctrn_first_dur) );
			ISOM_DECREASE_SIZE(ptr, ctrn_field_size(ptr->ctrn_first_dur) );
		}
		if (!inherit_size && ptr->ctrn_first_size) {
			ent->size = gf_bs_read_int(bs, gf_isom_ctrn_field_size_bits(ptr->ctrn_first_size) );
			ISOM_DECREASE_SIZE(ptr, ctrn_field_size(ptr->ctrn_first_size) );
		}
		if (!inherit_flags && ptr->ctrn_first_sample_flags) {
			ent->flags = ctrn_read_flags(bs, gf_isom_ctrn_field_size_bits(ptr->ctrn_first_sample_flags) );
			ISOM_DECREASE_SIZE(ptr, ctrn_field_size(ptr->ctrn_first_sample_flags) );
		}
		if (!inherit_ctso && ptr->ctrn_first_ctts) {
			ent->CTS_Offset = gf_bs_read_int(bs, gf_isom_ctrn_field_size_bits(ptr->ctrn_first_ctts) );
			ISOM_DECREASE_SIZE(ptr, ctrn_field_size(ptr->ctrn_first_ctts) );
			if (ptr->ctso_multiplier)
				ent->CTS_Offset *= (s32) ptr->ctso_multiplier;
		}
	}
	count = ptr->sample_count - first_idx;
	if (!inherit_dur && ptr->ctrn_dur) {
		u32 nbbits = gf_isom_ctrn_field_size_bits(ptr->ctrn_dur);
		ISOM_DECREASE_SIZE(ptr, count * nbbits / 8);
		for (i=first_idx; i<ptr->sample_count; i++) {
			ent = gf_list_get(ptr->entries, i);
			ent->Duration = gf_bs_read_int(bs, nbbits);
		}
	}
	if (!inherit_size && ptr->ctrn_size) {
		u32 nbbits = gf_isom_ctrn_field_size_bits(ptr->ctrn_size);
		ISOM_DECREASE_SIZE(ptr, count * nbbits / 8);
		for (i=first_idx; i<ptr->sample_count; i++) {
			ent = gf_list_get(ptr->entries, i);
			ent->size = gf_bs_read_int(bs, nbbits);
		}
	}
	if (!inherit_flags && ptr->ctrn_sample_flags) {
		u32 nbbits = gf_isom_ctrn_field_size_bits(ptr->ctrn_sample_flags);
		ISOM_DECREASE_SIZE(ptr, count * nbbits / 8);
		for (i=first_idx; i<ptr->sample_count; i++) {
			ent = gf_list_get(ptr->entries, i);
			ent->flags = ctrn_read_flags(bs, nbbits);
		}
	}
	if (!inherit_ctso && ptr->ctrn_ctts) {
		u32 nbbits = gf_isom_ctrn_field_size_bits(ptr->ctrn_ctts);
		ISOM_DECREASE_SIZE(ptr, count * nbbits / 8);
		for (i=first_idx; i<ptr->sample_count; i++) {
			ent = gf_list_get(ptr->entries, i);
			ent->CTS_Offset = gf_bs_read_int(bs, nbbits);
			if (ptr->ctso_multiplier)
				ent->CTS_Offset *= (s32) ptr->ctso_multiplier;
		}
	}

	return GF_OK;
}

GF_Err trun_box_read(GF_Box *s, GF_BitStream *bs)
{
	u32 i;
	GF_TrunEntry *p;
	GF_TrackFragmentRunBox *ptr = (GF_TrackFragmentRunBox *)s;

	if (ptr->type == GF_ISOM_BOX_TYPE_CTRN) {
		ptr->type = GF_ISOM_BOX_TYPE_TRUN;
		ptr->use_ctrn = GF_TRUE;
		return ctrn_box_read(s, bs);
	}

	//check this is a good file
	if ((ptr->flags & GF_ISOM_TRUN_FIRST_FLAG) && (ptr->flags & GF_ISOM_TRUN_FLAGS))
		return GF_ISOM_INVALID_FILE;

	ptr->sample_count = gf_bs_read_u32(bs);
	ISOM_DECREASE_SIZE(ptr, 4);

	//The rest depends on the flags
	if (ptr->flags & GF_ISOM_TRUN_DATA_OFFSET) {
		ptr->data_offset = gf_bs_read_u32(bs);
		ISOM_DECREASE_SIZE(ptr, 4);
	}
	if (ptr->flags & GF_ISOM_TRUN_FIRST_FLAG) {
		ptr->first_sample_flags = gf_bs_read_u32(bs);
		ISOM_DECREASE_SIZE(ptr, 4);
	}
	if (! (ptr->flags & (GF_ISOM_TRUN_DURATION | GF_ISOM_TRUN_SIZE | GF_ISOM_TRUN_FLAGS | GF_ISOM_TRUN_CTS_OFFSET) ) ) {
		GF_SAFEALLOC(p, GF_TrunEntry);
		p->nb_pack = ptr->sample_count;
		gf_list_add(ptr->entries, p);
	} else {

		//read each entry (even though nothing may be written)
		for (i=0; i<ptr->sample_count; i++) {
			u32 trun_size = 0;
			p = (GF_TrunEntry *) gf_malloc(sizeof(GF_TrunEntry));
			if (!p) return GF_OUT_OF_MEM;
			memset(p, 0, sizeof(GF_TrunEntry));

			if (ptr->flags & GF_ISOM_TRUN_DURATION) {
				p->Duration = gf_bs_read_u32(bs);
				trun_size += 4;
			}
			if (ptr->flags & GF_ISOM_TRUN_SIZE) {
				p->size = gf_bs_read_u32(bs);
				trun_size += 4;
			}
			//SHOULDN'T BE USED IF GF_ISOM_TRUN_FIRST_FLAG IS DEFINED
			if (ptr->flags & GF_ISOM_TRUN_FLAGS) {
				p->flags = gf_bs_read_u32(bs);
				trun_size += 4;
			}
			if (ptr->flags & GF_ISOM_TRUN_CTS_OFFSET) {
				if (ptr->version==0) {
					p->CTS_Offset = (u32) gf_bs_read_u32(bs);
				} else {
					p->CTS_Offset = (s32) gf_bs_read_u32(bs);
				}
				trun_size += 4;
			}
			gf_list_add(ptr->entries, p);
			ISOM_DECREASE_SIZE(ptr, trun_size);
		}
	}
	/*todo parse sample reorder*/
	if (ptr->size) {
		gf_bs_skip_bytes(bs, ptr->size);
		ptr->size = 0;
	}
	return GF_OK;
}

GF_Box *trun_box_new()
{
	ISOM_DECL_BOX_ALLOC(GF_TrackFragmentRunBox, GF_ISOM_BOX_TYPE_TRUN);
	tmp->entries = gf_list_new();
	//NO FLAGS SET BY DEFAULT
	return (GF_Box *)tmp;
}

#ifndef GPAC_DISABLE_ISOM_WRITE

static void ctrn_write_sample_flags(GF_BitStream *bs, u32 flags, u32 field_size)
{
	if (!field_size) return;

	if (field_size==8) flags = flags>>24;
	else if (field_size==16) flags = flags>>16;
	gf_bs_write_int(bs, flags, field_size);
}


static void ctrn_write_ctso(GF_TrackFragmentRunBox *ctrn, GF_BitStream *bs, u32 ctso, u32 field_size)
{
	if (!field_size) return;

	if (ctrn->ctso_multiplier) {
		gf_bs_write_int(bs, ctso / ctrn->ctso_multiplier, field_size);
	} else {
		gf_bs_write_int(bs, ctso, field_size);
	}
}

GF_Err ctrn_box_write(GF_Box *s, GF_BitStream *bs)
{
	GF_Err e;
	u32 i, count, flags;
	GF_TrunEntry *ent;
	GF_TrackFragmentRunBox *ctrn = (GF_TrackFragmentRunBox *) s;
	if (!s) return GF_BAD_PARAM;
	flags = ctrn->flags;
	ctrn->flags = ctrn->ctrn_flags;
	ctrn->type = GF_ISOM_BOX_TYPE_CTRN;

	e = gf_isom_full_box_write(s, bs);
	if (e) return e;
	ctrn->flags = flags;
	ctrn->type = GF_ISOM_BOX_TYPE_TRUN;

	gf_bs_write_u16(bs, ctrn->sample_count);
	if (ctrn->flags & GF_ISOM_TRUN_DATA_OFFSET) {
		if (ctrn->ctrn_flags & GF_ISOM_CTRN_DATAOFFSET_16) {
			gf_bs_write_u16(bs, ctrn->data_offset);
		} else {
			gf_bs_write_u32(bs, ctrn->data_offset);
		}
	}
	if (ctrn->ctso_multiplier) {
		gf_bs_write_u16(bs, ctrn->ctso_multiplier);
	}
	/*we always write first sample using first flags*/
	ent = gf_list_get(ctrn->entries, 0);
	gf_bs_write_int(bs, ent->Duration, gf_isom_ctrn_field_size_bits(ctrn->ctrn_first_dur) );
	gf_bs_write_int(bs, ent->size, gf_isom_ctrn_field_size_bits(ctrn->ctrn_first_size) );
	ctrn_write_sample_flags(bs, ent->flags, gf_isom_ctrn_field_size_bits(ctrn->ctrn_first_sample_flags) );
	ctrn_write_ctso(ctrn,bs, ent->CTS_Offset, gf_isom_ctrn_field_size_bits(ctrn->ctrn_first_ctts) );

	count = gf_list_count(ctrn->entries);
	if (ctrn->ctrn_dur) {
		u32 nbbits = gf_isom_ctrn_field_size_bits(ctrn->ctrn_dur);
		for (i=1; i<count; i++) {
			GF_TrunEntry *ent = gf_list_get(ctrn->entries, i);
			gf_bs_write_int(bs, ent->Duration, nbbits);
		}
	}
	if (ctrn->ctrn_size) {
		u32 nbbits = gf_isom_ctrn_field_size_bits(ctrn->ctrn_size);
		for (i=1; i<count; i++) {
			GF_TrunEntry *ent = gf_list_get(ctrn->entries, i);
			gf_bs_write_int(bs, ent->size, nbbits);
		}
	}
	if (ctrn->ctrn_sample_flags) {
		u32 nbbits = gf_isom_ctrn_field_size_bits(ctrn->ctrn_sample_flags);
		for (i=1; i<count; i++) {
			GF_TrunEntry *ent = gf_list_get(ctrn->entries, i);
			ctrn_write_sample_flags(bs, ent->flags, nbbits);
		}
	}
	if (ctrn->ctrn_ctts) {
		u32 nbbits = gf_isom_ctrn_field_size_bits(ctrn->ctrn_ctts);
		for (i=1; i<count; i++) {
			GF_TrunEntry *ent = gf_list_get(ctrn->entries, i);
			ctrn_write_ctso(ctrn, bs, ent->CTS_Offset, nbbits);
		}
	}

	return GF_OK;
}

GF_Err trun_box_write(GF_Box *s, GF_BitStream *bs)
{
	GF_Err e;
	u32 i, count;
	GF_TrackFragmentRunBox *ptr = (GF_TrackFragmentRunBox *) s;
	if (!s) return GF_BAD_PARAM;

	if (ptr->use_ctrn)
		return ctrn_box_write(s, bs);

	e = gf_isom_full_box_write(s, bs);
	if (e) return e;

	gf_bs_write_u32(bs, ptr->sample_count);

	//The rest depends on the flags
	if (ptr->flags & GF_ISOM_TRUN_DATA_OFFSET) {
		gf_bs_write_u32(bs, ptr->data_offset);
	}
	if (ptr->flags & GF_ISOM_TRUN_FIRST_FLAG) {
		gf_bs_write_u32(bs, ptr->first_sample_flags);
	}

	if (ptr->flags & (GF_ISOM_TRUN_DURATION | GF_ISOM_TRUN_SIZE | GF_ISOM_TRUN_FLAGS | GF_ISOM_TRUN_CTS_OFFSET) )  {

		count = gf_list_count(ptr->entries);
		for (i=0; i<count; i++) {
			GF_TrunEntry *p = (GF_TrunEntry*)gf_list_get(ptr->entries, i);

			if (ptr->flags & GF_ISOM_TRUN_DURATION) {
				gf_bs_write_u32(bs, p->Duration);
			}
			if (ptr->flags & GF_ISOM_TRUN_SIZE) {
				gf_bs_write_u32(bs, p->size);
			}
			//SHOULDN'T BE USED IF GF_ISOM_TRUN_FIRST_FLAG IS DEFINED
			if (ptr->flags & GF_ISOM_TRUN_FLAGS) {
				gf_bs_write_u32(bs, p->flags);
			}
			if (ptr->flags & GF_ISOM_TRUN_CTS_OFFSET) {
				if (ptr->version==0) {
					gf_bs_write_u32(bs, p->CTS_Offset);
				} else {
					gf_bs_write_u32(bs, (u32) p->CTS_Offset);
				}
			}
		}
	}

	if (ptr->sample_order) {
		u32 nb_bits = 8;
		if (ptr->sample_count>0xFFFFFF) nb_bits = 32;
		else if (ptr->sample_count>0xFFFF) nb_bits = 24;
		else if (ptr->sample_count>0xFF) nb_bits = 16;

		for (i=0; i<ptr->sample_count; i++) {
			gf_bs_write_int(bs, ptr->sample_order[i], nb_bits);
		}
	}
	return GF_OK;
}

static u32 ctrn_sample_flags_to_index(u32 val)
{
	if (!val) return 0;
	if (val & 0x0000FFFF)
		return 3;
	if (val & 0x00FF0000)
		return 2;
	return 1;
}
static u32 ctrn_u32_to_index(u32 val)
{
	if (!val) return 0;
	if (val<=255) return 1;
	if (val<=65535) return 2;
	return 3;
}
static u32 ctrn_s32_to_index(s32 val)
{
	if (!val) return 0;
	if (ABS(val)<=127) return 1;
	if (ABS(val)<=32767) return 2;
	return 3;
}
static u32 ctrn_ctts_to_index(GF_TrackFragmentRunBox *ctrn, s32 ctts)
{
	if (!(ctrn->flags & GF_ISOM_TRUN_CTS_OFFSET))
		return 0;

	if (!ctts) return 0;

	if (ctrn->version) {
		if (ctrn->ctso_multiplier) return ctrn_s32_to_index(ctts / ctrn->ctso_multiplier);
		return ctrn_s32_to_index(ctts);
	}
	assert(ctts>0);
	if (ctrn->ctso_multiplier) return ctrn_u32_to_index((u32)ctts / ctrn->ctso_multiplier);
	return ctrn_s32_to_index((u32)ctts);
}

static GF_Err ctrn_box_size(GF_TrackFragmentRunBox *ctrn)
{
	Bool use_ctso_multi = GF_FALSE;
	u32 i, count;
	GF_TrunEntry *ent;
	ctrn->ctrn_flags = 0;
	use_ctso_multi = GF_TRUE;
	ctrn->ctrn_first_dur = ctrn->ctrn_first_size = ctrn->ctrn_first_sample_flags = ctrn->ctrn_first_ctts = 0;
	ctrn->ctrn_dur = ctrn->ctrn_size = ctrn->ctrn_sample_flags = ctrn->ctrn_ctts = 0;

	ctrn->size += 2; //16 bits for sample count
	if (ctrn->flags & GF_ISOM_TRUN_DATA_OFFSET) {
		ctrn->ctrn_flags |= GF_ISOM_TRUN_DATA_OFFSET;
		if (ABS(ctrn->data_offset) < 32767) {
			ctrn->size += 2;
			ctrn->ctrn_flags |= GF_ISOM_CTRN_DATAOFFSET_16;
		} else
			ctrn->size += 4;
	}

	count = gf_list_count(ctrn->entries);
	if (ctrn->ctso_multiplier && (ctrn->flags & GF_ISOM_TRUN_CTS_OFFSET) && (ctrn->ctso_multiplier<=0xFFFF) ) {
		for (i=0; i<count; i++) {
			GF_TrunEntry *ent = gf_list_get(ctrn->entries, i);
			if (ent->CTS_Offset % ctrn->ctso_multiplier) {
				use_ctso_multi = GF_FALSE;
				break;
			}
		}
	} else {
		use_ctso_multi = GF_FALSE;
	}
	if (ctrn->use_inherit) {
		use_ctso_multi = GF_FALSE;
		ctrn->ctrn_flags |= 0xB0; //duration=1,size=0,flags=1,cts=1 << 4
	}

	if (use_ctso_multi) {
		ctrn->size += 2;
		ctrn->ctrn_flags |= GF_ISOM_CTRN_CTSO_MULTIPLIER;
	} else {
		ctrn->ctso_multiplier = 0;
	}

	/*we always write first sample using first flags*/
	ent = gf_list_get(ctrn->entries, 0);
	ctrn->ctrn_flags |= GF_ISOM_CTRN_FIRST_SAMPLE;

	if (!ctrn->use_inherit && (ctrn->flags & GF_ISOM_TRUN_DURATION)) {
		ctrn->ctrn_first_dur = ctrn_u32_to_index(ent->Duration);
		if (ctrn->ctrn_first_dur) {
			ctrn->size += ctrn_field_size(ctrn->ctrn_first_dur);
			ctrn->ctrn_flags |= ctrn->ctrn_first_dur<<22;
		}
	}

	if (ctrn->flags & GF_ISOM_TRUN_SIZE) {
		ctrn->ctrn_first_size = ctrn_u32_to_index(ent->size);
		if (ctrn->ctrn_first_size) {
			ctrn->size += ctrn_field_size(ctrn->ctrn_first_size);
			ctrn->ctrn_flags |= ctrn->ctrn_first_size<<20;
		}
	}

	if (!ctrn->use_inherit && (ctrn->flags & GF_ISOM_TRUN_FLAGS)) {
		ctrn->ctrn_first_sample_flags = ctrn_sample_flags_to_index(ent->flags);
		if (ctrn->ctrn_first_sample_flags) {
			ctrn->size += ctrn_field_size(ctrn->ctrn_first_sample_flags);
			ctrn->ctrn_flags |= ctrn->ctrn_first_sample_flags<<18;
		}
	}
	if (!ctrn->use_inherit && (ctrn->flags & GF_ISOM_TRUN_CTS_OFFSET)) {
		ctrn->ctrn_first_ctts = ctrn_ctts_to_index(ctrn, ent->CTS_Offset);
		if (ctrn->ctrn_first_ctts) {
			ctrn->size += ctrn_field_size(ctrn->ctrn_first_ctts);
			ctrn->ctrn_flags |= ctrn->ctrn_first_ctts<<16;
		}
	}

	for (i=1; i<count; i++) {
		u8 field_idx;
		GF_TrunEntry *ent = gf_list_get(ctrn->entries, i);

		if (!ctrn->use_inherit && (ctrn->flags & GF_ISOM_TRUN_DURATION)) {
			field_idx = ctrn_u32_to_index(ent->Duration);
			if (ctrn->ctrn_dur < field_idx)
				ctrn->ctrn_dur = field_idx;
		}
		if (ctrn->flags & GF_ISOM_TRUN_SIZE) {
			field_idx = ctrn_u32_to_index(ent->size);
			if (ctrn->ctrn_size < field_idx)
				ctrn->ctrn_size = field_idx;
		}
		if (!ctrn->use_inherit && (ctrn->flags & GF_ISOM_TRUN_FLAGS)) {
			field_idx = ctrn_sample_flags_to_index(ent->flags);
			if (ctrn->ctrn_sample_flags < field_idx)
				ctrn->ctrn_sample_flags = field_idx;
		}
		if (!ctrn->use_inherit) {
			field_idx = ctrn_ctts_to_index(ctrn, ent->CTS_Offset);
			if (ctrn->ctrn_ctts < field_idx)
				ctrn->ctrn_ctts = field_idx;
		}
	}
	count-=1;
	if (ctrn->ctrn_dur) {
		ctrn->size += count * ctrn_field_size(ctrn->ctrn_dur);
		ctrn->ctrn_flags |= ctrn->ctrn_dur<<14;
	}
	if (ctrn->ctrn_size) {
		ctrn->size += count * ctrn_field_size(ctrn->ctrn_size);
		ctrn->ctrn_flags |= ctrn->ctrn_size<<12;
	}
	if (ctrn->ctrn_sample_flags) {
		ctrn->size += count * ctrn_field_size(ctrn->ctrn_sample_flags);
		ctrn->ctrn_flags |= ctrn->ctrn_sample_flags<<10;
	}
	if (ctrn->ctrn_ctts) {
		ctrn->size += count * ctrn_field_size(ctrn->ctrn_ctts);
		ctrn->ctrn_flags |= ctrn->ctrn_ctts<<8;
	}
	return GF_OK;
}

GF_Err trun_box_size(GF_Box *s)
{
	u32 i, count;
	GF_TrackFragmentRunBox *ptr = (GF_TrackFragmentRunBox *)s;

	if (ptr->use_ctrn)
		return ctrn_box_size(ptr);

	ptr->size += 4;
	//The rest depends on the flags
	if (ptr->flags & GF_ISOM_TRUN_DATA_OFFSET) ptr->size += 4;
	if (ptr->flags & GF_ISOM_TRUN_FIRST_FLAG) ptr->size += 4;

	if (ptr->sample_order) {
		u32 nb_bytes = 1;
		if (ptr->sample_count>0xFFFFFF) nb_bytes = 4;
		else if (ptr->sample_count>0xFFFF) nb_bytes = 3;
		else if (ptr->sample_count>0xFF) nb_bytes = 2;
		ptr->size += ptr->sample_count*nb_bytes;
	}

	if (! (ptr->flags & (GF_ISOM_TRUN_DURATION | GF_ISOM_TRUN_SIZE | GF_ISOM_TRUN_FLAGS | GF_ISOM_TRUN_CTS_OFFSET) ) ) {
		return GF_OK;
	}

	//if nothing to do, this will be skipped automatically
	count = gf_list_count(ptr->entries);
	for (i=0; i<count; i++) {
		if (ptr->flags & GF_ISOM_TRUN_DURATION) ptr->size += 4;
		if (ptr->flags & GF_ISOM_TRUN_SIZE) ptr->size += 4;
		//SHOULDN'T BE USED IF GF_ISOM_TRUN_FIRST_FLAG IS DEFINED
		if (ptr->flags & GF_ISOM_TRUN_FLAGS) ptr->size += 4;
		if (ptr->flags & GF_ISOM_TRUN_CTS_OFFSET) ptr->size += 4;
	}
	return GF_OK;
}



#endif /*GPAC_DISABLE_ISOM_WRITE*/

#endif /*GPAC_DISABLE_ISOM_FRAGMENTS*/


void tsro_box_del(GF_Box *s)
{
	GF_TimeOffHintEntryBox *tsro = (GF_TimeOffHintEntryBox *)s;
	gf_free(tsro);
}

GF_Err tsro_box_read(GF_Box *s, GF_BitStream *bs)
{
	GF_TimeOffHintEntryBox *ptr = (GF_TimeOffHintEntryBox *)s;
	ptr->TimeOffset = gf_bs_read_u32(bs);
	return GF_OK;
}

GF_Box *tsro_box_new()
{
	ISOM_DECL_BOX_ALLOC(GF_TimeOffHintEntryBox, GF_ISOM_BOX_TYPE_TSRO);
	return (GF_Box *)tmp;
}


#ifndef GPAC_DISABLE_ISOM_WRITE
GF_Err tsro_box_write(GF_Box *s, GF_BitStream *bs)
{
	GF_Err e;
	GF_TimeOffHintEntryBox *ptr = (GF_TimeOffHintEntryBox *)s;
	if (ptr == NULL) return GF_BAD_PARAM;

	e = gf_isom_box_write_header(s, bs);
	if (e) return e;
	gf_bs_write_u32(bs, ptr->TimeOffset);
	return GF_OK;
}

GF_Err tsro_box_size(GF_Box *s)
{
	s->size += 4;
	return GF_OK;
}
#endif /*GPAC_DISABLE_ISOM_WRITE*/


void udta_box_del(GF_Box *s)
{
	u32 i;
	GF_UserDataMap *map;
	GF_UserDataBox *ptr = (GF_UserDataBox *)s;
	if (ptr == NULL) return;
	i=0;
	while ((map = (GF_UserDataMap *)gf_list_enum(ptr->recordList, &i))) {
		gf_isom_box_array_del(map->boxes);
		gf_free(map);
	}
	gf_list_del(ptr->recordList);
	gf_free(ptr);
}

GF_UserDataMap *udta_getEntry(GF_UserDataBox *ptr, u32 box_type, bin128 *uuid)
{
	u32 i;
	GF_UserDataMap *map;
	if (ptr == NULL) return NULL;
	i=0;
	while ((map = (GF_UserDataMap *)gf_list_enum(ptr->recordList, &i))) {
		if (map->boxType == box_type) {
			if ((box_type != GF_ISOM_BOX_TYPE_UUID) || !uuid) return map;
			if (!memcmp(map->uuid, *uuid, 16)) return map;
		}
	}
	return NULL;
}

GF_Err udta_on_child_box(GF_Box *s, GF_Box *a)
{
	GF_Err e;
	u32 box_type;
	GF_UserDataMap *map;
	GF_UserDataBox *ptr = (GF_UserDataBox *)s;
	if (!ptr) return GF_BAD_PARAM;
	if (!a) return GF_OK;

	//detach from parent list if any
	gf_list_del_item(ptr->child_boxes, a);

	/* for unknown udta boxes, we reference them by their original box type */
	box_type = a->type;
	if (box_type == GF_ISOM_BOX_TYPE_UNKNOWN) {
		GF_UnknownBox* unkn = (GF_UnknownBox *)a;
		if (unkn)
			box_type = unkn->original_4cc;
	}

	map = udta_getEntry(ptr, box_type, (a->type==GF_ISOM_BOX_TYPE_UUID) ? & ((GF_UUIDBox *)a)->uuid : NULL);
	if (map == NULL) {
		map = (GF_UserDataMap *) gf_malloc(sizeof(GF_UserDataMap));
		if (map == NULL) return GF_OUT_OF_MEM;
		memset(map, 0, sizeof(GF_UserDataMap));

		map->boxType = box_type;
		if (a->type == GF_ISOM_BOX_TYPE_UUID)
			memcpy(map->uuid, ((GF_UUIDBox *)a)->uuid, 16);
		map->boxes = gf_list_new();
		if (!map->boxes) {
			gf_free(map);
			return GF_OUT_OF_MEM;
		}
		e = gf_list_add(ptr->recordList, map);
		if (e) return e;
	}
	return gf_list_add(map->boxes, a);
}


GF_Err udta_box_read(GF_Box *s, GF_BitStream *bs)
{
	GF_Err e = gf_isom_box_array_read(s, bs, udta_on_child_box);
	if (e) return e;
	if (s->size==4) {
		u32 val = gf_bs_read_u32(bs);
		s->size = 0;
		if (val) {
			GF_LOG(GF_LOG_WARNING, GF_LOG_CONTAINER, ("[iso file] udta has 4 remaining bytes set to %08X but they should be 0\n", val));
		}
	}
	return GF_OK;
}

GF_Box *udta_box_new()
{
	ISOM_DECL_BOX_ALLOC(GF_UserDataBox, GF_ISOM_BOX_TYPE_UDTA);
	tmp->recordList = gf_list_new();
	if (!tmp->recordList) {
		gf_free(tmp);
		return NULL;
	}
	return (GF_Box *)tmp;
}


#ifndef GPAC_DISABLE_ISOM_WRITE

GF_Err udta_box_write(GF_Box *s, GF_BitStream *bs)
{
	GF_Err e;
	u32 i;
	GF_UserDataMap *map;
	GF_UserDataBox *ptr = (GF_UserDataBox *)s;

	e = gf_isom_box_write_header(s, bs);
	if (e) return e;
	i=0;
	while ((map = (GF_UserDataMap *)gf_list_enum(ptr->recordList, &i))) {
		//warning: here we are not passing the actual "parent" of the list
		//but the UDTA box. The parent itself is not an box, we don't care about it
		e = gf_isom_box_array_write(s, map->boxes, bs);
		if (e) return e;
	}
	return GF_OK;
}

GF_Err udta_box_size(GF_Box *s)
{
	GF_Err e;
	u32 i;
	GF_UserDataMap *map;
	GF_UserDataBox *ptr = (GF_UserDataBox *)s;

	i=0;
	while ((map = (GF_UserDataMap *)gf_list_enum(ptr->recordList, &i))) {
		//warning: here we are not passing the actual "parent" of the list
		//but the UDTA box. The parent itself is not an box, we don't care about it
		e = gf_isom_box_array_size(s, map->boxes);
		if (e) return e;
	}
	return GF_OK;
}

#endif /*GPAC_DISABLE_ISOM_WRITE*/


void vmhd_box_del(GF_Box *s)
{
	GF_VideoMediaHeaderBox *ptr = (GF_VideoMediaHeaderBox *)s;
	if (ptr == NULL) return;
	gf_free(ptr);
}


GF_Err vmhd_box_read(GF_Box *s, GF_BitStream *bs)
{
	GF_VideoMediaHeaderBox *ptr = (GF_VideoMediaHeaderBox *)s;

	ptr->reserved = gf_bs_read_u64(bs);
	return GF_OK;
}

GF_Box *vmhd_box_new()
{
	ISOM_DECL_BOX_ALLOC(GF_VideoMediaHeaderBox, GF_ISOM_BOX_TYPE_VMHD);
	tmp->flags = 1;
	return (GF_Box *)tmp;
}



#ifndef GPAC_DISABLE_ISOM_WRITE

GF_Err vmhd_box_write(GF_Box *s, GF_BitStream *bs)
{
	GF_Err e;
	GF_VideoMediaHeaderBox *ptr = (GF_VideoMediaHeaderBox *)s;

	e = gf_isom_full_box_write(s, bs);
	if (e) return e;
	gf_bs_write_u64(bs, ptr->reserved);
	return GF_OK;
}

GF_Err vmhd_box_size(GF_Box *s)
{
	GF_VideoMediaHeaderBox *ptr = (GF_VideoMediaHeaderBox *)s;
	ptr->size += 8;
	return GF_OK;
}

#endif /*GPAC_DISABLE_ISOM_WRITE*/

void void_box_del(GF_Box *s)
{
	gf_free(s);
}


GF_Err void_box_read(GF_Box *s, GF_BitStream *bs)
{
	if (s->size) return GF_ISOM_INVALID_FILE;
	return GF_OK;
}

GF_Box *void_box_new()
{
	ISOM_DECL_BOX_ALLOC(GF_Box, GF_ISOM_BOX_TYPE_VOID);
	return tmp;
}


#ifndef GPAC_DISABLE_ISOM_WRITE

GF_Err void_box_write(GF_Box *s, GF_BitStream *bs)
{
	gf_bs_write_u32(bs, 0);
	return GF_OK;
}

GF_Err void_box_size(GF_Box *s)
{
	s->size = 4;
	return GF_OK;
}

#endif /*GPAC_DISABLE_ISOM_WRITE*/



GF_Box *pdin_box_new()
{
	ISOM_DECL_BOX_ALLOC(GF_ProgressiveDownloadBox, GF_ISOM_BOX_TYPE_PDIN);
	return (GF_Box *)tmp;
}


void pdin_box_del(GF_Box *s)
{
	GF_ProgressiveDownloadBox *ptr = (GF_ProgressiveDownloadBox*)s;
	if (ptr == NULL) return;
	if (ptr->rates) gf_free(ptr->rates);
	if (ptr->times) gf_free(ptr->times);
	gf_free(ptr);
}


GF_Err pdin_box_read(GF_Box *s, GF_BitStream *bs)
{
	u32 i;
	GF_ProgressiveDownloadBox *ptr = (GF_ProgressiveDownloadBox*)s;

	ptr->count = (u32) (ptr->size) / 8;
	ptr->rates = (u32*)gf_malloc(sizeof(u32)*ptr->count);
	ptr->times = (u32*)gf_malloc(sizeof(u32)*ptr->count);
	for (i=0; i<ptr->count; i++) {
		ptr->rates[i] = gf_bs_read_u32(bs);
		ptr->times[i] = gf_bs_read_u32(bs);
	}
	return GF_OK;
}


#ifndef GPAC_DISABLE_ISOM_WRITE

GF_Err pdin_box_write(GF_Box *s, GF_BitStream *bs)
{
	GF_Err e;
	u32 i;
	GF_ProgressiveDownloadBox *ptr = (GF_ProgressiveDownloadBox *)s;
	e = gf_isom_full_box_write(s, bs);
	if (e) return e;
	for (i=0; i<ptr->count; i++) {
		gf_bs_write_u32(bs, ptr->rates[i]);
		gf_bs_write_u32(bs, ptr->times[i]);
	}
	return GF_OK;
}

GF_Err pdin_box_size(GF_Box *s)
{
	GF_ProgressiveDownloadBox *ptr = (GF_ProgressiveDownloadBox *)s;
	ptr->size += 8*ptr->count;
	return GF_OK;
}

#endif /*GPAC_DISABLE_ISOM_WRITE*/




GF_Box *sdtp_box_new()
{
	ISOM_DECL_BOX_ALLOC(GF_SampleDependencyTypeBox, GF_ISOM_BOX_TYPE_SDTP);
	return (GF_Box *)tmp;
}


void sdtp_box_del(GF_Box *s)
{
	GF_SampleDependencyTypeBox *ptr = (GF_SampleDependencyTypeBox*)s;
	if (ptr == NULL) return;
	if (ptr->sample_info) gf_free(ptr->sample_info);
	gf_free(ptr);
}


GF_Err sdtp_box_read(GF_Box *s, GF_BitStream *bs)
{
	GF_SampleDependencyTypeBox *ptr = (GF_SampleDependencyTypeBox*)s;

	/*out-of-order sdtp, assume no padding at the end*/
	if (!ptr->sampleCount) ptr->sampleCount = (u32) ptr->size;
	else if (ptr->sampleCount > (u32) ptr->size) return GF_ISOM_INVALID_FILE;

	ptr->sample_info = (u8 *) gf_malloc(sizeof(u8)*ptr->sampleCount);
	gf_bs_read_data(bs, (char*)ptr->sample_info, ptr->sampleCount);
	ISOM_DECREASE_SIZE(ptr, ptr->sampleCount);
	return GF_OK;
}


#ifndef GPAC_DISABLE_ISOM_WRITE

GF_Err sdtp_box_write(GF_Box *s, GF_BitStream *bs)
{
	GF_Err e;
	GF_SampleDependencyTypeBox *ptr = (GF_SampleDependencyTypeBox *)s;
	e = gf_isom_full_box_write(s, bs);
	if (e) return e;
	gf_bs_write_data(bs, (char*)ptr->sample_info, ptr->sampleCount);
	return GF_OK;
}

GF_Err sdtp_box_size(GF_Box *s)
{
	GF_SampleDependencyTypeBox *ptr = (GF_SampleDependencyTypeBox *)s;
	ptr->size += ptr->sampleCount;
	return GF_OK;
}

#endif /*GPAC_DISABLE_ISOM_WRITE*/


GF_Box *pasp_box_new()
{
	ISOM_DECL_BOX_ALLOC(GF_PixelAspectRatioBox, GF_ISOM_BOX_TYPE_PASP);
	return (GF_Box *)tmp;
}


void pasp_box_del(GF_Box *s)
{
	GF_PixelAspectRatioBox *ptr = (GF_PixelAspectRatioBox*)s;
	if (ptr == NULL) return;
	gf_free(ptr);
}


GF_Err pasp_box_read(GF_Box *s, GF_BitStream *bs)
{
	GF_PixelAspectRatioBox *ptr = (GF_PixelAspectRatioBox*)s;
	ptr->hSpacing = gf_bs_read_u32(bs);
	ptr->vSpacing = gf_bs_read_u32(bs);
	ISOM_DECREASE_SIZE(ptr, 8);
	return GF_OK;
}


#ifndef GPAC_DISABLE_ISOM_WRITE

GF_Err pasp_box_write(GF_Box *s, GF_BitStream *bs)
{
	GF_PixelAspectRatioBox *ptr = (GF_PixelAspectRatioBox *)s;
	GF_Err e = gf_isom_box_write_header(s, bs);
	if (e) return e;
	gf_bs_write_u32(bs, ptr->hSpacing);
	gf_bs_write_u32(bs, ptr->vSpacing);
	return GF_OK;
}

GF_Err pasp_box_size(GF_Box *s)
{
	s->size += 8;
	return GF_OK;
}

#endif /*GPAC_DISABLE_ISOM_WRITE*/



GF_Box *clap_box_new()
{
	ISOM_DECL_BOX_ALLOC(GF_CleanApertureBox, GF_ISOM_BOX_TYPE_CLAP);
	return (GF_Box *)tmp;
}


void clap_box_del(GF_Box *s)
{
	GF_CleanApertureBox *ptr = (GF_CleanApertureBox*)s;
	if (ptr == NULL) return;
	gf_free(ptr);
}


GF_Err clap_box_read(GF_Box *s, GF_BitStream *bs)
{
	GF_CleanApertureBox *ptr = (GF_CleanApertureBox*)s;
	ISOM_DECREASE_SIZE(ptr, 32);
	ptr->cleanApertureWidthN = gf_bs_read_u32(bs);
	ptr->cleanApertureWidthD = gf_bs_read_u32(bs);
	ptr->cleanApertureHeightN = gf_bs_read_u32(bs);
	ptr->cleanApertureHeightD = gf_bs_read_u32(bs);
	ptr->horizOffN = gf_bs_read_u32(bs);
	ptr->horizOffD = gf_bs_read_u32(bs);
	ptr->vertOffN = gf_bs_read_u32(bs);
	ptr->vertOffD = gf_bs_read_u32(bs);
	return GF_OK;
}


#ifndef GPAC_DISABLE_ISOM_WRITE

GF_Err clap_box_write(GF_Box *s, GF_BitStream *bs)
{
	GF_CleanApertureBox *ptr = (GF_CleanApertureBox *)s;
	GF_Err e = gf_isom_box_write_header(s, bs);
	if (e) return e;
	gf_bs_write_u32(bs, ptr->cleanApertureWidthN);
	gf_bs_write_u32(bs, ptr->cleanApertureWidthD);
	gf_bs_write_u32(bs, ptr->cleanApertureHeightN);
	gf_bs_write_u32(bs, ptr->cleanApertureHeightD);
	gf_bs_write_u32(bs, ptr->horizOffN);
	gf_bs_write_u32(bs, ptr->horizOffD);
	gf_bs_write_u32(bs, ptr->vertOffN);
	gf_bs_write_u32(bs, ptr->vertOffD);
	return GF_OK;
}

GF_Err clap_box_size(GF_Box *s)
{
	s->size += 32;
	return GF_OK;
}

#endif /*GPAC_DISABLE_ISOM_WRITE*/




GF_Box *metx_box_new()
{
	//type is overridden by the box constructor
	ISOM_DECL_BOX_ALLOC(GF_MetaDataSampleEntryBox, GF_ISOM_BOX_TYPE_METX);
	gf_isom_sample_entry_init((GF_SampleEntryBox*)tmp);
	return (GF_Box *)tmp;
}


void metx_box_del(GF_Box *s)
{
	GF_MetaDataSampleEntryBox *ptr = (GF_MetaDataSampleEntryBox*)s;
	if (ptr == NULL) return;
	gf_isom_sample_entry_predestroy((GF_SampleEntryBox *)s);

	if (ptr->content_encoding) gf_free(ptr->content_encoding);
	if (ptr->xml_namespace) gf_free(ptr->xml_namespace);
	if (ptr->xml_schema_loc) gf_free(ptr->xml_schema_loc);
	if (ptr->mime_type) gf_free(ptr->mime_type);
	gf_free(ptr);
}


GF_Err metx_on_child_box(GF_Box *s, GF_Box *a)
{
	GF_MetaDataSampleEntryBox *ptr = (GF_MetaDataSampleEntryBox *)s;
	switch (a->type) {
	case GF_ISOM_BOX_TYPE_SINF:
		return GF_OK;
	case GF_ISOM_BOX_TYPE_TXTC:
		//we allow the config box on metx
		if (ptr->config) ERROR_ON_DUPLICATED_BOX(a, ptr)
		ptr->config = (GF_TextConfigBox *)a;
		break;
	}
	return GF_OK;
}

GF_Err metx_box_read(GF_Box *s, GF_BitStream *bs)
{
	u32 size, i;
	GF_Err e;
	char *str;
	GF_MetaDataSampleEntryBox *ptr = (GF_MetaDataSampleEntryBox*)s;

	e = gf_isom_base_sample_entry_read((GF_SampleEntryBox *)ptr, bs);
	if (e) return e;

	size = (u32) ptr->size - 8;
	str = gf_malloc(sizeof(char)*size);

	i=0;

	while (size) {
		str[i] = gf_bs_read_u8(bs);
		size--;
		if (!str[i]) {
			i++;
			break;
		}
		i++;
	}
	if (!size && i>1 && str[i-1]) {
		GF_LOG(GF_LOG_WARNING, GF_LOG_CONTAINER, ("[iso file] metx read invalid string\n"));
		gf_free(str);
		return GF_ISOM_INVALID_FILE;
	}
	if (i>1) {
		if (ptr->type==GF_ISOM_BOX_TYPE_STPP) {
			ptr->xml_namespace = gf_strdup(str);
		} else {
			ptr->content_encoding = gf_strdup(str);
		}
	}

	i=0;
	while (size) {
		str[i] = gf_bs_read_u8(bs);
		size--;
		if (!str[i]) {
			i++;
			break;
		}
		i++;
	}
	if (!size && i>1 && str[i-1]) {
		GF_LOG(GF_LOG_WARNING, GF_LOG_CONTAINER, ("[iso file] metx read invalid string\n"));
		gf_free(str);
		return GF_ISOM_INVALID_FILE;
	}
	if ((ptr->type==GF_ISOM_BOX_TYPE_METX) || (ptr->type==GF_ISOM_BOX_TYPE_STPP)) {
		if (i>1) {
			if (ptr->type==GF_ISOM_BOX_TYPE_STPP) {
				ptr->xml_schema_loc = gf_strdup(str);
			} else {
				ptr->xml_namespace = gf_strdup(str);
			}
		}

		i=0;
		while (size) {
			str[i] = gf_bs_read_u8(bs);
			size--;
			if (!str[i]) {
				i++;
				break;
			}
			i++;
		}
		if (!size && i>1 && str[i-1]) {
			GF_LOG(GF_LOG_WARNING, GF_LOG_CONTAINER, ("[iso file] metx read invalid string\n"));
			gf_free(str);
			return GF_ISOM_INVALID_FILE;
		}
		if (i>1) {
			if (ptr->type==GF_ISOM_BOX_TYPE_STPP) {
				ptr->mime_type = gf_strdup(str);
			} else {
				ptr->xml_schema_loc = gf_strdup(str);
			}
		}
	}
	//mett, sbtt, stxt, stpp
	else {
		if (i>1) ptr->mime_type = gf_strdup(str);
	}
	ptr->size = size;
	gf_free(str);
	return gf_isom_box_array_read(s, bs, metx_on_child_box);
}


#ifndef GPAC_DISABLE_ISOM_WRITE

GF_Err metx_box_write(GF_Box *s, GF_BitStream *bs)
{
	GF_MetaDataSampleEntryBox *ptr = (GF_MetaDataSampleEntryBox *)s;
	GF_Err e = gf_isom_box_write_header(s, bs);
	if (e) return e;

	gf_bs_write_data(bs, ptr->reserved, 6);
	gf_bs_write_u16(bs, ptr->dataReferenceIndex);

	if (ptr->type!=GF_ISOM_BOX_TYPE_STPP) {
		if (ptr->content_encoding)
			gf_bs_write_data(bs, ptr->content_encoding, (u32) strlen(ptr->content_encoding));
		gf_bs_write_u8(bs, 0);
	}

	if ((ptr->type==GF_ISOM_BOX_TYPE_METX) || (ptr->type==GF_ISOM_BOX_TYPE_STPP)) {
		if (ptr->xml_namespace)
			gf_bs_write_data(bs, ptr->xml_namespace, (u32) strlen(ptr->xml_namespace));

		gf_bs_write_u8(bs, 0);

		if (ptr->xml_schema_loc)
			gf_bs_write_data(bs, ptr->xml_schema_loc, (u32) strlen(ptr->xml_schema_loc));
		gf_bs_write_u8(bs, 0);

		if (ptr->type==GF_ISOM_BOX_TYPE_STPP) {
			if (ptr->mime_type)
				gf_bs_write_data(bs, ptr->mime_type, (u32) strlen(ptr->mime_type));

			gf_bs_write_u8(bs, 0);
		}
	}
	//mett, sbtt, stxt
	else {
		if (ptr->mime_type)
			gf_bs_write_data(bs, ptr->mime_type, (u32) strlen(ptr->mime_type));

		gf_bs_write_u8(bs, 0);
	}

	return GF_OK;
}

GF_Err metx_box_size(GF_Box *s)
{
	GF_MetaDataSampleEntryBox *ptr = (GF_MetaDataSampleEntryBox *)s;
	ptr->size += 8;

	if (ptr->type!=GF_ISOM_BOX_TYPE_STPP) {
		if (ptr->content_encoding)
			ptr->size += strlen(ptr->content_encoding);
		ptr->size++;
	}

	if ((ptr->type==GF_ISOM_BOX_TYPE_METX) || (ptr->type==GF_ISOM_BOX_TYPE_STPP)) {

		if (ptr->xml_namespace)
			ptr->size += strlen(ptr->xml_namespace);
		ptr->size++;

		if (ptr->xml_schema_loc)
			ptr->size += strlen(ptr->xml_schema_loc);
		ptr->size++;

		if (ptr->type==GF_ISOM_BOX_TYPE_STPP) {
			if (ptr->mime_type)
				ptr->size += strlen(ptr->mime_type);
			ptr->size++;
		}

	}
	//mett, sbtt, stxt
	else {
		if (ptr->mime_type)
			ptr->size += strlen(ptr->mime_type);
		ptr->size++;
	}
	return GF_OK;
}

#endif /*GPAC_DISABLE_ISOM_WRITE*/


/* SimpleTextSampleEntry */
GF_Box *txtc_box_new()
{
	ISOM_DECL_BOX_ALLOC(GF_TextConfigBox, GF_ISOM_BOX_TYPE_TXTC);
	return (GF_Box *)tmp;
}


void txtc_box_del(GF_Box *s)
{
	GF_TextConfigBox *ptr = (GF_TextConfigBox*)s;
	if (ptr == NULL) return;

	if (ptr->config) gf_free(ptr->config);
	gf_free(ptr);
}

GF_Err txtc_box_read(GF_Box *s, GF_BitStream *bs)
{
	GF_TextConfigBox *ptr = (GF_TextConfigBox*)s;
	ptr->config = (char *)gf_malloc(sizeof(char)*((u32) ptr->size+1));
	gf_bs_read_data(bs, ptr->config, (u32) ptr->size);
	ptr->config[ptr->size] = 0;
	return GF_OK;
}


#ifndef GPAC_DISABLE_ISOM_WRITE

GF_Err txtc_box_write(GF_Box *s, GF_BitStream *bs)
{
	GF_TextConfigBox *ptr = (GF_TextConfigBox *)s;
	GF_Err e = gf_isom_full_box_write(s, bs);
	if (e) return e;

	if (ptr->config)
		gf_bs_write_data(bs, ptr->config, (u32) strlen(ptr->config));
	gf_bs_write_u8(bs, 0);
	return GF_OK;
}

GF_Err txtc_box_size(GF_Box *s)
{
	GF_TextConfigBox *ptr = (GF_TextConfigBox *)s;
	if (ptr->config)
		ptr->size += strlen(ptr->config);
	ptr->size++;
	return GF_OK;
}

#endif /*GPAC_DISABLE_ISOM_WRITE*/

GF_Box *dac3_box_new()
{
	ISOM_DECL_BOX_ALLOC(GF_AC3ConfigBox, GF_ISOM_BOX_TYPE_DAC3);
	return (GF_Box *)tmp;
}

GF_Box *dec3_box_new()
{
	ISOM_DECL_BOX_ALLOC(GF_AC3ConfigBox, GF_ISOM_BOX_TYPE_DAC3);
	tmp->cfg.is_ec3 = 1;
	return (GF_Box *)tmp;
}

void dac3_box_del(GF_Box *s)
{
	GF_AC3ConfigBox *ptr = (GF_AC3ConfigBox *)s;
	gf_free(ptr);
}

GF_Err gf_isom_ac3_config_parse_bs(GF_BitStream *bs, Bool is_ec3, GF_AC3Config *cfg);

GF_Err dac3_box_read(GF_Box *s, GF_BitStream *bs)
{
	GF_AC3ConfigBox *ptr = (GF_AC3ConfigBox *)s;
	if (ptr == NULL) return GF_BAD_PARAM;

	return gf_isom_ac3_config_parse_bs(bs, ptr->cfg.is_ec3, &ptr->cfg);
}


#ifndef GPAC_DISABLE_ISOM_WRITE

GF_Err dac3_box_write(GF_Box *s, GF_BitStream *bs)
{
	GF_Err e;
	GF_AC3ConfigBox *ptr = (GF_AC3ConfigBox *)s;

	if (ptr->cfg.is_ec3) s->type = GF_ISOM_BOX_TYPE_DEC3;
	e = gf_isom_box_write_header(s, bs);
	if (ptr->cfg.is_ec3) s->type = GF_ISOM_BOX_TYPE_DAC3;
	if (e) return e;

	if (ptr->cfg.is_ec3) {
		u32 i;
		gf_bs_write_int(bs, ptr->cfg.brcode, 13);
		gf_bs_write_int(bs, ptr->cfg.nb_streams - 1, 3);
		for (i=0; i<ptr->cfg.nb_streams; i++) {
			gf_bs_write_int(bs, ptr->cfg.streams[i].fscod, 2);
			gf_bs_write_int(bs, ptr->cfg.streams[i].bsid, 5);
			gf_bs_write_int(bs, ptr->cfg.streams[i].bsmod, 5);
			gf_bs_write_int(bs, ptr->cfg.streams[i].acmod, 3);
			gf_bs_write_int(bs, ptr->cfg.streams[i].lfon, 1);
			gf_bs_write_int(bs, 0, 3);
			gf_bs_write_int(bs, ptr->cfg.streams[i].nb_dep_sub, 4);
			if (ptr->cfg.streams[i].nb_dep_sub) {
				gf_bs_write_int(bs, ptr->cfg.streams[i].chan_loc, 9);
			} else {
				gf_bs_write_int(bs, 0, 1);
			}
		}
	} else {
		gf_bs_write_int(bs, ptr->cfg.streams[0].fscod, 2);
		gf_bs_write_int(bs, ptr->cfg.streams[0].bsid, 5);
		gf_bs_write_int(bs, ptr->cfg.streams[0].bsmod, 3);
		gf_bs_write_int(bs, ptr->cfg.streams[0].acmod, 3);
		gf_bs_write_int(bs, ptr->cfg.streams[0].lfon, 1);
		gf_bs_write_int(bs, ptr->cfg.brcode, 5);
		gf_bs_write_int(bs, 0, 5);
	}
	return GF_OK;
}

GF_Err dac3_box_size(GF_Box *s)
{
	GF_AC3ConfigBox *ptr = (GF_AC3ConfigBox *)s;

	if (ptr->cfg.is_ec3) {
		u32 i;
		s->size += 2;
		for (i=0; i<ptr->cfg.nb_streams; i++) {
			s->size += 3;
			if (ptr->cfg.streams[i].nb_dep_sub)
				s->size += 1;
		}
	} else {
		s->size += 3;
	}
	return GF_OK;
}

#endif /*GPAC_DISABLE_ISOM_WRITE*/



void lsrc_box_del(GF_Box *s)
{
	GF_LASERConfigurationBox *ptr = (GF_LASERConfigurationBox *)s;
	if (ptr == NULL) return;
	if (ptr->hdr) gf_free(ptr->hdr);
	gf_free(ptr);
}


GF_Err lsrc_box_read(GF_Box *s, GF_BitStream *bs)
{
	GF_LASERConfigurationBox *ptr = (GF_LASERConfigurationBox *)s;
	ptr->hdr_size = (u32) ptr->size;
	ptr->hdr = gf_malloc(sizeof(char)*ptr->hdr_size);
	if (!ptr->hdr)
	    return GF_OUT_OF_MEM;
	gf_bs_read_data(bs, ptr->hdr, ptr->hdr_size);
	return GF_OK;
}

GF_Box *lsrc_box_new()
{
	ISOM_DECL_BOX_ALLOC(GF_LASERConfigurationBox, GF_ISOM_BOX_TYPE_LSRC);
	return (GF_Box *)tmp;
}


#ifndef GPAC_DISABLE_ISOM_WRITE

GF_Err lsrc_box_write(GF_Box *s, GF_BitStream *bs)
{
	GF_Err e;
	GF_LASERConfigurationBox *ptr = (GF_LASERConfigurationBox *)s;
	e = gf_isom_box_write_header(s, bs);
	if (e) return e;
	gf_bs_write_data(bs, ptr->hdr, ptr->hdr_size);
	return GF_OK;
}

GF_Err lsrc_box_size(GF_Box *s)
{
	GF_LASERConfigurationBox *ptr = (GF_LASERConfigurationBox *)s;
	ptr->size += ptr->hdr_size;
	return GF_OK;
}

#endif /*GPAC_DISABLE_ISOM_WRITE*/


void lsr1_box_del(GF_Box *s)
{
	GF_LASeRSampleEntryBox *ptr = (GF_LASeRSampleEntryBox *)s;
	if (ptr == NULL) return;
	gf_isom_sample_entry_predestroy((GF_SampleEntryBox *)s);
	if (ptr->slc) gf_odf_desc_del((GF_Descriptor *)ptr->slc);
	gf_free(ptr);
}

GF_Err lsr1_on_child_box(GF_Box *s, GF_Box *a)
{
	GF_LASeRSampleEntryBox *ptr = (GF_LASeRSampleEntryBox *)s;
	switch (a->type) {
	case GF_ISOM_BOX_TYPE_LSRC:
		if (ptr->lsr_config) ERROR_ON_DUPLICATED_BOX(a, ptr)
		ptr->lsr_config = (GF_LASERConfigurationBox *)a;
		break;
	case GF_ISOM_BOX_TYPE_M4DS:
		if (ptr->descr) ERROR_ON_DUPLICATED_BOX(a, ptr)
		ptr->descr = (GF_MPEG4ExtensionDescriptorsBox *)a;
		break;
	}
	return GF_OK;
}

GF_Err lsr1_box_read(GF_Box *s, GF_BitStream *bs)
{
	GF_Err e;
	GF_LASeRSampleEntryBox *ptr = (GF_LASeRSampleEntryBox*)s;

	e = gf_isom_base_sample_entry_read((GF_SampleEntryBox *)ptr, bs);
	if (e) return e;

	ISOM_DECREASE_SIZE(ptr, 8);

	return gf_isom_box_array_read(s, bs, lsr1_on_child_box);
}

GF_Box *lsr1_box_new()
{
	ISOM_DECL_BOX_ALLOC(GF_LASeRSampleEntryBox, GF_ISOM_BOX_TYPE_LSR1);
	gf_isom_sample_entry_init((GF_SampleEntryBox*)tmp);
	return (GF_Box *)tmp;
}


#ifndef GPAC_DISABLE_ISOM_WRITE


GF_Err lsr1_box_write(GF_Box *s, GF_BitStream *bs)
{
	GF_Err e;
	GF_LASeRSampleEntryBox *ptr = (GF_LASeRSampleEntryBox *)s;
	e = gf_isom_box_write_header(s, bs);
	if (e) return e;

	gf_bs_write_data(bs, ptr->reserved, 6);
	gf_bs_write_u16(bs, ptr->dataReferenceIndex);
	return GF_OK;
}

GF_Err lsr1_box_size(GF_Box *s)
{
	u32 pos=0;
	GF_LASeRSampleEntryBox *ptr = (GF_LASeRSampleEntryBox *)s;
	s->size += 8;
	gf_isom_check_position(s, (GF_Box *)ptr->lsr_config, &pos);
	return GF_OK;
}

#endif /*GPAC_DISABLE_ISOM_WRITE*/


void sidx_box_del(GF_Box *s)
{
	GF_SegmentIndexBox *ptr = (GF_SegmentIndexBox *) s;
	if (ptr == NULL) return;
	if (ptr->refs) gf_free(ptr->refs);
	gf_free(ptr);
}

GF_Err sidx_box_read(GF_Box *s,GF_BitStream *bs)
{
	u32 i;
	GF_SegmentIndexBox *ptr = (GF_SegmentIndexBox*) s;

	ptr->reference_ID = gf_bs_read_u32(bs);
	ptr->timescale = gf_bs_read_u32(bs);
	ISOM_DECREASE_SIZE(ptr, 8);

	if (ptr->version==0) {
		ptr->earliest_presentation_time = gf_bs_read_u32(bs);
		ptr->first_offset = gf_bs_read_u32(bs);
		ISOM_DECREASE_SIZE(ptr, 8);
	} else {
		ptr->earliest_presentation_time = gf_bs_read_u64(bs);
		ptr->first_offset = gf_bs_read_u64(bs);
		ISOM_DECREASE_SIZE(ptr, 16);
	}
	gf_bs_read_u16(bs); /* reserved */
	ptr->nb_refs = gf_bs_read_u16(bs);
	ISOM_DECREASE_SIZE(ptr, 4);

	ptr->refs = gf_malloc(sizeof(GF_SIDXReference)*ptr->nb_refs);
	if (!ptr->refs)
	    return GF_OUT_OF_MEM;
	for (i=0; i<ptr->nb_refs; i++) {
		ptr->refs[i].reference_type = gf_bs_read_int(bs, 1);
		ptr->refs[i].reference_size = gf_bs_read_int(bs, 31);
		ptr->refs[i].subsegment_duration = gf_bs_read_u32(bs);
		ptr->refs[i].starts_with_SAP = gf_bs_read_int(bs, 1);
		ptr->refs[i].SAP_type = gf_bs_read_int(bs, 3);
		ptr->refs[i].SAP_delta_time = gf_bs_read_int(bs, 28);

		ISOM_DECREASE_SIZE(ptr, 12);
	}
	return GF_OK;
}

GF_Box *sidx_box_new()
{
	ISOM_DECL_BOX_ALLOC(GF_SegmentIndexBox, GF_ISOM_BOX_TYPE_SIDX);
	return (GF_Box *)tmp;
}


#ifndef GPAC_DISABLE_ISOM_WRITE

GF_Err sidx_box_write(GF_Box *s, GF_BitStream *bs)
{
	GF_Err e;
	u32 i;
	GF_SegmentIndexBox *ptr = (GF_SegmentIndexBox*) s;

	e = gf_isom_full_box_write(s, bs);
	if (e) return e;

	gf_bs_write_u32(bs, ptr->reference_ID);
	gf_bs_write_u32(bs, ptr->timescale);
	if (ptr->version==0) {
		gf_bs_write_u32(bs, (u32) ptr->earliest_presentation_time);
		gf_bs_write_u32(bs, (u32) ptr->first_offset);
	} else {
		gf_bs_write_u64(bs, ptr->earliest_presentation_time);
		gf_bs_write_u64(bs, ptr->first_offset);
	}
	gf_bs_write_u16(bs, 0);
	gf_bs_write_u16(bs, ptr->nb_refs);
	for (i=0; i<ptr->nb_refs; i++ ) {
		gf_bs_write_int(bs, ptr->refs[i].reference_type, 1);
		gf_bs_write_int(bs, ptr->refs[i].reference_size, 31);
		gf_bs_write_u32(bs, ptr->refs[i].subsegment_duration);
		gf_bs_write_int(bs, ptr->refs[i].starts_with_SAP, 1);
		gf_bs_write_int(bs, ptr->refs[i].SAP_type, 3);
		gf_bs_write_int(bs, ptr->refs[i].SAP_delta_time, 28);
	}
	return GF_OK;
}

GF_Err sidx_box_size(GF_Box *s)
{
	GF_SegmentIndexBox *ptr = (GF_SegmentIndexBox*) s;

	ptr->size += 12;
	if (ptr->version==0) {
		ptr->size += 8;
	} else {
		ptr->size += 16;
	}
	ptr->size += ptr->nb_refs * 12;
	return GF_OK;
}

#endif /*GPAC_DISABLE_ISOM_WRITE*/

void ssix_box_del(GF_Box *s)
{
	u32 i;
	GF_SubsegmentIndexBox *ptr = (GF_SubsegmentIndexBox *)s;
	if (ptr == NULL) return;
	if (ptr->subsegments) {
		for (i = 0; i < ptr->subsegment_alloc; i++) {
			GF_SubsegmentInfo *subsegment = &ptr->subsegments[i];
			if (subsegment->ranges) gf_free(subsegment->ranges);
		}
		gf_free(ptr->subsegments);
	}
	gf_free(ptr);
}

GF_Err ssix_box_read(GF_Box *s, GF_BitStream *bs)
{
	u32 i,j;
	GF_SubsegmentIndexBox *ptr = (GF_SubsegmentIndexBox*)s;

	if (ptr->size < 4) return GF_BAD_PARAM;
	ptr->subsegment_count = gf_bs_read_u32(bs);
	ptr->size -= 4;

	if (ptr->subsegment_count > UINT_MAX / sizeof(GF_SubsegmentInfo))
		return GF_ISOM_INVALID_FILE;

	GF_SAFE_ALLOC_N(ptr->subsegments, ptr->subsegment_count, GF_SubsegmentInfo);
	if (!ptr->subsegments)
	    return GF_OUT_OF_MEM;
	for (i = 0; i < ptr->subsegment_count; i++) {
		GF_SubsegmentInfo *subseg = &ptr->subsegments[i];
		if (ptr->size < 4) return GF_BAD_PARAM;
		subseg->range_count = gf_bs_read_u32(bs);
		ptr->size -= 4;
		if (ptr->size < subseg->range_count*4) return GF_BAD_PARAM;
		subseg->ranges = (GF_SubsegmentRangeInfo*) gf_malloc(sizeof(GF_SubsegmentRangeInfo) * subseg->range_count);
		for (j = 0; j < subseg->range_count; j++) {
			subseg->ranges[j].level = gf_bs_read_u8(bs);
			subseg->ranges[j].range_size = gf_bs_read_u24(bs);
			ptr->size -= 4;
		}
	}
	return GF_OK;
}

GF_Box *ssix_box_new()
{
	ISOM_DECL_BOX_ALLOC(GF_SubsegmentIndexBox, GF_ISOM_BOX_TYPE_SSIX);
	return (GF_Box *)tmp;
}


#ifndef GPAC_DISABLE_ISOM_WRITE

GF_Err ssix_box_write(GF_Box *s, GF_BitStream *bs)
{
	GF_Err e;
	u32 i, j;
	GF_SubsegmentIndexBox *ptr = (GF_SubsegmentIndexBox*)s;

	e = gf_isom_full_box_write(s, bs);
	if (e) return e;

	gf_bs_write_u32(bs, ptr->subsegment_count);
	for (i = 0; i<ptr->subsegment_count; i++) {
		gf_bs_write_u32(bs, ptr->subsegments[i].range_count);
		for (j = 0; j < ptr->subsegments[i].range_count; j++) {
			gf_bs_write_u8(bs, ptr->subsegments[i].ranges[j].level);
			gf_bs_write_u24(bs, ptr->subsegments[i].ranges[j].range_size);
		}
	}
	return GF_OK;
}

GF_Err ssix_box_size(GF_Box *s)
{
	u32 i;
	GF_SubsegmentIndexBox *ptr = (GF_SubsegmentIndexBox*)s;

	ptr->size += 4;
	for (i = 0; i < ptr->subsegment_count; i++) {
		ptr->size += 4 + 4 * ptr->subsegments[i].range_count;
	}
	return GF_OK;
}

#endif /*GPAC_DISABLE_ISOM_WRITE*/

void leva_box_del(GF_Box *s)
{
	GF_LevelAssignmentBox *ptr = (GF_LevelAssignmentBox *)s;
	if (ptr == NULL) return;
	if (ptr->levels) gf_free(ptr->levels);
	gf_free(ptr);
}

GF_Err leva_box_read(GF_Box *s, GF_BitStream *bs)
{
	u32 i;
	GF_LevelAssignmentBox *ptr = (GF_LevelAssignmentBox*)s;

	if (ptr->size < 4) return GF_BAD_PARAM;
	ptr->level_count = gf_bs_read_u8(bs);
	ptr->size -= 4;
	GF_SAFE_ALLOC_N(ptr->levels, ptr->level_count, GF_LevelAssignment);
	for (i = 0; i < ptr->level_count; i++) {
		GF_LevelAssignment *level = &ptr->levels[i];
		u8 tmp;
		if (!level || ptr->size < 5) return GF_BAD_PARAM;
		level->track_id = gf_bs_read_u32(bs);
		tmp = gf_bs_read_u8(bs);
		level->padding_flag = tmp >> 7;
		level->type = tmp & 0x7F;
		if (level->type == 0) {
			level->grouping_type = gf_bs_read_u32(bs);
		}
		else if (level->type == 1) {
			level->grouping_type = gf_bs_read_u32(bs);
			level->grouping_type_parameter = gf_bs_read_u32(bs);
		}
		else if (level->type == 4) {
			level->sub_track_id = gf_bs_read_u32(bs);
		}
	}
	return GF_OK;
}

GF_Box *leva_box_new()
{
	ISOM_DECL_BOX_ALLOC(GF_LevelAssignmentBox, GF_ISOM_BOX_TYPE_LEVA);
	return (GF_Box *)tmp;
}


#ifndef GPAC_DISABLE_ISOM_WRITE

GF_Err leva_box_write(GF_Box *s, GF_BitStream *bs)
{
	GF_Err e;
	u32 i;
	GF_LevelAssignmentBox *ptr = (GF_LevelAssignmentBox*)s;

	e = gf_isom_full_box_write(s, bs);
	if (e) return e;

	gf_bs_write_u8(bs, ptr->level_count);
	for (i = 0; i<ptr->level_count; i++) {
		gf_bs_write_u32(bs, ptr->levels[i].track_id);
		gf_bs_write_u8(bs, ptr->levels[i].padding_flag << 7 | (ptr->levels[i].type & 0x7F));
		if (ptr->levels[i].type == 0) {
			gf_bs_write_u32(bs, ptr->levels[i].grouping_type);
		}
		else if (ptr->levels[i].type == 1) {
			gf_bs_write_u32(bs, ptr->levels[i].grouping_type);
			gf_bs_write_u32(bs, ptr->levels[i].grouping_type_parameter);
		}
		else if (ptr->levels[i].type == 4) {
			gf_bs_write_u32(bs, ptr->levels[i].sub_track_id);
		}
	}
	return GF_OK;
}

GF_Err leva_box_size(GF_Box *s)
{
	u32 i;
	GF_LevelAssignmentBox *ptr = (GF_LevelAssignmentBox*)s;

	ptr->size += 1;
	for (i = 0; i < ptr->level_count; i++) {
		ptr->size += 5;
		if (ptr->levels[i].type == 0 || ptr->levels[i].type == 4) {
			ptr->size += 4;
		}
		else if (ptr->levels[i].type == 1) {
			ptr->size += 8;
		}
	}
	return GF_OK;
}
#endif /*GPAC_DISABLE_ISOM_WRITE*/

GF_Box *pcrb_box_new()
{
	ISOM_DECL_BOX_ALLOC(GF_PcrInfoBox, GF_ISOM_BOX_TYPE_PCRB);
	return (GF_Box *)tmp;
}

void pcrb_box_del(GF_Box *s)
{
	GF_PcrInfoBox *ptr = (GF_PcrInfoBox *) s;
	if (ptr == NULL) return;
	if (ptr->pcr_values) gf_free(ptr->pcr_values);
	gf_free(ptr);
}

GF_Err pcrb_box_read(GF_Box *s,GF_BitStream *bs)
{
	u32 i;
	GF_PcrInfoBox *ptr = (GF_PcrInfoBox*) s;

	ptr->subsegment_count = gf_bs_read_u32(bs);
	ISOM_DECREASE_SIZE(ptr, 4);

	ptr->pcr_values = gf_malloc(sizeof(u64)*ptr->subsegment_count);
	if (!ptr->pcr_values)
	    return GF_OUT_OF_MEM;
	for (i=0; i<ptr->subsegment_count; i++) {
		u64 data1 = gf_bs_read_u32(bs);
		u64 data2 = gf_bs_read_u16(bs);
		ISOM_DECREASE_SIZE(ptr, 6);
		ptr->pcr_values[i] = (data1 << 10) | (data2 >> 6);

	}
	return GF_OK;
}

#ifndef GPAC_DISABLE_ISOM_WRITE

GF_Err pcrb_box_write(GF_Box *s, GF_BitStream *bs)
{
	GF_Err e;
	u32 i;
	GF_PcrInfoBox *ptr = (GF_PcrInfoBox*) s;

	e = gf_isom_box_write_header(s, bs);
	if (e) return e;

	gf_bs_write_u32(bs, ptr->subsegment_count);

	for (i=0; i<ptr->subsegment_count; i++ ) {
		u32 data1 = (u32) (ptr->pcr_values[i] >> 10);
		u16 data2 = (u16) (ptr->pcr_values[i] << 6);

		gf_bs_write_u32(bs, data1);
		gf_bs_write_u16(bs, data2);
	}
	return GF_OK;
}

GF_Err pcrb_box_size(GF_Box *s)
{
	GF_PcrInfoBox *ptr = (GF_PcrInfoBox*) s;

	ptr->size += 4;
	ptr->size += ptr->subsegment_count * 6;

	return GF_OK;
}

#endif /*GPAC_DISABLE_ISOM_WRITE*/


GF_Box *subs_box_new()
{
	ISOM_DECL_BOX_ALLOC(GF_SubSampleInformationBox, GF_ISOM_BOX_TYPE_SUBS);
	tmp->Samples = gf_list_new();
	return (GF_Box *)tmp;
}

void subs_box_del(GF_Box *s)
{
	GF_SubSampleInformationBox *ptr = (GF_SubSampleInformationBox *)s;
	if (ptr == NULL) return;

	while (gf_list_count(ptr->Samples)) {
		GF_SubSampleInfoEntry *pSamp;
		pSamp = (GF_SubSampleInfoEntry*)gf_list_get(ptr->Samples, 0);
		while (gf_list_count(pSamp->SubSamples)) {
			GF_SubSampleEntry *pSubSamp;
			pSubSamp = (GF_SubSampleEntry*) gf_list_get(pSamp->SubSamples, 0);
			gf_free(pSubSamp);
			gf_list_rem(pSamp->SubSamples, 0);
		}
		gf_list_del(pSamp->SubSamples);
		gf_free(pSamp);
		gf_list_rem(ptr->Samples, 0);
	}
	gf_list_del(ptr->Samples);
	gf_free(ptr);
}


#ifndef GPAC_DISABLE_ISOM_WRITE

GF_Err subs_box_write(GF_Box *s, GF_BitStream *bs)
{
	GF_Err e;
	u32 i, j, entry_count;
	u16 subsample_count;
	GF_SubSampleEntry *pSubSamp;
	GF_SubSampleInformationBox *ptr = (GF_SubSampleInformationBox *) s;

	if (!s) return GF_BAD_PARAM;
	e = gf_isom_full_box_write(s, bs);
	if (e) return e;
	entry_count = gf_list_count(ptr->Samples);
	gf_bs_write_u32(bs, entry_count);

	for (i=0; i<entry_count; i++) {
		GF_SubSampleInfoEntry *pSamp = (GF_SubSampleInfoEntry*) gf_list_get(ptr->Samples, i);
		subsample_count = gf_list_count(pSamp->SubSamples);
		gf_bs_write_u32(bs, pSamp->sample_delta);
		gf_bs_write_u16(bs, subsample_count);

		for (j=0; j<subsample_count; j++) {
			pSubSamp = (GF_SubSampleEntry*) gf_list_get(pSamp->SubSamples, j);
			if (ptr->version == 1) {
				gf_bs_write_u32(bs, pSubSamp->subsample_size);
			} else {
				gf_bs_write_u16(bs, pSubSamp->subsample_size);
			}
			gf_bs_write_u8(bs, pSubSamp->subsample_priority);
			gf_bs_write_u8(bs, pSubSamp->discardable);
			gf_bs_write_u32(bs, pSubSamp->reserved);
		}
	}
	return e;
}

GF_Err subs_box_size(GF_Box *s)
{
	GF_SubSampleInformationBox *ptr = (GF_SubSampleInformationBox *) s;
	u32 entry_count, i;
	u16 subsample_count;

	// add 4 byte for entry_count
	ptr->size += 4;
	entry_count = gf_list_count(ptr->Samples);
	for (i=0; i<entry_count; i++) {
		GF_SubSampleInfoEntry *pSamp = (GF_SubSampleInfoEntry*) gf_list_get(ptr->Samples, i);
		subsample_count = gf_list_count(pSamp->SubSamples);
		// 4 byte for sample_delta, 2 byte for subsample_count
		// and 6 + (4 or 2) bytes for each subsample
		ptr->size += 4 + 2 + subsample_count * (6 + (ptr->version==1 ? 4 : 2));
	}
	return GF_OK;
}

#endif /*GPAC_DISABLE_ISOM_WRITE*/

GF_Err subs_box_read(GF_Box *s, GF_BitStream *bs)
{
	GF_SubSampleInformationBox *ptr = (GF_SubSampleInformationBox *)s;
	u32 entry_count, i, j;
	u16 subsample_count;

	entry_count = gf_bs_read_u32(bs);
	ISOM_DECREASE_SIZE(ptr, 4);

	for (i=0; i<entry_count; i++) {
		u32 subs_size=0;
		GF_SubSampleInfoEntry *pSamp = (GF_SubSampleInfoEntry*) gf_malloc(sizeof(GF_SubSampleInfoEntry));
		if (!pSamp) return GF_OUT_OF_MEM;

		memset(pSamp, 0, sizeof(GF_SubSampleInfoEntry));
		pSamp->SubSamples = gf_list_new();
		pSamp->sample_delta = gf_bs_read_u32(bs);
		subsample_count = gf_bs_read_u16(bs);
		subs_size=6;

		for (j=0; j<subsample_count; j++) {
			GF_SubSampleEntry *pSubSamp = (GF_SubSampleEntry*) gf_malloc(sizeof(GF_SubSampleEntry));
			if (!pSubSamp) return GF_OUT_OF_MEM;

			memset(pSubSamp, 0, sizeof(GF_SubSampleEntry));
			if (ptr->version==1) {
				pSubSamp->subsample_size = gf_bs_read_u32(bs);
				subs_size+=4;
			} else {
				pSubSamp->subsample_size = gf_bs_read_u16(bs);
				subs_size+=2;
			}
			pSubSamp->subsample_priority = gf_bs_read_u8(bs);
			pSubSamp->discardable = gf_bs_read_u8(bs);
			pSubSamp->reserved = gf_bs_read_u32(bs);
			subs_size+=6;

			gf_list_add(pSamp->SubSamples, pSubSamp);
		}
		gf_list_add(ptr->Samples, pSamp);
		ISOM_DECREASE_SIZE(ptr, subs_size);
	}
	return GF_OK;
}


#ifndef GPAC_DISABLE_ISOM_FRAGMENTS

GF_Box *tfdt_box_new()
{
	ISOM_DECL_BOX_ALLOC(GF_TFBaseMediaDecodeTimeBox, GF_ISOM_BOX_TYPE_TFDT);
	return (GF_Box *)tmp;
}

void tfdt_box_del(GF_Box *s)
{
	gf_free(s);
}

/*this is using chpl format according to some NeroRecode samples*/
GF_Err tfdt_box_read(GF_Box *s,GF_BitStream *bs)
{
	GF_TFBaseMediaDecodeTimeBox *ptr = (GF_TFBaseMediaDecodeTimeBox *)s;

	if (ptr->version==1) {
		ptr->baseMediaDecodeTime = gf_bs_read_u64(bs);
		ISOM_DECREASE_SIZE(ptr, 8);
	} else {
		ptr->baseMediaDecodeTime = (u32) gf_bs_read_u32(bs);
		ISOM_DECREASE_SIZE(ptr, 4);
	}
	return GF_OK;
}

#ifndef GPAC_DISABLE_ISOM_WRITE

GF_Err tfdt_box_write(GF_Box *s, GF_BitStream *bs)
{
	GF_Err e;
	GF_TFBaseMediaDecodeTimeBox *ptr = (GF_TFBaseMediaDecodeTimeBox *) s;
	e = gf_isom_full_box_write(s, bs);
	if (e) return e;

	if (ptr->version==1) {
		gf_bs_write_u64(bs, ptr->baseMediaDecodeTime);
	} else {
		gf_bs_write_u32(bs, (u32) ptr->baseMediaDecodeTime);
	}
	return GF_OK;
}

GF_Err tfdt_box_size(GF_Box *s)
{
	GF_TFBaseMediaDecodeTimeBox *ptr = (GF_TFBaseMediaDecodeTimeBox *)s;

	if (ptr->baseMediaDecodeTime<=0xFFFFFFFF) {
		ptr->version = 0;
		ptr->size += 4;
	} else {
		ptr->version = 1;
		ptr->size += 8;
	}
	return GF_OK;
}

#endif /*GPAC_DISABLE_ISOM_WRITE*/

#endif /*GPAC_DISABLE_ISOM_FRAGMENTS*/


GF_Box *rvcc_box_new()
{
	ISOM_DECL_BOX_ALLOC(GF_RVCConfigurationBox, GF_ISOM_BOX_TYPE_RVCC);
	return (GF_Box *)tmp;
}

void rvcc_box_del(GF_Box *s)
{
	gf_free(s);
}

GF_Err rvcc_box_read(GF_Box *s,GF_BitStream *bs)
{
	GF_RVCConfigurationBox *ptr = (GF_RVCConfigurationBox*)s;
	ptr->predefined_rvc_config = gf_bs_read_u16(bs);
	ISOM_DECREASE_SIZE(ptr, 2);
	if (!ptr->predefined_rvc_config) {
		ptr->rvc_meta_idx = gf_bs_read_u16(bs);
		ISOM_DECREASE_SIZE(ptr, 2);
	}
	return GF_OK;
}

#ifndef GPAC_DISABLE_ISOM_WRITE

GF_Err rvcc_box_write(GF_Box *s, GF_BitStream *bs)
{
	GF_Err e;
	GF_RVCConfigurationBox *ptr = (GF_RVCConfigurationBox*) s;

	e = gf_isom_box_write_header(s, bs);
	if (e) return e;

	gf_bs_write_u16(bs, ptr->predefined_rvc_config);
	if (!ptr->predefined_rvc_config) {
		gf_bs_write_u16(bs, ptr->rvc_meta_idx);
	}
	return GF_OK;
}

GF_Err rvcc_box_size(GF_Box *s)
{
	GF_RVCConfigurationBox *ptr = (GF_RVCConfigurationBox *)s;
	ptr->size += 2;
	if (! ptr->predefined_rvc_config) ptr->size += 2;
	return GF_OK;
}

#endif /*GPAC_DISABLE_ISOM_WRITE*/



GF_Box *sbgp_box_new()
{
	ISOM_DECL_BOX_ALLOC(GF_SampleGroupBox, GF_ISOM_BOX_TYPE_SBGP);
	return (GF_Box *)tmp;
}
void sbgp_box_del(GF_Box *a)
{
	GF_SampleGroupBox *p = (GF_SampleGroupBox *)a;
	if (p->sample_entries) gf_free(p->sample_entries);
	gf_free(p);
}

GF_Err sbgp_box_read(GF_Box *s, GF_BitStream *bs)
{
	u32 i;
	GF_SampleGroupBox *ptr = (GF_SampleGroupBox *)s;

	ptr->grouping_type = gf_bs_read_u32(bs);
	ISOM_DECREASE_SIZE(ptr, 4);

	if (ptr->version==1) {
		ptr->grouping_type_parameter = gf_bs_read_u32(bs);
		ISOM_DECREASE_SIZE(ptr, 4);
	}
	ptr->entry_count = gf_bs_read_u32(bs);
	ISOM_DECREASE_SIZE(ptr, 4);

	if (ptr->size < sizeof(GF_SampleGroupEntry)*ptr->entry_count)
	    return GF_ISOM_INVALID_FILE;
	ptr->sample_entries = gf_malloc(sizeof(GF_SampleGroupEntry)*ptr->entry_count);
	if (!ptr->sample_entries)
	    return GF_OUT_OF_MEM;
	if (!ptr->sample_entries) return GF_IO_ERR;
	for (i=0; i<ptr->entry_count; i++) {
		ptr->sample_entries[i].sample_count = gf_bs_read_u32(bs);
		ptr->sample_entries[i].group_description_index = gf_bs_read_u32(bs);

		ISOM_DECREASE_SIZE(ptr, 8);
	}
	return GF_OK;
}

#ifndef GPAC_DISABLE_ISOM_WRITE
GF_Err sbgp_box_write(GF_Box *s, GF_BitStream *bs)
{
	u32 i;
	GF_Err e;
	GF_SampleGroupBox *p = (GF_SampleGroupBox*)s;

	e = gf_isom_full_box_write(s, bs);
	if (e) return e;
	gf_bs_write_u32(bs, p->grouping_type);
	if (p->version==1)
		gf_bs_write_u32(bs, p->grouping_type_parameter);

	gf_bs_write_u32(bs, p->entry_count);
	for (i = 0; i<p->entry_count; i++ ) {
		gf_bs_write_u32(bs, p->sample_entries[i].sample_count);
		gf_bs_write_u32(bs, p->sample_entries[i].group_description_index);
	}
	return GF_OK;
}

GF_Err sbgp_box_size(GF_Box *s)
{
	GF_SampleGroupBox *p = (GF_SampleGroupBox*)s;

	p->size += 8;
	if (p->grouping_type_parameter) p->version=1;

	if (p->version==1) p->size += 4;
	p->size += 8*p->entry_count;
	return GF_OK;
}

#endif /*GPAC_DISABLE_ISOM_WRITE*/

static void *sgpd_parse_entry(u32 grouping_type, GF_BitStream *bs, u32 entry_size, u32 *total_bytes)
{
	Bool null_size_ok = GF_FALSE;
	GF_DefaultSampleGroupDescriptionEntry *def_ptr;

	switch (grouping_type) {
	case GF_ISOM_SAMPLE_GROUP_ROLL:
	case GF_ISOM_SAMPLE_GROUP_PROL:
	{
		GF_RollRecoveryEntry *ptr;
		GF_SAFEALLOC(ptr, GF_RollRecoveryEntry);
		if (!ptr) return NULL;
		ptr->roll_distance = gf_bs_read_int(bs, 16);
		*total_bytes = 2;
		return ptr;
	}
	case GF_ISOM_SAMPLE_GROUP_RAP:
	{
		GF_VisualRandomAccessEntry *ptr;
		GF_SAFEALLOC(ptr, GF_VisualRandomAccessEntry);
		if (!ptr) return NULL;
		ptr->num_leading_samples_known = gf_bs_read_int(bs, 1);
		ptr->num_leading_samples = gf_bs_read_int(bs, 7);
		*total_bytes = 1;
		return ptr;
	}
	case GF_ISOM_SAMPLE_GROUP_SAP:
	{
		GF_SAPEntry *ptr;
		GF_SAFEALLOC(ptr, GF_SAPEntry);
		if (!ptr) return NULL;
		ptr->dependent_flag = gf_bs_read_int(bs, 1);
		gf_bs_read_int(bs, 3);
		ptr->SAP_type = gf_bs_read_int(bs, 4);
		*total_bytes = 1;
		return ptr;
	}
	case GF_ISOM_SAMPLE_GROUP_SYNC:
	{
		GF_SYNCEntry *ptr;
		GF_SAFEALLOC(ptr, GF_SYNCEntry);
		if (!ptr) return NULL;
		gf_bs_read_int(bs, 2);
		ptr->NALU_type = gf_bs_read_int(bs, 6);
		*total_bytes = 1;
		return ptr;
	}
	case GF_ISOM_SAMPLE_GROUP_TELE:
	{
		GF_TemporalLevelEntry *ptr;
		GF_SAFEALLOC(ptr, GF_TemporalLevelEntry);
		if (!ptr) return NULL;
		ptr->level_independently_decodable = gf_bs_read_int(bs, 1);
		gf_bs_read_int(bs, 7);
		*total_bytes = 1;
		return ptr;
	}
	case GF_ISOM_SAMPLE_GROUP_SEIG:
	{
		GF_CENCSampleEncryptionGroupEntry *ptr;
		GF_SAFEALLOC(ptr, GF_CENCSampleEncryptionGroupEntry);
		if (!ptr) return NULL;
		gf_bs_read_u8(bs); //reserved
		ptr->crypt_byte_block = gf_bs_read_int(bs, 4);
		ptr->skip_byte_block = gf_bs_read_int(bs, 4);
		ptr->IsProtected = gf_bs_read_u8(bs);
		ptr->Per_Sample_IV_size = gf_bs_read_u8(bs);
		gf_bs_read_data(bs, (char *)ptr->KID, 16);
		*total_bytes = 20;
		if ((ptr->IsProtected == 1) && !ptr->Per_Sample_IV_size) {
			ptr->constant_IV_size = gf_bs_read_u8(bs);
			if ((ptr->constant_IV_size != 8) && (ptr->constant_IV_size != 16)) {
				GF_LOG(GF_LOG_WARNING, GF_LOG_CONTAINER, ("[iso file] seig sample group have invalid constant_IV size\n"));
				gf_free(ptr);
				return NULL;
			}
			gf_bs_read_data(bs, (char *)ptr->constant_IV, ptr->constant_IV_size);
			*total_bytes += 1 + ptr->constant_IV_size;
		}
		if (!entry_size) {
			GF_LOG(GF_LOG_WARNING, GF_LOG_CONTAINER, ("[iso file] seig sample group does not indicate entry size, deprecated in spec\n"));
		}
		return ptr;
	}
	case GF_ISOM_SAMPLE_GROUP_OINF:
	{
		GF_OperatingPointsInformation *ptr = gf_isom_oinf_new_entry();
		u32 s = (u32) gf_bs_get_position(bs);
		gf_isom_oinf_read_entry(ptr, bs);
		*total_bytes = (u32) gf_bs_get_position(bs) - s;
		if (!entry_size) {
			GF_LOG(GF_LOG_WARNING, GF_LOG_CONTAINER, ("[iso file] oinf sample group does not indicate entry size, deprecated in spec\n"));
		}
		return ptr;
	}
	case GF_ISOM_SAMPLE_GROUP_LINF:
	{
		GF_LHVCLayerInformation *ptr = gf_isom_linf_new_entry();
		u32 s = (u32) gf_bs_get_position(bs);
		gf_isom_linf_read_entry(ptr, bs);
		*total_bytes = (u32) gf_bs_get_position(bs) - s;
		if (!entry_size) {
			GF_LOG(GF_LOG_WARNING, GF_LOG_CONTAINER, ("[iso file] linf sample group does not indicate entry size, deprecated in spec\n"));
		}
		return ptr;
	}

	case GF_ISOM_SAMPLE_GROUP_TRIF:
		if (! entry_size) {
			u32 flags = gf_bs_peek_bits(bs, 24, 0);
			if (flags & 0x10000) entry_size=3;
			else {
				if (flags & 0x80000) entry_size=7;
				else entry_size=11;
				//have dependency list
				if (flags & 0x200000) {
					u32 nb_entries = gf_bs_peek_bits(bs, 16, entry_size);
					entry_size += 2 + 2*nb_entries;
				}
			}
			GF_LOG(GF_LOG_WARNING, GF_LOG_CONTAINER, ("[iso file] trif sample group does not indicate entry size, deprecated in spec\n"));
		}
		break;
	case GF_ISOM_SAMPLE_GROUP_NALM:
		if (! entry_size) {
			u64 start = gf_bs_get_position(bs);
			Bool rle, large_size;
			u32 entry_count;
			gf_bs_read_int(bs, 6);
			large_size = gf_bs_read_int(bs, 1);
			rle = gf_bs_read_int(bs, 1);
			entry_count = gf_bs_read_int(bs, large_size ? 16 : 8);
			gf_bs_seek(bs, start);
			entry_size = 1 + (large_size ? 2 : 1);
			entry_size += entry_count * 2;
			if (rle) entry_size += entry_count * (large_size ? 2 : 1);
			GF_LOG(GF_LOG_WARNING, GF_LOG_CONTAINER, ("[iso file] nalm sample group does not indicate entry size, deprecated in spec\n"));
		}
		break;

	case GF_ISOM_SAMPLE_GROUP_TSAS:
	case GF_ISOM_SAMPLE_GROUP_STSA:
		null_size_ok = GF_TRUE;
		break;
	//TODO, add support for these ones ?
	case GF_ISOM_SAMPLE_GROUP_TSCL:
		entry_size = 20;
		break;
	case GF_ISOM_SAMPLE_GROUP_LBLI:
		entry_size = 2;
		break;
	default:
		break;
	}

	if (!entry_size && !null_size_ok) {
		GF_LOG(GF_LOG_WARNING, GF_LOG_CONTAINER, ("[iso file] %s sample group does not indicate entry size and is not implemented, cannot parse!\n", gf_4cc_to_str( grouping_type) ));
		return NULL;
	}
	GF_SAFEALLOC(def_ptr, GF_DefaultSampleGroupDescriptionEntry);
	if (!def_ptr) return NULL;
	if (entry_size) {
		def_ptr->length = entry_size;
		def_ptr->data = (u8 *) gf_malloc(sizeof(u8)*def_ptr->length);
		gf_bs_read_data(bs, (char *) def_ptr->data, def_ptr->length);
		*total_bytes = entry_size;
	}
	return def_ptr;
}

static void	sgpd_del_entry(u32 grouping_type, void *entry)
{
	switch (grouping_type) {
	case GF_ISOM_SAMPLE_GROUP_SYNC:
	case GF_ISOM_SAMPLE_GROUP_ROLL:
	case GF_ISOM_SAMPLE_GROUP_PROL:
	case GF_ISOM_SAMPLE_GROUP_RAP:
	case GF_ISOM_SAMPLE_GROUP_SEIG:
	case GF_ISOM_SAMPLE_GROUP_TELE:
	case GF_ISOM_SAMPLE_GROUP_SAP:
		gf_free(entry);
		return;
	case GF_ISOM_SAMPLE_GROUP_OINF:
		gf_isom_oinf_del_entry(entry);
		return;
	case GF_ISOM_SAMPLE_GROUP_LINF:
		gf_isom_linf_del_entry(entry);
		return;
	default:
	{
		GF_DefaultSampleGroupDescriptionEntry *ptr = (GF_DefaultSampleGroupDescriptionEntry *)entry;
		if (ptr->data) gf_free(ptr->data);
		gf_free(ptr);
	}
	}
}

void sgpd_write_entry(u32 grouping_type, void *entry, GF_BitStream *bs)
{
	switch (grouping_type) {
	case GF_ISOM_SAMPLE_GROUP_ROLL:
	case GF_ISOM_SAMPLE_GROUP_PROL:
		gf_bs_write_int(bs, ((GF_RollRecoveryEntry*)entry)->roll_distance, 16);
		return;
	case GF_ISOM_SAMPLE_GROUP_RAP:
		gf_bs_write_int(bs, ((GF_VisualRandomAccessEntry*)entry)->num_leading_samples_known, 1);
		gf_bs_write_int(bs, ((GF_VisualRandomAccessEntry*)entry)->num_leading_samples, 7);
		return;
	case GF_ISOM_SAMPLE_GROUP_SAP:
		gf_bs_write_int(bs, ((GF_SAPEntry*)entry)->dependent_flag, 1);
		gf_bs_write_int(bs, 0, 3);
		gf_bs_write_int(bs, ((GF_SAPEntry*)entry)->SAP_type, 4);
		return;
	case GF_ISOM_SAMPLE_GROUP_SYNC:
		gf_bs_write_int(bs, 0, 2);
		gf_bs_write_int(bs, ((GF_SYNCEntry*)entry)->NALU_type, 6);
		return;
	case GF_ISOM_SAMPLE_GROUP_TELE:
		gf_bs_write_int(bs, ((GF_TemporalLevelEntry*)entry)->level_independently_decodable, 1);
		gf_bs_write_int(bs, 0, 7);
		return;
	case GF_ISOM_SAMPLE_GROUP_SEIG:
		gf_bs_write_u8(bs, 0x0);
		gf_bs_write_int(bs, ((GF_CENCSampleEncryptionGroupEntry*)entry)->crypt_byte_block, 4);
		gf_bs_write_int(bs, ((GF_CENCSampleEncryptionGroupEntry*)entry)->skip_byte_block, 4);
		gf_bs_write_u8(bs, ((GF_CENCSampleEncryptionGroupEntry *)entry)->IsProtected);
		gf_bs_write_u8(bs, ((GF_CENCSampleEncryptionGroupEntry *)entry)->Per_Sample_IV_size);
		gf_bs_write_data(bs, (char *)((GF_CENCSampleEncryptionGroupEntry *)entry)->KID, 16);
		if ((((GF_CENCSampleEncryptionGroupEntry *)entry)->IsProtected == 1) && !((GF_CENCSampleEncryptionGroupEntry *)entry)->Per_Sample_IV_size) {
			gf_bs_write_u8(bs, ((GF_CENCSampleEncryptionGroupEntry *)entry)->constant_IV_size);
			gf_bs_write_data(bs, (char *)((GF_CENCSampleEncryptionGroupEntry *)entry)->constant_IV, ((GF_CENCSampleEncryptionGroupEntry *)entry)->constant_IV_size);
		}
		return;
	case GF_ISOM_SAMPLE_GROUP_OINF:
		gf_isom_oinf_write_entry(entry, bs);
		return;
	case GF_ISOM_SAMPLE_GROUP_LINF:
		gf_isom_linf_write_entry(entry, bs);
		return;
	default:
	{
		GF_DefaultSampleGroupDescriptionEntry *ptr = (GF_DefaultSampleGroupDescriptionEntry *)entry;
		if (ptr->length)
			gf_bs_write_data(bs, (char *) ptr->data, ptr->length);
	}
	}
}

#ifndef GPAC_DISABLE_ISOM_WRITE
static u32 sgpd_size_entry(u32 grouping_type, void *entry)
{
	switch (grouping_type) {
	case GF_ISOM_SAMPLE_GROUP_ROLL:
	case GF_ISOM_SAMPLE_GROUP_PROL:
		return 2;
	case GF_ISOM_SAMPLE_GROUP_TELE:
	case GF_ISOM_SAMPLE_GROUP_RAP:
	case GF_ISOM_SAMPLE_GROUP_SAP:
	case GF_ISOM_SAMPLE_GROUP_SYNC:
		return 1;
	case GF_ISOM_SAMPLE_GROUP_TSCL:
		return 20;
	case GF_ISOM_SAMPLE_GROUP_LBLI:
		return 2;
	case GF_ISOM_SAMPLE_GROUP_TSAS:
	case GF_ISOM_SAMPLE_GROUP_STSA:
		return 0;
	case GF_ISOM_SAMPLE_GROUP_SEIG:
		return ((((GF_CENCSampleEncryptionGroupEntry *)entry)->IsProtected == 1) && !((GF_CENCSampleEncryptionGroupEntry *)entry)->Per_Sample_IV_size) ? 21 + ((GF_CENCSampleEncryptionGroupEntry *)entry)->constant_IV_size : 20;
	case GF_ISOM_SAMPLE_GROUP_OINF:
		return gf_isom_oinf_size_entry(entry);
	case GF_ISOM_SAMPLE_GROUP_LINF:
		return gf_isom_linf_size_entry(entry);
	default:
		return ((GF_DefaultSampleGroupDescriptionEntry *)entry)->length;
	}
}
#endif

GF_Box *sgpd_box_new()
{
	ISOM_DECL_BOX_ALLOC(GF_SampleGroupDescriptionBox, GF_ISOM_BOX_TYPE_SGPD);
	/*version 0 is deprecated, use v1 by default*/
	tmp->version = 1;
	tmp->group_descriptions = gf_list_new();
	return (GF_Box *)tmp;
}

void sgpd_box_del(GF_Box *a)
{
	GF_SampleGroupDescriptionBox *p = (GF_SampleGroupDescriptionBox *)a;
	while (gf_list_count(p->group_descriptions)) {
		void *ptr = gf_list_last(p->group_descriptions);
		sgpd_del_entry(p->grouping_type, ptr);
		gf_list_rem_last(p->group_descriptions);
	}
	gf_list_del(p->group_descriptions);
	gf_free(p);
}

GF_Err sgpd_box_read(GF_Box *s, GF_BitStream *bs)
{
	u32 entry_count;
	GF_SampleGroupDescriptionBox *p = (GF_SampleGroupDescriptionBox *)s;

	p->grouping_type = gf_bs_read_u32(bs);
	ISOM_DECREASE_SIZE(p, 4);

	if (p->version>=1) {
		p->default_length = gf_bs_read_u32(bs);
		ISOM_DECREASE_SIZE(p, 4);
	}
	if (p->version>=2) {
		p->default_description_index = gf_bs_read_u32(bs);
		ISOM_DECREASE_SIZE(p, 4);
	}
	entry_count = gf_bs_read_u32(bs);
	ISOM_DECREASE_SIZE(p, 4);

	if (entry_count>p->size)
		return GF_ISOM_INVALID_FILE;

	while (entry_count) {
		void *ptr;
		u32 parsed_bytes=0;
		u32 size = p->default_length;
		if ((p->version>=1) && !size) {
			size = gf_bs_read_u32(bs);
			ISOM_DECREASE_SIZE(p, 4);
		}
		ptr = sgpd_parse_entry(p->grouping_type, bs, size, &parsed_bytes);
		//don't return an error, just stop parsing so that we skip over the sgpd box
		if (!ptr) return GF_OK;

		ISOM_DECREASE_SIZE(p, parsed_bytes);

		gf_list_add(p->group_descriptions, ptr);
		entry_count--;
	}
	return GF_OK;
}

#ifndef GPAC_DISABLE_ISOM_WRITE
GF_Err sgpd_box_write(GF_Box *s, GF_BitStream *bs)
{
	u32 i;
	GF_SampleGroupDescriptionBox *p = (GF_SampleGroupDescriptionBox *)s;
	GF_Err e;
	e = gf_isom_full_box_write(s, bs);
	if (e) return e;

	gf_bs_write_u32(bs, p->grouping_type);
	if (p->version>=1) gf_bs_write_u32(bs, p->default_length);
	if (p->version>=2) gf_bs_write_u32(bs, p->default_description_index);
	gf_bs_write_u32(bs, gf_list_count(p->group_descriptions) );

	for (i=0; i<gf_list_count(p->group_descriptions); i++) {
		void *ptr = gf_list_get(p->group_descriptions, i);
		if ((p->version >= 1) && !p->default_length) {
			u32 size = sgpd_size_entry(p->grouping_type, ptr);
			gf_bs_write_u32(bs, size);
		}
		sgpd_write_entry(p->grouping_type, ptr, bs);
	}
	return GF_OK;
}

GF_Err sgpd_box_size(GF_Box *s)
{
	u32 i;
	GF_SampleGroupDescriptionBox *p = (GF_SampleGroupDescriptionBox *)s;

	p->size += 8;

	//we force all sample groups to version 1, v0 being deprecated
	p->version=1;
	p->size += 4;

	if (p->version>=2) p->size += 4;
	p->default_length = 0;

	for (i=0; i<gf_list_count(p->group_descriptions); i++) {
		void *ptr = gf_list_get(p->group_descriptions, i);
		u32 size = sgpd_size_entry(p->grouping_type, ptr);
		p->size += size;
		if (!p->default_length) {
			p->default_length = size;
		} else if (p->default_length != size) {
			p->default_length = 0;
		}
	}
	if (p->version>=1) {
		if (!p->default_length) p->size += gf_list_count(p->group_descriptions)*4;
	}
	return GF_OK;
}
#endif /*GPAC_DISABLE_ISOM_WRITE*/


void saiz_box_del(GF_Box *s)
{
	GF_SampleAuxiliaryInfoSizeBox*ptr = (GF_SampleAuxiliaryInfoSizeBox*)s;
	if (ptr == NULL) return;
	if (ptr->sample_info_size) gf_free(ptr->sample_info_size);
	gf_free(ptr);
}


GF_Err saiz_box_read(GF_Box *s, GF_BitStream *bs)
{
	GF_SampleAuxiliaryInfoSizeBox*ptr = (GF_SampleAuxiliaryInfoSizeBox*)s;

	if (ptr->flags & 1) {
		ptr->aux_info_type = gf_bs_read_u32(bs);
		ptr->aux_info_type_parameter = gf_bs_read_u32(bs);

		ISOM_DECREASE_SIZE(ptr, 8);
	}
	ptr->default_sample_info_size = gf_bs_read_u8(bs);
	ptr->sample_count = gf_bs_read_u32(bs);
	ISOM_DECREASE_SIZE(ptr, 5);

	if (ptr->default_sample_info_size == 0) {
		if (ptr->size < sizeof(u8)*ptr->sample_count)
		    return GF_ISOM_INVALID_FILE;
		ptr->sample_info_size = gf_malloc(sizeof(u8)*ptr->sample_count);
		ptr->sample_alloc = ptr->sample_count;
		if (!ptr->sample_info_size)
		    return GF_OUT_OF_MEM;
		gf_bs_read_data(bs, (char *) ptr->sample_info_size, ptr->sample_count);
		ISOM_DECREASE_SIZE(ptr, ptr->sample_count);
	}
	return GF_OK;
}

GF_Box *saiz_box_new()
{
	ISOM_DECL_BOX_ALLOC(GF_SampleAuxiliaryInfoSizeBox, GF_ISOM_BOX_TYPE_SAIZ);
	return (GF_Box *)tmp;
}

#ifndef GPAC_DISABLE_ISOM_WRITE

GF_Err saiz_box_write(GF_Box *s, GF_BitStream *bs)
{
	GF_Err e;
	GF_SampleAuxiliaryInfoSizeBox*ptr = (GF_SampleAuxiliaryInfoSizeBox*) s;
	if (!s) return GF_BAD_PARAM;
	e = gf_isom_full_box_write(s, bs);
	if (e) return e;

	if (ptr->flags & 1) {
		gf_bs_write_u32(bs, ptr->aux_info_type);
		gf_bs_write_u32(bs, ptr->aux_info_type_parameter);
	}
	gf_bs_write_u8(bs, ptr->default_sample_info_size);
	gf_bs_write_u32(bs, ptr->sample_count);
	if (!ptr->default_sample_info_size) {
		if (!ptr->sample_info_size)
			gf_bs_write_u8(bs, 0);
		else
			gf_bs_write_data(bs, (char *) ptr->sample_info_size, ptr->sample_count);
	}
	return GF_OK;
}

GF_Err saiz_box_size(GF_Box *s)
{
	GF_SampleAuxiliaryInfoSizeBox *ptr = (GF_SampleAuxiliaryInfoSizeBox*)s;

	if (ptr->aux_info_type || ptr->aux_info_type_parameter) {
		ptr->flags |= 1;
	}
	if (ptr->flags & 1) ptr->size += 8;
	ptr->size += 5;
	if (ptr->default_sample_info_size==0)  ptr->size += ptr->sample_count;
	return GF_OK;
}
#endif //GPAC_DISABLE_ISOM_WRITE

void saio_box_del(GF_Box *s)
{
	GF_SampleAuxiliaryInfoOffsetBox *ptr = (GF_SampleAuxiliaryInfoOffsetBox*)s;
	if (ptr == NULL) return;
	if (ptr->offsets) gf_free(ptr->offsets);
	if (ptr->cached_data) gf_free(ptr->cached_data);
	gf_free(ptr);
}


GF_Err saio_box_read(GF_Box *s, GF_BitStream *bs)
{
	GF_SampleAuxiliaryInfoOffsetBox *ptr = (GF_SampleAuxiliaryInfoOffsetBox *)s;

	if (ptr->flags & 1) {
		ptr->aux_info_type = gf_bs_read_u32(bs);
		ptr->aux_info_type_parameter = gf_bs_read_u32(bs);
		ISOM_DECREASE_SIZE(ptr, 8);
	}
	ptr->entry_count = gf_bs_read_u32(bs);
	ISOM_DECREASE_SIZE(ptr, 4);

	if (ptr->entry_count) {
		u32 i;
		if (ptr->size < (ptr->version == 0 ? sizeof(u32) : sizeof(u64)) * ptr->entry_count)
			return GF_ISOM_INVALID_FILE;
		ptr->offsets = gf_malloc(sizeof(u64)*ptr->entry_count);
		if (!ptr->offsets)
			return GF_OUT_OF_MEM;
		ptr->entry_alloc = ptr->entry_count;
		if (ptr->version==0) {
			for (i=0; i<ptr->entry_count; i++)
				ptr->offsets[i] = gf_bs_read_u32(bs);

			ISOM_DECREASE_SIZE(ptr, 4*ptr->entry_count);
		} else {
			for (i=0; i<ptr->entry_count; i++)
				ptr->offsets[i] = gf_bs_read_u64(bs);
			ISOM_DECREASE_SIZE(ptr, 8*ptr->entry_count);
		}
	}
	return GF_OK;
}

GF_Box *saio_box_new()
{
	ISOM_DECL_BOX_ALLOC(GF_SampleAuxiliaryInfoOffsetBox, GF_ISOM_BOX_TYPE_SAIO);
	return (GF_Box *)tmp;
}

#ifndef GPAC_DISABLE_ISOM_WRITE

GF_Err saio_box_write(GF_Box *s, GF_BitStream *bs)
{
	GF_Err e;
	GF_SampleAuxiliaryInfoOffsetBox *ptr = (GF_SampleAuxiliaryInfoOffsetBox *) s;
	if (!s) return GF_BAD_PARAM;
	e = gf_isom_full_box_write(s, bs);
	if (e) return e;

	if (ptr->flags & 1) {
		gf_bs_write_u32(bs, ptr->aux_info_type);
		gf_bs_write_u32(bs, ptr->aux_info_type_parameter);
	}


	gf_bs_write_u32(bs, ptr->entry_count);
	if (ptr->entry_count) {
		u32 i;
		//store position in bitstream before writing data - offsets can be NULL if a single offset is rewritten later on (cf senc_box_write)
		ptr->offset_first_offset_field = gf_bs_get_position(bs);
		if (ptr->version==0) {
			if (!ptr->offsets) {
				gf_bs_write_u32(bs, 0);
			} else {
				for (i=0; i<ptr->entry_count; i++)
					gf_bs_write_u32(bs, (u32) ptr->offsets[i]);
			}
		} else {
			if (!ptr->offsets) {
				gf_bs_write_u64(bs, 0);
			} else {
				for (i=0; i<ptr->entry_count; i++)
					gf_bs_write_u64(bs, ptr->offsets[i]);
			}
		}
	}
	return GF_OK;
}

GF_Err saio_box_size(GF_Box *s)
{
	GF_SampleAuxiliaryInfoOffsetBox *ptr = (GF_SampleAuxiliaryInfoOffsetBox*)s;

	if (ptr->aux_info_type || ptr->aux_info_type_parameter) {
		ptr->flags |= 1;
	}

	if (ptr->flags & 1) ptr->size += 8;
	ptr->size += 4;
	//a little optim here: in cenc, the saio always points to a single data block, only one entry is needed
	switch (ptr->aux_info_type) {
	case GF_ISOM_CENC_SCHEME:
	case GF_ISOM_CBC_SCHEME:
	case GF_ISOM_CENS_SCHEME:
	case GF_ISOM_CBCS_SCHEME:
		if (ptr->offsets) gf_free(ptr->offsets);
		ptr->offsets = NULL;
		ptr->entry_alloc = 0;
		ptr->entry_count = 1;
		break;
	}

	ptr->size += ((ptr->version==1) ? 8 : 4) * ptr->entry_count;
	return GF_OK;
}
#endif //GPAC_DISABLE_ISOM_WRITE


void prft_box_del(GF_Box *s)
{
	gf_free(s);
}

GF_Err prft_box_read(GF_Box *s,GF_BitStream *bs)
{
	GF_ProducerReferenceTimeBox *ptr = (GF_ProducerReferenceTimeBox *) s;

	ptr->refTrackID = gf_bs_read_u32(bs);
	ptr->ntp = gf_bs_read_u64(bs);
	if (ptr->version==0) {
		ptr->timestamp = gf_bs_read_u32(bs);
	} else {
		ptr->timestamp = gf_bs_read_u64(bs);
	}
	return GF_OK;
}

GF_Box *prft_box_new()
{
	ISOM_DECL_BOX_ALLOC(GF_ProducerReferenceTimeBox, GF_ISOM_BOX_TYPE_PRFT);
	return (GF_Box *)tmp;
}

#ifndef GPAC_DISABLE_ISOM_WRITE
GF_Err prft_box_write(GF_Box *s, GF_BitStream *bs)
{
	GF_Err e;
	GF_ProducerReferenceTimeBox *ptr = (GF_ProducerReferenceTimeBox *) s;
	if (!s) return GF_BAD_PARAM;
	e = gf_isom_full_box_write(s, bs);
	if (e) return e;

	gf_bs_write_u32(bs, ptr->refTrackID);
	gf_bs_write_u64(bs, ptr->ntp);
	if (ptr->version==0) {
		gf_bs_write_u32(bs, (u32) ptr->timestamp);
	} else {
		gf_bs_write_u64(bs, ptr->timestamp);
	}

	return GF_OK;
}

GF_Err prft_box_size(GF_Box *s)
{
	GF_ProducerReferenceTimeBox *ptr = (GF_ProducerReferenceTimeBox*)s;

	ptr->size += 4+8+ (ptr->version ? 8 : 4);
	return GF_OK;
}
#endif //GPAC_DISABLE_ISOM_WRITE

GF_Box *trgr_box_new()
{
	ISOM_DECL_BOX_ALLOC(GF_TrackGroupBox, GF_ISOM_BOX_TYPE_TRGR);
	tmp->groups = gf_list_new();
	if (!tmp->groups) {
		gf_free(tmp);
		return NULL;
	}
	return (GF_Box *)tmp;
}

void trgr_box_del(GF_Box *s)
{
	GF_TrackGroupBox *ptr = (GF_TrackGroupBox *)s;
	if (ptr == NULL) return;
	gf_list_del(ptr->groups);
	gf_free(ptr);
}


GF_Err trgr_on_child_box(GF_Box *s, GF_Box *a)
{
	GF_TrackGroupBox *ptr = (GF_TrackGroupBox *)s;
	return gf_list_add(ptr->groups, a);
}


GF_Err trgr_box_read(GF_Box *s, GF_BitStream *bs)
{
	return gf_isom_box_array_read_ex(s, bs, trgr_on_child_box, s->type);
}


#ifndef GPAC_DISABLE_ISOM_WRITE


GF_Err trgr_box_write(GF_Box *s, GF_BitStream *bs)
{
	return gf_isom_box_write_header(s, bs);
}

GF_Err trgr_box_size(GF_Box *s)
{
	u32 pos=0;
	GF_TrackGroupBox *ptr = (GF_TrackGroupBox *) s;
	gf_isom_check_position_list(s, ptr->groups, &pos);
	return GF_OK;
}

#endif /*GPAC_DISABLE_ISOM_WRITE*/


GF_Box *trgt_box_new()
{
	ISOM_DECL_BOX_ALLOC(GF_TrackGroupTypeBox, GF_ISOM_BOX_TYPE_TRGT);
	return (GF_Box *)tmp;
}

void trgt_box_del(GF_Box *s)
{
	GF_TrackGroupTypeBox *ptr = (GF_TrackGroupTypeBox *)s;
	if (ptr == NULL) return;
	gf_free(ptr);
}

GF_Err trgt_box_read(GF_Box *s, GF_BitStream *bs)
{
	GF_TrackGroupTypeBox *ptr = (GF_TrackGroupTypeBox *)s;
	ptr->track_group_id = gf_bs_read_u32(bs);
	ISOM_DECREASE_SIZE(ptr, 4);
	return GF_OK;
}


#ifndef GPAC_DISABLE_ISOM_WRITE

GF_Err trgt_box_write(GF_Box *s, GF_BitStream *bs)
{
	GF_Err e;
	GF_TrackGroupTypeBox *ptr = (GF_TrackGroupTypeBox *) s;
	if (!s) return GF_BAD_PARAM;
	s->type = ptr->group_type;
	e = gf_isom_full_box_write(s, bs);
	s->type = GF_ISOM_BOX_TYPE_TRGT;
	if (e) return e;
	gf_bs_write_u32(bs, ptr->track_group_id);
	return GF_OK;
}

GF_Err trgt_box_size(GF_Box *s)
{
	GF_TrackGroupBox *ptr = (GF_TrackGroupBox *)s;

	ptr->size+= 4;
	return GF_OK;
}

#endif /*GPAC_DISABLE_ISOM_WRITE*/



GF_Box *stvi_box_new()
{
	ISOM_DECL_BOX_ALLOC(GF_StereoVideoBox, GF_ISOM_BOX_TYPE_STVI);
	return (GF_Box *)tmp;
}

void stvi_box_del(GF_Box *s)
{
	GF_StereoVideoBox *ptr = (GF_StereoVideoBox *)s;
	if (ptr == NULL) return;
	if (ptr->stereo_indication_type) gf_free(ptr->stereo_indication_type);
	gf_free(ptr);
}

GF_Err stvi_box_read(GF_Box *s, GF_BitStream *bs)
{
	GF_StereoVideoBox *ptr = (GF_StereoVideoBox *)s;

	ISOM_DECREASE_SIZE(ptr, 12);
	gf_bs_read_int(bs, 30);
	ptr->single_view_allowed = gf_bs_read_int(bs, 2);
	ptr->stereo_scheme = gf_bs_read_u32(bs);
	ptr->sit_len = gf_bs_read_u32(bs);
	ISOM_DECREASE_SIZE(ptr, ptr->sit_len);
	if (ptr->size < sizeof(char)*ptr->sit_len)
	    return GF_ISOM_INVALID_FILE;
	ptr->stereo_indication_type = gf_malloc(sizeof(char)*ptr->sit_len);
	if (!ptr->stereo_indication_type)
	    return GF_OUT_OF_MEM;
	gf_bs_read_data(bs, ptr->stereo_indication_type, ptr->sit_len);
	return GF_OK;
}


#ifndef GPAC_DISABLE_ISOM_WRITE

GF_Err stvi_box_write(GF_Box *s, GF_BitStream *bs)
{
	GF_Err e;
	GF_StereoVideoBox *ptr = (GF_StereoVideoBox *) s;
	if (!s) return GF_BAD_PARAM;
	e = gf_isom_full_box_write(s, bs);
	if (e) return e;

	gf_bs_write_int(bs, 0, 30);
	gf_bs_write_int(bs, ptr->single_view_allowed, 2);
	gf_bs_write_u32(bs, ptr->stereo_scheme);
	gf_bs_write_u32(bs, ptr->sit_len);
	gf_bs_write_data(bs, ptr->stereo_indication_type, ptr->sit_len);

	return GF_OK;
}

GF_Err stvi_box_size(GF_Box *s)
{
	GF_StereoVideoBox *ptr = (GF_StereoVideoBox *)s;

	ptr->size+= 12 + ptr->sit_len;
	return GF_OK;
}

#endif /*GPAC_DISABLE_ISOM_WRITE*/



GF_Box *fiin_box_new()
{
	ISOM_DECL_BOX_ALLOC(FDItemInformationBox, GF_ISOM_BOX_TYPE_FIIN);
	return (GF_Box *)tmp;
}

void fiin_box_del(GF_Box *s)
{
	FDItemInformationBox *ptr = (FDItemInformationBox *)s;
	if (ptr == NULL) return;
	if (ptr->partition_entries) gf_list_del(ptr->partition_entries);
	gf_free(ptr);
}


GF_Err fiin_on_child_box(GF_Box *s, GF_Box *a)
{
	FDItemInformationBox *ptr = (FDItemInformationBox *)s;
	switch(a->type) {
	case GF_ISOM_BOX_TYPE_PAEN:
		if (!ptr->partition_entries) ptr->partition_entries = gf_list_new();
		return gf_list_add(ptr->partition_entries, a);
	case GF_ISOM_BOX_TYPE_SEGR:
		if (ptr->session_info) ERROR_ON_DUPLICATED_BOX(a, ptr)
		ptr->session_info = (FDSessionGroupBox *)a;
		return GF_OK;
	case GF_ISOM_BOX_TYPE_GITN:
		if (ptr->group_id_to_name) ERROR_ON_DUPLICATED_BOX(a, ptr)
		ptr->group_id_to_name = (GroupIdToNameBox *)a;
		return GF_OK;
	}
	return GF_OK;
}

GF_Err fiin_box_read(GF_Box *s, GF_BitStream *bs)
{
	FDItemInformationBox *ptr = (FDItemInformationBox *)s;

	ISOM_DECREASE_SIZE(ptr, 2);
	gf_bs_read_u16(bs);
	return gf_isom_box_array_read(s, bs, fiin_on_child_box);
}


#ifndef GPAC_DISABLE_ISOM_WRITE

GF_Err fiin_box_write(GF_Box *s, GF_BitStream *bs)
{
	GF_Err e;
	FDItemInformationBox *ptr = (FDItemInformationBox *) s;
	if (!s) return GF_BAD_PARAM;
	e = gf_isom_full_box_write(s, bs);
	if (e) return e;

	gf_bs_write_u16(bs, gf_list_count(ptr->partition_entries) );
	return GF_OK;
}

GF_Err fiin_box_size(GF_Box *s)
{
	u32 pos=0;
	FDItemInformationBox *ptr = (FDItemInformationBox *) s;
	s->size+= 2;
	gf_isom_check_position_list(s, ptr->partition_entries, &pos);
	return GF_OK;
}

#endif /*GPAC_DISABLE_ISOM_WRITE*/


GF_Box *paen_box_new()
{
	ISOM_DECL_BOX_ALLOC(FDPartitionEntryBox, GF_ISOM_BOX_TYPE_PAEN);
	return (GF_Box *)tmp;
}

void paen_box_del(GF_Box *s)
{
	gf_free(s);
}


GF_Err paen_on_child_box(GF_Box *s, GF_Box *a)
{
	FDPartitionEntryBox *ptr = (FDPartitionEntryBox *)s;
	switch(a->type) {
	case GF_ISOM_BOX_TYPE_FPAR:
		if (ptr->blocks_and_symbols) ERROR_ON_DUPLICATED_BOX(a, ptr)
		ptr->blocks_and_symbols = (FilePartitionBox *)a;
		return GF_OK;
	case GF_ISOM_BOX_TYPE_FECR:
		if (ptr->FEC_symbol_locations) ERROR_ON_DUPLICATED_BOX(a, ptr)
		ptr->FEC_symbol_locations = (FECReservoirBox *)a;
		return GF_OK;
	case GF_ISOM_BOX_TYPE_FIRE:
		if (ptr->File_symbol_locations) ERROR_ON_DUPLICATED_BOX(a, ptr)
		ptr->File_symbol_locations = (FileReservoirBox *)a;
		return GF_OK;
	}
	return GF_OK;
}

GF_Err paen_box_read(GF_Box *s, GF_BitStream *bs)
{
	return gf_isom_box_array_read(s, bs, fiin_on_child_box);
}

#ifndef GPAC_DISABLE_ISOM_WRITE

GF_Err paen_box_write(GF_Box *s, GF_BitStream *bs)
{
	if (!s) return GF_BAD_PARAM;
	return gf_isom_box_write_header(s, bs);
}

GF_Err paen_box_size(GF_Box *s)
{
	return GF_OK;
}

#endif /*GPAC_DISABLE_ISOM_WRITE*/




GF_Box *fpar_box_new()
{
	ISOM_DECL_BOX_ALLOC(FilePartitionBox, GF_ISOM_BOX_TYPE_FPAR);
	return (GF_Box *)tmp;
}

void fpar_box_del(GF_Box *s)
{
	FilePartitionBox *ptr = (FilePartitionBox *)s;
	if (ptr == NULL) return;
	if (ptr->scheme_specific_info) gf_free(ptr->scheme_specific_info);
	if (ptr->entries) gf_free(ptr->entries);
	gf_free(ptr);
}

GF_Err gf_isom_read_null_terminated_string(GF_Box *s, GF_BitStream *bs, u64 size, char **out_str)
{
	u32 len=10;
	u32 i=0;

	*out_str = gf_malloc(sizeof(char)*len);
	while (1) {
		ISOM_DECREASE_SIZE(s, 1 );
		(*out_str)[i] = gf_bs_read_u8(bs);
		if (!(*out_str)[i]) break;
		i++;
		if (i==len) {
			len += 10;
			*out_str = gf_realloc(*out_str, sizeof(char)*len);
		}
		if (gf_bs_available(bs) == 0) {
			GF_LOG(GF_LOG_WARNING, GF_LOG_CONTAINER, ("[iso file] missing null character in null terminated string\n"));
			(*out_str)[i] = 0;
			return GF_OK;
		}
		if (i >= size) {
			GF_LOG(GF_LOG_WARNING, GF_LOG_CONTAINER, ("[iso file] string bigger than container, probably missing null character\n"));
			(*out_str)[i] = 0;
			return GF_OK;
		}
	}
	return GF_OK;
}

GF_Err fpar_box_read(GF_Box *s, GF_BitStream *bs)
{
	u32 i;
	GF_Err e;
	FilePartitionBox *ptr = (FilePartitionBox *)s;

	ISOM_DECREASE_SIZE(ptr, ((ptr->version ? 4 : 2) + 12) );
	ptr->itemID = gf_bs_read_int(bs, ptr->version ? 32 : 16);
	ptr->packet_payload_size = gf_bs_read_u16(bs);
	gf_bs_read_u8(bs);
	ptr->FEC_encoding_ID = gf_bs_read_u8(bs);
	ptr->FEC_instance_ID = gf_bs_read_u16(bs);
	ptr->max_source_block_length = gf_bs_read_u16(bs);
	ptr->encoding_symbol_length = gf_bs_read_u16(bs);
	ptr->max_number_of_encoding_symbols = gf_bs_read_u16(bs);

	e = gf_isom_read_null_terminated_string(s, bs, ptr->size, &ptr->scheme_specific_info);
	if (e) return e;

	ISOM_DECREASE_SIZE(ptr, (ptr->version ? 4 : 2) );
	ptr->nb_entries = gf_bs_read_int(bs, ptr->version ? 32 : 16);
	if (ptr->nb_entries > UINT_MAX / 6)
		return GF_ISOM_INVALID_FILE;
	ISOM_DECREASE_SIZE(ptr, ptr->nb_entries * 6 );
	GF_SAFE_ALLOC_N(ptr->entries, ptr->nb_entries, FilePartitionEntry);
	for (i=0;i < ptr->nb_entries; i++) {
		ptr->entries[i].block_count = gf_bs_read_u16(bs);
		ptr->entries[i].block_size = gf_bs_read_u32(bs);
	}
	return GF_OK;
}


#ifndef GPAC_DISABLE_ISOM_WRITE

GF_Err fpar_box_write(GF_Box *s, GF_BitStream *bs)
{
	GF_Err e;
	u32 i;
	FilePartitionBox *ptr = (FilePartitionBox *) s;
	if (!s) return GF_BAD_PARAM;
	e = gf_isom_full_box_write(s, bs);
	if (e) return e;

	gf_bs_write_int(bs, ptr->itemID, ptr->version ? 32 : 16);
	gf_bs_write_u16(bs, ptr->packet_payload_size);
	gf_bs_write_u8(bs, 0);
	gf_bs_write_u8(bs, ptr->FEC_encoding_ID);
	gf_bs_write_u16(bs, ptr->FEC_instance_ID);
	gf_bs_write_u16(bs, ptr->max_source_block_length);
	gf_bs_write_u16(bs, ptr->encoding_symbol_length);
	gf_bs_write_u16(bs, ptr->max_number_of_encoding_symbols);
	if (ptr->scheme_specific_info) {
		gf_bs_write_data(bs, ptr->scheme_specific_info, (u32)strlen(ptr->scheme_specific_info) );
	}
	//null terminated string
	gf_bs_write_u8(bs, 0);

	gf_bs_write_int(bs, ptr->nb_entries, ptr->version ? 32 : 16);

	for (i=0;i < ptr->nb_entries; i++) {
		gf_bs_write_u16(bs, ptr->entries[i].block_count);
		gf_bs_write_u32(bs, ptr->entries[i].block_size);
	}
	return GF_OK;
}

GF_Err fpar_box_size(GF_Box *s)
{
	FilePartitionBox *ptr = (FilePartitionBox *)s;

	ptr->size += 13 + (ptr->version ? 8 : 4);
	if (ptr->scheme_specific_info)
		ptr->size += strlen(ptr->scheme_specific_info);

	ptr->size+= ptr->nb_entries * 6;
	return GF_OK;
}

#endif /*GPAC_DISABLE_ISOM_WRITE*/


GF_Box *fecr_box_new()
{
	ISOM_DECL_BOX_ALLOC(FECReservoirBox, GF_ISOM_BOX_TYPE_FECR);
	return (GF_Box *)tmp;
}

void fecr_box_del(GF_Box *s)
{
	FECReservoirBox *ptr = (FECReservoirBox *)s;
	if (ptr == NULL) return;
	if (ptr->entries) gf_free(ptr->entries);
	gf_free(ptr);
}

GF_Err fecr_box_read(GF_Box *s, GF_BitStream *bs)
{
	u32 i;
	FECReservoirBox *ptr = (FECReservoirBox *)s;

	ISOM_DECREASE_SIZE(ptr, (ptr->version ? 4 : 2) );
	ptr->nb_entries = gf_bs_read_int(bs, ptr->version ? 32 : 16);

	ISOM_DECREASE_SIZE(ptr, ptr->nb_entries * (ptr->version ? 8 : 6) );
	GF_SAFE_ALLOC_N(ptr->entries, ptr->nb_entries, FECReservoirEntry);
	for (i=0; i<ptr->nb_entries; i++) {
		ptr->entries[i].item_id = gf_bs_read_int(bs, ptr->version ? 32 : 16);
		ptr->entries[i].symbol_count = gf_bs_read_u32(bs);
	}
	return GF_OK;
}


#ifndef GPAC_DISABLE_ISOM_WRITE

GF_Err fecr_box_write(GF_Box *s, GF_BitStream *bs)
{
	GF_Err e;
	u32 i;
	FECReservoirBox *ptr = (FECReservoirBox *) s;
	if (!s) return GF_BAD_PARAM;
	e = gf_isom_full_box_write(s, bs);
	if (e) return e;

	gf_bs_write_int(bs, ptr->nb_entries, ptr->version ? 32 : 16);
	for (i=0; i<ptr->nb_entries; i++) {
		gf_bs_write_int(bs, ptr->entries[i].item_id, ptr->version ? 32 : 16);
		gf_bs_write_u32(bs, ptr->entries[i].symbol_count);
	}
	return GF_OK;
}

GF_Err fecr_box_size(GF_Box *s)
{
	FECReservoirBox *ptr = (FECReservoirBox *)s;
	ptr->size += (ptr->version ? 4 : 2) +  ptr->nb_entries * (ptr->version ? 8 : 6);
	return GF_OK;
}

#endif /*GPAC_DISABLE_ISOM_WRITE*/



GF_Box *segr_box_new()
{
	ISOM_DECL_BOX_ALLOC(FDSessionGroupBox, GF_ISOM_BOX_TYPE_SEGR);
	return (GF_Box *)tmp;
}

void segr_box_del(GF_Box *s)
{
	u32 i;
	FDSessionGroupBox *ptr = (FDSessionGroupBox *)s;
	if (ptr == NULL) return;
	for (i=0; i<ptr->num_session_groups; i++) {
		if (ptr->session_groups[i].group_ids) gf_free(ptr->session_groups[i].group_ids);
		if (ptr->session_groups[i].channels) gf_free(ptr->session_groups[i].channels);
	}
	if (ptr->session_groups) gf_free(ptr->session_groups);
	gf_free(ptr);
}

GF_Err segr_box_read(GF_Box *s, GF_BitStream *bs)
{
	u32 i, k;
	FDSessionGroupBox *ptr = (FDSessionGroupBox *)s;

	ISOM_DECREASE_SIZE(ptr, 2);
	ptr->num_session_groups = gf_bs_read_u16(bs);
	if (ptr->num_session_groups*3>ptr->size) {
		GF_LOG(GF_LOG_ERROR, GF_LOG_CONTAINER, ("[iso file] Invalid number of entries %d in segr\n", ptr->num_session_groups));
		ptr->num_session_groups = 0;
		return GF_ISOM_INVALID_FILE;
	}

	GF_SAFE_ALLOC_N(ptr->session_groups, ptr->num_session_groups, SessionGroupEntry);
	for (i=0; i<ptr->num_session_groups; i++) {
		ptr->session_groups[i].nb_groups = gf_bs_read_u8(bs);
		ISOM_DECREASE_SIZE(ptr, 1);
		GF_SAFE_ALLOC_N(ptr->session_groups[i].group_ids, ptr->session_groups[i].nb_groups, u32);
		for (k=0; k<ptr->session_groups[i].nb_groups; k++) {
			ISOM_DECREASE_SIZE(ptr, 4);
			ptr->session_groups[i].group_ids[k] = gf_bs_read_u32(bs);
		}

		ptr->session_groups[i].nb_channels = gf_bs_read_u16(bs);
		GF_SAFE_ALLOC_N(ptr->session_groups[i].channels, ptr->session_groups[i].nb_channels, u32);
		for (k=0; k<ptr->session_groups[i].nb_channels; k++) {
			ISOM_DECREASE_SIZE(ptr, 4);
			ptr->session_groups[i].channels[k] = gf_bs_read_u32(bs);
		}
	}
	return GF_OK;
}


#ifndef GPAC_DISABLE_ISOM_WRITE

GF_Err segr_box_write(GF_Box *s, GF_BitStream *bs)
{
	u32 i, k;
	GF_Err e;
	FDSessionGroupBox *ptr = (FDSessionGroupBox *) s;
	if (!s) return GF_BAD_PARAM;

	e = gf_isom_box_write_header(s, bs);
	if (e) return e;

	gf_bs_write_u16(bs, ptr->num_session_groups);
	for (i=0; i<ptr->num_session_groups; i++) {
		gf_bs_write_u8(bs, ptr->session_groups[i].nb_groups);
		for (k=0; k<ptr->session_groups[i].nb_groups; k++) {
			gf_bs_write_u32(bs, ptr->session_groups[i].group_ids[k]);
		}

		gf_bs_write_u16(bs, ptr->session_groups[i].nb_channels);
		for (k=0; k<ptr->session_groups[i].nb_channels; k++) {
			gf_bs_write_u32(bs, ptr->session_groups[i].channels[k]);
		}
	}
	return GF_OK;
}

GF_Err segr_box_size(GF_Box *s)
{
	u32 i;
	FDSessionGroupBox *ptr = (FDSessionGroupBox *)s;

	ptr->size += 2;

	for (i=0; i<ptr->num_session_groups; i++) {
		ptr->size += 1 + 4*ptr->session_groups[i].nb_groups;
		ptr->size += 2 + 4*ptr->session_groups[i].nb_channels;
	}
	return GF_OK;
}

#endif /*GPAC_DISABLE_ISOM_WRITE*/


GF_Box *gitn_box_new()
{
	ISOM_DECL_BOX_ALLOC(GroupIdToNameBox, GF_ISOM_BOX_TYPE_GITN);
	return (GF_Box *)tmp;
}

void gitn_box_del(GF_Box *s)
{
	u32 i;
	GroupIdToNameBox *ptr = (GroupIdToNameBox *)s;
	if (ptr == NULL) return;
	for (i=0; i<ptr->nb_entries; i++) {
		if (ptr->entries[i].name) gf_free(ptr->entries[i].name);
	}
	if (ptr->entries) gf_free(ptr->entries);
	gf_free(ptr);
}

GF_Err gitn_box_read(GF_Box *s, GF_BitStream *bs)
{
	u32 i;
	GF_Err e;
	GroupIdToNameBox *ptr = (GroupIdToNameBox *)s;

	ISOM_DECREASE_SIZE(ptr, 2);
	ptr->nb_entries = gf_bs_read_u16(bs);

	GF_SAFE_ALLOC_N(ptr->entries, ptr->nb_entries, GroupIdNameEntry);
	for (i=0; i<ptr->nb_entries; i++) {
		ISOM_DECREASE_SIZE(ptr, 4);
		ptr->entries[i].group_id = gf_bs_read_u32(bs);

		e = gf_isom_read_null_terminated_string(s, bs, ptr->size, &ptr->entries[i].name);
		if (e) return e;
	}
	return GF_OK;
}


#ifndef GPAC_DISABLE_ISOM_WRITE

GF_Err gitn_box_write(GF_Box *s, GF_BitStream *bs)
{
	GF_Err e;
	u32 i;
	GroupIdToNameBox *ptr = (GroupIdToNameBox *) s;
	if (!s) return GF_BAD_PARAM;
	e = gf_isom_full_box_write(s, bs);
	if (e) return e;

	gf_bs_write_u16(bs, ptr->nb_entries);
	for (i=0; i<ptr->nb_entries; i++) {
		gf_bs_write_u32(bs, ptr->entries[i].group_id);
		if (ptr->entries[i].name) gf_bs_write_data(bs, ptr->entries[i].name, (u32)strlen(ptr->entries[i].name) );
		gf_bs_write_u8(bs, 0);
	}
	return GF_OK;
}

GF_Err gitn_box_size(GF_Box *s)
{
	u32 i;
	GroupIdToNameBox *ptr = (GroupIdToNameBox *)s;
	ptr->size += 2;

	for (i=0; i<ptr->nb_entries; i++) {
		ptr->size += 5;
		if (ptr->entries[i].name) ptr->size += strlen(ptr->entries[i].name);
	}
	return GF_OK;
}

#endif /*GPAC_DISABLE_ISOM_WRITE*/

#ifndef GPAC_DISABLE_ISOM_HINTING

GF_Box *fdpa_box_new()
{
	ISOM_DECL_BOX_ALLOC(GF_FDpacketBox, GF_ISOM_BOX_TYPE_FDPA);
	return (GF_Box *)tmp;
}

void fdpa_box_del(GF_Box *s)
{
	u32 i;
	GF_FDpacketBox *ptr = (GF_FDpacketBox *)s;
	if (ptr == NULL) return;

	if (ptr->headers) {
		for (i=0; i<ptr->header_ext_count; i++) {
			if (ptr->headers[i].data) gf_free(ptr->headers[i].data);
		}
		gf_free(ptr->headers);
	}
	gf_free(ptr);
}

GF_Err fdpa_box_read(GF_Box *s, GF_BitStream *bs)
{
	u32 i;
	GF_FDpacketBox *ptr = (GF_FDpacketBox *)s;

	ISOM_DECREASE_SIZE(ptr, 3);
	ptr->info.sender_current_time_present = gf_bs_read_int(bs, 1);
	ptr->info.expected_residual_time_present = gf_bs_read_int(bs, 1);
	ptr->info.session_close_bit = gf_bs_read_int(bs, 1);
	ptr->info.object_close_bit = gf_bs_read_int(bs, 1);
	gf_bs_read_int(bs, 4);
	ptr->info.transport_object_identifier = gf_bs_read_u16(bs);
	ISOM_DECREASE_SIZE(ptr, 2);
	ptr->header_ext_count = gf_bs_read_u16(bs);
	if (ptr->header_ext_count*2>ptr->size) {
		GF_LOG(GF_LOG_ERROR, GF_LOG_CONTAINER, ("[iso file] Invalid number of entries %d in fdpa\n", ptr->header_ext_count));
		return GF_ISOM_INVALID_FILE;
	}

	GF_SAFE_ALLOC_N(ptr->headers, ptr->header_ext_count, GF_LCTheaderExtension);
	for (i=0; i<ptr->header_ext_count; i++) {
		ptr->headers[i].header_extension_type = gf_bs_read_u8(bs);
		ISOM_DECREASE_SIZE(ptr, 1);

		if (ptr->headers[i].header_extension_type > 127) {
			gf_bs_read_data(bs, (char *) ptr->headers[i].content, 3);
		} else {
			ISOM_DECREASE_SIZE(ptr, 1);
			ptr->headers[i].data_length = gf_bs_read_u8(bs);
			if (ptr->headers[i].data_length) {
				ptr->headers[i].data_length = 4*ptr->headers[i].data_length - 2;
				if (ptr->size < sizeof(char) * ptr->headers[i].data_length)
				    return GF_ISOM_INVALID_FILE;
				ptr->headers[i].data = gf_malloc(sizeof(char) * ptr->headers[i].data_length);
				if (!ptr->headers[i].data)
				    return GF_OUT_OF_MEM;
				gf_bs_read_data(bs, ptr->headers[i].data, ptr->headers[i].data_length);
			}
		}
	}
	return GF_OK;
}

#ifndef GPAC_DISABLE_ISOM_WRITE

GF_Err fdpa_box_write(GF_Box *s, GF_BitStream *bs)
{
	GF_Err e;
	u32 i;
	GF_FDpacketBox *ptr = (GF_FDpacketBox *) s;
	if (!s) return GF_BAD_PARAM;

	e = gf_isom_box_write_header(s, bs);
	if (e) return e;

	gf_bs_write_int(bs, ptr->info.sender_current_time_present, 1);
	gf_bs_write_int(bs, ptr->info.expected_residual_time_present, 1);
	gf_bs_write_int(bs, ptr->info.session_close_bit, 1);
	gf_bs_write_int(bs, ptr->info.object_close_bit, 1);
	gf_bs_write_int(bs, 0, 4);
	gf_bs_write_u16(bs, ptr->info.transport_object_identifier);
	gf_bs_write_u16(bs, ptr->header_ext_count);
	for (i=0; i<ptr->header_ext_count; i++) {
		gf_bs_write_u8(bs, ptr->headers[i].header_extension_type);
		if (ptr->headers[i].header_extension_type > 127) {
			gf_bs_write_data(bs, (const char *) ptr->headers[i].content, 3);
		} else {
			gf_bs_write_u8(bs, ptr->headers[i].data_length ? (ptr->headers[i].data_length+2)/4 : 0);
			if (ptr->headers[i].data_length) {
				gf_bs_write_data(bs, ptr->headers[i].data, ptr->headers[i].data_length);
			}
		}
	}
	return GF_OK;
}

GF_Err fdpa_box_size(GF_Box *s)
{
	u32 i;
	GF_FDpacketBox *ptr = (GF_FDpacketBox *)s;

	ptr->size += 5;

	for (i=0; i<ptr->header_ext_count; i++) {
		ptr->size += 1;
		if (ptr->headers[i].header_extension_type > 127) {
			ptr->size += 3;
		} else {
			ptr->size += 1 + ptr->headers[i].data_length;
		}
	}
	return GF_OK;
}

#endif /*GPAC_DISABLE_ISOM_WRITE*/


GF_Box *extr_box_new()
{
	ISOM_DECL_BOX_ALLOC(GF_ExtraDataBox, GF_ISOM_BOX_TYPE_EXTR);
	return (GF_Box *)tmp;
}

void extr_box_del(GF_Box *s)
{
	GF_ExtraDataBox *ptr = (GF_ExtraDataBox *)s;
	if (ptr == NULL) return;
	if (ptr->feci) gf_isom_box_del((GF_Box*)ptr->feci);
	if (ptr->data) gf_free(ptr->data);
	gf_free(ptr);
}

GF_Err extr_box_read(GF_Box *s, GF_BitStream *bs)
{
	GF_Err e;
	GF_ExtraDataBox *ptr = (GF_ExtraDataBox *)s;

	e = gf_isom_box_parse((GF_Box**) &ptr->feci, bs);
	if (e) return e;
	if (!ptr->feci || ptr->feci->size > ptr->size) return GF_ISOM_INVALID_MEDIA;
	ptr->data_length = (u32) (ptr->size - ptr->feci->size);
	ptr->data = gf_malloc(sizeof(char)*ptr->data_length);
	if (!ptr->data)
	    return GF_OUT_OF_MEM;
	gf_bs_read_data(bs, ptr->data, ptr->data_length);

	return GF_OK;
}


#ifndef GPAC_DISABLE_ISOM_WRITE

GF_Err extr_box_write(GF_Box *s, GF_BitStream *bs)
{
	GF_Err e;
	GF_ExtraDataBox *ptr = (GF_ExtraDataBox *) s;
	if (!s) return GF_BAD_PARAM;

	e = gf_isom_box_write_header(s, bs);
	if (e) return e;

	if (ptr->feci) {
		e = gf_isom_box_write((GF_Box *)ptr->feci, bs);
		if (e) return e;
	}
	gf_bs_write_data(bs, ptr->data, ptr->data_length);
	return GF_OK;
}

GF_Err extr_box_size(GF_Box *s)
{
	GF_ExtraDataBox *ptr = (GF_ExtraDataBox *) s;
	ptr->size += ptr->data_length;
	if (ptr->feci) {
		GF_Err e = gf_isom_box_size((GF_Box*)ptr->feci);
		if (e) return e;
		ptr->size += ptr->feci->size;
	}
	return GF_OK;
}

#endif /*GPAC_DISABLE_ISOM_WRITE*/



GF_Box *fdsa_box_new()
{
	ISOM_DECL_BOX_ALLOC(GF_HintSample, GF_ISOM_BOX_TYPE_FDSA);
	if (!tmp) return NULL;
	tmp->packetTable = gf_list_new();
	tmp->hint_subtype = GF_ISOM_BOX_TYPE_FDP_STSD;
	return (GF_Box*)tmp;
}

void fdsa_box_del(GF_Box *s)
{
	GF_HintSample *ptr = (GF_HintSample *)s;
	gf_list_del(ptr->packetTable);
	gf_free(ptr);
}

GF_Err fdsa_on_child_box(GF_Box *s, GF_Box *a)
{
	GF_HintSample *ptr = (GF_HintSample *)s;
	switch(a->type) {
	case GF_ISOM_BOX_TYPE_FDPA:
		gf_list_add(ptr->packetTable, a);
		break;
	case GF_ISOM_BOX_TYPE_EXTR:
		if (ptr->extra_data) ERROR_ON_DUPLICATED_BOX(a, ptr)
		ptr->extra_data = (GF_ExtraDataBox*)a;
		break;
	}
	return GF_OK;
}
GF_Err fdsa_box_read(GF_Box *s, GF_BitStream *bs)
{
	return gf_isom_box_array_read(s, bs, fdsa_on_child_box);
}


#ifndef GPAC_DISABLE_ISOM_WRITE

GF_Err fdsa_box_write(GF_Box *s, GF_BitStream *bs)
{
	GF_Err e;
	GF_HintSample *ptr = (GF_HintSample *) s;
	if (!s) return GF_BAD_PARAM;

	e = gf_isom_box_write_header(s, bs);
	if (e) return e;

	e = gf_isom_box_array_write(s, ptr->packetTable, bs);
	if (e) return e;
	if (ptr->extra_data) {
		e = gf_isom_box_write((GF_Box *)ptr->extra_data, bs);
		if (e) return e;
	}
	return GF_OK;
}

GF_Err fdsa_box_size(GF_Box *s)
{
	return GF_OK;
}

#endif /*GPAC_DISABLE_ISOM_WRITE*/

#endif /*GPAC_DISABLE_ISOM_HINTING*/


void trik_box_del(GF_Box *s)
{
	GF_TrickPlayBox *ptr = (GF_TrickPlayBox *) s;
	if (ptr == NULL) return;
	if (ptr->entries) gf_free(ptr->entries);
	gf_free(ptr);
}

GF_Err trik_box_read(GF_Box *s,GF_BitStream *bs)
{
	u32 i;
	GF_TrickPlayBox *ptr = (GF_TrickPlayBox *) s;
	ptr->entry_count = (u32) ptr->size;
	ptr->entries = (GF_TrickPlayBoxEntry *) gf_malloc(ptr->entry_count * sizeof(GF_TrickPlayBoxEntry) );
	if (ptr->entries == NULL) return GF_OUT_OF_MEM;

	for (i=0; i< ptr->entry_count; i++) {
		ptr->entries[i].pic_type = gf_bs_read_int(bs, 2);
		ptr->entries[i].dependency_level = gf_bs_read_int(bs, 6);
	}
	return GF_OK;
}

GF_Box *trik_box_new()
{
	ISOM_DECL_BOX_ALLOC(GF_TrickPlayBox, GF_ISOM_BOX_TYPE_TRIK);
	return (GF_Box *)tmp;
}

#ifndef GPAC_DISABLE_ISOM_WRITE

GF_Err trik_box_write(GF_Box *s, GF_BitStream *bs)
{
	GF_Err e;
	u32 i;
	GF_TrickPlayBox *ptr = (GF_TrickPlayBox *) s;

	e = gf_isom_full_box_write(s, bs);
	if (e) return e;

	for (i=0; i < ptr->entry_count; i++ ) {
		gf_bs_write_int(bs, ptr->entries[i].pic_type, 2);
		gf_bs_write_int(bs, ptr->entries[i].dependency_level, 6);
	}
	return GF_OK;
}

GF_Err trik_box_size(GF_Box *s)
{
	GF_TrickPlayBox *ptr = (GF_TrickPlayBox *) s;
	ptr->size += 8 * ptr->entry_count;
	return GF_OK;
}

#endif /*GPAC_DISABLE_ISOM_WRITE*/


void bloc_box_del(GF_Box *s)
{
	gf_free(s);
}

GF_Err bloc_box_read(GF_Box *s,GF_BitStream *bs)
{
	GF_BaseLocationBox *ptr = (GF_BaseLocationBox *) s;

	ISOM_DECREASE_SIZE(s, 256)
	gf_bs_read_data(bs, (char *) ptr->baseLocation, 256);
	ISOM_DECREASE_SIZE(s, 256)
	gf_bs_read_data(bs, (char *) ptr->basePurlLocation, 256);
	ISOM_DECREASE_SIZE(s, 512)
	gf_bs_skip_bytes(bs, 512);
	return GF_OK;
}

GF_Box *bloc_box_new()
{
	ISOM_DECL_BOX_ALLOC(GF_BaseLocationBox, GF_ISOM_BOX_TYPE_TRIK);
	return (GF_Box *)tmp;
}

#ifndef GPAC_DISABLE_ISOM_WRITE

GF_Err bloc_box_write(GF_Box *s, GF_BitStream *bs)
{
	GF_Err e;
	u32 i;
	GF_BaseLocationBox *ptr = (GF_BaseLocationBox *) s;

	e = gf_isom_full_box_write(s, bs);
	if (e) return e;
	gf_bs_write_data(bs, (const char *) ptr->baseLocation, 256);
	gf_bs_write_data(bs, (const char *) ptr->basePurlLocation, 256);
	for (i=0; i < 64; i++ ) {
		gf_bs_write_u64(bs, 0);
	}
	return GF_OK;
}

GF_Err bloc_box_size(GF_Box *s)
{
	s->size += 1024;
	return GF_OK;
}

#endif /*GPAC_DISABLE_ISOM_WRITE*/

void ainf_box_del(GF_Box *s)
{
	GF_AssetInformationBox *ptr = (GF_AssetInformationBox *) s;
	if (ptr->APID) gf_free(ptr->APID);
	gf_free(s);
}

GF_Err ainf_box_read(GF_Box *s,GF_BitStream *bs)
{
	GF_AssetInformationBox *ptr = (GF_AssetInformationBox *) s;

	ISOM_DECREASE_SIZE(s, 4)
	ptr->profile_version = gf_bs_read_u32(bs);
	return gf_isom_read_null_terminated_string(s, bs, s->size, &ptr->APID);
}

GF_Box *ainf_box_new()
{
	ISOM_DECL_BOX_ALLOC(GF_AssetInformationBox, GF_ISOM_BOX_TYPE_AINF);
	return (GF_Box *)tmp;
}

#ifndef GPAC_DISABLE_ISOM_WRITE

GF_Err ainf_box_write(GF_Box *s, GF_BitStream *bs)
{
	GF_Err e;
	GF_AssetInformationBox *ptr = (GF_AssetInformationBox *) s;

	e = gf_isom_full_box_write(s, bs);
	if (e) return e;
	gf_bs_write_u32(bs, ptr->profile_version);
    if (ptr->APID)
        gf_bs_write_data(bs, ptr->APID, (u32) strlen(ptr->APID) );
    gf_bs_write_u8(bs, 0);
	return GF_OK;
}

GF_Err ainf_box_size(GF_Box *s)
{
	GF_AssetInformationBox *ptr = (GF_AssetInformationBox *) s;
    s->size += 4 + (ptr->APID ? strlen(ptr->APID) : 0 ) + 1;
	return GF_OK;
}

#endif /*GPAC_DISABLE_ISOM_WRITE*/


void mhac_box_del(GF_Box *s)
{
	GF_MHAConfigBox *ptr = (GF_MHAConfigBox *) s;
	if (ptr->mha_config) gf_free(ptr->mha_config);
	gf_free(s);
}

GF_Err mhac_box_read(GF_Box *s,GF_BitStream *bs)
{
	GF_MHAConfigBox *ptr = (GF_MHAConfigBox *) s;

	ISOM_DECREASE_SIZE(s, 5)
	ptr->configuration_version = gf_bs_read_u8(bs);
	ptr->mha_pl_indication = gf_bs_read_u8(bs);
	ptr->reference_channel_layout = gf_bs_read_u8(bs);
	ptr->mha_config_size = gf_bs_read_u16(bs);
	if (ptr->mha_config_size) {
		ISOM_DECREASE_SIZE(s, ptr->mha_config_size)
		if (ptr->size < sizeof(char)*ptr->mha_config_size)
		    return GF_ISOM_INVALID_FILE;
		ptr->mha_config = gf_malloc(sizeof(char)*ptr->mha_config_size);
		if (!ptr->mha_config)
		    return GF_OUT_OF_MEM;
		gf_bs_read_data(bs, ptr->mha_config, ptr->mha_config_size);
	}
	return GF_OK;
}

GF_Box *mhac_box_new()
{
	ISOM_DECL_BOX_ALLOC(GF_MHAConfigBox, GF_ISOM_BOX_TYPE_MHAC);
	tmp->configuration_version = 1;
	return (GF_Box *)tmp;
}

#ifndef GPAC_DISABLE_ISOM_WRITE

GF_Err mhac_box_write(GF_Box *s, GF_BitStream *bs)
{
	GF_Err e;
	GF_MHAConfigBox *ptr = (GF_MHAConfigBox *) s;

	e = gf_isom_box_write_header(s, bs);
	if (e) return e;
	gf_bs_write_u8(bs, ptr->configuration_version);
	gf_bs_write_u8(bs, ptr->mha_pl_indication);
	gf_bs_write_u8(bs, ptr->reference_channel_layout);
	gf_bs_write_u16(bs, ptr->mha_config ? ptr->mha_config_size : 0);
	if (ptr->mha_config && ptr->mha_config_size)
		gf_bs_write_data(bs, ptr->mha_config, ptr->mha_config_size);

	return GF_OK;
}

GF_Err mhac_box_size(GF_Box *s)
{
	GF_MHAConfigBox *ptr = (GF_MHAConfigBox *) s;
	s->size += 5;
	if (ptr->mha_config_size && ptr->mha_config) s->size += ptr->mha_config_size;
	return GF_OK;
}

#endif /*GPAC_DISABLE_ISOM_WRITE*/


void jp2h_box_del(GF_Box *s)
{
	gf_free(s);
}

GF_Err jp2h_on_child_box(GF_Box *s, GF_Box *a)
{
	GF_J2KHeaderBox *ptr = (GF_J2KHeaderBox *)s;
	switch(a->type) {
	case GF_ISOM_BOX_TYPE_IHDR:
		if (ptr->ihdr) ERROR_ON_DUPLICATED_BOX(a, ptr)
		ptr->ihdr = (GF_J2KImageHeaderBox*)a;
		return GF_OK;
	case GF_ISOM_BOX_TYPE_COLR:
		if (ptr->colr) ERROR_ON_DUPLICATED_BOX(a, ptr)
		ptr->colr = (GF_ColourInformationBox*)a;
		return GF_OK;
	}
	return GF_OK;
}
GF_Err jp2h_box_read(GF_Box *s,GF_BitStream *bs)
{
	return gf_isom_box_array_read_ex(s, bs, jp2h_on_child_box, s->type);
}

GF_Box *jp2h_box_new()
{
	ISOM_DECL_BOX_ALLOC(GF_J2KHeaderBox, GF_ISOM_BOX_TYPE_JP2H);
	return (GF_Box *)tmp;
}

#ifndef GPAC_DISABLE_ISOM_WRITE

GF_Err jp2h_box_write(GF_Box *s, GF_BitStream *bs)
{
	return gf_isom_box_write_header(s, bs);
}

GF_Err jp2h_box_size(GF_Box *s)
{
	return GF_OK;
}

#endif /*GPAC_DISABLE_ISOM_WRITE*/


void ihdr_box_del(GF_Box *s)
{
	gf_free(s);
}

GF_Err ihdr_box_read(GF_Box *s,GF_BitStream *bs)
{
	GF_J2KImageHeaderBox *ptr = (GF_J2KImageHeaderBox *) s;

	ISOM_DECREASE_SIZE(s, 14)

	ptr->height = gf_bs_read_u32(bs);
	ptr->width = gf_bs_read_u32(bs);
	ptr->nb_comp = gf_bs_read_u16(bs);
	ptr->bpc = gf_bs_read_u8(bs);
	ptr->Comp = gf_bs_read_u8(bs);
	ptr->UnkC = gf_bs_read_u8(bs);
	ptr->IPR = gf_bs_read_u8(bs);

	return GF_OK;
}

GF_Box *ihdr_box_new()
{
	ISOM_DECL_BOX_ALLOC(GF_J2KImageHeaderBox, GF_ISOM_BOX_TYPE_IHDR);
	return (GF_Box *)tmp;
}

#ifndef GPAC_DISABLE_ISOM_WRITE

GF_Err ihdr_box_write(GF_Box *s, GF_BitStream *bs)
{
	GF_Err e;
	GF_J2KImageHeaderBox *ptr = (GF_J2KImageHeaderBox *) s;

	e = gf_isom_box_write_header(s, bs);
	if (e) return e;

	gf_bs_write_u32(bs, ptr->height);
	gf_bs_write_u32(bs, ptr->width);
	gf_bs_write_u16(bs, ptr->nb_comp);
	gf_bs_write_u8(bs, ptr->bpc);
	gf_bs_write_u8(bs, ptr->Comp);
	gf_bs_write_u8(bs, ptr->UnkC);
	gf_bs_write_u8(bs, ptr->IPR);
	return GF_OK;
}

GF_Err ihdr_box_size(GF_Box *s)
{
	s->size += 14;
	return GF_OK;
}

#endif /*GPAC_DISABLE_ISOM_WRITE*/


/* Dolby Vision */

GF_Box *dvcC_box_new()
{
	GF_DOVIConfigurationBox *tmp = (GF_DOVIConfigurationBox *)gf_malloc(sizeof(GF_DOVIConfigurationBox));
	if (tmp == NULL) return NULL;
	memset(tmp, 0, sizeof(GF_DOVIConfigurationBox));
	tmp->type = GF_ISOM_BOX_TYPE_DVCC;
	return (GF_Box *)tmp;
}

void dvcC_box_del(GF_Box *s)
{
	GF_DOVIConfigurationBox *ptr = (GF_DOVIConfigurationBox*)s;
	gf_free(ptr);
}

GF_Err dvcC_box_read(GF_Box *s, GF_BitStream *bs)
{
	GF_DOVIConfigurationBox *ptr = (GF_DOVIConfigurationBox *)s;

	//GF_DOVIDecoderConfigurationRecord
	ptr->DOVIConfig.dv_version_major = gf_bs_read_u8(bs);
	ptr->DOVIConfig.dv_version_minor = gf_bs_read_u8(bs);
	ptr->DOVIConfig.dv_profile = gf_bs_read_int(bs, 7);
	ptr->DOVIConfig.dv_level = gf_bs_read_int(bs, 6);
	ptr->DOVIConfig.rpu_present_flag = gf_bs_read_int(bs, 1);
	ptr->DOVIConfig.el_present_flag = gf_bs_read_int(bs, 1);
	ptr->DOVIConfig.bl_present_flag = gf_bs_read_int(bs, 1);
	{
		int i = 0;
		u32 data[5];
		memset(data, 0, sizeof(data));
		gf_bs_read_data(bs, (char*)data, 20);
		for (i = 0; i < 5; ++i) {
			if (data[i] != 0) {
				GF_LOG(GF_LOG_WARNING, GF_LOG_CONTAINER, ("[iso file] dvcC reserved bytes are not zero\n"));
				//return GF_ISOM_INVALID_FILE;
			}
		}
	}

	return GF_OK;
}

#ifndef GPAC_DISABLE_ISOM_WRITE
GF_Err dvcC_box_write(GF_Box *s, GF_BitStream *bs)
{
	GF_Err e;
	GF_DOVIConfigurationBox *ptr = (GF_DOVIConfigurationBox *) s;
	if (!s) return GF_BAD_PARAM;

	e = gf_isom_box_write_header(s, bs);
	if (e) return e;

	//GF_DOVIDecoderConfigurationRecord
	gf_bs_write_u8(bs,  ptr->DOVIConfig.dv_version_major);
	gf_bs_write_u8(bs,  ptr->DOVIConfig.dv_version_minor);
	gf_bs_write_int(bs, ptr->DOVIConfig.dv_profile, 7);
	gf_bs_write_int(bs, ptr->DOVIConfig.dv_level, 6);
	gf_bs_write_int(bs, ptr->DOVIConfig.rpu_present_flag, 1);
	gf_bs_write_int(bs, ptr->DOVIConfig.el_present_flag, 1);
	gf_bs_write_int(bs, ptr->DOVIConfig.bl_present_flag, 1);
    gf_bs_write_u32(bs, 0);
    gf_bs_write_u32(bs, 0);
    gf_bs_write_u32(bs, 0);
    gf_bs_write_u32(bs, 0);
    gf_bs_write_u32(bs, 0);

	return GF_OK;
}

GF_Err dvcC_box_size(GF_Box *s)
{
	GF_DOVIConfigurationBox *ptr = (GF_DOVIConfigurationBox *)s;

	ptr->size += 24;
	return GF_OK;
}

#endif /*GPAC_DISABLE_ISOM_WRITE*/


<<<<<<< HEAD
GF_Box *dOps_box_new()
{
	ISOM_DECL_BOX_ALLOC(GF_OpusSpecificBox, GF_ISOM_BOX_TYPE_DOPS);
	return (GF_Box *)tmp;
}

void dOps_box_del(GF_Box *s)
{
	GF_OpusSpecificBox *ptr = (GF_OpusSpecificBox *)s;
	if (ptr) gf_free(ptr);
}

GF_Err dOps_box_read(GF_Box *s, GF_BitStream *bs)
{
	GF_OpusSpecificBox *ptr = (GF_OpusSpecificBox *)s;
	ptr->version = gf_bs_read_u8(bs);
	ptr->OutputChannelCount = gf_bs_read_u8(bs);
	ptr->PreSkip = gf_bs_read_u16(bs);
	ptr->InputSampleRate = gf_bs_read_u32(bs);
	ptr->OutputGain = gf_bs_read_u16(bs);
	ptr->ChannelMappingFamily = gf_bs_read_u8(bs);
	ISOM_DECREASE_SIZE(ptr, 11)
	if (ptr->size) {
		ISOM_DECREASE_SIZE(ptr, 2+ptr->OutputChannelCount);
		ptr->StreamCount = gf_bs_read_u8(bs);
		ptr->CoupledCount = gf_bs_read_u8(bs);
		gf_bs_read_data(bs, (char *) ptr->ChannelMapping, ptr->OutputChannelCount);
	}
	return GF_OK;
}

#ifndef GPAC_DISABLE_ISOM_WRITE

GF_Err dOps_box_write(GF_Box *s, GF_BitStream *bs)
{
	GF_Err e;
	GF_OpusSpecificBox *ptr = (GF_OpusSpecificBox *)s;
	if (!s) return GF_BAD_PARAM;
	e = gf_isom_box_write_header(s, bs);
	if (e) return e;
	gf_bs_write_u8(bs, ptr->version);
	gf_bs_write_u8(bs, ptr->OutputChannelCount);
	gf_bs_write_u16(bs, ptr->PreSkip);
	gf_bs_write_u32(bs, ptr->InputSampleRate);
	gf_bs_write_u16(bs, ptr->OutputGain);
	gf_bs_write_u8(bs, ptr->ChannelMappingFamily);
	if (ptr->ChannelMappingFamily) {
		gf_bs_write_u8(bs, ptr->StreamCount);
		gf_bs_write_u8(bs, ptr->CoupledCount);
		gf_bs_write_data(bs, (char *) ptr->ChannelMapping, ptr->OutputChannelCount);
	}
	return GF_OK;
}

GF_Err dOps_box_size(GF_Box *s)
{
	GF_OpusSpecificBox *ptr = (GF_OpusSpecificBox *)s;
	ptr->size += 11;
	if (ptr->ChannelMappingFamily)
		ptr->size += 2 + ptr->OutputChannelCount;

	return GF_OK;
}

#endif /*GPAC_DISABLE_ISOM_WRITE*/



GF_EXPORT
GF_Err gf_isom_opus_config_new(GF_ISOFile *the_file, u32 trackNumber, GF_OpusSpecificBox *cfg, char *URLname, char *URNname, u32 *outDescriptionIndex)
{
	GF_TrackBox *trak;
	GF_Err e;
	u32 dataRefIndex;
	GF_MPEGAudioSampleEntryBox *entry;
	GF_SampleDescriptionBox *stsd;
	ptrdiff_t offset;

	e = CanAccessMovie(the_file, GF_ISOM_OPEN_WRITE);
	if (e) return e;

	trak = gf_isom_get_track_from_file(the_file, trackNumber);
	if (!trak || !trak->Media || !cfg) return GF_BAD_PARAM;

	//get or create the data ref
	e = Media_FindDataRef(trak->Media->information->dataInformation->dref, URLname, URNname, &dataRefIndex);
	if (e) return e;
	if (!dataRefIndex) {
		e = Media_CreateDataRef(the_file, trak->Media->information->dataInformation->dref, URLname, URNname, &dataRefIndex);
		if (e) return e;
	}
	if (!the_file->keep_utc)
		trak->Media->mediaHeader->modificationTime = gf_isom_get_mp4time();

	stsd = trak->Media->information->sampleTable->SampleDescription;
	//create a new entry
	entry = (GF_MPEGAudioSampleEntryBox *)gf_isom_box_new_parent(&stsd->child_boxes, GF_ISOM_BOX_TYPE_OPUS);
	if (!entry) return GF_OUT_OF_MEM;
	entry->cfg_opus = (GF_OpusSpecificBox*)gf_isom_box_new_parent(&entry->child_boxes, GF_ISOM_BOX_TYPE_DOPS);
	if (!entry->cfg_opus) return GF_OUT_OF_MEM;
	//skip box header
	offset = (ptrdiff_t)&cfg->version - (ptrdiff_t)cfg;
	memcpy((char*)entry->cfg_opus + offset, (char*)cfg + offset, sizeof(GF_OpusSpecificBox) - (size_t)offset);

	entry->dataReferenceIndex = dataRefIndex;
	*outDescriptionIndex = gf_list_count(stsd->child_boxes);
	return e;
}


void dfla_box_del(GF_Box *s)
{
	GF_FLACConfigBox *ptr = (GF_FLACConfigBox *) s;
	if (ptr->data) gf_free(ptr->data);
	gf_free(ptr);
}

GF_Err dfla_box_read(GF_Box *s,GF_BitStream *bs)
{
	GF_FLACConfigBox *ptr = (GF_FLACConfigBox *) s;
	ptr->dataSize = (u32) ptr->size;
	ptr->size=0;
	ptr->data = gf_malloc(ptr->dataSize);
	gf_bs_read_data(bs, ptr->data, ptr->dataSize);
	return GF_OK;
}

GF_Box *dfla_box_new()
{
	ISOM_DECL_BOX_ALLOC(GF_FLACConfigBox, GF_ISOM_BOX_TYPE_DFLA);
	return (GF_Box *)tmp;
}

#ifndef GPAC_DISABLE_ISOM_WRITE

GF_Err dfla_box_write(GF_Box *s, GF_BitStream *bs)
{
	GF_Err e;
	GF_FLACConfigBox *ptr = (GF_FLACConfigBox *) s;
	e = gf_isom_full_box_write(s, bs);
	if (e) return e;
	gf_bs_write_data(bs, ptr->data, ptr->dataSize);
	return GF_OK;
}

GF_Err dfla_box_size(GF_Box *s)
{
	GF_FLACConfigBox *ptr = (GF_FLACConfigBox *) s;
	ptr->size += ptr->dataSize;
	return GF_OK;
}

#endif /*GPAC_DISABLE_ISOM_WRITE*/



void mvcg_box_del(GF_Box *s)
{
	GF_MultiviewGroupBox *ptr = (GF_MultiviewGroupBox *) s;
	if (ptr->entries) gf_free(ptr->entries);
	gf_free(ptr);
}

GF_Err mvcg_box_read(GF_Box *s,GF_BitStream *bs)
{
	u32 i;
	GF_MultiviewGroupBox *ptr = (GF_MultiviewGroupBox *) s;
	ISOM_DECREASE_SIZE(s, 7)
	ptr->multiview_group_id = gf_bs_read_u32(bs);
	ptr->num_entries = gf_bs_read_u16(bs);
	gf_bs_read_u8(bs);
	ptr->entries = gf_malloc(ptr->num_entries * sizeof(MVCIEntry));
	memset(ptr->entries, 0, ptr->num_entries * sizeof(MVCIEntry));
	for (i=0; i<ptr->num_entries; i++) {
		ISOM_DECREASE_SIZE(s, 1)
		ptr->entries[i].entry_type = gf_bs_read_u8(bs);
		switch (ptr->entries[i].entry_type) {
		case 0:
			ISOM_DECREASE_SIZE(s, 4)
			ptr->entries[i].trackID = gf_bs_read_u32(bs);
			break;
		case 1:
			ISOM_DECREASE_SIZE(s, 6)
			ptr->entries[i].trackID = gf_bs_read_u32(bs);
			ptr->entries[i].tierID = gf_bs_read_u16(bs);
			break;
		case 2:
			ISOM_DECREASE_SIZE(s, 2)
			gf_bs_read_int(bs, 6);
			ptr->entries[i].output_view_id = gf_bs_read_int(bs, 10);
			break;
		case 3:
			ISOM_DECREASE_SIZE(s, 4)
			gf_bs_read_int(bs, 6)	;
			ptr->entries[i].start_view_id = gf_bs_read_int(bs, 10);
			ptr->entries[i].view_count = gf_bs_read_u16(bs);
			break;
		}
	}
	return gf_isom_box_array_read(s, bs, NULL);
}

GF_Box *mvcg_box_new()
{
	ISOM_DECL_BOX_ALLOC(GF_MultiviewGroupBox, GF_ISOM_BOX_TYPE_MVCG);
	return (GF_Box *)tmp;
}

#ifndef GPAC_DISABLE_ISOM_WRITE

GF_Err mvcg_box_write(GF_Box *s, GF_BitStream *bs)
{
	GF_Err e;
	u32 i;
	GF_MultiviewGroupBox *ptr = (GF_MultiviewGroupBox *) s;
	e = gf_isom_full_box_write(s, bs);
	if (e) return e;


	gf_bs_write_u32(bs, ptr->multiview_group_id);
	gf_bs_write_u16(bs, ptr->num_entries);
	gf_bs_write_u8(bs, 0);

	for (i=0; i<ptr->num_entries; i++) {
		gf_bs_write_u8(bs, ptr->entries[i].entry_type);
		switch (ptr->entries[i].entry_type) {
		case 0:
			gf_bs_write_u32(bs, ptr->entries[i].trackID);
			break;
		case 1:
			gf_bs_write_u32(bs, ptr->entries[i].trackID);
			gf_bs_write_u16(bs, ptr->entries[i].tierID);
			break;
		case 2:
			gf_bs_write_int(bs, 0, 6);
			gf_bs_write_int(bs, ptr->entries[i].output_view_id, 10);
			break;
		case 3:
			gf_bs_write_int(bs, 0, 6)	;
			gf_bs_write_int(bs, ptr->entries[i].start_view_id, 10);
			gf_bs_write_u16(bs, ptr->entries[i].view_count);
			break;
		}
	}
	return GF_OK;
}

GF_Err mvcg_box_size(GF_Box *s)
{
	u32 i;
	GF_MultiviewGroupBox *ptr = (GF_MultiviewGroupBox *) s;

	ptr->size += 7;
	for (i=0; i<ptr->num_entries; i++) {
		switch (ptr->entries[i].entry_type) {
		case 0:
			ptr->size += 1 + 4;
			break;
		case 1:
			ptr->size += 1 + 6;
			break;
		case 2:
			ptr->size += 1 + 2;
			break;
		case 3:
			ptr->size += 1 + 4;
			break;
		}
	}
	return GF_OK;
}

#endif /*GPAC_DISABLE_ISOM_WRITE*/


void vwid_box_del(GF_Box *s)
{
	u32 i;
	GF_ViewIdentifierBox *ptr = (GF_ViewIdentifierBox *) s;
	if (ptr->num_views) {
		for (i=0; i<ptr->num_views; i++) {
			if (ptr->views[i].view_refs)
				gf_free(ptr->views[i].view_refs);
		}
		gf_free(ptr->views);
	}
	gf_free(ptr);
}

GF_Err vwid_box_read(GF_Box *s,GF_BitStream *bs)
{
	u32 i;
	GF_ViewIdentifierBox *ptr = (GF_ViewIdentifierBox *) s;
	ISOM_DECREASE_SIZE(s, 3)
	gf_bs_read_int(bs, 2);
	ptr->min_temporal_id = gf_bs_read_int(bs, 3);
	ptr->max_temporal_id = gf_bs_read_int(bs, 3);
	ptr->num_views = gf_bs_read_u16(bs);
	if (6 * ptr->num_views > ptr->size)
		return GF_ISOM_INVALID_FILE;

	ptr->views = gf_malloc(sizeof(ViewIDEntry)*ptr->num_views);
	for (i=0; i<ptr->num_views; i++) {
		u32 j;
		ISOM_DECREASE_SIZE(s, 6)

		gf_bs_read_int(bs, 6);
		ptr->views[i].view_id = gf_bs_read_int(bs, 10);
		gf_bs_read_int(bs, 6);
		ptr->views[i].view_order_index = gf_bs_read_int(bs, 10);
		ptr->views[i].texture_in_stream = gf_bs_read_int(bs, 1);
		ptr->views[i].texture_in_track = gf_bs_read_int(bs, 1);
		ptr->views[i].depth_in_stream = gf_bs_read_int(bs, 1);
		ptr->views[i].depth_in_track = gf_bs_read_int(bs, 1);
		ptr->views[i].base_view_type = gf_bs_read_int(bs, 2);
		ptr->views[i].num_ref_views = gf_bs_read_int(bs, 10);

		if (2 * ptr->views[i].num_ref_views > ptr->size)
			return GF_ISOM_INVALID_FILE;

		ptr->views[i].view_refs = gf_malloc(sizeof(ViewIDRefViewEntry)*ptr->views[i].num_ref_views);
		for (j=0; j<ptr->views[i].num_ref_views; j++) {
			ISOM_DECREASE_SIZE(s, 2)
			gf_bs_read_int(bs, 4);
			ptr->views[i].view_refs[j].dep_comp_idc = gf_bs_read_int(bs, 2);
			ptr->views[i].view_refs[j].ref_view_id = gf_bs_read_int(bs, 10);
		}
	}
	return GF_OK;
}

GF_Box *vwid_box_new()
{
	ISOM_DECL_BOX_ALLOC(GF_ViewIdentifierBox, GF_ISOM_BOX_TYPE_VWID);
	return (GF_Box *)tmp;
}

#ifndef GPAC_DISABLE_ISOM_WRITE

GF_Err vwid_box_write(GF_Box *s, GF_BitStream *bs)
{
	GF_Err e;
	u32 i, j;
	GF_ViewIdentifierBox *ptr = (GF_ViewIdentifierBox *) s;
	e = gf_isom_full_box_write(s, bs);
	if (e) return e;

	gf_bs_write_int(bs, 0, 2);
	gf_bs_write_int(bs, ptr->min_temporal_id, 3);
	gf_bs_write_int(bs, ptr->max_temporal_id, 3);
	gf_bs_write_u16(bs, ptr->num_views);

	for (i=0; i<ptr->num_views; i++) {
		gf_bs_write_int(bs, 0, 6);
		gf_bs_write_int(bs, ptr->views[i].view_id, 10);
		gf_bs_write_int(bs, 0, 6);
		gf_bs_write_int(bs, ptr->views[i].view_order_index, 10);

		gf_bs_write_int(bs, ptr->views[i].texture_in_stream, 1);
		gf_bs_write_int(bs, ptr->views[i].texture_in_track, 1);
		gf_bs_write_int(bs, ptr->views[i].depth_in_stream, 1);
		gf_bs_write_int(bs, ptr->views[i].depth_in_track, 1);
		gf_bs_write_int(bs, ptr->views[i].base_view_type, 2);
		gf_bs_write_int(bs, ptr->views[i].num_ref_views, 10);

		for (j=0; j<ptr->views[i].num_ref_views; j++) {
			gf_bs_write_int(bs, 0, 4);
			gf_bs_write_int(bs, ptr->views[i].view_refs[j].dep_comp_idc, 2);
			gf_bs_write_int(bs, ptr->views[i].view_refs[j].ref_view_id, 10);
		}
=======

GF_Box *emsg_New()
{
	ISOM_DECL_BOX_ALLOC(GF_EventMessageBox, GF_ISOM_BOX_TYPE_EMSG);
	return (GF_Box *)tmp;
}

void emsg_del(GF_Box *s)
{
	GF_EventMessageBox *ptr = (GF_EventMessageBox *) s;
	if (ptr == NULL) return;
	if (ptr->scheme_id_uri) gf_free(ptr->scheme_id_uri);
	if (ptr->value) gf_free(ptr->value);
	if (ptr->message_data) gf_free(ptr->message_data);
	gf_free(ptr);
}

GF_Err emsg_Read(GF_Box *s,GF_BitStream *bs)
{
	GF_Err e;
	GF_EventMessageBox *ptr = (GF_EventMessageBox*) s;

	if (ptr->version==0) {
		e = gf_isom_read_null_terminated_string(s, bs, ptr->size, &ptr->scheme_id_uri);
		if (e) return e;
		e = gf_isom_read_null_terminated_string(s, bs, ptr->size, &ptr->value);
		if (e) return e;

		ISOM_DECREASE_SIZE(ptr, 16);
		ptr->timescale = gf_bs_read_u32(bs);
		ptr->presentation_time_delta = gf_bs_read_u32(bs);
		ptr->event_duration = gf_bs_read_u32(bs);
		ptr->event_id = gf_bs_read_u32(bs);
	} else if (ptr->version==1) {
		ISOM_DECREASE_SIZE(ptr, 20);
		ptr->timescale = gf_bs_read_u32(bs);
		ptr->presentation_time_delta = gf_bs_read_u64(bs);
		ptr->event_duration = gf_bs_read_u32(bs);
		ptr->event_id = gf_bs_read_u32(bs);

		e = gf_isom_read_null_terminated_string(s, bs, ptr->size, &ptr->scheme_id_uri);
		if (e) return e;
		e = gf_isom_read_null_terminated_string(s, bs, ptr->size, &ptr->value);
		if (e) return e;
	} else {
		return GF_OK;
	}
	if (ptr->size) {
		if (ptr->size>0xFFFFFFFUL) {
			GF_LOG(GF_LOG_WARNING, GF_LOG_CONTAINER, ("[IsoMedia] emsg message data size too big ("LLU") to be loaded\n", ptr->size));
			return GF_OUT_OF_MEM;
		}
		ptr->message_data_size = ptr->size;
		ptr->message_data = gf_malloc(ptr->size);
		if (!ptr->message_data) return GF_OUT_OF_MEM;
		gf_bs_read_data(bs, (char*) ptr->message_data, ptr->message_data_size);
		ptr->size = 0;
>>>>>>> 4ee02fbb
	}
	return GF_OK;
}

<<<<<<< HEAD
GF_Err vwid_box_size(GF_Box *s)
{
	u32 i;
	GF_ViewIdentifierBox *ptr = (GF_ViewIdentifierBox *) s;
	ptr->size += 3;
	for (i=0; i<ptr->num_views; i++) {
		ptr->size += 6 + 2 * ptr->views[i].num_ref_views;
	}
	return GF_OK;
}

#endif /*GPAC_DISABLE_ISOM_WRITE*/


void pcmC_box_del(GF_Box *s)
{
	gf_free(s);
}

GF_Err pcmC_box_read(GF_Box *s,GF_BitStream *bs)
{
	GF_PCMConfigBox *ptr = (GF_PCMConfigBox *) s;

	ISOM_DECREASE_SIZE(s, 2)
	ptr->format_flags = gf_bs_read_u8(bs);
	ptr->PCM_sample_size = gf_bs_read_u8(bs);
	return GF_OK;
}

GF_Box *pcmC_box_new()
{
	ISOM_DECL_BOX_ALLOC(GF_PCMConfigBox, GF_ISOM_BOX_TYPE_PCMC);
	return (GF_Box *)tmp;
}

#ifndef GPAC_DISABLE_ISOM_WRITE

GF_Err pcmC_box_write(GF_Box *s, GF_BitStream *bs)
{
	GF_Err e;
	GF_PCMConfigBox *ptr = (GF_PCMConfigBox *) s;

	e = gf_isom_full_box_write(s, bs);
	if (e) return e;
	gf_bs_write_u8(bs, ptr->format_flags);
	gf_bs_write_u8(bs, ptr->PCM_sample_size);
	return GF_OK;
}

GF_Err pcmC_box_size(GF_Box *s)
{
	s->size += 2;
	return GF_OK;
}

#endif /*GPAC_DISABLE_ISOM_WRITE*/



void chnl_box_del(GF_Box *s)
{
	gf_free(s);
}

GF_Err chnl_box_read(GF_Box *s,GF_BitStream *bs)
{
	GF_ChannelLayoutBox *ptr = (GF_ChannelLayoutBox *) s;

	ISOM_DECREASE_SIZE(s, 1)
	ptr->layout.stream_structure = gf_bs_read_u8(bs);
	if (ptr->layout.stream_structure & 1) {
		ISOM_DECREASE_SIZE(s, 1)
		ptr->layout.definedLayout = gf_bs_read_u8(bs);
		if (ptr->layout.definedLayout) {
			u32 remain = (u32) ptr->size;
			if (ptr->layout.stream_structure & 2) remain--;
			ptr->layout.channels_count = 0;
			while (remain) {
				ISOM_DECREASE_SIZE(s, 1)
				ptr->layout.layouts[ptr->layout.channels_count].position = gf_bs_read_u8(bs);
				remain--;
				if (ptr->layout.layouts[ptr->layout.channels_count].position == 126) {
					ISOM_DECREASE_SIZE(s, 3)
					ptr->layout.layouts[ptr->layout.channels_count].azimuth = gf_bs_read_int(bs, 16);
					ptr->layout.layouts[ptr->layout.channels_count].elevation = gf_bs_read_int(bs, 8);
					remain-=3;
				}
			}
		} else {
			ISOM_DECREASE_SIZE(s, 8)
			ptr->layout.omittedChannelsMap = gf_bs_read_u64(bs);
		}
	}
	if (ptr->layout.stream_structure & 2) {
		ISOM_DECREASE_SIZE(s, 1)
		ptr->layout.object_count = gf_bs_read_u8(bs);
	}
	return GF_OK;
}

GF_Box *chnl_box_new()
{
	ISOM_DECL_BOX_ALLOC(GF_ChannelLayoutBox, GF_ISOM_BOX_TYPE_CHNL);
	return (GF_Box *)tmp;
}

#ifndef GPAC_DISABLE_ISOM_WRITE

GF_Err chnl_box_write(GF_Box *s, GF_BitStream *bs)
{
	GF_Err e;
	GF_ChannelLayoutBox *ptr = (GF_ChannelLayoutBox *) s;

	e = gf_isom_full_box_write(s, bs);
	if (e) return e;

	gf_bs_write_u8(bs, ptr->layout.stream_structure);
	if (ptr->layout.stream_structure & 1) {
		gf_bs_write_u8(bs, ptr->layout.definedLayout);
		if (ptr->layout.definedLayout==0) {
			u32 i;
			for (i=0; i<ptr->layout.channels_count; i++) {
				gf_bs_write_u8(bs, ptr->layout.layouts[i].position);
				if (ptr->layout.layouts[i].position==126) {
					gf_bs_write_int(bs, ptr->layout.layouts[i].azimuth, 16);
					gf_bs_write_int(bs, ptr->layout.layouts[i].elevation, 8);
				}
			}
		} else {
			gf_bs_write_u64(bs, ptr->layout.omittedChannelsMap);
		}
	}
	if (ptr->layout.stream_structure & 2) {
		gf_bs_write_u8(bs, ptr->layout.object_count);
	}
	return GF_OK;
}

GF_Err chnl_box_size(GF_Box *s)
{
	GF_ChannelLayoutBox *ptr = (GF_ChannelLayoutBox *) s;
	s->size += 1;
	if (ptr->layout.stream_structure & 1) {
		s->size += 1;
		if (ptr->layout.definedLayout==0) {
			u32 i;
			for (i=0; i<ptr->layout.channels_count; i++) {
				s->size+=1;
				if (ptr->layout.layouts[i].position==126)
					s->size+=3;
			}
		} else {
			s->size += 8;
		}
	}
	if (ptr->layout.stream_structure & 2) {
		s->size += 1;
	}
=======
#ifndef GPAC_DISABLE_ISOM_WRITE

GF_Err emsg_Write(GF_Box *s, GF_BitStream *bs)
{
	GF_Err e;
	u32 len;
	GF_EventMessageBox *ptr = (GF_EventMessageBox*) s;

	e = gf_isom_full_box_write(s, bs);
	if (e) return e;

	if (ptr->version==1) {
		gf_bs_write_u32(bs, ptr->timescale);
		gf_bs_write_u64(bs, ptr->presentation_time_delta);
		gf_bs_write_u32(bs, ptr->event_duration);
		gf_bs_write_u32(bs, ptr->event_id);
	}

	len = ptr->scheme_id_uri ? strlen(ptr->scheme_id_uri) : 0;
	if (len) gf_bs_write_data(bs, ptr->scheme_id_uri, len);
	gf_bs_write_u8(bs, 0);

	len = ptr->value ? strlen(ptr->value) : 0;
	if (len) gf_bs_write_data(bs, ptr->value, len);
	gf_bs_write_u8(bs, 0);

	if (ptr->version==0) {
		gf_bs_write_u32(bs, ptr->timescale);
		gf_bs_write_u32(bs, ptr->presentation_time_delta);
		gf_bs_write_u32(bs, ptr->event_duration);
		gf_bs_write_u32(bs, ptr->event_id);
	}
	if (ptr->message_data)
		gf_bs_write_data(bs, (char *) ptr->message_data, ptr->message_data_size);
	return GF_OK;
}

GF_Err emsg_Size(GF_Box *s)
{
	GF_EventMessageBox *ptr = (GF_EventMessageBox*) s;

	ptr->size += 4;
	if (ptr->version) {
		ptr->size += 20;
	} else {
		ptr->size += 16;
	}
	ptr->size+=2; //1 NULL-terminated strings
	if (ptr->scheme_id_uri) ptr->size += strlen(ptr->scheme_id_uri);
	if (ptr->value) ptr->size += strlen(ptr->value);
	if (ptr->message_data)
		ptr->size += ptr->message_data_size;
>>>>>>> 4ee02fbb
	return GF_OK;
}

#endif /*GPAC_DISABLE_ISOM_WRITE*/

#endif /*GPAC_DISABLE_ISOM*/<|MERGE_RESOLUTION|>--- conflicted
+++ resolved
@@ -11156,7 +11156,6 @@
 #endif /*GPAC_DISABLE_ISOM_WRITE*/
 
 
-<<<<<<< HEAD
 GF_Box *dOps_box_new()
 {
 	ISOM_DECL_BOX_ALLOC(GF_OpusSpecificBox, GF_ISOM_BOX_TYPE_DOPS);
@@ -11527,70 +11526,10 @@
 			gf_bs_write_int(bs, ptr->views[i].view_refs[j].dep_comp_idc, 2);
 			gf_bs_write_int(bs, ptr->views[i].view_refs[j].ref_view_id, 10);
 		}
-=======
-
-GF_Box *emsg_New()
-{
-	ISOM_DECL_BOX_ALLOC(GF_EventMessageBox, GF_ISOM_BOX_TYPE_EMSG);
-	return (GF_Box *)tmp;
-}
-
-void emsg_del(GF_Box *s)
-{
-	GF_EventMessageBox *ptr = (GF_EventMessageBox *) s;
-	if (ptr == NULL) return;
-	if (ptr->scheme_id_uri) gf_free(ptr->scheme_id_uri);
-	if (ptr->value) gf_free(ptr->value);
-	if (ptr->message_data) gf_free(ptr->message_data);
-	gf_free(ptr);
-}
-
-GF_Err emsg_Read(GF_Box *s,GF_BitStream *bs)
-{
-	GF_Err e;
-	GF_EventMessageBox *ptr = (GF_EventMessageBox*) s;
-
-	if (ptr->version==0) {
-		e = gf_isom_read_null_terminated_string(s, bs, ptr->size, &ptr->scheme_id_uri);
-		if (e) return e;
-		e = gf_isom_read_null_terminated_string(s, bs, ptr->size, &ptr->value);
-		if (e) return e;
-
-		ISOM_DECREASE_SIZE(ptr, 16);
-		ptr->timescale = gf_bs_read_u32(bs);
-		ptr->presentation_time_delta = gf_bs_read_u32(bs);
-		ptr->event_duration = gf_bs_read_u32(bs);
-		ptr->event_id = gf_bs_read_u32(bs);
-	} else if (ptr->version==1) {
-		ISOM_DECREASE_SIZE(ptr, 20);
-		ptr->timescale = gf_bs_read_u32(bs);
-		ptr->presentation_time_delta = gf_bs_read_u64(bs);
-		ptr->event_duration = gf_bs_read_u32(bs);
-		ptr->event_id = gf_bs_read_u32(bs);
-
-		e = gf_isom_read_null_terminated_string(s, bs, ptr->size, &ptr->scheme_id_uri);
-		if (e) return e;
-		e = gf_isom_read_null_terminated_string(s, bs, ptr->size, &ptr->value);
-		if (e) return e;
-	} else {
-		return GF_OK;
-	}
-	if (ptr->size) {
-		if (ptr->size>0xFFFFFFFUL) {
-			GF_LOG(GF_LOG_WARNING, GF_LOG_CONTAINER, ("[IsoMedia] emsg message data size too big ("LLU") to be loaded\n", ptr->size));
-			return GF_OUT_OF_MEM;
-		}
-		ptr->message_data_size = ptr->size;
-		ptr->message_data = gf_malloc(ptr->size);
-		if (!ptr->message_data) return GF_OUT_OF_MEM;
-		gf_bs_read_data(bs, (char*) ptr->message_data, ptr->message_data_size);
-		ptr->size = 0;
->>>>>>> 4ee02fbb
-	}
-	return GF_OK;
-}
-
-<<<<<<< HEAD
+	}
+	return GF_OK;
+}
+
 GF_Err vwid_box_size(GF_Box *s)
 {
 	u32 i;
@@ -11749,10 +11688,75 @@
 	if (ptr->layout.stream_structure & 2) {
 		s->size += 1;
 	}
-=======
-#ifndef GPAC_DISABLE_ISOM_WRITE
-
-GF_Err emsg_Write(GF_Box *s, GF_BitStream *bs)
+	return GF_OK;
+}
+
+#endif /*GPAC_DISABLE_ISOM_WRITE*/
+
+
+GF_Box *emsg_box_new()
+{
+	ISOM_DECL_BOX_ALLOC(GF_EventMessageBox, GF_ISOM_BOX_TYPE_EMSG);
+	return (GF_Box *)tmp;
+}
+
+void emsg_box_del(GF_Box *s)
+{
+	GF_EventMessageBox *ptr = (GF_EventMessageBox *) s;
+	if (ptr == NULL) return;
+	if (ptr->scheme_id_uri) gf_free(ptr->scheme_id_uri);
+	if (ptr->value) gf_free(ptr->value);
+	if (ptr->message_data) gf_free(ptr->message_data);
+	gf_free(ptr);
+}
+
+GF_Err emsg_box_read(GF_Box *s,GF_BitStream *bs)
+{
+	GF_Err e;
+	GF_EventMessageBox *ptr = (GF_EventMessageBox*) s;
+
+	if (ptr->version==0) {
+		e = gf_isom_read_null_terminated_string(s, bs, ptr->size, &ptr->scheme_id_uri);
+		if (e) return e;
+		e = gf_isom_read_null_terminated_string(s, bs, ptr->size, &ptr->value);
+		if (e) return e;
+
+		ISOM_DECREASE_SIZE(ptr, 16);
+		ptr->timescale = gf_bs_read_u32(bs);
+		ptr->presentation_time_delta = gf_bs_read_u32(bs);
+		ptr->event_duration = gf_bs_read_u32(bs);
+		ptr->event_id = gf_bs_read_u32(bs);
+	} else if (ptr->version==1) {
+		ISOM_DECREASE_SIZE(ptr, 20);
+		ptr->timescale = gf_bs_read_u32(bs);
+		ptr->presentation_time_delta = gf_bs_read_u64(bs);
+		ptr->event_duration = gf_bs_read_u32(bs);
+		ptr->event_id = gf_bs_read_u32(bs);
+
+		e = gf_isom_read_null_terminated_string(s, bs, ptr->size, &ptr->scheme_id_uri);
+		if (e) return e;
+		e = gf_isom_read_null_terminated_string(s, bs, ptr->size, &ptr->value);
+		if (e) return e;
+	} else {
+		return GF_OK;
+	}
+	if (ptr->size) {
+		if (ptr->size>0xFFFFFFFUL) {
+			GF_LOG(GF_LOG_WARNING, GF_LOG_CONTAINER, ("[IsoMedia] emsg message data size too big ("LLU") to be loaded\n", ptr->size));
+			return GF_OUT_OF_MEM;
+		}
+		ptr->message_data_size = ptr->size;
+		ptr->message_data = gf_malloc(ptr->size);
+		if (!ptr->message_data) return GF_OUT_OF_MEM;
+		gf_bs_read_data(bs, ptr->message_data, ptr->message_data_size);
+		ptr->size = 0;
+	}
+	return GF_OK;
+}
+
+#ifndef GPAC_DISABLE_ISOM_WRITE
+
+GF_Err emsg_box_write(GF_Box *s, GF_BitStream *bs)
 {
 	GF_Err e;
 	u32 len;
@@ -11783,11 +11787,11 @@
 		gf_bs_write_u32(bs, ptr->event_id);
 	}
 	if (ptr->message_data)
-		gf_bs_write_data(bs, (char *) ptr->message_data, ptr->message_data_size);
-	return GF_OK;
-}
-
-GF_Err emsg_Size(GF_Box *s)
+		gf_bs_write_data(bs, ptr->message_data, ptr->message_data_size);
+	return GF_OK;
+}
+
+GF_Err emsg_box_size(GF_Box *s)
 {
 	GF_EventMessageBox *ptr = (GF_EventMessageBox*) s;
 
@@ -11802,10 +11806,9 @@
 	if (ptr->value) ptr->size += strlen(ptr->value);
 	if (ptr->message_data)
 		ptr->size += ptr->message_data_size;
->>>>>>> 4ee02fbb
-	return GF_OK;
-}
-
-#endif /*GPAC_DISABLE_ISOM_WRITE*/
+
+	return GF_OK;
+}
+#endif // GPAC_DISABLE_ISOM_WRITE
 
 #endif /*GPAC_DISABLE_ISOM*/