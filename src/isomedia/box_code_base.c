--- conflicted
+++ resolved
@@ -6136,28 +6136,12 @@
 
 void trak_box_del(GF_Box *s)
 {
-<<<<<<< HEAD
 #ifndef GPAC_DISABLE_ISOM_WRITE
 	GF_TrackBox *ptr = (GF_TrackBox *)s;
 	if (ptr->chunk_cache)
 		gf_bs_del(ptr->chunk_cache);
 #endif
 	gf_free(s);
-=======
-	GF_TrackBox *ptr = (GF_TrackBox *) s;
-	if (ptr == NULL) return;
-
-	if (ptr->Header) gf_isom_box_del((GF_Box *)ptr->Header);
-	if (ptr->udta) gf_isom_box_del((GF_Box *)ptr->udta);
-	if (ptr->Media) gf_isom_box_del((GF_Box *)ptr->Media);
-	if (ptr->References) gf_isom_box_del((GF_Box *)ptr->References);
-	if (ptr->editBox) gf_isom_box_del((GF_Box *)ptr->editBox);
-	if (ptr->meta) gf_isom_box_del((GF_Box *)ptr->meta);
-	if (ptr->name) gf_free(ptr->name);
-	if (ptr->groups) gf_isom_box_del((GF_Box *)ptr->groups);
-	if (ptr->Aperture) gf_isom_box_del((GF_Box *)ptr->Aperture);
-	gf_free(ptr);
->>>>>>> a1bfaf09
 }
 
 static void gf_isom_check_sample_desc(GF_TrackBox *trak)
@@ -6472,105 +6456,21 @@
 
 GF_Err trak_box_write(GF_Box *s, GF_BitStream *bs)
 {
-<<<<<<< HEAD
 	return gf_isom_box_write_header(s, bs);
-=======
-	GF_Err e;
-	GF_TrackBox *ptr = (GF_TrackBox *)s;
-	e = gf_isom_box_write_header(s, bs);
-	if (e) return e;
-
-	if (ptr->Header) {
-		e = gf_isom_box_write((GF_Box *) ptr->Header, bs);
-		if (e) return e;
-	}
-	if (ptr->Aperture) {
-		e = gf_isom_box_write((GF_Box *) ptr->Aperture, bs);
-		if (e) return e;
-	}
-	if (ptr->References) {
-		e = gf_isom_box_write((GF_Box *) ptr->References, bs);
-		if (e) return e;
-	}
-	if (ptr->editBox) {
-		e = gf_isom_box_write((GF_Box *) ptr->editBox, bs);
-		if (e) return e;
-	}
-	if (ptr->Media) {
-		e = gf_isom_box_write((GF_Box *) ptr->Media, bs);
-		if (e) return e;
-	}
-	if (ptr->meta) {
-		e = gf_isom_box_write((GF_Box *) ptr->meta, bs);
-		if (e) return e;
-	}
-	if (ptr->groups) {
-		e = gf_isom_box_write((GF_Box *) ptr->groups, bs);
-		if (e) return e;
-	}
-	if (ptr->udta) {
-		e = gf_isom_box_write((GF_Box *) ptr->udta, bs);
-		if (e) return e;
-	}
-	return GF_OK;
->>>>>>> a1bfaf09
 }
 
 GF_Err trak_box_size(GF_Box *s)
 {
 	u32 pos=0;
 	GF_TrackBox *ptr = (GF_TrackBox *)s;
-<<<<<<< HEAD
 	gf_isom_check_position(s, (GF_Box *)ptr->Header, &pos);
+	gf_isom_check_position(s, (GF_Box *)ptr->Aperture, &pos);
 	gf_isom_check_position(s, (GF_Box *)ptr->References, &pos);
 	gf_isom_check_position(s, (GF_Box *)ptr->editBox, &pos);
 	gf_isom_check_position(s, (GF_Box *)ptr->Media, &pos);
 	gf_isom_check_position(s, (GF_Box *)ptr->meta, &pos);
 	gf_isom_check_position(s, (GF_Box *)ptr->groups, &pos);
 	gf_isom_check_position(s, (GF_Box *)ptr->udta, &pos);
-=======
-
-	if (ptr->Header) {
-		e = gf_isom_box_size((GF_Box *) ptr->Header);
-		if (e) return e;
-		ptr->size += ptr->Header->size;
-	}
-	if (ptr->Aperture) {
-		e = gf_isom_box_size((GF_Box *) ptr->Aperture);
-		if (e) return e;
-		ptr->size += ptr->Aperture->size;
-	}
-	if (ptr->udta) {
-		e = gf_isom_box_size((GF_Box *) ptr->udta);
-		if (e) return e;
-		ptr->size += ptr->udta->size;
-	}
-	if (ptr->References) {
-		e = gf_isom_box_size((GF_Box *) ptr->References);
-		if (e) return e;
-		ptr->size += ptr->References->size;
-	}
-	if (ptr->editBox) {
-		e = gf_isom_box_size((GF_Box *) ptr->editBox);
-		if (e) return e;
-		ptr->size += ptr->editBox->size;
-	}
-	if (ptr->Media) {
-		e = gf_isom_box_size((GF_Box *) ptr->Media);
-		if (e) return e;
-		ptr->size += ptr->Media->size;
-	}
-	if (ptr->meta) {
-		e = gf_isom_box_size((GF_Box *) ptr->meta);
-		if (e) return e;
-		ptr->size += ptr->meta->size;
-	}
-	if (ptr->groups) {
-		e = gf_isom_box_size((GF_Box *) ptr->groups);
-		if (e) return e;
-		ptr->size += ptr->groups->size;
-	}
->>>>>>> a1bfaf09
 	return GF_OK;
 }
 
