--- conflicted
+++ resolved
@@ -3445,19 +3445,11 @@
 {
 	GF_MediaInformationBox *ptr = (GF_MediaInformationBox *)s;
 	GF_Err e;
-<<<<<<< HEAD
 
 	e = gf_isom_box_array_read(s, bs, minf_on_child_box);
 
-	if (! ptr->dataInformation) {
+	if (!e && ! ptr->dataInformation) {
 		GF_Box *url;
-=======
-	e = gf_isom_box_array_read(s, bs, minf_AddBox);
-	if (!e && ! ptr->dataInformation) {
-		GF_Box *dinf, *dref, *url;
-		extern Bool use_dump_mode;
-		Bool dump_mode = use_dump_mode;
->>>>>>> 47d8bc5b
 		GF_LOG(GF_LOG_ERROR, GF_LOG_CONTAINER, ("[iso file] Missing DataInformationBox\n"));
 		//commented on purpose, we are still able to handle the file, we only throw an error but keep processing
 //		e = GF_ISOM_INVALID_FILE;
@@ -4958,10 +4950,8 @@
 		ptr->no_sync_found = 1;
 
 	ptr->nb_sgpd_in_stbl = gf_list_count(ptr->sampleGroupsDescription);
-<<<<<<< HEAD
 	ptr->nb_stbl_boxes = gf_list_count(ptr->child_boxes);
-=======
-	ptr->nb_other_boxes_in_stbl = gf_list_count(ptr->other_boxes);
+
 	//these boxes are mandatory !
 	if (!ptr->SampleToChunk || !ptr->SampleSize || !ptr->ChunkOffset || !ptr->TimeToSample)
 		return GF_ISOM_INVALID_FILE;
@@ -4970,7 +4960,6 @@
 		if (!ptr->TimeToSample->nb_entries || !ptr->SampleToChunk->nb_entries)
 			return GF_ISOM_INVALID_FILE;
 	}
->>>>>>> 47d8bc5b
 	return GF_OK;
 }
 
