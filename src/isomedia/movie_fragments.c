/*
 *			GPAC - Multimedia Framework C SDK
 *
 *			Authors: Jean Le Feuvre
 *			Copyright (c) Telecom ParisTech 2000-2012
 *					All rights reserved
 *
 *  This file is part of GPAC / ISO Media File Format sub-project
 *
 *  GPAC is free software; you can redistribute it and/or modify
 *  it under the terms of the GNU Lesser General Public License as published by
 *  the Free Software Foundation; either version 2, or (at your option)
 *  any later version.
 *
 *  GPAC is distributed in the hope that it will be useful,
 *  but WITHOUT ANY WARRANTY; without even the implied warranty of
 *  MERCHANTABILITY or FITNESS FOR A PARTICULAR PURPOSE.  See the
 *  GNU Lesser General Public License for more details.
 *
 *  You should have received a copy of the GNU Lesser General Public
 *  License along with this library; see the file COPYING.  If not, write to
 *  the Free Software Foundation, 675 Mass Ave, Cambridge, MA 02139, USA.
 *
 */

#include <gpac/internal/isomedia_dev.h>

#ifndef GPAC_DISABLE_ISOM

#ifndef GPAC_DISABLE_ISOM_FRAGMENTS

GF_TrackExtendsBox *GetTrex(GF_MovieBox *moov, u32 TrackID)
{
	u32 i;
	GF_TrackExtendsBox *trex;
	i=0;
	while ((trex = (GF_TrackExtendsBox *)gf_list_enum(moov->mvex->TrackExList, &i))) {
		if (trex->trackID == TrackID) return trex;
	}
	return NULL;
}

GF_TrackExtensionPropertiesBox *GetTrep(GF_MovieBox *moov, u32 TrackID)
{
	u32 i;
	GF_TrackExtensionPropertiesBox *trep;
	i=0;
	while ((trep = (GF_TrackExtensionPropertiesBox*) gf_list_enum(moov->mvex->TrackExPropList, &i))) {
		if (trep->trackID == TrackID) return trep;
	}
	return NULL;
}

GF_TrackFragmentBox *GetTraf(GF_ISOFile *mov, u32 TrackID)
{
	u32 i;
	GF_TrackFragmentBox *traf;
	if (!mov->moof) return NULL;

	//reverse browse the TRAFs, as there may be more than one per track ...
	for (i=gf_list_count(mov->moof->TrackList); i>0; i--) {
		traf = (GF_TrackFragmentBox *)gf_list_get(mov->moof->TrackList, i-1);
		if (traf->tfhd->trackID == TrackID) return traf;
	}
	return NULL;
}


#ifndef GPAC_DISABLE_ISOM_WRITE
GF_Err gf_isom_set_movie_duration(GF_ISOFile *movie, u64 duration)
{
	if (!movie->moov->mvex) return GF_BAD_PARAM;
	if (!movie->moov->mvex->mehd) {
		movie->moov->mvex->mehd = (GF_MovieExtendsHeaderBox *) gf_isom_box_new(GF_ISOM_BOX_TYPE_MEHD);
	}
	movie->moov->mvex->mehd->fragment_duration = duration;
	movie->moov->mvhd->duration = 0;
	return GF_OK;
}


GF_EXPORT
GF_Err gf_isom_finalize_for_fragment(GF_ISOFile *movie, u32 media_segment_type, Bool mvex_after_tracks)
{
	GF_Err e;
	u32 i;
	Bool store_file = GF_TRUE;
	GF_TrackExtendsBox *trex;
	if (!movie || !movie->moov) return GF_BAD_PARAM;

	if (movie->openMode==GF_ISOM_OPEN_CAT_FRAGMENTS) {
		/*from now on we are in write mode*/
		movie->openMode = GF_ISOM_OPEN_WRITE;
		store_file = GF_FALSE;
		movie->append_segment = GF_TRUE;
	} else {
		movie->NextMoofNumber = 1;
	}
	movie->moov->mvex_after_traks = mvex_after_tracks;
	
	//this is only allowed in write mode
	if (movie->openMode != GF_ISOM_OPEN_WRITE) return GF_ISOM_INVALID_MODE;

	if (movie->FragmentsFlags & GF_ISOM_FRAG_WRITE_READY) return GF_OK;
	movie->FragmentsFlags = 0;

	if (store_file) {
		/* add DASH brand if requested*/
		if (media_segment_type)
			gf_isom_modify_alternate_brand(movie, GF_ISOM_BRAND_DASH, 1);

		if (!movie->moov->mvex->mehd || !movie->moov->mvex->mehd->fragment_duration) {
			//update durations
			gf_isom_get_duration(movie);
		}

		i=0;
		while ((trex = (GF_TrackExtendsBox *)gf_list_enum(movie->moov->mvex->TrackExList, &i))) {
			if (trex->type != GF_ISOM_BOX_TYPE_TREX) continue;
			if (trex->track->Media->information->sampleTable->CompositionToDecode) {
				GF_TrackExtensionPropertiesBox *trep;
				trep = GetTrep(movie->moov, trex->trackID);

				if (!trep) {
					trep = (GF_TrackExtensionPropertiesBox*) gf_isom_box_new(GF_ISOM_BOX_TYPE_TREP);
					trep->trackID = trex->trackID;
					gf_list_add(movie->moov->mvex->TrackExPropList, trep);
				}

				if (!trex->track->Media->information->sampleTable->SampleSize || ! trex->track->Media->information->sampleTable->SampleSize->sampleCount) {
					gf_list_add(trep->other_boxes, trex->track->Media->information->sampleTable->CompositionToDecode);
					trex->track->Media->information->sampleTable->CompositionToDecode = NULL;
				} else {
					GF_CompositionToDecodeBox *cslg;

					//clone it!
					GF_SAFEALLOC(cslg, GF_CompositionToDecodeBox);
					if (!cslg) return GF_OUT_OF_MEM;
					memcpy(cslg, trex->track->Media->information->sampleTable->CompositionToDecode, sizeof(GF_CompositionToDecodeBox) );
					cslg->other_boxes = gf_list_new();
					gf_list_add(trep->other_boxes, trex->track->Media->information->sampleTable->CompositionToDecode);
				}
			}

			if (movie->moov->mvex->mehd && movie->moov->mvex->mehd->fragment_duration) {
				trex->track->Header->duration = 0;
				Media_SetDuration(trex->track);
				if (trex->track->editBox && trex->track->editBox->editList) {
					GF_EdtsEntry *edts = gf_list_last(trex->track->editBox->editList->entryList);
					edts->segmentDuration = 0;
				}
			}
		}

		//write movie
		e = WriteToFile(movie);
		if (e) return e;

		if (movie->on_block_out) {
			gf_bs_seek(movie->editFileMap->bs, 0);
			gf_bs_truncate(movie->editFileMap->bs);
		}
	}

	//make sure we do have all we need. If not this is not an error, just consider
	//the file closed
	if (!movie->moov->mvex || !gf_list_count(movie->moov->mvex->TrackExList)) return GF_OK;

	i=0;
	while ((trex = (GF_TrackExtendsBox *)gf_list_enum(movie->moov->mvex->TrackExList, &i))) {
		if (!trex->trackID || !gf_isom_get_track_from_id(movie->moov, trex->trackID)) return GF_IO_ERR;
		//we could also check all our data refs are local but we'll do that at run time
		//in order to allow a mix of both (remote refs in MOOV and local in MVEX)

		//one thing that MUST be done is OD cross-dependencies. The movie fragment spec
		//is broken here, since it cannot allow dynamic insertion of new ESD and their
		//dependancies
	}

	//ok we are fine - note the data map is created at the beginning
	if (i) movie->FragmentsFlags |= GF_ISOM_FRAG_WRITE_READY;

	if (media_segment_type) {
		movie->use_segments = GF_TRUE;
		movie->moof_list = gf_list_new();
	} else if (movie->on_block_out) {
		movie->moof_list = gf_list_new();
	}

	/*set brands for segment*/

	/*"msdh": it's a media segment */
	gf_isom_set_brand_info(movie, GF_ISOM_BRAND_MSDH, 0);
	/*remove all brands	*/
	gf_isom_reset_alt_brands(movie);
	/*
		msdh: it's a media segment
		sims: it's a media segment with an SSIX
		msix: it's a media segment with an index
		lmsg: it's the last media segment
	*/

	return GF_OK;
}

GF_Err gf_isom_change_track_fragment_defaults(GF_ISOFile *movie, u32 TrackID,
        u32 DefaultSampleDescriptionIndex,
        u32 DefaultSampleDuration,
        u32 DefaultSampleSize,
        u8 DefaultSampleIsSync,
        u8 DefaultSamplePadding,
        u16 DefaultDegradationPriority)
{
	GF_MovieExtendsBox *mvex;
	GF_TrackExtendsBox *trex;
	GF_TrackBox *trak;

	if (!movie || !movie->moov) return GF_BAD_PARAM;
	//this is only allowed in write mode
	if (movie->openMode != GF_ISOM_OPEN_WRITE) return GF_ISOM_INVALID_MODE;

	trak = gf_isom_get_track_from_id(movie->moov, TrackID);
	if (!trak) return GF_BAD_PARAM;

	mvex = movie->moov->mvex;
	if (!mvex) return GF_BAD_PARAM;

	trex = GetTrex(movie->moov, TrackID);
	if (!trex)  return GF_BAD_PARAM;

	trex->def_sample_desc_index = DefaultSampleDescriptionIndex;
	trex->def_sample_duration = DefaultSampleDuration;
	trex->def_sample_size = DefaultSampleSize;
	trex->def_sample_flags = GF_ISOM_FORMAT_FRAG_FLAGS(DefaultSamplePadding, DefaultSampleIsSync, DefaultDegradationPriority);
	//if sample is sync by default, set sample_depends_on flags to 2 (does not depend on other samples)
	if (DefaultSampleIsSync) {
		trex->def_sample_flags |= (2<<24);
	}
	if (DefaultSampleDescriptionIndex == 0 && DefaultSampleDuration == 0 && DefaultSampleSize == 0
		&& DefaultSampleIsSync == 0 && DefaultSamplePadding == 0 && DefaultDegradationPriority == 0) {
		trex->cannot_use_default = GF_TRUE;
	}
	return GF_OK;
}

GF_EXPORT
GF_Err gf_isom_setup_track_fragment(GF_ISOFile *movie, u32 TrackID,
                                    u32 DefaultSampleDescriptionIndex,
                                    u32 DefaultSampleDuration,
                                    u32 DefaultSampleSize,
                                    u8 DefaultSampleIsSync,
                                    u8 DefaultSamplePadding,
                                    u16 DefaultDegradationPriority)
{
	GF_MovieExtendsBox *mvex;
	GF_TrackExtendsBox *trex;
	GF_TrackBox *trak;

	if (!movie || !movie->moov) return GF_BAD_PARAM;
	//this is only allowed in write mode
	if (movie->openMode != GF_ISOM_OPEN_WRITE) return GF_ISOM_INVALID_MODE;
	//and only at setup
	if (movie->FragmentsFlags & GF_ISOM_FRAG_WRITE_READY) return GF_BAD_PARAM;


	trak = gf_isom_get_track_from_id(movie->moov, TrackID);
	if (!trak) return GF_BAD_PARAM;

	//create MVEX if needed
	if (!movie->moov->mvex) {
		mvex = (GF_MovieExtendsBox *) gf_isom_box_new(GF_ISOM_BOX_TYPE_MVEX);
		moov_AddBox((GF_Box*)movie->moov, (GF_Box *) mvex);
	} else {
		mvex = movie->moov->mvex;
	}
	if (!mvex->mehd) {
		mvex->mehd = (GF_MovieExtendsHeaderBox *) gf_isom_box_new(GF_ISOM_BOX_TYPE_MEHD);
	}

	trex = GetTrex(movie->moov, TrackID);
	if (!trex) {
		trex = (GF_TrackExtendsBox *) gf_isom_box_new(GF_ISOM_BOX_TYPE_TREX);
		trex->trackID = TrackID;
		mvex_AddBox((GF_Box*)mvex, (GF_Box *) trex);
	}
	trex->track = trak;
	return gf_isom_change_track_fragment_defaults(movie, TrackID, DefaultSampleDescriptionIndex, DefaultSampleDuration, DefaultSampleSize, DefaultSampleIsSync, DefaultSamplePadding, DefaultDegradationPriority);
}


u32 GetNumUsedValues(GF_TrackFragmentBox *traf, u32 value, u32 index)
{
	u32 i, j, NumValue = 0;
	GF_TrackFragmentRunBox *trun;
	GF_TrunEntry *ent;

	i=0;
	while ((trun = (GF_TrackFragmentRunBox *)gf_list_enum(traf->TrackRuns, &i))) {
		j=0;
		while ((ent = (GF_TrunEntry *)gf_list_enum(trun->entries, &j))) {
			switch (index) {
			case 1:
				if (value == ent->Duration) NumValue ++;
				break;
			case 2:
				if (value == ent->size) NumValue ++;
				break;
			case 3:
				if (value == ent->flags) NumValue ++;
				break;
			}
		}
	}
	return NumValue;
}


void ComputeFragmentDefaults(GF_TrackFragmentBox *traf)
{
	u32 i, j, MaxNum, DefValue, ret;
	GF_TrackFragmentRunBox *trun;
	GF_TrunEntry *ent;

	//Duration default
	MaxNum = DefValue = 0;
	i=0;
	while ((trun = (GF_TrackFragmentRunBox *)gf_list_enum(traf->TrackRuns, &i))) {
		j=0;
		while ((ent = (GF_TrunEntry *)gf_list_enum(trun->entries, &j))) {
			ret = GetNumUsedValues(traf, ent->Duration, 1);
			if (ret>MaxNum) {
				//at least 2 duration, specify for all
				if (MaxNum) {
					DefValue = 0;
					goto escape_duration;
				}
				MaxNum = ret;
				DefValue = ent->Duration;
			}
		}
	}
escape_duration:
	//store if #
	if (DefValue && (DefValue != traf->trex->def_sample_duration)) {
		traf->tfhd->def_sample_duration = DefValue;
	}

	//Size default
	MaxNum = DefValue = 0;
	i=0;
	while ((trun = (GF_TrackFragmentRunBox *)gf_list_enum(traf->TrackRuns, &i))) {
		j=0;
		while ((ent = (GF_TrunEntry*)gf_list_enum(trun->entries, &j))) {
			ret = GetNumUsedValues(traf, ent->size, 2);
			if (ret>MaxNum || (ret==1)) {
				//at least 2 sizes so we must specify all sizes
				if (MaxNum) {
					DefValue = 0;
					goto escape_size;
				}
				MaxNum = ret;
				DefValue = ent->size;
			}
		}
	}

escape_size:
	//store if #
	if (DefValue && (DefValue != traf->trex->def_sample_size)) {
		traf->tfhd->def_sample_size = DefValue;
	}

	//Flags default
	MaxNum = DefValue = 0;
	i=0;
	while ((trun = (GF_TrackFragmentRunBox *)gf_list_enum(traf->TrackRuns, &i))) {
		j=0;
		while ((ent = (GF_TrunEntry*)gf_list_enum(trun->entries, &j))) {
			ret = GetNumUsedValues(traf, ent->flags, 3);
			if (ret>MaxNum) {
				MaxNum = ret;
				DefValue = ent->flags;
			}
		}
	}
	//store if #
	if (traf->trex->cannot_use_default || (DefValue && (DefValue != traf->trex->def_sample_flags))) {
		traf->tfhd->def_sample_flags = DefValue;
	}
}

GF_EXPORT
GF_Err gf_isom_set_fragment_option(GF_ISOFile *movie, u32 TrackID, u32 Code, u32 Param)
{
	GF_TrackFragmentBox *traf;
	if (!movie || !movie->moov) return GF_BAD_PARAM;
	//this is only allowed in write mode
	if (movie->openMode != GF_ISOM_OPEN_WRITE) return GF_ISOM_INVALID_MODE;

	switch (Code) {
	case GF_ISOM_TRAF_EMPTY:
		traf = GetTraf(movie, TrackID);
		if (!traf) return GF_BAD_PARAM;
		traf->tfhd->EmptyDuration = Param;
		break;
	case GF_ISOM_TRAF_RANDOM_ACCESS:
		traf = GetTraf(movie, TrackID);
		if (!traf) return GF_BAD_PARAM;
		traf->tfhd->IFrameSwitching = Param;
		break;
	case GF_ISOM_TRAF_DATA_CACHE:
		traf = GetTraf(movie, TrackID);
		if (!traf) return GF_BAD_PARAM;
		//don't cache only one sample ...
		traf->DataCache = Param > 1 ? Param : 0;
		break;
	case GF_ISOM_TFHD_FORCE_MOOF_BASE_OFFSET:
		movie->force_moof_base_offset = Param;
		break;
	}
	return GF_OK;
}

//#define USE_BASE_DATA_OFFSET

void update_trun_offsets(GF_ISOFile *movie, s32 offset)
{
#ifndef USE_BASE_DATA_OFFSET
	GF_TrackFragmentRunBox *trun;
	u32 i, j;
	GF_TrackFragmentBox *traf;
	i=0;
	while ((traf = (GF_TrackFragmentBox*)gf_list_enum(movie->moof->TrackList, &i))) {
		/*remove base data*/
		traf->tfhd->base_data_offset = 0;
		j=0;
		while ((trun = (GF_TrackFragmentRunBox*)gf_list_enum(traf->TrackRuns, &j))) {
			if (j==1) {
				trun->data_offset += offset;
			} else {
				trun->data_offset = 0;
			}
		}
	}
#endif
}

static
u32 UpdateRuns(GF_ISOFile *movie, GF_TrackFragmentBox *traf)
{
	u32 sampleCount, i, j, RunSize, RunDur, RunFlags, NeedFlags, UseCTS, count;
	/* enum:
	   0 - use values per sample in the trun box
	   1 - use default values from track fragment header
	   2 - use default values from track extends header */
	u32 UseDefaultSize, UseDefaultDur, UseDefaultFlag;
	GF_TrackFragmentRunBox *trun;
	GF_TrunEntry *ent, *first_ent;

	sampleCount = 0;

#ifndef USE_BASE_DATA_OFFSET
	if (movie->use_segments) {
		traf->tfhd->flags = GF_ISOM_MOOF_BASE_OFFSET;
	} else
#endif
	{
		if (movie->force_moof_base_offset) {
			traf->tfhd->flags = GF_ISOM_MOOF_BASE_OFFSET;
		} else {
			traf->tfhd->flags = GF_ISOM_TRAF_BASE_OFFSET;
		}
	}

	//empty runs
	if (traf->tfhd->EmptyDuration) {
		while (gf_list_count(traf->TrackRuns)) {
			trun = (GF_TrackFragmentRunBox *)gf_list_get(traf->TrackRuns, 0);
			gf_list_rem(traf->TrackRuns, 0);
			gf_isom_box_del((GF_Box *)trun);
		}
		traf->tfhd->flags = GF_ISOM_TRAF_DUR_EMPTY;
		if (traf->tfhd->EmptyDuration != traf->trex->def_sample_duration) {
			traf->tfhd->def_sample_duration = traf->tfhd->EmptyDuration;
			traf->tfhd->flags |= GF_ISOM_TRAF_SAMPLE_DUR;
		}
		return 0;
	}


	UseDefaultSize = 0;
	UseDefaultDur = 0;
	UseDefaultFlag = 0;

	i=0;
	while ((trun = (GF_TrackFragmentRunBox *)gf_list_enum(traf->TrackRuns, &i))) {
		RunSize = 0;
		RunDur = 0;
		RunFlags = 0;
		UseCTS = 0;
		NeedFlags = 0;

		first_ent = NULL;
		//process all samples in run
		count = gf_list_count(trun->entries);
		for (j=0; j<count; j++) {
			ent = (GF_TrunEntry*)gf_list_get(trun->entries, j);
			if (!j) {
				first_ent = ent;
				RunSize = ent->size;
				RunDur = ent->Duration;
			}
			//we may have one entry only ...
			if (j || (count==1)) {
				//flags are only after first entry
				if (j==1 || (count==1) ) RunFlags = ent->flags;

				if (ent->size != RunSize) RunSize = 0;
				if (ent->Duration != RunDur) RunDur = 0;
				if (j && (RunFlags != ent->flags)) NeedFlags = 1;
			}
			if (ent->CTS_Offset) UseCTS = 1;
		}
		//empty list
		if (!first_ent) {
			i--;
			gf_list_rem(traf->TrackRuns, i);
			continue;
		}
		trun->sample_count = gf_list_count(trun->entries);
		trun->flags = 0;

		//size checking
		//constant size, check if this is from current fragment default or global default
		if (RunSize && (traf->trex->def_sample_size == RunSize) && !traf->trex->cannot_use_default) {
			if (!UseDefaultSize) UseDefaultSize = 2;
			else if (UseDefaultSize==1) RunSize = 0;
		} else if (RunSize && (traf->tfhd->def_sample_size == RunSize)) {
			if (!UseDefaultSize) UseDefaultSize = 1;
			else if (UseDefaultSize==2) RunSize = 0;
		}
		//we could check for single entry runs and set the default size in the tfhd but
		//that's no bit saving...
		else {
			RunSize=0;
		}

		if (!RunSize) trun->flags |= GF_ISOM_TRUN_SIZE;

		//duration checking
		if (RunDur && (traf->trex->def_sample_duration == RunDur) && !traf->trex->cannot_use_default) {
			if (!UseDefaultDur) UseDefaultDur = 2;
			else if (UseDefaultDur==1) RunDur = 0;
		} else if (RunDur && (traf->tfhd->def_sample_duration == RunDur)) {
			if (!UseDefaultDur) UseDefaultDur = 1;
			else if (UseDefaultDur==2) RunDur = 0;
		}
		if (!RunDur) trun->flags |= GF_ISOM_TRUN_DURATION;

		//flag checking
		if (!NeedFlags) {
			// all samples flags are the same after the 2nd entry
			if (RunFlags == traf->trex->def_sample_flags && !traf->trex->cannot_use_default) {
				/* this run can use trex flags */
				if (!UseDefaultFlag) {
					/* if all previous runs used explicit flags per sample, we can still use trex flags for this run */
					UseDefaultFlag = 2;
				} else if (UseDefaultFlag==1) {
					/* otherwise if one of the previous runs did use tfhd flags,
					we have no choice but to explicitly use flags per sample for this run */
					NeedFlags = GF_TRUE;
				}
			} else if (RunFlags == traf->tfhd->def_sample_flags) {
				/* this run can use tfhd flags */
				if (!UseDefaultFlag) {
					/* if all previous runs used explicit flags per sample, we can still use tfhd flags for this run */
					UseDefaultFlag = 1;
				} else if(UseDefaultFlag==2) {
					/* otherwise if one of the previous runs did use trex flags,
					we have no choice but to explicitly use flags per sample for this run */
					NeedFlags = GF_TRUE;
				}
			} else {
				/* the flags for the 2nd and following entries are different from trex and tfhd default values
				   (possible case: 2 samples in trun, and first sample was used to set default flags) */
				NeedFlags = GF_TRUE;
			}
		}
		if (NeedFlags) {
			//one flags entry per sample only
			trun->flags |= GF_ISOM_TRUN_FLAGS;
		} else {
			/* this run can use default flags for the 2nd and following entries,
			   we just need to check if the first entry flags need to be singled out*/
			if (first_ent->flags != RunFlags) {
				trun->flags |= GF_ISOM_TRUN_FIRST_FLAG;
			}
		}

		//CTS flag
		if (UseCTS) trun->flags |= GF_ISOM_TRUN_CTS_OFFSET;

		//run data offset if the offset indicated is 0 (first sample in this MDAT) don't
		//indicate it
		if (trun->data_offset) trun->flags |= GF_ISOM_TRUN_DATA_OFFSET;

		sampleCount += trun->sample_count;
	}

	//after all runs in the traf are processed, update TRAF flags
	if (UseDefaultSize==1)
		traf->tfhd->flags |= GF_ISOM_TRAF_SAMPLE_SIZE;
	if (UseDefaultDur==1)
		traf->tfhd->flags |= GF_ISOM_TRAF_SAMPLE_DUR;
	if (UseDefaultFlag==1)
		traf->tfhd->flags |= GF_ISOM_TRAF_SAMPLE_FLAGS;
	if (traf->tfhd->sample_desc_index != traf->trex->def_sample_desc_index)
		traf->tfhd->flags |= GF_ISOM_TRAF_SAMPLE_DESC;


	return sampleCount;
}

static u32 moof_get_sap_info(GF_MovieFragmentBox *moof, u32 refTrackID, u32 *sap_delta, Bool *starts_with_sap)
{
	u32 i, j, count, delta, earliest_cts, sap_type, sap_sample_num, cur_sample;
	Bool first = GF_TRUE;
	GF_TrunEntry *ent;
	GF_TrackFragmentBox *traf=NULL;
	GF_TrackFragmentRunBox *trun;
	sap_type = 0;
	*sap_delta = 0;
	*starts_with_sap = GF_FALSE;
	for (i=0; i<gf_list_count(moof->TrackList); i++) {
		traf = (GF_TrackFragmentBox*)gf_list_get(moof->TrackList, i);
		if (traf->tfhd->trackID==refTrackID) break;
		traf=NULL;
	}
	if (!traf) return sap_type;
	earliest_cts = 0;

	/*first check if we have a roll/rap sample in this traf, and mark its sample count*/
	sap_type = 0;
	sap_sample_num = 0;
	/*check RAP and ROLL*/
	count = traf->sampleGroups ? gf_list_count(traf->sampleGroups) : 0;
	for (i=0; i<count; i++) {
		GF_SampleGroupBox *sg;
		u32 j, first_sample;
		Bool rap_type = GF_FALSE;
		sg = (GF_SampleGroupBox*)gf_list_get(traf->sampleGroups, i);

		switch (sg->grouping_type) {
		case GF_ISOM_SAMPLE_GROUP_RAP:
		case GF_ISOM_SAMPLE_GROUP_SYNC:
			rap_type = GF_TRUE;
			break;
		case GF_ISOM_SAMPLE_GROUP_ROLL:
			break;
		default:
			continue;
		}
		/*first entry is SAP*/
		first_sample = 1;
		for (j=0; j<sg->entry_count; j++) {
			if (! sg->sample_entries[j].group_description_index) {
				first_sample += sg->sample_entries[j].sample_count;
				continue;
			}
			if (!j) {
				*starts_with_sap = GF_TRUE;
				sap_sample_num = 0;
			}
			if (!sap_sample_num || (sap_sample_num>first_sample)) {
				sap_type = rap_type ? 3 : 4;
				sap_sample_num = first_sample;
			}
			break;
		}
	}

	/*then browse all samples, looking for SYNC flag or sap_sample_num*/
	cur_sample = 1;
	delta = 0;
	i=0;
	while ((trun = (GF_TrackFragmentRunBox*)gf_list_enum(traf->TrackRuns, &i))) {
		if (trun->flags & GF_ISOM_TRUN_FIRST_FLAG) {
			if (GF_ISOM_GET_FRAG_SYNC(trun->flags)) {
				ent = (GF_TrunEntry*)gf_list_get(trun->entries, 0);
//				if (!delta) earliest_cts = ent->CTS_Offset;
				*sap_delta = delta + ent->CTS_Offset - ent->CTS_Offset;
				*starts_with_sap = first;
				sap_type = ent->SAP_type;
				return sap_type;
			}
		}
		j=0;
		while ((ent = (GF_TrunEntry*)gf_list_enum(trun->entries, &j))) {
			if (!delta) earliest_cts = ent->CTS_Offset;

			if (GF_ISOM_GET_FRAG_SYNC(ent->flags)) {
				*sap_delta = delta + ent->CTS_Offset - earliest_cts;
				*starts_with_sap = first;
				sap_type = ent->SAP_type;
				return sap_type;
			}
			/*we found our roll or rap sample*/
			if (cur_sample==sap_sample_num) {
				*sap_delta = delta + ent->CTS_Offset - earliest_cts;
				return sap_type;
			}
			delta += ent->Duration;
			first = GF_FALSE;
			cur_sample++;
		}
	}
	/*not found*/
	return 0;
}

u32 moof_get_duration(GF_MovieFragmentBox *moof, u32 refTrackID)
{
	u32 i, j, duration;
	GF_TrunEntry *ent;
	GF_TrackFragmentBox *traf = NULL;
	GF_TrackFragmentRunBox *trun;
	for (i=0; i<gf_list_count(moof->TrackList); i++) {
		traf = (GF_TrackFragmentBox*)gf_list_get(moof->TrackList, i);
		if (traf->tfhd->trackID==refTrackID) break;
		traf=NULL;
	}
	if (!traf) return 0;

	duration = 0;
	i=0;
	while ((trun = (GF_TrackFragmentRunBox*)gf_list_enum(traf->TrackRuns, &i))) {
		j=0;
		while ((ent = (GF_TrunEntry*)gf_list_enum(trun->entries, &j))) {
			if (ent->flags & GF_ISOM_TRAF_SAMPLE_DUR)
				duration += ent->Duration;
			else
				duration += traf->trex->def_sample_duration;
		}
	}
	return duration;
}

static u64 moof_get_earliest_cts(GF_MovieFragmentBox *moof, u32 refTrackID)
{
	u32 i, j;
	u64 cts, duration;
	GF_TrunEntry *ent;
	GF_TrackFragmentBox *traf=NULL;
	GF_TrackFragmentRunBox *trun;
	for (i=0; i<gf_list_count(moof->TrackList); i++) {
		traf = (GF_TrackFragmentBox*)gf_list_get(moof->TrackList, i);
		if (traf->tfhd->trackID==refTrackID) break;
		traf=NULL;
	}
	if (!traf) return 0;

	duration = 0;
	cts = LLU_CAST (-1);
	i=0;
	while ((trun = (GF_TrackFragmentRunBox*)gf_list_enum(traf->TrackRuns, &i))) {
		j=0;
		while ((ent = (GF_TrunEntry*)gf_list_enum(trun->entries, &j))) {
			if (duration + ent->CTS_Offset < cts)
				cts = duration + ent->CTS_Offset;
			duration += ent->Duration;
		}
	}
	return cts;
}

static GF_Err StoreFragment(GF_ISOFile *movie, Bool load_mdat_only, s32 data_offset_diff, u32 *moof_size, Bool reassign_bs)
{
	GF_Err e;
	u64 moof_start, pos;
	u32 size, i, s_count, mdat_size;
	s32 offset;
	char *buffer;
	GF_TrackFragmentBox *traf;
	GF_TrackFragmentRunBox *trun;
	GF_BitStream *bs, *bs_orig;
	if (!movie->moof) return GF_OK;

	bs = movie->editFileMap->bs;
	if (!movie->moof_first) load_mdat_only = GF_FALSE;
	mdat_size = 0;
	//1 - flush all caches
	i=0;
	while ((traf = (GF_TrackFragmentBox*)gf_list_enum(movie->moof->TrackList, &i))) {
		if (!traf->DataCache) continue;
		s_count = gf_list_count(traf->TrackRuns);
		if (!s_count) continue;
		trun = (GF_TrackFragmentRunBox *)gf_list_get(traf->TrackRuns, s_count-1);
		if (!trun->cache || !trun->sample_count) continue;

		//update offset
		trun->data_offset = (u32) (gf_bs_get_position(bs) - movie->moof->fragment_offset - 8);
		//write cache
		gf_bs_get_content(trun->cache, &buffer, &size);
		gf_bs_write_data(bs, buffer, size);
		gf_bs_del(trun->cache);
		gf_free(buffer);
		trun->cache = NULL;
		traf->DataCache=0;
	}

	if (load_mdat_only) {
		u64 pos = gf_bs_get_position(bs);
		if (movie->moof->fragment_offset > pos)
			return GF_CORRUPTED_DATA;

		//we assume we never write large MDATs in fragment mode which should always be true
		movie->moof->mdat_size = (u32) (pos - movie->moof->fragment_offset);

		if (movie->segment_bs) {
			e = gf_bs_seek(bs, 0);
			if (e) return e;
			/*write mdat size*/
			gf_bs_write_u32(bs, (u32) movie->moof->mdat_size);
			/*and get internal buffer*/
			e = gf_bs_seek(bs, movie->moof->mdat_size);
			if (e) return e;
			gf_bs_get_content(bs, &movie->moof->mdat, &movie->moof->mdat_size);

			gf_bs_del(bs);
			movie->editFileMap->bs = gf_bs_new(NULL, 0, GF_BITSTREAM_WRITE);
		} else {
			u64 offset = movie->segment_start;
			e = gf_bs_seek(bs, offset);
			if (e) return e;
			/*write mdat size*/
			gf_bs_write_u32(bs, (u32) movie->moof->mdat_size);

			movie->moof->mdat = (char*)gf_malloc(sizeof(char) * movie->moof->mdat_size);
			if (!movie->moof->mdat) return GF_OUT_OF_MEM;

			e = gf_bs_seek(bs, offset);
			if (e) return e;
			gf_bs_read_data(bs, movie->moof->mdat, movie->moof->mdat_size);

			e = gf_bs_seek(bs, offset);
			if (e) return e;
			gf_bs_truncate(bs);
		}

		return GF_OK;
	}

	moof_start = gf_bs_get_position(bs);

	if (movie->moof->ntp) {
		moof_start += 8*4;
	}

	//2- update MOOF MDAT header
	if (!movie->moof->mdat) {
		e = gf_bs_seek(bs, movie->moof->fragment_offset);
		if (e) return e;
		//we assume we never write large MDATs in fragment mode which should always be true
		mdat_size = (u32) (moof_start - movie->moof->fragment_offset);
		gf_bs_write_u32(bs, (u32) mdat_size);
		gf_bs_write_u32(bs, GF_ISOM_BOX_TYPE_MDAT);
		e = gf_bs_seek(bs, moof_start);
		if (e) return e;
	}

	/*estimate moof size and shift trun offsets*/
#ifndef USE_BASE_DATA_OFFSET
	offset = 0;
	if (movie->use_segments || movie->force_moof_base_offset) {
		e = gf_isom_box_size((GF_Box *) movie->moof);
		if (e) return e;
		offset = (s32) movie->moof->size;
		/*mdat size & type*/
		offset += 8;
		update_trun_offsets(movie, offset);
	}
#endif

	//3- clean our traf's
	i=0;
	while ((traf = (GF_TrackFragmentBox*) gf_list_enum(movie->moof->TrackList, &i))) {
		//compute default settings for the TRAF
		ComputeFragmentDefaults(traf);
		//updates all trun and set all flags, INCLUDING TRAF FLAGS (durations, ...)
		s_count = UpdateRuns(movie, traf);
		//empty fragment destroy it
		if (!traf->tfhd->EmptyDuration && !s_count) {
			i--;
			gf_list_rem(movie->moof->TrackList, i);
			gf_isom_box_del((GF_Box *) traf);
			continue;
		}
	}

	buffer = NULL;
	/*rewind bitstream and load mdat in memory */
	if (movie->moof_first && !movie->moof->mdat) {
		buffer = (char*)gf_malloc(sizeof(char)*mdat_size);
		e = gf_bs_seek(bs, movie->moof->fragment_offset);
		if (e) return e;
		gf_bs_read_data(bs, buffer, mdat_size);
		/*back to mdat start and erase with moov*/
		e = gf_bs_seek(bs, movie->moof->fragment_offset);
		if (e) return e;
		gf_bs_truncate(bs);
	}

	//4- Write moof
	e = gf_isom_box_size((GF_Box *) movie->moof);
	if (e) return e;
	/*moof first, update traf headers - THIS WILL IMPACT THE MOOF SIZE IF WE
	DECIDE NOT TO USE THE DATA-OFFSET FLAG*/
	if (movie->moof_first
#ifndef USE_BASE_DATA_OFFSET
	        && !(movie->use_segments || movie->force_moof_base_offset)
#endif
	   ) {
		i=0;
		while ((traf = (GF_TrackFragmentBox*)gf_list_enum(movie->moof->TrackList, &i))) {
			/*offset increases by moof size*/
			traf->tfhd->base_data_offset += movie->moof->size;
			traf->tfhd->base_data_offset += data_offset_diff;
			if (movie->on_block_out) {
				traf->tfhd->base_data_offset += movie->fragmented_file_pos;
			}
		}
	}
#ifndef USE_BASE_DATA_OFFSET
	else if (movie->use_segments || movie->force_moof_base_offset) {
		if (offset != (movie->moof->size+8)) {
			offset = (s32) (movie->moof->size + 8 - offset);
			update_trun_offsets(movie, offset);
			e = gf_isom_box_size((GF_Box *) movie->moof);
			if (e) return e;
		}
	}
#endif

	bs_orig = bs;
	if (reassign_bs && movie->on_block_out) {
		bs = gf_bs_new_cbk(movie->on_block_out, movie->on_block_out_usr_data, movie->on_block_out_block_size);
	}

	if (movie->moof->ntp) {
		gf_bs_write_u32(bs, 8*4);
		gf_bs_write_u32(bs, GF_ISOM_BOX_TYPE_PRFT );
		gf_bs_write_u8(bs, 1);
		gf_bs_write_u24(bs, 0);
		gf_bs_write_u32(bs, movie->moof->reference_track_ID);
		gf_bs_write_u64(bs, movie->moof->ntp);
		gf_bs_write_u64(bs, movie->moof->timestamp);
	}

	pos = gf_bs_get_position(bs);
	i=0;
	while ((traf = (GF_TrackFragmentBox*)gf_list_enum(movie->moof->TrackList, &i))) {
		traf->moof_start_in_bs = pos;
	}

	e = gf_isom_box_write((GF_Box *) movie->moof, bs);
	if (e) return e;

	//rewrite mdat after moof
	if (movie->moof->mdat) {
		gf_bs_write_data(bs, movie->moof->mdat, movie->moof->mdat_size);
		gf_free(movie->moof->mdat);
		movie->moof->mdat = NULL;
	} else if (buffer) {
		gf_bs_write_data(bs, buffer, mdat_size);
		gf_free(buffer);
	}

	if (moof_size) *moof_size = (u32) movie->moof->size;

	if (bs != bs_orig) {
		u64 size = gf_bs_get_position(bs);
		gf_bs_del(bs);
		movie->fragmented_file_pos += size;
		gf_bs_seek(bs_orig, 0);
		gf_bs_truncate(bs_orig);
	}
	else if (movie->on_block_out) {
		u64 size = gf_bs_get_position(bs);
		movie->fragmented_file_pos += size;
	}

	if (!movie->use_segments) {
		gf_isom_box_del((GF_Box *) movie->moof);
		movie->moof = NULL;
	}
	return GF_OK;
}

static GF_Err sidx_rewrite(GF_SegmentIndexBox *sidx, GF_BitStream *bs, u64 start_pos, GF_SubsegmentIndexBox *ssix)
{
	GF_Err e;
	u64 pos = gf_bs_get_position(bs);
	/*write sidx*/
	gf_bs_seek(bs, start_pos);
	e = gf_isom_box_write((GF_Box *) sidx, bs);
	if (!e && ssix) {
		e = gf_isom_box_write((GF_Box *) ssix, bs);
	}
	gf_bs_seek(bs, pos);
	return e;
}

GF_Err gf_isom_allocate_sidx(GF_ISOFile *movie, s32 subsegs_per_sidx, Bool daisy_chain_sidx, u32 nb_segs, u32 *frags_per_segment, u32 *start_range, u32 *end_range, Bool use_ssix)
{
	GF_BitStream *bs;
	GF_Err e;
	u32 i;

	//and only at setup
	if (!movie || !(movie->FragmentsFlags & GF_ISOM_FRAG_WRITE_READY) ) return GF_BAD_PARAM;
	if (movie->openMode != GF_ISOM_OPEN_WRITE) return GF_ISOM_INVALID_MODE;
	if (movie->root_sidx) return GF_BAD_PARAM;
	if (movie->root_ssix) return GF_BAD_PARAM;
	if (movie->moof) return GF_BAD_PARAM;
	if (gf_list_count(movie->moof_list)) return GF_BAD_PARAM;

	movie->root_sidx = (GF_SegmentIndexBox *)gf_isom_box_new(GF_ISOM_BOX_TYPE_SIDX);
	/*we don't write anything between sidx and following moov*/
	movie->root_sidx->first_offset = 0;

	/*for now we only store one ref per subsegment and don't support daisy-chaining*/
	movie->root_sidx->nb_refs = nb_segs;

	//dynamic mode
	if (!nb_segs) {
		movie->dyn_root_sidx = GF_TRUE;
		return GF_OK;
	}

	movie->root_sidx->refs = (GF_SIDXReference*)gf_malloc(sizeof(GF_SIDXReference) * movie->root_sidx->nb_refs);
	memset(movie->root_sidx->refs, 0, sizeof(GF_SIDXReference) * movie->root_sidx->nb_refs);

	movie->root_sidx_index = 0;

	if (use_ssix) {
		movie->root_ssix = (GF_SubsegmentIndexBox *)gf_isom_box_new(GF_ISOM_BOX_TYPE_SSIX);
		movie->root_ssix->subsegments = gf_malloc(sizeof(GF_SubsegmentInfo) * nb_segs);
		movie->root_ssix->subsegment_count = nb_segs;
		for (i=0; i<nb_segs; i++) {
			movie->root_ssix->subsegments[i].range_count = 2;
			movie->root_ssix->subsegments[i].ranges = gf_malloc(sizeof(GF_SubsegmentRangeInfo)*2);
			movie->root_ssix->subsegments[i].ranges[0].level = 0;
			movie->root_ssix->subsegments[i].ranges[0].range_size = 0;
			movie->root_ssix->subsegments[i].ranges[1].level = 0xFF;
			movie->root_ssix->subsegments[i].ranges[1].range_size = 0;
		}
	}
	
	/*remember start of sidx*/
	movie->root_sidx_offset = gf_bs_get_position(movie->editFileMap->bs);

	bs = movie->editFileMap->bs;

	e = gf_isom_box_size((GF_Box *) movie->root_sidx);
	if (e) return e;
	e = gf_isom_box_write((GF_Box *) movie->root_sidx, bs);
	if (e) return e;

	if (start_range) *start_range = (u32) movie->root_sidx_offset;
	if (end_range) *end_range = (u32) gf_bs_get_position(bs)-1;

	if (movie->root_ssix) {
		e = gf_isom_box_size((GF_Box *) movie->root_ssix);
		if (e) return e;
		e = gf_isom_box_write((GF_Box *) movie->root_ssix, bs);
		if (e) return e;
	}
	
	return GF_OK;
}


static GF_Err gf_isom_write_styp(GF_ISOFile *movie, Bool last_segment)
{
	GF_Err e = GF_OK;
	/*write STYP if we write to a different file or if we write the last segment*/
	if (movie->use_segments && !movie->append_segment && !movie->segment_start && !movie->styp_written) {

		/*modify brands STYP*/

		/*"msix" brand: this is a DASH Initialization Segment*/
		gf_isom_modify_alternate_brand(movie, GF_ISOM_BRAND_MSIX, 1);
		if (last_segment) {
			/*"lmsg" brand: this is the last DASH Segment*/
			gf_isom_modify_alternate_brand(movie, GF_ISOM_BRAND_LMSG, 1);
		}

		movie->brand->type = GF_ISOM_BOX_TYPE_STYP;
		e = gf_isom_box_size((GF_Box *) movie->brand);
		if (e) return e;
		e = gf_isom_box_write((GF_Box *) movie->brand, movie->editFileMap->bs);
		if (e) return e;

		movie->styp_written = GF_TRUE;
	}
	return GF_OK;
}

GF_EXPORT
GF_Err gf_isom_flush_fragments(GF_ISOFile *movie, Bool last_segment)
{
	GF_BitStream *temp_bs = NULL, *orig_bs;
	GF_Err e;

	if (!movie || !(movie->FragmentsFlags & GF_ISOM_FRAG_WRITE_READY) ) return GF_BAD_PARAM;
	if (movie->openMode != GF_ISOM_OPEN_WRITE) return GF_ISOM_INVALID_MODE;

	/*flush our fragment (store in mem)*/
	if (movie->moof) {
		e = StoreFragment(movie, GF_TRUE, 0, NULL, GF_FALSE);
		if (e) return e;
	}

	if (movie->segment_bs) {
		temp_bs = movie->editFileMap->bs;
		movie->editFileMap->bs = movie->segment_bs;
	}

	gf_bs_seek(movie->editFileMap->bs, movie->segment_start);
	gf_bs_truncate(movie->editFileMap->bs);
	orig_bs = movie->editFileMap->bs;
	if (movie->on_block_out) {
		movie->editFileMap->bs = gf_bs_new_cbk(movie->on_block_out, movie->on_block_out_usr_data, movie->on_block_out_block_size);
	}

	/*write styp to file if needed*/
	e = gf_isom_write_styp(movie, last_segment);
	if (e) goto exit;

	/*write all pending fragments to file*/
	while (gf_list_count(movie->moof_list)) {
		s32 offset_diff;
		u32 moof_size;

		movie->moof = (GF_MovieFragmentBox*)gf_list_get(movie->moof_list, 0);
		gf_list_rem(movie->moof_list, 0);

		offset_diff = (s32) (gf_bs_get_position(movie->editFileMap->bs) - movie->moof->fragment_offset);
		movie->moof->fragment_offset = gf_bs_get_position(movie->editFileMap->bs);

		e = StoreFragment(movie, GF_FALSE, offset_diff, &moof_size, GF_FALSE);
		if (e) goto exit;

		gf_isom_box_del((GF_Box *) movie->moof);
		movie->moof = NULL;
	}

	/*append mode: store fragment at the end of the regular movie bitstream, and delete the temp bitstream*/
	if (movie->append_segment) {
		char bloc[1024];
		u32 seg_size = (u32) gf_bs_get_size(movie->editFileMap->bs);
		gf_bs_seek(movie->editFileMap->bs, 0);
		while (seg_size) {
			u32 size = gf_bs_read_data(movie->editFileMap->bs, bloc, (seg_size>1024) ? 1024 : seg_size);
			gf_bs_write_data(movie->movieFileMap->bs, bloc, size);
			seg_size -= size;
		}
		gf_isom_datamap_flush(movie->movieFileMap);

		gf_isom_datamap_del(movie->editFileMap);
		movie->editFileMap = gf_isom_fdm_new_temp(NULL);
	} else {
		gf_isom_datamap_flush(movie->editFileMap);
	}
	movie->segment_start = gf_bs_get_position(movie->editFileMap->bs);

	if (temp_bs) {
		movie->segment_bs = movie->editFileMap->bs;
		movie->editFileMap->bs = temp_bs;
	}

	if (orig_bs != movie->editFileMap->bs) {
		gf_bs_del(movie->editFileMap->bs);
		movie->editFileMap->bs = orig_bs;
		//we are dispatching through callbacks, the movie segment start is always 0
		movie->segment_start = 0;
	}
exit:
	return e;
}

typedef struct
{
	GF_SegmentIndexBox *sidx;
	u64 start_offset, end_offset;
} SIDXEntry;

static u64 get_presentation_time(u64 media_time, s32 ts_shift)
{
	if ((ts_shift<0) && (media_time < -ts_shift)) {
		media_time = 0;
	} else {
		media_time += ts_shift;
	}
	return media_time ;
}

GF_EXPORT
const char *gf_isom_get_segment_name(GF_ISOFile *movie)
{
	if (!movie) return NULL;
	if (movie->append_segment) return movie->movieFileMap->szName;
	return movie->editFileMap->szName;
}

static void compute_seg_size(GF_ISOFile *movie, u64 *out_seg_size)
{
	u64 final_size=0;
	if (out_seg_size) {
		if (movie->append_segment) {
			final_size = gf_bs_get_position(movie->movieFileMap->bs);
			final_size -= movie->segment_start;
		} else if (movie->editFileMap) {
			final_size = gf_bs_get_position(movie->editFileMap->bs);
		}
		*out_seg_size = final_size;
	}
}

static u32 moof_get_first_sap_end(GF_MovieFragmentBox *moof)
{
	u32 i, count = gf_list_count(moof->TrackList);
	u32 base_offset = 0;
	for (i=0; i<count; i++) {
		u32 j, nb_trun;
		GF_TrackFragmentBox *traf = gf_list_get(moof->TrackList, i);
		base_offset = (u32) traf->tfhd->base_data_offset;

		nb_trun = gf_list_count(traf->TrackRuns);
		for (j=0; j<nb_trun; j++) {
			u32 k, nb_ent;
			GF_TrackFragmentRunBox *trun = gf_list_get(traf->TrackRuns, j);
			u32 offset = base_offset + trun->data_offset;
			nb_ent = gf_list_count(trun->entries);
			for (k=0; k<nb_ent; k++) {
				GF_TrunEntry *ent = gf_list_get(trun->entries, k);
				if (ent->SAP_type) return offset + ent->size;

				offset += ent->size;
			}
		}
	}
	return 0;
}


GF_EXPORT
GF_Err gf_isom_close_segment(GF_ISOFile *movie, s32 subsegments_per_sidx, u32 referenceTrackID, u64 ref_track_decode_time, s32 ts_shift, u64 ref_track_next_cts, Bool daisy_chain_sidx, Bool use_ssix, Bool last_segment, Bool close_segment_handle, u32 segment_marker_4cc, u64 *index_start_range, u64 *index_end_range, u64 *out_seg_size)
{
	GF_SegmentIndexBox *sidx=NULL;
	GF_SegmentIndexBox *root_sidx=NULL;
	GF_SubsegmentIndexBox *ssix=NULL;
	GF_List *daisy_sidx = NULL;
	GF_BitStream *orig_bs;
	u64 sidx_start, sidx_end;
	Bool first_frag_in_subseg;
	Bool no_sidx = GF_FALSE;
	u32 count, cur_idx, cur_dur, sidx_dur, sidx_idx, idx_offset, frag_count;
	u64 last_top_box_pos, root_prev_offset, local_sidx_start, local_sidx_end, prev_earliest_cts;
	GF_TrackBox *trak = NULL;
	GF_Err e;
	/*number of subsegment in this segment (eg nb references in the first SIDX found)*/
	u32 nb_subsegs=0;
	/*number of subsegment per sidx (eg number of references of any sub-SIDX*/
	u32 subseg_per_sidx;
	/*number of fragments per subsegment*/
	u32 frags_per_subseg;
	/*number of fragments per subsidx*/
	u32 frags_per_subsidx;

	sidx_start = sidx_end = 0;

	if (index_start_range) *index_start_range = 0;
	if (index_end_range) *index_end_range = 0;

	//and only at setup
	if (!movie || !(movie->FragmentsFlags & GF_ISOM_FRAG_WRITE_READY) ) return GF_BAD_PARAM;
	if (movie->openMode != GF_ISOM_OPEN_WRITE) return GF_ISOM_INVALID_MODE;

	count = gf_list_count(movie->moov->mvex->TrackExList);
	if (!count) return GF_BAD_PARAM;

	/*store fragment*/
	if (movie->moof) {
		e = StoreFragment(movie, GF_TRUE, 0, NULL, GF_FALSE);
		if (e) return e;
	}
	/*restore final bitstream*/
	if (movie->segment_bs) {
		gf_bs_del(movie->editFileMap->bs);
		movie->editFileMap->bs = movie->segment_bs;
		movie->segment_bs = NULL;
	}

	count = gf_list_count(movie->moof_list);
	if (!count) {
		/*append segment marker box*/
		if (segment_marker_4cc) {
			if (movie->append_segment) {
				gf_bs_write_u32(movie->movieFileMap->bs, 8);	//write size field
				gf_bs_write_u32(movie->movieFileMap->bs, segment_marker_4cc); //write box type field
			} else {
				gf_bs_write_u32(movie->editFileMap->bs, 8);	//write size field
				gf_bs_write_u32(movie->editFileMap->bs, segment_marker_4cc); //write box type field
			}
		}

		compute_seg_size(movie, out_seg_size);

		if (close_segment_handle) {
			gf_isom_datamap_del(movie->editFileMap);
			movie->editFileMap = NULL;
		}

		return GF_OK;
	}

	gf_bs_seek(movie->editFileMap->bs, movie->segment_start);
	gf_bs_truncate(movie->editFileMap->bs);

	idx_offset = 0;

	if (referenceTrackID) {
		trak = gf_isom_get_track_from_id(movie->moov, referenceTrackID);
		if (!trak) return GF_BAD_PARAM;
	}

	if (subsegments_per_sidx < 0) {
		referenceTrackID = 0;
		subsegments_per_sidx = 0;
	}
	if (!subsegments_per_sidx && !referenceTrackID) {
		no_sidx = GF_TRUE;
	}

	orig_bs = movie->editFileMap->bs;
	if (movie->on_block_out) {
		movie->editFileMap->bs = gf_bs_new_cbk(movie->on_block_out, movie->on_block_out_usr_data, movie->on_block_out_block_size);
		if (referenceTrackID) gf_bs_prevent_dispatch(movie->editFileMap->bs, GF_TRUE);
	}

	e = gf_isom_write_styp(movie, last_segment);
	if (e) goto exit;

	frags_per_subseg = 0;
	subseg_per_sidx = 0;
	frags_per_subsidx = 0;

	prev_earliest_cts = 0;

	if (daisy_chain_sidx)
		daisy_sidx = gf_list_new();

	/*prepare SIDX: we write a blank SIDX box with the right number of entries, and will rewrite it later on*/
	if (referenceTrackID) {
		Bool is_root_sidx = GF_FALSE;

		prev_earliest_cts = get_presentation_time( ref_track_decode_time + moof_get_earliest_cts((GF_MovieFragmentBox*)gf_list_get(movie->moof_list, 0), referenceTrackID), ts_shift);

		if (movie->root_sidx) {
			sidx = movie->root_sidx;
		} else {
			sidx = (GF_SegmentIndexBox *)gf_isom_box_new(GF_ISOM_BOX_TYPE_SIDX);
		}
		sidx->reference_ID = referenceTrackID;
		sidx->timescale = trak->Media->mediaHeader->timeScale;
		/*we don't write anything between sidx and following moov*/
		sidx->first_offset = 0;

		/*we allocated our sidx to have one ref per "segment" (eg per call to close_segment)*/
		if (movie->root_sidx) {
			if (!movie->root_sidx_index) {
				sidx->earliest_presentation_time = prev_earliest_cts;
			}
			nb_subsegs = 1;
			frags_per_subseg = count;
			frags_per_subsidx = count;
			subseg_per_sidx = 1;
			daisy_chain_sidx = GF_FALSE;

			idx_offset = movie->root_sidx_index;
			sidx_end = gf_bs_get_position(movie->editFileMap->bs);
		} else {
			sidx->earliest_presentation_time = prev_earliest_cts;

			/*if more subsegments requested than fragments available, make a single sidx*/
			if ((s32) count <= subsegments_per_sidx)
				subsegments_per_sidx = 0;

			if (daisy_chain_sidx && (subsegments_per_sidx<2))
				subsegments_per_sidx = 2;

			/*single SIDX, each fragment is a subsegment and we reference all subsegments*/
			if (!subsegments_per_sidx) {
				nb_subsegs = count;
				/*we consider that each fragment is a subsegment - this could be controled by another parameter*/
				frags_per_subseg = 1;
				frags_per_subsidx = count;
				subseg_per_sidx = count;

				sidx->nb_refs = nb_subsegs;
				daisy_chain_sidx = GF_FALSE;
			}
			/*daisy-chain SIDX: each SIDX describes a subsegment made of frags_per_subseg fragments plus next */
			else if (daisy_chain_sidx) {
				frags_per_subsidx = count/subsegments_per_sidx;
				if (frags_per_subsidx * subsegments_per_sidx < count) frags_per_subsidx++;

				nb_subsegs = subsegments_per_sidx;

				/*we consider that each fragment is a subsegment - this could be controled by another parameter*/
				frags_per_subseg = 1;
				subseg_per_sidx = frags_per_subsidx / frags_per_subseg;
				if (subseg_per_sidx * frags_per_subseg < frags_per_subsidx) subseg_per_sidx++;

				sidx->nb_refs = subseg_per_sidx + 1;
			}
			/*hierarchical SIDX*/
			else {
				frags_per_subsidx = count/subsegments_per_sidx;
				if (frags_per_subsidx * subsegments_per_sidx < count) frags_per_subsidx++;

				nb_subsegs = subsegments_per_sidx;

				/*we consider that each fragment is a subsegment - this could be controled by another parameter*/
				frags_per_subseg = 1;
				subseg_per_sidx = frags_per_subsidx / frags_per_subseg;
				if (subseg_per_sidx * frags_per_subseg < frags_per_subsidx) subseg_per_sidx++;

				sidx->nb_refs = nb_subsegs;
				is_root_sidx = GF_TRUE;
			}

			sidx->refs = (GF_SIDXReference*)gf_malloc(sizeof(GF_SIDXReference)*sidx->nb_refs);
			memset(sidx->refs, 0, sizeof(GF_SIDXReference)*sidx->nb_refs);

			/*remember start of sidx*/
			sidx_start = gf_bs_get_position(movie->editFileMap->bs);

			e = gf_isom_box_size((GF_Box *) sidx);
			if (e) goto exit;
			e = gf_isom_box_write((GF_Box *) sidx, movie->editFileMap->bs);
			if (e) goto exit;

			if (use_ssix && !ssix && !movie->root_ssix) {
				u32 k;
				ssix = (GF_SubsegmentIndexBox *) gf_isom_box_new(GF_ISOM_BOX_TYPE_SSIX);
				ssix->subsegments = gf_malloc(sizeof(GF_SubsegmentInfo) * sidx->nb_refs);
				ssix->subsegment_count = sidx->nb_refs;
				for (k=0; k<sidx->nb_refs; k++) {
					GF_SubsegmentInfo *subs = &ssix->subsegments[k];
					subs->range_count = 2;
					subs->ranges = gf_malloc(sizeof(GF_SubsegmentRangeInfo)*2);
					subs->ranges[0].level = 1;
					subs->ranges[1].level = 0xFF;
					subs->ranges[0].range_size = subs->ranges[1].range_size = 0;
				}

				e = gf_isom_box_size((GF_Box *) ssix);
				if (e) return e;
				e = gf_isom_box_write((GF_Box *) ssix, movie->editFileMap->bs);
				if (e) return e;
			}

			sidx_end = gf_bs_get_position(movie->editFileMap->bs);

			if (daisy_sidx) {
				SIDXEntry *entry;
				GF_SAFEALLOC(entry, SIDXEntry);
				entry->sidx = sidx;
				entry->start_offset = sidx_start;
				gf_list_add(daisy_sidx, entry);
			}
		}

		if (is_root_sidx) {
			root_sidx = sidx;
			sidx = NULL;
		}
		count = cur_idx = 0;
	}


	last_top_box_pos = root_prev_offset = sidx_end;
	sidx_idx = 0;
	sidx_dur = 0;
	local_sidx_start = local_sidx_end = 0;

	/*cumulated segments duration since start of the sidx */
	frag_count = frags_per_subsidx;
	cur_dur = 0;
	cur_idx = 0;
	first_frag_in_subseg = GF_TRUE;
	e = GF_OK;
	while (gf_list_count(movie->moof_list)) {
		s32 offset_diff;
		u32 moof_size;

		movie->moof = (GF_MovieFragmentBox*)gf_list_get(movie->moof_list, 0);
		gf_list_rem(movie->moof_list, 0);

		/*hierarchical or daisy-chain SIDXs*/
		if (!no_sidx && !sidx && (root_sidx || daisy_chain_sidx) ) {
			u32 subsegments_remaining;
			sidx = (GF_SegmentIndexBox *)gf_isom_box_new(GF_ISOM_BOX_TYPE_SIDX);
			sidx->reference_ID = referenceTrackID;
			sidx->timescale = trak ? trak->Media->mediaHeader->timeScale : 1000;
			sidx->earliest_presentation_time = get_presentation_time( ref_track_decode_time + sidx_dur + moof_get_earliest_cts(movie->moof, referenceTrackID), ts_shift);

			frag_count = frags_per_subsidx;

			/*last segment, add only one ref*/
			subsegments_remaining = 1 + gf_list_count(movie->moof_list);
			if (subseg_per_sidx*frags_per_subseg > subsegments_remaining) {
				subseg_per_sidx = subsegments_remaining / frags_per_subseg;
				if (subseg_per_sidx * frags_per_subseg < subsegments_remaining) subseg_per_sidx++;
			}
			/*we don't write anything between sidx and following moov*/
			sidx->first_offset = 0;
			sidx->nb_refs = subseg_per_sidx;
			if (daisy_chain_sidx && (nb_subsegs>1)) {
				sidx->nb_refs += 1;
			}
			sidx->refs = (GF_SIDXReference*)gf_malloc(sizeof(GF_SIDXReference)*sidx->nb_refs);
			memset(sidx->refs, 0, sizeof(GF_SIDXReference)*sidx->nb_refs);

			if (root_sidx)
				root_sidx->refs[sidx_idx].reference_type = GF_TRUE;

			/*remember start of sidx*/
			local_sidx_start = gf_bs_get_position(movie->editFileMap->bs);

			/*write it*/
			e = gf_isom_box_size((GF_Box *) sidx);
			if (e) goto exit;
			e = gf_isom_box_write((GF_Box *) sidx, movie->editFileMap->bs);
			if (e) goto exit;

			local_sidx_end = gf_bs_get_position(movie->editFileMap->bs);

			/*adjust prev offset*/
			last_top_box_pos = local_sidx_end;

			if (daisy_sidx) {
				SIDXEntry *entry;
				GF_SAFEALLOC(entry, SIDXEntry);
				if (!entry) {
					e = GF_OUT_OF_MEM;
					goto exit;
				}
				entry->sidx = sidx;
				entry->start_offset = local_sidx_start;
				gf_list_add(daisy_sidx, entry);
			}
		}

		offset_diff = (s32) (gf_bs_get_position(movie->editFileMap->bs) - movie->moof->fragment_offset);
		movie->moof->fragment_offset = gf_bs_get_position(movie->editFileMap->bs);

		if (!e) {
<<<<<<< HEAD
			e = StoreFragment(movie, GF_FALSE, offset_diff, &moof_size, GF_FALSE);
=======
			Bool generate_ssix = GF_FALSE;
			if (movie->root_ssix) generate_ssix = GF_TRUE;
			else if (use_ssix) generate_ssix = GF_TRUE;

			e = StoreFragment(movie, GF_FALSE, offset_diff, &moof_size);
>>>>>>> 5ddd9d1c


			if (sidx) {
				u32 cur_index = idx_offset + cur_idx;

				/*do not compute earliest CTS if single segment sidx since we only have set the info for one subsegment*/
				if (!movie->root_sidx && first_frag_in_subseg) {
					u64 first_cts = get_presentation_time( ref_track_decode_time + sidx_dur + cur_dur +  moof_get_earliest_cts(movie->moof, referenceTrackID), ts_shift);
					u32 subseg_dur = (u32) (first_cts - prev_earliest_cts);
					if (cur_index) {
						sidx->refs[cur_index-1].subsegment_duration = subseg_dur;
						if (root_sidx) root_sidx->refs[sidx_idx].subsegment_duration += subseg_dur;
					}
					prev_earliest_cts = first_cts;
					first_frag_in_subseg = GF_FALSE;
				}

				if (sidx->nb_refs<=cur_index) {
					sidx->nb_refs = cur_index+1;
					sidx->refs = gf_realloc(sidx->refs, sizeof(GF_SIDXReference)*sidx->nb_refs);
					memset(&sidx->refs[cur_index], 0, sizeof(GF_SIDXReference));
				}

				/*we refer to next moof*/
				sidx->refs[cur_index].reference_type = GF_FALSE;
				if (!sidx->refs[cur_index].SAP_type) {
					sidx->refs[cur_index].SAP_type = moof_get_sap_info(movie->moof, referenceTrackID, & sidx->refs[cur_index].SAP_delta_time, & sidx->refs[cur_index].starts_with_SAP);
					if (sidx->refs[cur_index].SAP_type) {
						if (root_sidx && !root_sidx->refs[sidx_idx].SAP_type) {
							root_sidx->refs[sidx_idx].SAP_type = sidx->refs[cur_index].SAP_type;
							root_sidx->refs[sidx_idx].SAP_delta_time = sidx->refs[cur_index].SAP_delta_time;
							root_sidx->refs[sidx_idx].starts_with_SAP = sidx->refs[cur_index].starts_with_SAP;
						}
					}
				}
				cur_dur += moof_get_duration(movie->moof, referenceTrackID);

				/*reference size is end of the moof we just wrote minus last_box_pos*/
				sidx->refs[cur_index].reference_size += (u32) ( gf_bs_get_position(movie->editFileMap->bs) - last_top_box_pos) ;
				last_top_box_pos = gf_bs_get_position(movie->editFileMap->bs);

				count++;

				if (generate_ssix) {
					if (movie->root_ssix)
						ssix = movie->root_ssix;

					//get
					ssix->subsegments[cur_index].ranges[0].level = 1;
					ssix->subsegments[cur_index].ranges[0].range_size = moof_get_first_sap_end(movie->moof);

					ssix->subsegments[cur_index].ranges[1].level = 0xFF;
					ssix->subsegments[cur_index].ranges[1].range_size = sidx->refs[cur_index].reference_size - ssix->subsegments[count-1].ranges[0].range_size;

					if (movie->root_ssix)
						ssix = NULL;
				}

				/*we are switching subsegment*/
				frag_count--;

				if (count==frags_per_subseg) {
					count = 0;
					first_frag_in_subseg = GF_TRUE;
					cur_idx++;
				}

				/*switching to next SIDX*/
				if ((cur_idx==subseg_per_sidx) || !frag_count) {
					u32 subseg_dur;
					u64 next_cts;
					/*update last ref duration*/
					if (gf_list_count(movie->moof_list)) {
						next_cts = get_presentation_time( ref_track_decode_time + sidx_dur + cur_dur + moof_get_earliest_cts((GF_MovieFragmentBox*)gf_list_get(movie->moof_list, 0), referenceTrackID), ts_shift);
					} else {
						next_cts = get_presentation_time( ref_track_next_cts, ts_shift);
					}
					subseg_dur = (u32) (next_cts - prev_earliest_cts);
					if (movie->root_sidx) {
						sidx->refs[idx_offset].subsegment_duration = subseg_dur;
					}
					/*if daisy chain and not the last sidx, we have an extra entry at the end*/
					else if (daisy_chain_sidx && (nb_subsegs>1)) {
						sidx->refs[sidx->nb_refs - 2].subsegment_duration = subseg_dur;
					} else {
						sidx->refs[sidx->nb_refs-1].subsegment_duration = subseg_dur;
					}
					if (root_sidx) root_sidx->refs[sidx_idx].subsegment_duration += subseg_dur;

					if (root_sidx) {
						root_sidx->refs[sidx_idx].reference_size = (u32) (gf_bs_get_position(movie->editFileMap->bs) - local_sidx_start);
						if (!sidx_idx) {
							root_sidx->earliest_presentation_time = sidx->earliest_presentation_time;
						}
						sidx_rewrite(sidx, movie->editFileMap->bs, local_sidx_start, ssix);
						gf_isom_box_del((GF_Box*)sidx);
						sidx = NULL;
					} else if (daisy_chain_sidx) {
						SIDXEntry *entry = (SIDXEntry*)gf_list_last(daisy_sidx);
						entry->end_offset = gf_bs_get_position(movie->editFileMap->bs);
						nb_subsegs--;
						sidx = NULL;
					}
					sidx_dur += cur_dur;
					cur_dur = 0;
					count = 0;
					cur_idx=0;
					if (movie->root_sidx)
						movie->root_sidx_index++;
					sidx_idx++;
				}
			}
		}
		gf_isom_box_del((GF_Box *) movie->moof);
		movie->moof = NULL;
	}

	/*append segment marker box*/
	if (segment_marker_4cc) {
		gf_bs_write_u32(movie->editFileMap->bs, 8);	//write size field
		gf_bs_write_u32(movie->editFileMap->bs, segment_marker_4cc); //write box type field
	}

	if (movie->root_sidx) {
		if (last_segment && !movie->dyn_root_sidx) {
			assert(movie->root_sidx_index == movie->root_sidx->nb_refs);

			sidx_rewrite(movie->root_sidx, movie->editFileMap->bs, movie->root_sidx_offset, movie->root_ssix);
			gf_isom_box_del((GF_Box*) movie->root_sidx);
			movie->root_sidx = NULL;

			if (movie->root_ssix) {
				gf_isom_box_del((GF_Box*)movie->root_ssix);
				movie->root_ssix = NULL;
			}
		}
		if (ssix)
			gf_isom_box_del((GF_Box*)ssix);

		compute_seg_size(movie, out_seg_size);
		goto exit;
	}

	if (sidx) {
		assert(!root_sidx);
		sidx_rewrite(sidx, movie->editFileMap->bs, sidx_start, ssix);
		gf_isom_box_del((GF_Box*)sidx);
	}
	if (ssix) {
		gf_isom_box_del((GF_Box*)ssix);
		ssix = NULL;
	}

	if (daisy_sidx) {
		u32 i, j;
		u64 last_entry_end_offset = 0;
		u32 count = gf_list_count(daisy_sidx);
		for (i=count; i>1; i--) {
			SIDXEntry *entry = (SIDXEntry*)gf_list_get(daisy_sidx, i-2);
			SIDXEntry *next_entry = (SIDXEntry*)gf_list_get(daisy_sidx, i-1);

			if (!last_entry_end_offset) {
				last_entry_end_offset = next_entry->end_offset;
				/*rewrite last sidx*/
				sidx_rewrite(next_entry->sidx, movie->editFileMap->bs, next_entry->start_offset, NULL);
			}
			/*copy over SAP info for last item (which points to next item !)*/
			entry->sidx->refs[entry->sidx->nb_refs-1] = next_entry->sidx->refs[0];
			/*and rewrite reference type, size and dur*/
			entry->sidx->refs[entry->sidx->nb_refs-1].reference_type = GF_TRUE;
			entry->sidx->refs[entry->sidx->nb_refs-1].reference_size = (u32) (last_entry_end_offset - next_entry->start_offset);
			entry->sidx->refs[entry->sidx->nb_refs-1].subsegment_duration = 0;
			for (j=0; j<next_entry->sidx->nb_refs; j++) {
				entry->sidx->refs[entry->sidx->nb_refs-1].subsegment_duration += next_entry->sidx->refs[j].subsegment_duration;
			}
			sidx_rewrite(entry->sidx, movie->editFileMap->bs, entry->start_offset, NULL);
		}
		while (gf_list_count(daisy_sidx)) {
			SIDXEntry *entry = (SIDXEntry*)gf_list_last(daisy_sidx);
			gf_isom_box_del((GF_Box*)entry->sidx);
			gf_free(entry);
			gf_list_rem_last(daisy_sidx);
		}
		gf_list_del(daisy_sidx);
	}
	if (root_sidx) {
		sidx_rewrite(root_sidx, movie->editFileMap->bs, sidx_start, NULL);
		gf_isom_box_del((GF_Box*)root_sidx);
	}

	if ((root_sidx || sidx) && !daisy_chain_sidx) {
		if (index_start_range) *index_start_range = sidx_start;
		if (index_end_range) *index_end_range = sidx_end - 1;
	}

	if (movie->append_segment) {
		char bloc[1024];
		u32 seg_size = (u32) gf_bs_get_size(movie->editFileMap->bs);
		gf_bs_seek(movie->editFileMap->bs, 0);
		while (seg_size) {
			u32 size = gf_bs_read_data(movie->editFileMap->bs, bloc, (seg_size>1024) ? 1024 : seg_size);
			gf_bs_write_data(movie->movieFileMap->bs, bloc, size);
			seg_size -= size;
		}
		gf_isom_datamap_del(movie->editFileMap);
		movie->editFileMap = gf_isom_fdm_new_temp(NULL);
	} else if (close_segment_handle == GF_TRUE) {
		gf_isom_datamap_del(movie->editFileMap);
		movie->editFileMap = NULL;
	}
	compute_seg_size(movie, out_seg_size);

exit:
	if (orig_bs != movie->editFileMap->bs) {
		gf_bs_del(movie->editFileMap->bs);
		movie->editFileMap->bs = orig_bs;
	}
	return e;
}

GF_EXPORT
GF_Err gf_isom_flush_sidx(GF_ISOFile *movie, u32 sidx_max_size)
{
	GF_BitStream *bs;
	GF_Err e;
	//and only at setup
	if (!movie || !(movie->FragmentsFlags & GF_ISOM_FRAG_WRITE_READY) ) return GF_BAD_PARAM;
	if (movie->openMode != GF_ISOM_OPEN_WRITE) return GF_ISOM_INVALID_MODE;

	bs = movie->editFileMap->bs;
	if (! movie->on_block_out) return GF_BAD_PARAM;
	if (! movie->root_sidx) return GF_BAD_PARAM;

	bs = gf_bs_new_cbk(movie->on_block_out, movie->on_block_out_usr_data, movie->on_block_out_block_size);
	gf_bs_prevent_dispatch(bs, GF_TRUE);
	
	assert(movie->root_sidx_index == movie->root_sidx->nb_refs);

	e = gf_isom_box_size((GF_Box*)movie->root_sidx);
	if (sidx_max_size && (movie->root_sidx->size>sidx_max_size) ) {
		u32 orig_seg_count = movie->root_sidx->nb_refs;
		GF_LOG(GF_LOG_WARNING, GF_LOG_CONTAINER, ("[iso fragment] SIDX size %d is larger than allocated SIDX block %d, merging final segments\n", movie->root_sidx->size, sidx_max_size));
		while (movie->root_sidx->nb_refs>2) {
			movie->root_sidx->refs[movie->root_sidx->nb_refs-2].subsegment_duration += movie->root_sidx->refs[movie->root_sidx->nb_refs-1].subsegment_duration;
			movie->root_sidx->refs[movie->root_sidx->nb_refs-2].reference_size += movie->root_sidx->refs[movie->root_sidx->nb_refs-1].reference_size;
			movie->root_sidx->nb_refs--;
			e = gf_isom_box_size((GF_Box*)movie->root_sidx);
			if (movie->root_sidx->size<sidx_max_size) break;
		}
		if (movie->root_sidx->size > sidx_max_size) {
			GF_LOG(GF_LOG_ERROR, GF_LOG_CONTAINER, ("[iso fragment] SIDX size %d is larger than allocated SIDX block and no more segments to merge\n", movie->root_sidx->size, sidx_max_size));
			return GF_IO_ERR;
		} else {
			GF_LOG(GF_LOG_WARNING, GF_LOG_CONTAINER, ("[iso fragment] Merged %d segments in SIDX to fit allocated block, remaining segments %d\n", orig_seg_count - movie->root_sidx->nb_refs, movie->root_sidx->nb_refs));
		}
	}
	if (!e) e = gf_isom_box_write((GF_Box *) movie->root_sidx, bs);

	gf_isom_box_del((GF_Box*) movie->root_sidx);
	movie->root_sidx = NULL;

	gf_bs_del(bs);
	return GF_OK;
}

GF_EXPORT
GF_Err gf_isom_close_fragments(GF_ISOFile *movie)
{
	if (movie->use_segments) {
		return gf_isom_close_segment(movie, 0, 0, 0, 0, 0, 0, GF_FALSE, GF_FALSE, 1, 0, NULL, NULL, NULL);
	} else {
		return StoreFragment(movie, GF_FALSE, 0, NULL, GF_TRUE);
	}
}

GF_EXPORT
GF_Err gf_isom_start_segment(GF_ISOFile *movie, const char *SegName, Bool memory_mode)
{
	GF_Err e;
	//and only at setup
	if (!movie || !(movie->FragmentsFlags & GF_ISOM_FRAG_WRITE_READY) ) return GF_BAD_PARAM;
	if (movie->openMode != GF_ISOM_OPEN_WRITE) return GF_ISOM_INVALID_MODE;

	if (gf_list_count(movie->moof_list))
		return GF_BAD_PARAM;

	movie->segment_bs = NULL;
	movie->append_segment = GF_FALSE;
	/*update segment file*/
	if (SegName || !gf_isom_get_filename(movie)) {
		if (movie->editFileMap) gf_isom_datamap_del(movie->editFileMap);
		e = gf_isom_datamap_new(SegName, NULL, GF_ISOM_DATA_MAP_WRITE, &movie->editFileMap);
		movie->segment_start = 0;
		movie->styp_written = GF_FALSE;
		if (e) return e;
	} else {
		assert(gf_list_count(movie->moof_list) == 0);
		movie->segment_start = gf_bs_get_position(movie->editFileMap->bs);
		/*if movieFileMap is not null, we are concatenating segments to the original movie, force a copy*/
		if (movie->movieFileMap)
			movie->append_segment = GF_TRUE;
		movie->styp_written = GF_TRUE;
	}

	/*create a memory bitstream for all file IO until final flush*/
	if (memory_mode) {
		movie->segment_bs = movie->editFileMap->bs;
		movie->editFileMap->bs = gf_bs_new(NULL, 0, GF_BITSTREAM_WRITE);
	}
	return GF_OK;
}

GF_EXPORT
GF_Err gf_isom_set_fragment_reference_time(GF_ISOFile *movie, u32 reference_track_ID, u64 ntp, u64 timestamp)
{
	if (!movie->moof) return GF_BAD_PARAM;
	movie->moof->reference_track_ID = reference_track_ID;
	movie->moof->ntp = ntp;
	movie->moof->timestamp = timestamp;
	return GF_OK;
}

GF_EXPORT
GF_Err gf_isom_set_traf_mss_timeext(GF_ISOFile *movie, u32 reference_track_ID, u64 ntp_in_track_timescale, u64 traf_duration_in_track_timescale)
{
	u32 i;
	if (!movie || !movie->moof)
		return GF_BAD_PARAM;
	for (i=0; i<gf_list_count(movie->moof->TrackList); i++) {
		GF_TrackFragmentBox *traf = (GF_TrackFragmentBox*)gf_list_get(movie->moof->TrackList, i);
		if (!traf)
			return GF_BAD_PARAM;
		if (traf->tfxd)
			gf_isom_box_del((GF_Box*)traf->tfxd);
		traf->tfxd = (GF_MSSTimeExtBox *)gf_isom_box_new(GF_ISOM_BOX_UUID_TFXD);
		traf->tfxd->absolute_time_in_track_timescale = ntp_in_track_timescale;
		traf->tfxd->fragment_duration_in_track_timescale = traf_duration_in_track_timescale;
	}
	return GF_OK;
}

GF_EXPORT
GF_Err gf_isom_start_fragment(GF_ISOFile *movie, Bool moof_first)
{
	u32 i, count;
	GF_TrackExtendsBox *trex;
	GF_TrackFragmentBox *traf;
	GF_Err e;
	//and only at setup
	if (!movie || !(movie->FragmentsFlags & GF_ISOM_FRAG_WRITE_READY) )
		return GF_BAD_PARAM;
	if (movie->openMode != GF_ISOM_OPEN_WRITE) return GF_ISOM_INVALID_MODE;

	count = gf_list_count(movie->moov->mvex->TrackExList);
	if (!count)
		return GF_BAD_PARAM;

	/*always force cached mode when writing movie segments*/
	if (movie->use_segments) moof_first = GF_TRUE;
	movie->moof_first = moof_first;

	//store existing fragment
	if (movie->moof) {
		e = StoreFragment(movie, movie->use_segments ? GF_TRUE : GF_FALSE, 0, NULL, movie->use_segments ? GF_TRUE : GF_FALSE);
		if (e) return e;
	}

	//create new fragment
	movie->moof = (GF_MovieFragmentBox *) gf_isom_box_new(GF_ISOM_BOX_TYPE_MOOF);
	movie->moof->mfhd = (GF_MovieFragmentHeaderBox *) gf_isom_box_new(GF_ISOM_BOX_TYPE_MFHD);
	movie->moof->mfhd->sequence_number = movie->NextMoofNumber;
	movie->NextMoofNumber ++;
	if (movie->use_segments || movie->on_block_out)
		gf_list_add(movie->moof_list, movie->moof);


	/*remember segment offset*/
	movie->moof->fragment_offset = gf_bs_get_position(movie->editFileMap->bs);

	/*prepare MDAT*/
	gf_bs_write_u32(movie->editFileMap->bs, 0);
	gf_bs_write_u32(movie->editFileMap->bs, GF_ISOM_BOX_TYPE_MDAT);

	//we create a TRAF for each setup track, unused ones will be removed at store time
	for (i=0; i<count; i++) {
		trex = (GF_TrackExtendsBox*)gf_list_get(movie->moov->mvex->TrackExList, i);
		traf = (GF_TrackFragmentBox *) gf_isom_box_new(GF_ISOM_BOX_TYPE_TRAF);
		traf->trex = trex;
		traf->tfhd = (GF_TrackFragmentHeaderBox *) gf_isom_box_new(GF_ISOM_BOX_TYPE_TFHD);
		traf->tfhd->trackID = trex->trackID;
		//add 8 bytes (MDAT size+type) to avoid the data_offset in the first trun
		traf->tfhd->base_data_offset = movie->moof->fragment_offset + 8;
		gf_list_add(movie->moof->TrackList, traf);

		if (movie->mfra) {
			GF_TrackFragmentRandomAccessBox *tfra;
			GF_RandomAccessEntry *raf;
			if (!traf->trex->tfra) {
				tfra = (GF_TrackFragmentRandomAccessBox *)gf_isom_box_new(GF_ISOM_BOX_TYPE_TFRA);
				tfra->track_id = traf->trex->trackID;
				tfra->traf_bits = 8;
				tfra->trun_bits = 8;
				tfra->sample_bits = 8;
				gf_list_add(movie->mfra->tfra_list, tfra);
				traf->trex->tfra = tfra;
			}
			tfra = traf->trex->tfra;
			tfra->entries = (GF_RandomAccessEntry *)gf_realloc(tfra->entries, (tfra->nb_entries+1)*sizeof(GF_RandomAccessEntry));
			tfra->nb_entries++;
			raf = &tfra->entries[tfra->nb_entries-1];
			raf->sample_number = 1;
			raf->time = 0;
			raf->traf_number = i+1;
			//trun number is set once we fond a sync
			raf->trun_number = 0;
			raf->moof_offset = movie->moof->fragment_offset;
		}
	}
	return GF_OK;
}

static
u32 GetRunSize(GF_TrackFragmentRunBox *trun)
{
	u32 i, size;
	GF_TrunEntry *ent;
	size = 0;
	i=0;
	while ((ent = (GF_TrunEntry*)gf_list_enum(trun->entries, &i))) {
		size += ent->size;
	}
	return size;
}

GF_EXPORT
GF_Err gf_isom_fragment_add_sample(GF_ISOFile *movie, u32 TrackID, const GF_ISOSample *sample, u32 DescIndex,
                                   u32 Duration, u8 PaddingBits, u16 DegradationPriority, Bool redundant_coding)
{
	u32 count, buffer_size;
	char *buffer;
	u64 pos;
	GF_ISOSample *od_sample = NULL;
	GF_TrunEntry *ent, *prev_ent;
	GF_TrackFragmentBox *traf, *traf_2;
	GF_TrackFragmentRunBox *trun;
	if (!movie->moof || !(movie->FragmentsFlags & GF_ISOM_FRAG_WRITE_READY) || !sample)
		return GF_BAD_PARAM;

	traf = GetTraf(movie, TrackID);
	if (!traf)
		return GF_BAD_PARAM;

	if (!traf->tfhd->sample_desc_index) traf->tfhd->sample_desc_index = DescIndex ? DescIndex : traf->trex->def_sample_desc_index;

	pos = gf_bs_get_position(movie->editFileMap->bs);


	//WARNING: we change stream description, create a new TRAF
	if ( DescIndex && (traf->tfhd->sample_desc_index != DescIndex)) {
		//if we're caching flush the current run
		if (traf->DataCache) {
			count = gf_list_count(traf->TrackRuns);
			if (count) {
				trun = (GF_TrackFragmentRunBox *)gf_list_get(traf->TrackRuns, count-1);
				trun->data_offset = (u32) (pos - movie->moof->fragment_offset - 8);
				gf_bs_get_content(trun->cache, &buffer, &buffer_size);
				gf_bs_write_data(movie->editFileMap->bs, buffer, buffer_size);
				gf_bs_del(trun->cache);
				trun->cache = NULL;
				gf_free(buffer);
			}
		}
		traf_2 = (GF_TrackFragmentBox *) gf_isom_box_new(GF_ISOM_BOX_TYPE_TRAF);
		traf_2->trex = traf->trex;
		traf_2->tfhd = (GF_TrackFragmentHeaderBox *) gf_isom_box_new(GF_ISOM_BOX_TYPE_TFHD);
		traf_2->tfhd->trackID = traf->tfhd->trackID;
		//keep the same offset
		traf_2->tfhd->base_data_offset = movie->moof->fragment_offset + 8;
		gf_list_add(movie->moof->TrackList, traf_2);

		//duplicate infos
		traf_2->tfhd->IFrameSwitching = traf->tfhd->IFrameSwitching;
		traf_2->DataCache  = traf->DataCache;
		traf_2->tfhd->sample_desc_index  = DescIndex;

		//switch them ...
		traf = traf_2;
	}

	pos = gf_bs_get_position(movie->editFileMap->bs);
	//add TRUN entry
	count = gf_list_count(traf->TrackRuns);
	if (count) {
		trun = (GF_TrackFragmentRunBox *)gf_list_get(traf->TrackRuns, count-1);
		//check data offset when no caching as trun entries shall ALWAYS be contiguous samples
		if (!traf->DataCache && (movie->moof->fragment_offset + 8 + trun->data_offset + GetRunSize(trun) != pos) )
			count = 0;

		//check I-frame detection
		if (traf->tfhd->IFrameSwitching && sample->IsRAP)
			count = 0;

		if (traf->DataCache && (traf->DataCache==trun->sample_count) )
			count = 0;

		//if data cache is on and we're changing TRUN, store the cache and update data offset
		if (!count && traf->DataCache) {
			trun->data_offset = (u32) (pos - movie->moof->fragment_offset - 8);
			gf_bs_get_content(trun->cache, &buffer, &buffer_size);
			gf_bs_write_data(movie->editFileMap->bs, buffer, buffer_size);
			gf_bs_del(trun->cache);
			trun->cache = NULL;
			gf_free(buffer);
		}
	}

	//new run
	if (!count) {
		trun = (GF_TrackFragmentRunBox *) gf_isom_box_new(GF_ISOM_BOX_TYPE_TRUN);
		//store data offset (we have the 8 btyes offset of the MDAT)
		trun->data_offset = (u32) (pos - movie->moof->fragment_offset - 8);
		gf_list_add(traf->TrackRuns, trun);

		//if we use data caching, create a bitstream
		if (traf->DataCache)
			trun->cache = gf_bs_new(NULL, 0, GF_BITSTREAM_WRITE);
	}

	GF_SAFEALLOC(ent, GF_TrunEntry);
	if (!ent) return GF_OUT_OF_MEM;
	ent->CTS_Offset = sample->CTS_Offset;
	ent->Duration = Duration;
	ent->dts = sample->DTS;
	ent->size = sample->dataLength;
	ent->flags = GF_ISOM_FORMAT_FRAG_FLAGS(PaddingBits, sample->IsRAP, DegradationPriority);
	if (sample->IsRAP) {
		ent->flags |= GF_ISOM_GET_FRAG_DEPEND_FLAGS(0, 2, 0, (redundant_coding ? 1 : 0) );
		ent->SAP_type = sample->IsRAP;
	}
	prev_ent = gf_list_last(trun->entries);
	if (prev_ent && prev_ent->dts && sample->DTS) {
		if (prev_ent->Duration != sample->DTS - prev_ent->dts)
			prev_ent->Duration = (u32) (sample->DTS - prev_ent->dts);
	}
	gf_list_add(trun->entries, ent);

	if (sample->CTS_Offset<0) {
		trun->version = 1;
	}
	trun->sample_count += 1;

	//rewrite OD frames
	if (traf->trex->track->Media->handler->handlerType == GF_ISOM_MEDIA_OD) {
		//this may fail if dependencies are not well done ...
		Media_ParseODFrame(traf->trex->track->Media, sample, &od_sample);
		sample = od_sample;
	}

	//finally write the data
	if (sample->dataLength) {
		if (!traf->DataCache) {
			if (!gf_bs_write_data(movie->editFileMap->bs, sample->data, sample->dataLength)) {
				GF_LOG(GF_LOG_WARNING, GF_LOG_CONTAINER, ("[iso fragment] Could not add a sample with a size of %u bytes (no DataCache)\n", sample->dataLength));
				return GF_OUT_OF_MEM;
			}
		} else if (trun->cache) {
			if (!gf_bs_write_data(trun->cache, sample->data, sample->dataLength)) {
				GF_LOG(GF_LOG_WARNING, GF_LOG_CONTAINER, ("[iso fragment] Could not add a sample with a size of %u bytes (with cache)\n", sample->dataLength));
				return GF_OUT_OF_MEM;
			}
		} else {
			return GF_BAD_PARAM;
		}
	}
	if (od_sample) gf_isom_sample_del(&od_sample);

	if (traf->trex->tfra) {
		GF_RandomAccessEntry *raf;
		raf = &traf->trex->tfra->entries[traf->trex->tfra->nb_entries-1];
		//if sample is sync, store its time and trun number
		if (!raf->trun_number && sample->IsRAP) {
			raf->time = sample->DTS + sample->CTS_Offset;
			raf->trun_number = gf_list_count(traf->TrackRuns);
			raf->sample_number = trun->sample_count;
		}
	}
	return GF_OK;
}

GF_EXPORT
GF_Err gf_isom_fragment_set_cenc_sai(GF_ISOFile *output, u32 TrackID, u32 IV_size, char *sai_b, u32 sai_b_size, Bool use_subsamples)
{
	GF_CENCSampleAuxInfo *sai;
	GF_TrackFragmentBox  *traf = GetTraf(output, TrackID);
	u32 i;
	GF_SampleEncryptionBox *senc;
	GF_BitStream *bs;

	if (!traf)  return GF_BAD_PARAM;
	if (!sai_b) return GF_BAD_PARAM;

	if (!traf->sample_encryption) {
		if (!traf->trex->track->sample_encryption) {
			GF_LOG(GF_LOG_ERROR, GF_LOG_CONTAINER, ("[isofile] trying to add CENC SAI without storage box allocated\n" ));
			return GF_BAD_PARAM;
		}
		if (traf->trex->track->sample_encryption->type == GF_ISOM_BOX_TYPE_SENC) {
			traf->sample_encryption = gf_isom_create_samp_enc_box(0, 0);
		} else {
			GF_SampleEncryptionBox *psec = (GF_SampleEncryptionBox *) traf->trex->track->sample_encryption;
			if (!psec) return GF_ISOM_INVALID_FILE;
			traf->sample_encryption = gf_isom_create_piff_psec_box(1, 0, psec->AlgorithmID, psec->IV_size, psec->KID);
		}
		if (!traf->sample_encryption) return GF_OUT_OF_MEM;
		traf->sample_encryption->traf = traf;
	}
	senc = (GF_SampleEncryptionBox *) traf->sample_encryption;


	GF_SAFEALLOC(sai, GF_CENCSampleAuxInfo);
	if (!sai) return GF_OUT_OF_MEM;
	sai->IV_size = IV_size;
	if (sai_b && sai_b_size) {
		bs = gf_bs_new(sai_b, sai_b_size, GF_BITSTREAM_READ);
		gf_bs_read_data(bs, sai->IV, IV_size);
		sai->subsample_count = gf_bs_read_u16(bs);
		sai->subsamples = gf_malloc(sizeof(GF_CENCSubSampleEntry)*sai->subsample_count);
		for (i=0; i<sai->subsample_count; i++) {
			sai->subsamples[i].bytes_clear_data = gf_bs_read_u16(bs);
			sai->subsamples[i].bytes_encrypted_data = gf_bs_read_u32(bs);
		}
		gf_bs_del(bs);
	} else if (sai_b_size) {
		u32 olen = sai_b_size;
		if (use_subsamples) {
			sai->subsample_count = 1;
			if (sai->subsample_count) senc->flags = 0x00000002;
			while (olen>0xFFFF) {
				olen -= 0xFFFF;
				sai->subsample_count ++;
			}
			sai->subsamples = (GF_CENCSubSampleEntry *)gf_malloc(sai->subsample_count*sizeof(GF_CENCSubSampleEntry));
			olen = sai_b_size;
			for (i = 0; i < sai->subsample_count; i++) {
				if (olen<0xFFFF) {
					sai->subsamples[i].bytes_clear_data = olen;
				} else {
					sai->subsamples[i].bytes_clear_data = 0xFFFF;
					olen -= 0xFFFF;
				}
				sai->subsamples[i].bytes_encrypted_data = 0;
			}
		}
		sai_b_size = IV_size + 2 + 6*sai->subsample_count;
	}

	gf_list_add(senc->samp_aux_info, sai);
	if (sai->subsample_count) senc->flags = 0x00000002;

	//no subsample (not NAL-based data), saiz is IV size only
	if (! sai->subsample_count) {
		gf_isom_cenc_set_saiz_saio(senc, NULL, traf, IV_size);
	}
	// subsamples ( NAL-based data), saiz is IV size + nb subsamples (2 bytes) + 6 bytes per subsample
	else {
		gf_isom_cenc_set_saiz_saio(senc, NULL, traf, IV_size + 2+6*sai->subsample_count);
	}
	return GF_OK;
}


GF_Err gf_isom_fragment_append_data(GF_ISOFile *movie, u32 TrackID, char *data, u32 data_size, u8 PaddingBits)
{
	u32 count;
	u8 rap;
	u16 degp;
	GF_TrunEntry *ent;
	GF_TrackFragmentBox *traf;
	GF_TrackFragmentRunBox *trun;
	if (!movie->moof || !(movie->FragmentsFlags & GF_ISOM_FRAG_WRITE_READY) ) return GF_BAD_PARAM;

	traf = GetTraf(movie, TrackID);
	if (!traf || !traf->tfhd->sample_desc_index) return GF_BAD_PARAM;

	//add TRUN entry
	count = gf_list_count(traf->TrackRuns);
	if (!count) return GF_BAD_PARAM;

	trun = (GF_TrackFragmentRunBox *)gf_list_get(traf->TrackRuns, count-1);
	count = gf_list_count(trun->entries);
	if (!count) return GF_BAD_PARAM;
	ent = (GF_TrunEntry *)gf_list_get(trun->entries, count-1);
	ent->size += data_size;

	rap = GF_ISOM_GET_FRAG_SYNC(ent->flags);
	degp = GF_ISOM_GET_FRAG_DEG(ent->flags);
	ent->flags = GF_ISOM_FORMAT_FRAG_FLAGS(PaddingBits, rap, degp);

	//finally write the data
	if (!traf->DataCache) {
		gf_bs_write_data(movie->editFileMap->bs, data, data_size);
	} else if (trun->cache) {
		gf_bs_write_data(trun->cache, data, data_size);
	} else {
		return GF_BAD_PARAM;
	}
	return GF_OK;
}

GF_Err gf_isom_fragment_add_subsample(GF_ISOFile *movie, u32 TrackID, u32 flags, u32 subSampleSize, u8 priority, u32 reserved, Bool discardable)
{
	u32 i, count, last_sample;
	GF_TrackFragmentBox *traf;
	GF_SubSampleInformationBox *subs = NULL;
	if (!movie->moof || !(movie->FragmentsFlags & GF_ISOM_FRAG_WRITE_READY) ) return GF_BAD_PARAM;

	traf = GetTraf(movie, TrackID);
	if (!traf || !traf->tfhd->sample_desc_index) return GF_BAD_PARAM;

	/*compute last sample number in traf*/
	last_sample = 0;
	count = gf_list_count(traf->TrackRuns);
	for (i=0; i<count; i++) {
		GF_TrackFragmentRunBox *trun = (GF_TrackFragmentRunBox*)gf_list_get(traf->TrackRuns, i);
		last_sample += trun->sample_count;
	}

	if (!traf->sub_samples) {
		traf->sub_samples = gf_list_new();
	}
	count = gf_list_count(traf->sub_samples);
	for (i=0; i<count;i++) {
		subs = gf_list_get(traf->sub_samples, i);
		if (subs->flags==flags) break;
		subs=NULL;
	}
	if (!subs) {
		subs = (GF_SubSampleInformationBox *) gf_isom_box_new(GF_ISOM_BOX_TYPE_SUBS);
		subs->version = (subSampleSize>0xFFFF) ? 1 : 0;
		subs->flags = flags;
	}
	return gf_isom_add_subsample_info(subs, last_sample, subSampleSize, priority, reserved, discardable);
}

GF_Err gf_isom_fragment_copy_subsample(GF_ISOFile *dest, u32 TrackID, GF_ISOFile *orig, u32 track, u32 sampleNumber, Bool sgpd_in_traf)
{
	u32 i, count, last_sample, idx, subs_flags;
	GF_SubSampleInfoEntry *sub_sample;
	GF_Err e;
	GF_TrackBox *trak;
	GF_TrackFragmentBox *traf;
	GF_TrunEntry *ent;
	GF_TrackFragmentRunBox *trun;
	if (!dest->moof || !(dest->FragmentsFlags & GF_ISOM_FRAG_WRITE_READY) ) return GF_BAD_PARAM;

	traf = GetTraf(dest, TrackID);
	if (!traf || !traf->tfhd->sample_desc_index) return GF_BAD_PARAM;

	trak = gf_isom_get_track_from_file(orig, track);
	if (!trak) return GF_BAD_PARAM;

	/*modify depends flags*/
	if (trak->Media->information->sampleTable->SampleDep) {
		u32 isLeading, dependsOn, dependedOn, redundant;

		isLeading = dependsOn = dependedOn = redundant = 0;
		count = gf_list_count(traf->TrackRuns);
		if (!count) return GF_BAD_PARAM;
		trun = (GF_TrackFragmentRunBox *)gf_list_get(traf->TrackRuns, count-1);
		count = gf_list_count(trun->entries);
		if (!count) return GF_BAD_PARAM;

		ent = (GF_TrunEntry *)gf_list_get(trun->entries, count-1);
		e = stbl_GetSampleDepType(trak->Media->information->sampleTable->SampleDep, sampleNumber, &isLeading, &dependsOn, &dependedOn, &redundant);
		if (e) return e;

		GF_ISOM_RESET_FRAG_DEPEND_FLAGS(ent->flags);
		ent->flags |= GF_ISOM_GET_FRAG_DEPEND_FLAGS(0, dependsOn, dependedOn, redundant);
	}

	/*copy subsample info if any*/
	idx=1;
	while (gf_isom_get_subsample_types(orig, track, idx, &subs_flags)) {
		GF_SubSampleInformationBox *subs_traf=NULL;
		idx++;
		if (! gf_isom_sample_get_subsample_entry(orig, track, sampleNumber, subs_flags, &sub_sample))
			continue;

		if (!traf || !traf->tfhd->sample_desc_index) return GF_BAD_PARAM;

		/*compute last sample number in traf*/
		last_sample = 0;
		count = gf_list_count(traf->TrackRuns);
		for (i=0; i<count; i++) {
			GF_TrackFragmentRunBox *trun = (GF_TrackFragmentRunBox*)gf_list_get(traf->TrackRuns, i);
			last_sample += trun->sample_count;
		}

		/*create subsample if needed*/
		if (!traf->sub_samples) {
			traf->sub_samples = gf_list_new();
		}
		count = gf_list_count(traf->sub_samples);
		for (i=0; i<count; i++) {
			subs_traf = gf_list_get(traf->sub_samples, i);
			if (subs_traf->flags==subs_flags) break;
			subs_traf = NULL;
		}
		if (!subs_traf) {
			subs_traf = (GF_SubSampleInformationBox *) gf_isom_box_new(GF_ISOM_BOX_TYPE_SUBS);
			subs_traf->version = 0;
			subs_traf->flags = subs_flags;
			gf_list_add(traf->sub_samples, subs_traf);
		}

		count = gf_list_count(sub_sample->SubSamples);
		for (i=0; i<count; i++) {
			GF_SubSampleEntry *entry = (GF_SubSampleEntry*)gf_list_get(sub_sample->SubSamples, i);
			e = gf_isom_add_subsample_info(subs_traf, last_sample, entry->subsample_size, entry->subsample_priority, entry->reserved, entry->discardable);
			if (e) return e;
		}
	}
	/*copy sampleToGroup info if any*/
	if (trak->Media->information->sampleTable->sampleGroups) {
		count = gf_list_count(trak->Media->information->sampleTable->sampleGroups);
		for (i=0; i<count; i++) {
			GF_SampleGroupBox *sg;
			Bool found = GF_FALSE;
			u32 j;
			u32 first_sample_in_entry, last_sample_in_entry;
			first_sample_in_entry = 1;

			sg = (GF_SampleGroupBox*)gf_list_get(trak->Media->information->sampleTable->sampleGroups, i);
			for (j=0; j<sg->entry_count; j++) {
				last_sample_in_entry = first_sample_in_entry + sg->sample_entries[j].sample_count - 1;
				if ((sampleNumber<first_sample_in_entry) || (sampleNumber>last_sample_in_entry)) {
					first_sample_in_entry = last_sample_in_entry+1;
					continue;
				}

				if (!traf->sampleGroups)
					traf->sampleGroups = gf_list_new();

				/*found our sample, add it to trak->sampleGroups*/
				e = gf_isom_copy_sample_group_entry_to_traf(traf, trak->Media->information->sampleTable, sg->grouping_type, sg->grouping_type_parameter,  sg->sample_entries[j].group_description_index, sgpd_in_traf);
				if (e) return e;

				found = GF_TRUE;
				break;
			}
			//unmapped sample
			if (!found) {
				if (!traf->sampleGroups)
					traf->sampleGroups = gf_list_new();

				e = gf_isom_copy_sample_group_entry_to_traf(traf, trak->Media->information->sampleTable, sg->grouping_type, sg->grouping_type_parameter,  0, sgpd_in_traf);
				if (e) return e;
			}
		}
	}
	return GF_OK;
}

GF_Err gf_isom_fragment_set_sample_flags(GF_ISOFile *movie, u32 trackID, u32 is_leading, u32 dependsOn, u32 dependedOn, u32 redundant)
{
	u32 count;
	GF_TrackFragmentBox *traf;
	GF_TrunEntry *ent;
	GF_TrackFragmentRunBox *trun;
	if (!movie->moof || !(movie->FragmentsFlags & GF_ISOM_FRAG_WRITE_READY) ) return GF_BAD_PARAM;

	traf = GetTraf(movie, trackID);
	if (!movie || !traf->tfhd->sample_desc_index) return GF_BAD_PARAM;

	count = gf_list_count(traf->TrackRuns);
	if (!count) return GF_BAD_PARAM;
	trun = (GF_TrackFragmentRunBox *)gf_list_get(traf->TrackRuns, count-1);
	count = gf_list_count(trun->entries);
	if (!count) return GF_BAD_PARAM;

	ent = (GF_TrunEntry *)gf_list_get(trun->entries, count-1);

	GF_ISOM_RESET_FRAG_DEPEND_FLAGS(ent->flags);
	ent->flags |= GF_ISOM_GET_FRAG_DEPEND_FLAGS(is_leading, dependsOn, dependedOn, redundant);

	return GF_OK;
}


#endif	/*GPAC_DISABLE_ISOM_WRITE*/

GF_EXPORT
u32 gf_isom_is_track_fragmented(GF_ISOFile *movie, u32 TrackID)
{
	if (!movie || !movie->moov || !movie->moov->mvex) return 0;
	return (GetTrex(movie->moov, TrackID) != NULL) ? 1 : 0;
}

GF_EXPORT
u32 gf_isom_is_fragmented(GF_ISOFile *movie)
{
	if (!movie || !movie->moov) return 0;
	/* By default if the Moov has an mvex, the file is fragmented */
	if (movie->moov->mvex) return 1;
	/* deprecated old code */
	/*only check moof number (in read mode, mvex can be deleted on the fly)*/
	//return movie->NextMoofNumber ? 1 : 0;
	return 0;
}

GF_EXPORT
GF_Err gf_isom_set_traf_base_media_decode_time(GF_ISOFile *movie, u32 TrackID, u64 decode_time)
{
	GF_TrackFragmentBox *traf;
	if (!movie || !movie->moof || !(movie->FragmentsFlags & GF_ISOM_FRAG_WRITE_READY) ) return GF_BAD_PARAM;

	traf = GetTraf(movie, TrackID);
	if (!traf) return GF_BAD_PARAM;

	if (!traf->tfdt) {
		traf->tfdt = (GF_TFBaseMediaDecodeTimeBox *) gf_isom_box_new(GF_ISOM_BOX_TYPE_TFDT);
		if (!traf->tfdt) return GF_OUT_OF_MEM;
	}
	traf->tfdt->baseMediaDecodeTime = decode_time;
	return GF_OK;
}

GF_Err gf_isom_enable_mfra(GF_ISOFile *file)
{
	if (!file) return GF_BAD_PARAM;
	file->mfra = (GF_MovieFragmentRandomAccessBox *)gf_isom_box_new(GF_ISOM_BOX_TYPE_MFRA);
	if (!file->mfra) return GF_OUT_OF_MEM;
	return GF_OK;
}

#else

GF_Err gf_isom_finalize_for_fragment(GF_ISOFile *the_file, u32 media_segment_type, Bool mvex_after_tracks)
{
	return GF_NOT_SUPPORTED;
}

GF_Err gf_isom_setup_track_fragment(GF_ISOFile *the_file, u32 TrackID,
                                    u32 DefaultSampleDescriptionIndex,
                                    u32 DefaultSampleDuration,
                                    u32 DefaultSampleSize,
                                    u8 DefaultSampleIsSync,
                                    u8 DefaultSamplePadding,
                                    u16 DefaultDegradationPriority)
{
	return GF_NOT_SUPPORTED;
}

GF_Err gf_isom_set_fragment_option(GF_ISOFile *the_file, u32 TrackID, u32 Code, u32 Param)
{
	return GF_NOT_SUPPORTED;
}

GF_Err gf_isom_start_fragment(GF_ISOFile *the_file, u32 free_data_insert_size)
{
	return GF_NOT_SUPPORTED;
}

GF_Err gf_isom_fragment_add_sample(GF_ISOFile *the_file, u32 TrackID, const GF_ISOSample *sample, u32 DescIndex,
                                   u32 Duration, u8 PaddingBits, u16 DegradationPriority, Bool redCoded)
{
	return GF_NOT_SUPPORTED;
}


GF_EXPORT
u32 gf_isom_is_track_fragmented(GF_ISOFile *the_file, u32 TrackID)
{
	return 0;
}

GF_EXPORT
u32 gf_isom_is_fragmented(GF_ISOFile *the_file)
{
	return 0;
}

GF_Err gf_isom_fragment_add_subsample(GF_ISOFile *movie, u32 TrackID, u32 flags, u32 subSampleSize, u8 priority, u32 reserved, Bool discardable)
{
	return GF_NOT_SUPPORTED;
}

GF_Err gf_isom_fragment_copy_subsample(GF_ISOFile *dest, u32 TrackID, GF_ISOFile *orig, u32 track, u32 sampleNumber, Bool sgpd_in_traf)
{
	return GF_NOT_SUPPORTED;
}

GF_Err gf_isom_set_traf_base_media_decode_time(GF_ISOFile *movie, u32 TrackID, u64 decode_time)
{
	return GF_NOT_SUPPORTED;
}

GF_Err gf_isom_set_traf_mss_timeext(GF_ISOFile *movie, u32 reference_track_ID, u64 ntp_in_10mhz, u64 traf_duration_in_10mhz)
{
	return GF_NOT_SUPPORTED;
}

GF_Err gf_isom_enable_mfra(GF_ISOFile *file)
{
	return GF_NOT_SUPPORTED;
}
GF_Err gf_isom_fragment_set_sample_flags(GF_ISOFile *movie, u32 trackID, u32 is_leading, u32 dependsOn, u32 dependedOn, u32 redundant)
{
	return GF_NOT_SUPPORTED;
}


#endif /*GPAC_DISABLE_ISOM_FRAGMENTS)*/


GF_EXPORT
void gf_isom_set_next_moof_number(GF_ISOFile *movie, u32 value)
{
#ifndef GPAC_DISABLE_ISOM_FRAGMENTS
	if (movie) movie->NextMoofNumber = value;
#endif
}

GF_EXPORT
u32 gf_isom_get_next_moof_number(GF_ISOFile *movie)
{
#ifndef GPAC_DISABLE_ISOM_FRAGMENTS
	if (movie) return movie->NextMoofNumber;
#endif
	return 0;
}

#endif /*GPAC_DISABLE_ISOM*/<|MERGE_RESOLUTION|>--- conflicted
+++ resolved
@@ -1066,16 +1066,16 @@
 	e = gf_isom_box_write((GF_Box *) movie->root_sidx, bs);
 	if (e) return e;
 
-	if (start_range) *start_range = (u32) movie->root_sidx_offset;
-	if (end_range) *end_range = (u32) gf_bs_get_position(bs)-1;
-
 	if (movie->root_ssix) {
 		e = gf_isom_box_size((GF_Box *) movie->root_ssix);
 		if (e) return e;
 		e = gf_isom_box_write((GF_Box *) movie->root_ssix, bs);
 		if (e) return e;
 	}
-	
+
+	if (start_range) *start_range = (u32) movie->root_sidx_offset;
+	if (end_range) *end_range = (u32) gf_bs_get_position(bs)-1;
+
 	return GF_OK;
 }
 
@@ -1568,16 +1568,11 @@
 		movie->moof->fragment_offset = gf_bs_get_position(movie->editFileMap->bs);
 
 		if (!e) {
-<<<<<<< HEAD
-			e = StoreFragment(movie, GF_FALSE, offset_diff, &moof_size, GF_FALSE);
-=======
 			Bool generate_ssix = GF_FALSE;
 			if (movie->root_ssix) generate_ssix = GF_TRUE;
 			else if (use_ssix) generate_ssix = GF_TRUE;
 
-			e = StoreFragment(movie, GF_FALSE, offset_diff, &moof_size);
->>>>>>> 5ddd9d1c
-
+			e = StoreFragment(movie, GF_FALSE, offset_diff, &moof_size, GF_FALSE);
 
 			if (sidx) {
 				u32 cur_index = idx_offset + cur_idx;
@@ -1802,6 +1797,7 @@
 {
 	GF_BitStream *bs;
 	GF_Err e;
+	u32 size;
 	//and only at setup
 	if (!movie || !(movie->FragmentsFlags & GF_ISOM_FRAG_WRITE_READY) ) return GF_BAD_PARAM;
 	if (movie->openMode != GF_ISOM_OPEN_WRITE) return GF_ISOM_INVALID_MODE;
@@ -1816,27 +1812,54 @@
 	assert(movie->root_sidx_index == movie->root_sidx->nb_refs);
 
 	e = gf_isom_box_size((GF_Box*)movie->root_sidx);
-	if (sidx_max_size && (movie->root_sidx->size>sidx_max_size) ) {
+	size = movie->root_sidx->size;
+	if (movie->root_ssix) {
+		e = gf_isom_box_size((GF_Box*)movie->root_ssix);
+		size += movie->root_ssix->size;
+	}
+
+	if (sidx_max_size && (size > sidx_max_size) ) {
 		u32 orig_seg_count = movie->root_sidx->nb_refs;
 		GF_LOG(GF_LOG_WARNING, GF_LOG_CONTAINER, ("[iso fragment] SIDX size %d is larger than allocated SIDX block %d, merging final segments\n", movie->root_sidx->size, sidx_max_size));
 		while (movie->root_sidx->nb_refs>2) {
 			movie->root_sidx->refs[movie->root_sidx->nb_refs-2].subsegment_duration += movie->root_sidx->refs[movie->root_sidx->nb_refs-1].subsegment_duration;
 			movie->root_sidx->refs[movie->root_sidx->nb_refs-2].reference_size += movie->root_sidx->refs[movie->root_sidx->nb_refs-1].reference_size;
 			movie->root_sidx->nb_refs--;
+			if (movie->root_ssix) {
+				movie->root_ssix->subsegments[movie->root_ssix->subsegment_count-2].ranges[1].range_size += movie->root_ssix->subsegments[movie->root_ssix->subsegment_count-1].ranges[0].range_size;
+				movie->root_ssix->subsegments[movie->root_ssix->subsegment_count-2].ranges[1].range_size += movie->root_ssix->subsegments[movie->root_ssix->subsegment_count-1].ranges[1].range_size;
+				movie->root_ssix->subsegment_count--;
+			}
+
 			e = gf_isom_box_size((GF_Box*)movie->root_sidx);
-			if (movie->root_sidx->size<sidx_max_size) break;
-		}
-		if (movie->root_sidx->size > sidx_max_size) {
-			GF_LOG(GF_LOG_ERROR, GF_LOG_CONTAINER, ("[iso fragment] SIDX size %d is larger than allocated SIDX block and no more segments to merge\n", movie->root_sidx->size, sidx_max_size));
+			size = movie->root_sidx->size;
+			if (movie->root_ssix) {
+				e = gf_isom_box_size((GF_Box*)movie->root_ssix);
+				size += movie->root_ssix->size;
+			}
+
+			if (size < sidx_max_size) break;
+		}
+		if (size > sidx_max_size) {
+			GF_LOG(GF_LOG_ERROR, GF_LOG_CONTAINER, ("[iso fragment] SIDX size %d is larger than allocated SIDX block and no more segments to merge\n", size, sidx_max_size));
 			return GF_IO_ERR;
 		} else {
 			GF_LOG(GF_LOG_WARNING, GF_LOG_CONTAINER, ("[iso fragment] Merged %d segments in SIDX to fit allocated block, remaining segments %d\n", orig_seg_count - movie->root_sidx->nb_refs, movie->root_sidx->nb_refs));
 		}
 	}
-	if (!e) e = gf_isom_box_write((GF_Box *) movie->root_sidx, bs);
+	if (!e) {
+		e = gf_isom_box_write((GF_Box *) movie->root_sidx, bs);
+		if (!e && movie->root_ssix) {
+			e = gf_isom_box_write((GF_Box *) movie->root_ssix, bs);
+		}
+	}
 
 	gf_isom_box_del((GF_Box*) movie->root_sidx);
 	movie->root_sidx = NULL;
+	if (movie->root_ssix) {
+		gf_isom_box_del((GF_Box*) movie->root_ssix);
+		movie->root_ssix = NULL;
+	}
 
 	gf_bs_del(bs);
 	return GF_OK;
