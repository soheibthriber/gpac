--- conflicted
+++ resolved
@@ -1830,11 +1830,7 @@
 	if (movie->root_ssix) {
 		e = gf_isom_box_size((GF_Box*)movie->root_ssix);
 		size += (u32) movie->root_ssix->size;
-<<<<<<< HEAD
-		movie->root_sidx->first_offset = movie->root_ssix->size;
-=======
 		movie->root_sidx->first_offset = (u32) movie->root_ssix->size;
->>>>>>> d9c2a2e1
 	}
 
 	if (sidx_max_size && (size > sidx_max_size) ) {
@@ -1855,11 +1851,7 @@
 			if (movie->root_ssix) {
 				e = gf_isom_box_size((GF_Box*)movie->root_ssix);
 				size += (u32) movie->root_ssix->size;
-<<<<<<< HEAD
-				movie->root_sidx->first_offset = movie->root_ssix->size;
-=======
 				movie->root_sidx->first_offset = (u32) movie->root_ssix->size;
->>>>>>> d9c2a2e1
 			}
 
 			if (size < sidx_max_size) break;
