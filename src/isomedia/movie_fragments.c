/*
 *			GPAC - Multimedia Framework C SDK
 *
 *			Authors: Jean Le Feuvre
 *			Copyright (c) Telecom ParisTech 2000-2012
 *					All rights reserved
 *
 *  This file is part of GPAC / ISO Media File Format sub-project
 *
 *  GPAC is free software; you can redistribute it and/or modify
 *  it under the terms of the GNU Lesser General Public License as published by
 *  the Free Software Foundation; either version 2, or (at your option)
 *  any later version.
 *
 *  GPAC is distributed in the hope that it will be useful,
 *  but WITHOUT ANY WARRANTY; without even the implied warranty of
 *  MERCHANTABILITY or FITNESS FOR A PARTICULAR PURPOSE.  See the
 *  GNU Lesser General Public License for more details.
 *
 *  You should have received a copy of the GNU Lesser General Public
 *  License along with this library; see the file COPYING.  If not, write to
 *  the Free Software Foundation, 675 Mass Ave, Cambridge, MA 02139, USA.
 *
 */

#include <gpac/internal/isomedia_dev.h>

#ifndef GPAC_DISABLE_ISOM

#ifndef GPAC_DISABLE_ISOM_FRAGMENTS

GF_TrackExtendsBox *GetTrex(GF_MovieBox *moov, u32 TrackID)
{
	u32 i;
	GF_TrackExtendsBox *trex;
	i=0;
	while ((trex = (GF_TrackExtendsBox *)gf_list_enum(moov->mvex->TrackExList, &i))) {
		if (trex->trackID == TrackID) return trex;
	}
	return NULL;
}

GF_TrackExtensionPropertiesBox *GetTrep(GF_MovieBox *moov, u32 TrackID)
{
	u32 i;
	GF_TrackExtensionPropertiesBox *trep;
	i=0;
	while ((trep = (GF_TrackExtensionPropertiesBox*) gf_list_enum(moov->mvex->TrackExPropList, &i))) {
		if (trep->trackID == TrackID) return trep;
	}
	return NULL;
}

GF_TrackFragmentBox *GetTraf(GF_ISOFile *mov, u32 TrackID)
{
	u32 i;
	GF_TrackFragmentBox *traf;
	if (!mov->moof) return NULL;

	//reverse browse the TRAFs, as there may be more than one per track ...
	for (i=gf_list_count(mov->moof->TrackList); i>0; i--) {
		traf = (GF_TrackFragmentBox *)gf_list_get(mov->moof->TrackList, i-1);
		if (traf->tfhd->trackID == TrackID) return traf;
	}
	return NULL;
}


#ifndef GPAC_DISABLE_ISOM_WRITE
GF_Err gf_isom_set_movie_duration(GF_ISOFile *movie, u64 duration)
{
	if (!movie->moov->mvex) return GF_BAD_PARAM;
	if (!movie->moov->mvex->mehd) {
		movie->moov->mvex->mehd = (GF_MovieExtendsHeaderBox *) gf_isom_box_new(GF_ISOM_BOX_TYPE_MEHD);
	}
	movie->moov->mvex->mehd->fragment_duration = duration;
	movie->moov->mvhd->duration = 0;
	return GF_OK;
}


GF_EXPORT
GF_Err gf_isom_finalize_for_fragment(GF_ISOFile *movie, u32 media_segment_type, Bool mvex_after_tracks)
{
	GF_Err e;
	u32 i;
	Bool store_file = GF_TRUE;
	GF_TrackExtendsBox *trex;
	if (!movie || !movie->moov) return GF_BAD_PARAM;

	if (movie->openMode==GF_ISOM_OPEN_CAT_FRAGMENTS) {
		/*from now on we are in write mode*/
		movie->openMode = GF_ISOM_OPEN_WRITE;
		store_file = GF_FALSE;
		movie->append_segment = GF_TRUE;
	} else {
		movie->NextMoofNumber = 1;
	}
	movie->moov->mvex_after_traks = mvex_after_tracks;
	
	//this is only allowed in write mode
	if (movie->openMode != GF_ISOM_OPEN_WRITE) return GF_ISOM_INVALID_MODE;

	if (movie->FragmentsFlags & GF_ISOM_FRAG_WRITE_READY) return GF_OK;
	movie->FragmentsFlags = 0;

	if (store_file) {
		/* add DASH brand if requested*/
		if (media_segment_type)
			gf_isom_modify_alternate_brand(movie, GF_ISOM_BRAND_DASH, 1);

		if (!movie->moov->mvex->mehd || !movie->moov->mvex->mehd->fragment_duration) {
			//update durations
			gf_isom_get_duration(movie);
		}

		i=0;
		while ((trex = (GF_TrackExtendsBox *)gf_list_enum(movie->moov->mvex->TrackExList, &i))) {
			if (trex->type != GF_ISOM_BOX_TYPE_TREX) continue;
			if (trex->track->Media->information->sampleTable->CompositionToDecode) {
				GF_TrackExtensionPropertiesBox *trep;
				trep = GetTrep(movie->moov, trex->trackID);

				if (!trep) {
					trep = (GF_TrackExtensionPropertiesBox*) gf_isom_box_new(GF_ISOM_BOX_TYPE_TREP);
					trep->trackID = trex->trackID;
					gf_list_add(movie->moov->mvex->TrackExPropList, trep);
				}

				if (!trex->track->Media->information->sampleTable->SampleSize || ! trex->track->Media->information->sampleTable->SampleSize->sampleCount) {
					gf_list_add(trep->other_boxes, trex->track->Media->information->sampleTable->CompositionToDecode);
					trex->track->Media->information->sampleTable->CompositionToDecode = NULL;
				} else {
					GF_CompositionToDecodeBox *cslg;

					//clone it!
					GF_SAFEALLOC(cslg, GF_CompositionToDecodeBox);
					if (!cslg) return GF_OUT_OF_MEM;
					memcpy(cslg, trex->track->Media->information->sampleTable->CompositionToDecode, sizeof(GF_CompositionToDecodeBox) );
					cslg->other_boxes = gf_list_new();
					gf_list_add(trep->other_boxes, trex->track->Media->information->sampleTable->CompositionToDecode);
				}
			}

			if (movie->moov->mvex->mehd && movie->moov->mvex->mehd->fragment_duration) {
				trex->track->Header->duration = 0;
				Media_SetDuration(trex->track);
				if (trex->track->editBox && trex->track->editBox->editList) {
					GF_EdtsEntry *edts = gf_list_last(trex->track->editBox->editList->entryList);
					edts->segmentDuration = 0;
				}
			}
		}

		//write movie
		e = WriteToFile(movie);
		if (e) return e;

		if (movie->on_block_out) {
			gf_bs_seek(movie->editFileMap->bs, 0);
			gf_bs_truncate(movie->editFileMap->bs);
		}
	}

	//make sure we do have all we need. If not this is not an error, just consider
	//the file closed
	if (!movie->moov->mvex || !gf_list_count(movie->moov->mvex->TrackExList)) return GF_OK;

	i=0;
	while ((trex = (GF_TrackExtendsBox *)gf_list_enum(movie->moov->mvex->TrackExList, &i))) {
		if (!trex->trackID || !gf_isom_get_track_from_id(movie->moov, trex->trackID)) return GF_IO_ERR;
		//we could also check all our data refs are local but we'll do that at run time
		//in order to allow a mix of both (remote refs in MOOV and local in MVEX)

		//one thing that MUST be done is OD cross-dependencies. The movie fragment spec
		//is broken here, since it cannot allow dynamic insertion of new ESD and their
		//dependancies
	}

	//ok we are fine - note the data map is created at the beginning
	if (i) movie->FragmentsFlags |= GF_ISOM_FRAG_WRITE_READY;

	if (media_segment_type) {
		movie->use_segments = GF_TRUE;
		movie->moof_list = gf_list_new();
	} else if (movie->on_block_out) {
		movie->moof_list = gf_list_new();
	}

	/*set brands for segment*/

	/*"msdh": it's a media segment */
	gf_isom_set_brand_info(movie, GF_ISOM_BRAND_MSDH, 0);
	/*remove all brands	*/
	gf_isom_reset_alt_brands(movie);
	/*
		msdh: it's a media segment
		sims: it's a media segment with an SSIX
		msix: it's a media segment with an index
		lmsg: it's the last media segment
	*/

	return GF_OK;
}

GF_Err gf_isom_change_track_fragment_defaults(GF_ISOFile *movie, u32 TrackID,
        u32 DefaultSampleDescriptionIndex,
        u32 DefaultSampleDuration,
        u32 DefaultSampleSize,
        u8 DefaultSampleIsSync,
        u8 DefaultSamplePadding,
        u16 DefaultDegradationPriority)
{
	GF_MovieExtendsBox *mvex;
	GF_TrackExtendsBox *trex;
	GF_TrackBox *trak;

	if (!movie || !movie->moov) return GF_BAD_PARAM;
	//this is only allowed in write mode
	if (movie->openMode != GF_ISOM_OPEN_WRITE) return GF_ISOM_INVALID_MODE;

	trak = gf_isom_get_track_from_id(movie->moov, TrackID);
	if (!trak) return GF_BAD_PARAM;

	mvex = movie->moov->mvex;
	if (!mvex) return GF_BAD_PARAM;

	trex = GetTrex(movie->moov, TrackID);
	if (!trex)  return GF_BAD_PARAM;

	trex->def_sample_desc_index = DefaultSampleDescriptionIndex;
	trex->def_sample_duration = DefaultSampleDuration;
	trex->def_sample_size = DefaultSampleSize;
	trex->def_sample_flags = GF_ISOM_FORMAT_FRAG_FLAGS(DefaultSamplePadding, DefaultSampleIsSync, DefaultDegradationPriority);
	//if sample is sync by default, set sample_depends_on flags to 2 (does not depend on other samples)
	if (DefaultSampleIsSync) {
		trex->def_sample_flags |= (2<<24);
	}
	if (DefaultSampleDescriptionIndex == 0 && DefaultSampleDuration == 0 && DefaultSampleSize == 0
		&& DefaultSampleIsSync == 0 && DefaultSamplePadding == 0 && DefaultDegradationPriority == 0) {
		trex->cannot_use_default = GF_TRUE;
	}
	return GF_OK;
}

GF_EXPORT
GF_Err gf_isom_setup_track_fragment(GF_ISOFile *movie, u32 TrackID,
                                    u32 DefaultSampleDescriptionIndex,
                                    u32 DefaultSampleDuration,
                                    u32 DefaultSampleSize,
                                    u8 DefaultSampleIsSync,
                                    u8 DefaultSamplePadding,
                                    u16 DefaultDegradationPriority)
{
	GF_MovieExtendsBox *mvex;
	GF_TrackExtendsBox *trex;
	GF_TrackBox *trak;

	if (!movie || !movie->moov) return GF_BAD_PARAM;
	//this is only allowed in write mode
	if (movie->openMode != GF_ISOM_OPEN_WRITE) return GF_ISOM_INVALID_MODE;
	//and only at setup
	if (movie->FragmentsFlags & GF_ISOM_FRAG_WRITE_READY) return GF_BAD_PARAM;


	trak = gf_isom_get_track_from_id(movie->moov, TrackID);
	if (!trak) return GF_BAD_PARAM;

	//create MVEX if needed
	if (!movie->moov->mvex) {
		mvex = (GF_MovieExtendsBox *) gf_isom_box_new(GF_ISOM_BOX_TYPE_MVEX);
		moov_AddBox((GF_Box*)movie->moov, (GF_Box *) mvex);
	} else {
		mvex = movie->moov->mvex;
	}
	if (!mvex->mehd) {
		mvex->mehd = (GF_MovieExtendsHeaderBox *) gf_isom_box_new(GF_ISOM_BOX_TYPE_MEHD);
	}

	trex = GetTrex(movie->moov, TrackID);
	if (!trex) {
		trex = (GF_TrackExtendsBox *) gf_isom_box_new(GF_ISOM_BOX_TYPE_TREX);
		trex->trackID = TrackID;
		mvex_AddBox((GF_Box*)mvex, (GF_Box *) trex);
	}
	trex->track = trak;
	return gf_isom_change_track_fragment_defaults(movie, TrackID, DefaultSampleDescriptionIndex, DefaultSampleDuration, DefaultSampleSize, DefaultSampleIsSync, DefaultSamplePadding, DefaultDegradationPriority);
}


u32 GetNumUsedValues(GF_TrackFragmentBox *traf, u32 value, u32 index)
{
	u32 i, j, NumValue = 0;
	GF_TrackFragmentRunBox *trun;
	GF_TrunEntry *ent;

	i=0;
	while ((trun = (GF_TrackFragmentRunBox *)gf_list_enum(traf->TrackRuns, &i))) {
		j=0;
		while ((ent = (GF_TrunEntry *)gf_list_enum(trun->entries, &j))) {
			switch (index) {
			case 1:
				if (value == ent->Duration) NumValue ++;
				break;
			case 2:
				if (value == ent->size) NumValue ++;
				break;
			case 3:
				if (value == ent->flags) NumValue ++;
				break;
			}
		}
	}
	return NumValue;
}


void ComputeFragmentDefaults(GF_TrackFragmentBox *traf)
{
	u32 i, j, MaxNum, DefValue, ret;
	GF_TrackFragmentRunBox *trun;
	GF_TrunEntry *ent;

	//Duration default
	MaxNum = DefValue = 0;
	i=0;
	while ((trun = (GF_TrackFragmentRunBox *)gf_list_enum(traf->TrackRuns, &i))) {
		j=0;
		while ((ent = (GF_TrunEntry *)gf_list_enum(trun->entries, &j))) {
			ret = GetNumUsedValues(traf, ent->Duration, 1);
			if (ret>MaxNum) {
				//at least 2 duration, specify for all
				if (MaxNum) {
					DefValue = 0;
					goto escape_duration;
				}
				MaxNum = ret;
				DefValue = ent->Duration;
			}
		}
	}
escape_duration:
	//store if #
	if (DefValue && (DefValue != traf->trex->def_sample_duration)) {
		traf->tfhd->def_sample_duration = DefValue;
	}

	//Size default
	MaxNum = DefValue = 0;
	i=0;
	while ((trun = (GF_TrackFragmentRunBox *)gf_list_enum(traf->TrackRuns, &i))) {
		j=0;
		while ((ent = (GF_TrunEntry*)gf_list_enum(trun->entries, &j))) {
			ret = GetNumUsedValues(traf, ent->size, 2);
			if (ret>MaxNum || (ret==1)) {
				//at least 2 sizes so we must specify all sizes
				if (MaxNum) {
					DefValue = 0;
					goto escape_size;
				}
				MaxNum = ret;
				DefValue = ent->size;
			}
		}
	}

escape_size:
	//store if #
	if (DefValue && (DefValue != traf->trex->def_sample_size)) {
		traf->tfhd->def_sample_size = DefValue;
	}

	//Flags default
	MaxNum = DefValue = 0;
	i=0;
	while ((trun = (GF_TrackFragmentRunBox *)gf_list_enum(traf->TrackRuns, &i))) {
		j=0;
		while ((ent = (GF_TrunEntry*)gf_list_enum(trun->entries, &j))) {
			ret = GetNumUsedValues(traf, ent->flags, 3);
			if (ret>MaxNum) {
				MaxNum = ret;
				DefValue = ent->flags;
			}
		}
	}
	//store if #
	if (traf->trex->cannot_use_default || (DefValue && (DefValue != traf->trex->def_sample_flags))) {
		traf->tfhd->def_sample_flags = DefValue;
	}
}

GF_EXPORT
GF_Err gf_isom_set_fragment_option(GF_ISOFile *movie, u32 TrackID, u32 Code, u32 Param)
{
	GF_TrackFragmentBox *traf;
	if (!movie || !movie->moov) return GF_BAD_PARAM;
	//this is only allowed in write mode
	if (movie->openMode != GF_ISOM_OPEN_WRITE) return GF_ISOM_INVALID_MODE;

	switch (Code) {
	case GF_ISOM_TRAF_EMPTY:
		traf = GetTraf(movie, TrackID);
		if (!traf) return GF_BAD_PARAM;
		traf->tfhd->EmptyDuration = Param;
		break;
	case GF_ISOM_TRAF_RANDOM_ACCESS:
		traf = GetTraf(movie, TrackID);
		if (!traf) return GF_BAD_PARAM;
		traf->tfhd->IFrameSwitching = Param;
		break;
	case GF_ISOM_TRAF_DATA_CACHE:
		traf = GetTraf(movie, TrackID);
		if (!traf) return GF_BAD_PARAM;
		//don't cache only one sample ...
		traf->DataCache = Param > 1 ? Param : 0;
		break;
	case GF_ISOM_TFHD_FORCE_MOOF_BASE_OFFSET:
		movie->force_moof_base_offset = Param;
		break;
	}
	return GF_OK;
}

//#define USE_BASE_DATA_OFFSET

void update_trun_offsets(GF_ISOFile *movie, s32 offset)
{
#ifndef USE_BASE_DATA_OFFSET
	GF_TrackFragmentRunBox *trun;
	u32 i, j;
	GF_TrackFragmentBox *traf;
	i=0;
	while ((traf = (GF_TrackFragmentBox*)gf_list_enum(movie->moof->TrackList, &i))) {
		/*remove base data*/
		traf->tfhd->base_data_offset = 0;
		j=0;
		while ((trun = (GF_TrackFragmentRunBox*)gf_list_enum(traf->TrackRuns, &j))) {
			if (j==1) {
				trun->data_offset += offset;
			} else {
				trun->data_offset = 0;
			}
		}
	}
#endif
}

static
u32 UpdateRuns(GF_ISOFile *movie, GF_TrackFragmentBox *traf)
{
	u32 sampleCount, i, j, RunSize, RunDur, RunFlags, NeedFlags, UseCTS, count;
	/* enum:
	   0 - use values per sample in the trun box
	   1 - use default values from track fragment header
	   2 - use default values from track extends header */
	u32 UseDefaultSize, UseDefaultDur, UseDefaultFlag;
	GF_TrackFragmentRunBox *trun;
	GF_TrunEntry *ent, *first_ent;

	sampleCount = 0;

#ifndef USE_BASE_DATA_OFFSET
	if (movie->use_segments) {
		traf->tfhd->flags = GF_ISOM_MOOF_BASE_OFFSET;
	} else
#endif
	{
		if (movie->force_moof_base_offset) {
			traf->tfhd->flags = GF_ISOM_MOOF_BASE_OFFSET;
		} else {
			traf->tfhd->flags = GF_ISOM_TRAF_BASE_OFFSET;
		}
	}

	//empty runs
	if (traf->tfhd->EmptyDuration) {
		while (gf_list_count(traf->TrackRuns)) {
			trun = (GF_TrackFragmentRunBox *)gf_list_get(traf->TrackRuns, 0);
			gf_list_rem(traf->TrackRuns, 0);
			gf_isom_box_del((GF_Box *)trun);
		}
		traf->tfhd->flags = GF_ISOM_TRAF_DUR_EMPTY;
		if (traf->tfhd->EmptyDuration != traf->trex->def_sample_duration) {
			traf->tfhd->def_sample_duration = traf->tfhd->EmptyDuration;
			traf->tfhd->flags |= GF_ISOM_TRAF_SAMPLE_DUR;
		}
		return 0;
	}


	UseDefaultSize = 0;
	UseDefaultDur = 0;
	UseDefaultFlag = 0;

	i=0;
	while ((trun = (GF_TrackFragmentRunBox *)gf_list_enum(traf->TrackRuns, &i))) {
		RunSize = 0;
		RunDur = 0;
		RunFlags = 0;
		UseCTS = 0;
		NeedFlags = 0;

		first_ent = NULL;
		//process all samples in run
		count = gf_list_count(trun->entries);
		for (j=0; j<count; j++) {
			ent = (GF_TrunEntry*)gf_list_get(trun->entries, j);
			if (!j) {
				first_ent = ent;
				RunSize = ent->size;
				RunDur = ent->Duration;
			}
			//we may have one entry only ...
			if (j || (count==1)) {
				//flags are only after first entry
				if (j==1 || (count==1) ) RunFlags = ent->flags;

				if (ent->size != RunSize) RunSize = 0;
				if (ent->Duration != RunDur) RunDur = 0;
				if (j && (RunFlags != ent->flags)) NeedFlags = 1;
			}
			if (ent->CTS_Offset) UseCTS = 1;
		}
		//empty list
		if (!first_ent) {
			i--;
			gf_list_rem(traf->TrackRuns, i);
			continue;
		}
		trun->sample_count = gf_list_count(trun->entries);
		trun->flags = 0;

		//size checking
		//constant size, check if this is from current fragment default or global default
		if (RunSize && (traf->trex->def_sample_size == RunSize) && !traf->trex->cannot_use_default) {
			if (!UseDefaultSize) UseDefaultSize = 2;
			else if (UseDefaultSize==1) RunSize = 0;
		} else if (RunSize && (traf->tfhd->def_sample_size == RunSize)) {
			if (!UseDefaultSize) UseDefaultSize = 1;
			else if (UseDefaultSize==2) RunSize = 0;
		}
		//we could check for single entry runs and set the default size in the tfhd but
		//that's no bit saving...
		else {
			RunSize=0;
		}

		if (!RunSize) trun->flags |= GF_ISOM_TRUN_SIZE;

		//duration checking
		if (RunDur && (traf->trex->def_sample_duration == RunDur) && !traf->trex->cannot_use_default) {
			if (!UseDefaultDur) UseDefaultDur = 2;
			else if (UseDefaultDur==1) RunDur = 0;
		} else if (RunDur && (traf->tfhd->def_sample_duration == RunDur)) {
			if (!UseDefaultDur) UseDefaultDur = 1;
			else if (UseDefaultDur==2) RunDur = 0;
		}
		if (!RunDur) trun->flags |= GF_ISOM_TRUN_DURATION;

		//flag checking
		if (!NeedFlags) {
			// all samples flags are the same after the 2nd entry
			if (RunFlags == traf->trex->def_sample_flags && !traf->trex->cannot_use_default) {
				/* this run can use trex flags */
				if (!UseDefaultFlag) {
					/* if all previous runs used explicit flags per sample, we can still use trex flags for this run */
					UseDefaultFlag = 2;
				} else if (UseDefaultFlag==1) {
					/* otherwise if one of the previous runs did use tfhd flags,
					we have no choice but to explicitly use flags per sample for this run */
					NeedFlags = GF_TRUE;
				}
			} else if (RunFlags == traf->tfhd->def_sample_flags) {
				/* this run can use tfhd flags */
				if (!UseDefaultFlag) {
					/* if all previous runs used explicit flags per sample, we can still use tfhd flags for this run */
					UseDefaultFlag = 1;
				} else if(UseDefaultFlag==2) {
					/* otherwise if one of the previous runs did use trex flags,
					we have no choice but to explicitly use flags per sample for this run */
					NeedFlags = GF_TRUE;
				}
			} else {
				/* the flags for the 2nd and following entries are different from trex and tfhd default values
				   (possible case: 2 samples in trun, and first sample was used to set default flags) */
				NeedFlags = GF_TRUE;
			}
		}
		if (NeedFlags) {
			//one flags entry per sample only
			trun->flags |= GF_ISOM_TRUN_FLAGS;
		} else {
			/* this run can use default flags for the 2nd and following entries,
			   we just need to check if the first entry flags need to be singled out*/
			if (first_ent->flags != RunFlags) {
				trun->flags |= GF_ISOM_TRUN_FIRST_FLAG;
			}
		}

		//CTS flag
		if (UseCTS) trun->flags |= GF_ISOM_TRUN_CTS_OFFSET;

		//run data offset if the offset indicated is 0 (first sample in this MDAT) don't
		//indicate it
		if (trun->data_offset) trun->flags |= GF_ISOM_TRUN_DATA_OFFSET;

		sampleCount += trun->sample_count;
	}

	//after all runs in the traf are processed, update TRAF flags
	if (UseDefaultSize==1)
		traf->tfhd->flags |= GF_ISOM_TRAF_SAMPLE_SIZE;
	if (UseDefaultDur==1)
		traf->tfhd->flags |= GF_ISOM_TRAF_SAMPLE_DUR;
	if (UseDefaultFlag==1)
		traf->tfhd->flags |= GF_ISOM_TRAF_SAMPLE_FLAGS;
	if (traf->tfhd->sample_desc_index != traf->trex->def_sample_desc_index)
		traf->tfhd->flags |= GF_ISOM_TRAF_SAMPLE_DESC;


	return sampleCount;
}

static u32 moof_get_sap_info(GF_MovieFragmentBox *moof, u32 refTrackID, u32 *sap_delta, Bool *starts_with_sap)
{
	u32 i, j, count, delta, earliest_cts, sap_type, sap_sample_num, cur_sample;
	Bool first = GF_TRUE;
	GF_TrunEntry *ent;
	GF_TrackFragmentBox *traf=NULL;
	GF_TrackFragmentRunBox *trun;
	sap_type = 0;
	*sap_delta = 0;
	*starts_with_sap = GF_FALSE;
	for (i=0; i<gf_list_count(moof->TrackList); i++) {
		traf = (GF_TrackFragmentBox*)gf_list_get(moof->TrackList, i);
		if (traf->tfhd->trackID==refTrackID) break;
		traf=NULL;
	}
	if (!traf) return sap_type;
	earliest_cts = 0;

	/*first check if we have a roll/rap sample in this traf, and mark its sample count*/
	sap_type = 0;
	sap_sample_num = 0;
	/*check RAP and ROLL*/
	count = traf->sampleGroups ? gf_list_count(traf->sampleGroups) : 0;
	for (i=0; i<count; i++) {
		GF_SampleGroupBox *sg;
		u32 j, first_sample;
		Bool rap_type = GF_FALSE;
		sg = (GF_SampleGroupBox*)gf_list_get(traf->sampleGroups, i);

		switch (sg->grouping_type) {
		case GF_ISOM_SAMPLE_GROUP_RAP:
		case GF_ISOM_SAMPLE_GROUP_SYNC:
			rap_type = GF_TRUE;
			break;
		case GF_ISOM_SAMPLE_GROUP_ROLL:
			break;
		default:
			continue;
		}
		/*first entry is SAP*/
		first_sample = 1;
		for (j=0; j<sg->entry_count; j++) {
			if (! sg->sample_entries[j].group_description_index) {
				first_sample += sg->sample_entries[j].sample_count;
				continue;
			}
			if (!j) {
				*starts_with_sap = GF_TRUE;
				sap_sample_num = 0;
			}
			if (!sap_sample_num || (sap_sample_num>first_sample)) {
				sap_type = rap_type ? 3 : 4;
				sap_sample_num = first_sample;
			}
			break;
		}
	}

	/*then browse all samples, looking for SYNC flag or sap_sample_num*/
	cur_sample = 1;
	delta = 0;
	i=0;
	while ((trun = (GF_TrackFragmentRunBox*)gf_list_enum(traf->TrackRuns, &i))) {
		if (trun->flags & GF_ISOM_TRUN_FIRST_FLAG) {
			if (GF_ISOM_GET_FRAG_SYNC(trun->flags)) {
				ent = (GF_TrunEntry*)gf_list_get(trun->entries, 0);
//				if (!delta) earliest_cts = ent->CTS_Offset;
				*sap_delta = delta + ent->CTS_Offset - ent->CTS_Offset;
				*starts_with_sap = first;
				sap_type = ent->SAP_type;
				return sap_type;
			}
		}
		j=0;
		while ((ent = (GF_TrunEntry*)gf_list_enum(trun->entries, &j))) {
			if (!delta) earliest_cts = ent->CTS_Offset;

			if (GF_ISOM_GET_FRAG_SYNC(ent->flags)) {
				*sap_delta = delta + ent->CTS_Offset - earliest_cts;
				*starts_with_sap = first;
				sap_type = ent->SAP_type;
				return sap_type;
			}
			/*we found our roll or rap sample*/
			if (cur_sample==sap_sample_num) {
				*sap_delta = delta + ent->CTS_Offset - earliest_cts;
				return sap_type;
			}
			delta += ent->Duration;
			first = GF_FALSE;
			cur_sample++;
		}
	}
	/*not found*/
	return 0;
}

u32 moof_get_duration(GF_MovieFragmentBox *moof, u32 refTrackID)
{
	u32 i, j, duration;
	GF_TrunEntry *ent;
	GF_TrackFragmentBox *traf = NULL;
	GF_TrackFragmentRunBox *trun;
	for (i=0; i<gf_list_count(moof->TrackList); i++) {
		traf = (GF_TrackFragmentBox*)gf_list_get(moof->TrackList, i);
		if (traf->tfhd->trackID==refTrackID) break;
		traf=NULL;
	}
	if (!traf) return 0;

	duration = 0;
	i=0;
	while ((trun = (GF_TrackFragmentRunBox*)gf_list_enum(traf->TrackRuns, &i))) {
		j=0;
		while ((ent = (GF_TrunEntry*)gf_list_enum(trun->entries, &j))) {
			if (ent->flags & GF_ISOM_TRAF_SAMPLE_DUR)
				duration += ent->Duration;
			else
				duration += traf->trex->def_sample_duration;
		}
	}
	return duration;
}

static u64 moof_get_earliest_cts(GF_MovieFragmentBox *moof, u32 refTrackID)
{
	u32 i, j;
	u64 cts, duration;
	GF_TrunEntry *ent;
	GF_TrackFragmentBox *traf=NULL;
	GF_TrackFragmentRunBox *trun;
	for (i=0; i<gf_list_count(moof->TrackList); i++) {
		traf = (GF_TrackFragmentBox*)gf_list_get(moof->TrackList, i);
		if (traf->tfhd->trackID==refTrackID) break;
		traf=NULL;
	}
	if (!traf) return 0;

	duration = 0;
	cts = LLU_CAST (-1);
	i=0;
	while ((trun = (GF_TrackFragmentRunBox*)gf_list_enum(traf->TrackRuns, &i))) {
		j=0;
		while ((ent = (GF_TrunEntry*)gf_list_enum(trun->entries, &j))) {
			if (duration + ent->CTS_Offset < cts)
				cts = duration + ent->CTS_Offset;
			duration += ent->Duration;
		}
	}
	return cts;
}

static GF_Err StoreFragment(GF_ISOFile *movie, Bool load_mdat_only, s32 data_offset_diff, u32 *moof_size, Bool reassign_bs)
{
	GF_Err e;
	u64 moof_start, pos;
	u32 size, i, s_count, mdat_size;
	s32 offset;
	char *buffer;
	GF_TrackFragmentBox *traf;
	GF_TrackFragmentRunBox *trun;
	GF_BitStream *bs, *bs_orig;
	if (!movie->moof) return GF_OK;

	bs = movie->editFileMap->bs;
	if (!movie->moof_first) load_mdat_only = GF_FALSE;
	mdat_size = 0;
	//1 - flush all caches
	i=0;
	while ((traf = (GF_TrackFragmentBox*)gf_list_enum(movie->moof->TrackList, &i))) {
		if (!traf->DataCache) continue;
		s_count = gf_list_count(traf->TrackRuns);
		if (!s_count) continue;
		trun = (GF_TrackFragmentRunBox *)gf_list_get(traf->TrackRuns, s_count-1);
		if (!trun->cache || !trun->sample_count) continue;

		//update offset
		trun->data_offset = (u32) (gf_bs_get_position(bs) - movie->moof->fragment_offset - 8);
		//write cache
		gf_bs_get_content(trun->cache, &buffer, &size);
		gf_bs_write_data(bs, buffer, size);
		gf_bs_del(trun->cache);
		gf_free(buffer);
		trun->cache = NULL;
		traf->DataCache=0;
	}

	if (load_mdat_only) {
		u64 pos = gf_bs_get_position(bs);
		if (movie->moof->fragment_offset > pos)
			return GF_CORRUPTED_DATA;

		//we assume we never write large MDATs in fragment mode which should always be true
		movie->moof->mdat_size = (u32) (pos - movie->moof->fragment_offset);

		if (movie->segment_bs) {
			e = gf_bs_seek(bs, 0);
			if (e) return e;
			/*write mdat size*/
			gf_bs_write_u32(bs, (u32) movie->moof->mdat_size);
			/*and get internal buffer*/
			e = gf_bs_seek(bs, movie->moof->mdat_size);
			if (e) return e;
			gf_bs_get_content(bs, &movie->moof->mdat, &movie->moof->mdat_size);

			gf_bs_del(bs);
			movie->editFileMap->bs = gf_bs_new(NULL, 0, GF_BITSTREAM_WRITE);
		} else {
			u64 offset = movie->segment_start;
			e = gf_bs_seek(bs, offset);
			if (e) return e;
			/*write mdat size*/
			gf_bs_write_u32(bs, (u32) movie->moof->mdat_size);

			movie->moof->mdat = (char*)gf_malloc(sizeof(char) * movie->moof->mdat_size);
			if (!movie->moof->mdat) return GF_OUT_OF_MEM;

			e = gf_bs_seek(bs, offset);
			if (e) return e;
			gf_bs_read_data(bs, movie->moof->mdat, movie->moof->mdat_size);

			e = gf_bs_seek(bs, offset);
			if (e) return e;
			gf_bs_truncate(bs);
		}

		return GF_OK;
	}

	moof_start = gf_bs_get_position(bs);

	if (movie->moof->ntp) {
		moof_start += 8*4;
	}

	//2- update MOOF MDAT header
	if (!movie->moof->mdat) {
		e = gf_bs_seek(bs, movie->moof->fragment_offset);
		if (e) return e;
		//we assume we never write large MDATs in fragment mode which should always be true
		mdat_size = (u32) (moof_start - movie->moof->fragment_offset);
		gf_bs_write_u32(bs, (u32) mdat_size);
		gf_bs_write_u32(bs, GF_ISOM_BOX_TYPE_MDAT);
		e = gf_bs_seek(bs, moof_start);
		if (e) return e;
	}

	/*estimate moof size and shift trun offsets*/
#ifndef USE_BASE_DATA_OFFSET
	offset = 0;
	if (movie->use_segments || movie->force_moof_base_offset) {
		e = gf_isom_box_size((GF_Box *) movie->moof);
		if (e) return e;
		offset = (s32) movie->moof->size;
		/*mdat size & type*/
		offset += 8;
		update_trun_offsets(movie, offset);
	}
#endif

	//3- clean our traf's
	i=0;
	while ((traf = (GF_TrackFragmentBox*) gf_list_enum(movie->moof->TrackList, &i))) {
		//compute default settings for the TRAF
		ComputeFragmentDefaults(traf);
		//updates all trun and set all flags, INCLUDING TRAF FLAGS (durations, ...)
		s_count = UpdateRuns(movie, traf);
		//empty fragment destroy it
		if (!traf->tfhd->EmptyDuration && !s_count) {
			i--;
			gf_list_rem(movie->moof->TrackList, i);
			gf_isom_box_del((GF_Box *) traf);
			continue;
		}
	}

	buffer = NULL;
	/*rewind bitstream and load mdat in memory */
	if (movie->moof_first && !movie->moof->mdat) {
		buffer = (char*)gf_malloc(sizeof(char)*mdat_size);
		e = gf_bs_seek(bs, movie->moof->fragment_offset);
		if (e) return e;
		gf_bs_read_data(bs, buffer, mdat_size);
		/*back to mdat start and erase with moov*/
		e = gf_bs_seek(bs, movie->moof->fragment_offset);
		if (e) return e;
		gf_bs_truncate(bs);
	}

	//4- Write moof
	e = gf_isom_box_size((GF_Box *) movie->moof);
	if (e) return e;
	/*moof first, update traf headers - THIS WILL IMPACT THE MOOF SIZE IF WE
	DECIDE NOT TO USE THE DATA-OFFSET FLAG*/
	if (movie->moof_first
#ifndef USE_BASE_DATA_OFFSET
	        && !(movie->use_segments || movie->force_moof_base_offset)
#endif
	   ) {
		i=0;
		while ((traf = (GF_TrackFragmentBox*)gf_list_enum(movie->moof->TrackList, &i))) {
			/*offset increases by moof size*/
			traf->tfhd->base_data_offset += movie->moof->size;
			traf->tfhd->base_data_offset += data_offset_diff;
			if (movie->on_block_out) {
				traf->tfhd->base_data_offset += movie->fragmented_file_pos;
			}
		}
	}
#ifndef USE_BASE_DATA_OFFSET
	else if (movie->use_segments || movie->force_moof_base_offset) {
		if (offset != (movie->moof->size+8)) {
			offset = (s32) (movie->moof->size + 8 - offset);
			update_trun_offsets(movie, offset);
			e = gf_isom_box_size((GF_Box *) movie->moof);
			if (e) return e;
		}
	}
#endif

	bs_orig = bs;
	if (reassign_bs && movie->on_block_out) {
		bs = gf_bs_new_cbk(movie->on_block_out, movie->on_block_out_usr_data, movie->on_block_out_block_size);
	}

	if (movie->moof->ntp) {
		gf_bs_write_u32(bs, 8*4);
		gf_bs_write_u32(bs, GF_ISOM_BOX_TYPE_PRFT );
		gf_bs_write_u8(bs, 1);
		gf_bs_write_u24(bs, 0);
		gf_bs_write_u32(bs, movie->moof->reference_track_ID);
		gf_bs_write_u64(bs, movie->moof->ntp);
		gf_bs_write_u64(bs, movie->moof->timestamp);
	}

	pos = gf_bs_get_position(bs);
	i=0;
	while ((traf = (GF_TrackFragmentBox*)gf_list_enum(movie->moof->TrackList, &i))) {
		traf->moof_start_in_bs = pos;
	}

	e = gf_isom_box_write((GF_Box *) movie->moof, bs);
	if (e) return e;

	//rewrite mdat after moof
	if (movie->moof->mdat) {
		gf_bs_write_data(bs, movie->moof->mdat, movie->moof->mdat_size);
		gf_free(movie->moof->mdat);
		movie->moof->mdat = NULL;
	} else if (buffer) {
		gf_bs_write_data(bs, buffer, mdat_size);
		gf_free(buffer);
	}

	if (moof_size) *moof_size = (u32) movie->moof->size;

	if (bs != bs_orig) {
		u64 size = gf_bs_get_position(bs);
		gf_bs_del(bs);
		movie->fragmented_file_pos += size;
		gf_bs_seek(bs_orig, 0);
		gf_bs_truncate(bs_orig);
	}
	else if (movie->on_block_out) {
		u64 size = gf_bs_get_position(bs);
		movie->fragmented_file_pos += size;
	}

	if (!movie->use_segments) {
		gf_isom_box_del((GF_Box *) movie->moof);
		movie->moof = NULL;
	}
	return GF_OK;
}

static GF_Err sidx_rewrite(GF_SegmentIndexBox *sidx, GF_BitStream *bs, u64 start_pos, GF_SubsegmentIndexBox *ssix)
{
	GF_Err e;
	u64 pos = gf_bs_get_position(bs);
	/*write sidx*/
	gf_bs_seek(bs, start_pos);
	e = gf_isom_box_write((GF_Box *) sidx, bs);
	if (!e && ssix) {
		e = gf_isom_box_write((GF_Box *) ssix, bs);
	}
	gf_bs_seek(bs, pos);
	return e;
}

GF_Err gf_isom_allocate_sidx(GF_ISOFile *movie, s32 subsegs_per_sidx, Bool daisy_chain_sidx, u32 nb_segs, u32 *frags_per_segment, u32 *start_range, u32 *end_range, Bool use_ssix)
{
	GF_BitStream *bs;
	GF_Err e;
	u32 i;

	//and only at setup
	if (!movie || !(movie->FragmentsFlags & GF_ISOM_FRAG_WRITE_READY) ) return GF_BAD_PARAM;
	if (movie->openMode != GF_ISOM_OPEN_WRITE) return GF_ISOM_INVALID_MODE;
	if (movie->root_sidx) return GF_BAD_PARAM;
	if (movie->root_ssix) return GF_BAD_PARAM;
	if (movie->moof) return GF_BAD_PARAM;
	if (gf_list_count(movie->moof_list)) return GF_BAD_PARAM;

	movie->root_sidx = (GF_SegmentIndexBox *)gf_isom_box_new(GF_ISOM_BOX_TYPE_SIDX);
	/*we don't write anything between sidx and following moov*/
	movie->root_sidx->first_offset = 0;

	/*for now we only store one ref per subsegment and don't support daisy-chaining*/
	movie->root_sidx->nb_refs = nb_segs;

	//dynamic mode
	if (!nb_segs) {
		movie->dyn_root_sidx = GF_TRUE;
		return GF_OK;
	}

	movie->root_sidx->refs = (GF_SIDXReference*)gf_malloc(sizeof(GF_SIDXReference) * movie->root_sidx->nb_refs);
	memset(movie->root_sidx->refs, 0, sizeof(GF_SIDXReference) * movie->root_sidx->nb_refs);

	movie->root_sidx_index = 0;

	if (use_ssix) {
		movie->root_ssix = (GF_SubsegmentIndexBox *)gf_isom_box_new(GF_ISOM_BOX_TYPE_SSIX);
		movie->root_ssix->subsegments = gf_malloc(sizeof(GF_SubsegmentInfo) * nb_segs);
		movie->root_ssix->subsegment_count = nb_segs;
		for (i=0; i<nb_segs; i++) {
			movie->root_ssix->subsegments[i].range_count = 2;
			movie->root_ssix->subsegments[i].ranges = gf_malloc(sizeof(GF_SubsegmentRangeInfo)*2);
			movie->root_ssix->subsegments[i].ranges[0].level = 0;
			movie->root_ssix->subsegments[i].ranges[0].range_size = 0;
			movie->root_ssix->subsegments[i].ranges[1].level = 0xFF;
			movie->root_ssix->subsegments[i].ranges[1].range_size = 0;
		}
	}
	
	/*remember start of sidx*/
	movie->root_sidx_offset = gf_bs_get_position(movie->editFileMap->bs);

	bs = movie->editFileMap->bs;

	e = gf_isom_box_size((GF_Box *) movie->root_sidx);
	if (e) return e;
	e = gf_isom_box_write((GF_Box *) movie->root_sidx, bs);
	if (e) return e;

	if (movie->root_ssix) {
		e = gf_isom_box_size((GF_Box *) movie->root_ssix);
		if (e) return e;
		e = gf_isom_box_write((GF_Box *) movie->root_ssix, bs);
		if (e) return e;
	}
<<<<<<< HEAD

=======
	//include ssix in index range - spec is not clear whether this is forbidden
>>>>>>> 94ad872f
	if (start_range) *start_range = (u32) movie->root_sidx_offset;
	if (end_range) *end_range = (u32) gf_bs_get_position(bs)-1;

	return GF_OK;
}


static GF_Err gf_isom_write_styp(GF_ISOFile *movie, Bool last_segment)
{
	GF_Err e = GF_OK;
	/*write STYP if we write to a different file or if we write the last segment*/
	if (movie->use_segments && !movie->append_segment && !movie->segment_start && !movie->styp_written) {

		/*modify brands STYP*/

		/*"msix" brand: this is a DASH Initialization Segment*/
		gf_isom_modify_alternate_brand(movie, GF_ISOM_BRAND_MSIX, 1);
		if (last_segment) {
			/*"lmsg" brand: this is the last DASH Segment*/
			gf_isom_modify_alternate_brand(movie, GF_ISOM_BRAND_LMSG, 1);
		}

		movie->brand->type = GF_ISOM_BOX_TYPE_STYP;
		e = gf_isom_box_size((GF_Box *) movie->brand);
		if (e) return e;
		e = gf_isom_box_write((GF_Box *) movie->brand, movie->editFileMap->bs);
		if (e) return e;

		movie->styp_written = GF_TRUE;
	}
	return GF_OK;
}

GF_EXPORT
GF_Err gf_isom_flush_fragments(GF_ISOFile *movie, Bool last_segment)
{
	GF_BitStream *temp_bs = NULL, *orig_bs;
	GF_Err e;

	if (!movie || !(movie->FragmentsFlags & GF_ISOM_FRAG_WRITE_READY) ) return GF_BAD_PARAM;
	if (movie->openMode != GF_ISOM_OPEN_WRITE) return GF_ISOM_INVALID_MODE;

	/*flush our fragment (store in mem)*/
	if (movie->moof) {
		e = StoreFragment(movie, GF_TRUE, 0, NULL, GF_FALSE);
		if (e) return e;
	}

	if (movie->segment_bs) {
		temp_bs = movie->editFileMap->bs;
		movie->editFileMap->bs = movie->segment_bs;
	}

	gf_bs_seek(movie->editFileMap->bs, movie->segment_start);
	gf_bs_truncate(movie->editFileMap->bs);
	orig_bs = movie->editFileMap->bs;
	if (movie->on_block_out) {
		movie->editFileMap->bs = gf_bs_new_cbk(movie->on_block_out, movie->on_block_out_usr_data, movie->on_block_out_block_size);
	}

	/*write styp to file if needed*/
	e = gf_isom_write_styp(movie, last_segment);
	if (e) goto exit;

	/*write all pending fragments to file*/
	while (gf_list_count(movie->moof_list)) {
		s32 offset_diff;
		u32 moof_size;

		movie->moof = (GF_MovieFragmentBox*)gf_list_get(movie->moof_list, 0);
		gf_list_rem(movie->moof_list, 0);

		offset_diff = (s32) (gf_bs_get_position(movie->editFileMap->bs) - movie->moof->fragment_offset);
		movie->moof->fragment_offset = gf_bs_get_position(movie->editFileMap->bs);

		e = StoreFragment(movie, GF_FALSE, offset_diff, &moof_size, GF_FALSE);
		if (e) goto exit;

		gf_isom_box_del((GF_Box *) movie->moof);
		movie->moof = NULL;
	}

	/*append mode: store fragment at the end of the regular movie bitstream, and delete the temp bitstream*/
	if (movie->append_segment) {
		char bloc[1024];
		u32 seg_size = (u32) gf_bs_get_size(movie->editFileMap->bs);
		gf_bs_seek(movie->editFileMap->bs, 0);
		while (seg_size) {
			u32 size = gf_bs_read_data(movie->editFileMap->bs, bloc, (seg_size>1024) ? 1024 : seg_size);
			gf_bs_write_data(movie->movieFileMap->bs, bloc, size);
			seg_size -= size;
		}
		gf_isom_datamap_flush(movie->movieFileMap);

		gf_isom_datamap_del(movie->editFileMap);
		movie->editFileMap = gf_isom_fdm_new_temp(NULL);
	} else {
		gf_isom_datamap_flush(movie->editFileMap);
	}
	movie->segment_start = gf_bs_get_position(movie->editFileMap->bs);

	if (temp_bs) {
		movie->segment_bs = movie->editFileMap->bs;
		movie->editFileMap->bs = temp_bs;
	}

	if (orig_bs != movie->editFileMap->bs) {
		gf_bs_del(movie->editFileMap->bs);
		movie->editFileMap->bs = orig_bs;
		//we are dispatching through callbacks, the movie segment start is always 0
		movie->segment_start = 0;
	}
exit:
	return e;
}

typedef struct
{
	GF_SegmentIndexBox *sidx;
	u64 start_offset, end_offset;
} SIDXEntry;

static u64 get_presentation_time(u64 media_time, s32 ts_shift)
{
	if ((ts_shift<0) && (media_time < -ts_shift)) {
		media_time = 0;
	} else {
		media_time += ts_shift;
	}
	return media_time ;
}

GF_EXPORT
const char *gf_isom_get_segment_name(GF_ISOFile *movie)
{
	if (!movie) return NULL;
	if (movie->append_segment) return movie->movieFileMap->szName;
	return movie->editFileMap->szName;
}

static void compute_seg_size(GF_ISOFile *movie, u64 *out_seg_size)
{
	u64 final_size=0;
	if (out_seg_size) {
		if (movie->append_segment) {
			final_size = gf_bs_get_position(movie->movieFileMap->bs);
			final_size -= movie->segment_start;
		} else if (movie->editFileMap) {
			final_size = gf_bs_get_position(movie->editFileMap->bs);
		}
		*out_seg_size = final_size;
	}
}

static u32 moof_get_first_sap_end(GF_MovieFragmentBox *moof)
{
	u32 i, count = gf_list_count(moof->TrackList);
	u32 base_offset = 0;
	for (i=0; i<count; i++) {
		u32 j, nb_trun;
		GF_TrackFragmentBox *traf = gf_list_get(moof->TrackList, i);
		base_offset = (u32) traf->tfhd->base_data_offset;

		nb_trun = gf_list_count(traf->TrackRuns);
		for (j=0; j<nb_trun; j++) {
			u32 k, nb_ent;
			GF_TrackFragmentRunBox *trun = gf_list_get(traf->TrackRuns, j);
			u32 offset = base_offset + trun->data_offset;
			nb_ent = gf_list_count(trun->entries);
			for (k=0; k<nb_ent; k++) {
				GF_TrunEntry *ent = gf_list_get(trun->entries, k);
				if (ent->SAP_type) return offset + ent->size;

				offset += ent->size;
			}
		}
	}
	return 0;
}


GF_EXPORT
GF_Err gf_isom_close_segment(GF_ISOFile *movie, s32 subsegments_per_sidx, u32 referenceTrackID, u64 ref_track_decode_time, s32 ts_shift, u64 ref_track_next_cts, Bool daisy_chain_sidx, Bool use_ssix, Bool last_segment, Bool close_segment_handle, u32 segment_marker_4cc, u64 *index_start_range, u64 *index_end_range, u64 *out_seg_size)
{
	GF_SegmentIndexBox *sidx=NULL;
	GF_SegmentIndexBox *root_sidx=NULL;
	GF_SubsegmentIndexBox *ssix=NULL;
	GF_List *daisy_sidx = NULL;
	GF_BitStream *orig_bs;
	u64 sidx_start, sidx_end;
	Bool first_frag_in_subseg;
	Bool no_sidx = GF_FALSE;
	u32 count, cur_idx, cur_dur, sidx_dur, sidx_idx, idx_offset, frag_count;
	u64 last_top_box_pos, root_prev_offset, local_sidx_start, local_sidx_end, prev_earliest_cts;
	GF_TrackBox *trak = NULL;
	GF_Err e;
	/*number of subsegment in this segment (eg nb references in the first SIDX found)*/
	u32 nb_subsegs=0;
	/*number of subsegment per sidx (eg number of references of any sub-SIDX*/
	u32 subseg_per_sidx;
	/*number of fragments per subsegment*/
	u32 frags_per_subseg;
	/*number of fragments per subsidx*/
	u32 frags_per_subsidx;

	sidx_start = sidx_end = 0;

	if (index_start_range) *index_start_range = 0;
	if (index_end_range) *index_end_range = 0;

	//and only at setup
	if (!movie || !(movie->FragmentsFlags & GF_ISOM_FRAG_WRITE_READY) ) return GF_BAD_PARAM;
	if (movie->openMode != GF_ISOM_OPEN_WRITE) return GF_ISOM_INVALID_MODE;

	count = gf_list_count(movie->moov->mvex->TrackExList);
	if (!count) return GF_BAD_PARAM;

	/*store fragment*/
	if (movie->moof) {
		e = StoreFragment(movie, GF_TRUE, 0, NULL, GF_FALSE);
		if (e) return e;
	}
	/*restore final bitstream*/
	if (movie->segment_bs) {
		gf_bs_del(movie->editFileMap->bs);
		movie->editFileMap->bs = movie->segment_bs;
		movie->segment_bs = NULL;
	}

	count = gf_list_count(movie->moof_list);
	if (!count) {
		/*append segment marker box*/
		if (segment_marker_4cc) {
			if (movie->append_segment) {
				gf_bs_write_u32(movie->movieFileMap->bs, 8);	//write size field
				gf_bs_write_u32(movie->movieFileMap->bs, segment_marker_4cc); //write box type field
			} else {
				gf_bs_write_u32(movie->editFileMap->bs, 8);	//write size field
				gf_bs_write_u32(movie->editFileMap->bs, segment_marker_4cc); //write box type field
			}
		}

		compute_seg_size(movie, out_seg_size);

		if (close_segment_handle) {
			gf_isom_datamap_del(movie->editFileMap);
			movie->editFileMap = NULL;
		}

		return GF_OK;
	}

	gf_bs_seek(movie->editFileMap->bs, movie->segment_start);
	gf_bs_truncate(movie->editFileMap->bs);

	idx_offset = 0;

	if (referenceTrackID) {
		trak = gf_isom_get_track_from_id(movie->moov, referenceTrackID);
		if (!trak) return GF_BAD_PARAM;
	}

	if (subsegments_per_sidx < 0) {
		referenceTrackID = 0;
		subsegments_per_sidx = 0;
	}
	if (!subsegments_per_sidx && !referenceTrackID) {
		no_sidx = GF_TRUE;
	}

	orig_bs = movie->editFileMap->bs;
	if (movie->on_block_out) {
		movie->editFileMap->bs = gf_bs_new_cbk(movie->on_block_out, movie->on_block_out_usr_data, movie->on_block_out_block_size);
		if (referenceTrackID) gf_bs_prevent_dispatch(movie->editFileMap->bs, GF_TRUE);
	}

	e = gf_isom_write_styp(movie, last_segment);
	if (e) goto exit;

	frags_per_subseg = 0;
	subseg_per_sidx = 0;
	frags_per_subsidx = 0;

	prev_earliest_cts = 0;

	if (daisy_chain_sidx)
		daisy_sidx = gf_list_new();

	/*prepare SIDX: we write a blank SIDX box with the right number of entries, and will rewrite it later on*/
	if (referenceTrackID) {
		Bool is_root_sidx = GF_FALSE;

		prev_earliest_cts = get_presentation_time( ref_track_decode_time + moof_get_earliest_cts((GF_MovieFragmentBox*)gf_list_get(movie->moof_list, 0), referenceTrackID), ts_shift);

		if (movie->root_sidx) {
			sidx = movie->root_sidx;
		} else {
			sidx = (GF_SegmentIndexBox *)gf_isom_box_new(GF_ISOM_BOX_TYPE_SIDX);
		}
		sidx->reference_ID = referenceTrackID;
		sidx->timescale = trak->Media->mediaHeader->timeScale;
		/*we don't write anything between sidx and following moov*/
		sidx->first_offset = 0;

		/*we allocated our sidx to have one ref per "segment" (eg per call to close_segment)*/
		if (movie->root_sidx) {
			if (!movie->root_sidx_index) {
				sidx->earliest_presentation_time = prev_earliest_cts;
			}
			nb_subsegs = 1;
			frags_per_subseg = count;
			frags_per_subsidx = count;
			subseg_per_sidx = 1;
			daisy_chain_sidx = GF_FALSE;

			idx_offset = movie->root_sidx_index;
			sidx_end = gf_bs_get_position(movie->editFileMap->bs);
		} else {
			sidx->earliest_presentation_time = prev_earliest_cts;

			/*if more subsegments requested than fragments available, make a single sidx*/
			if ((s32) count <= subsegments_per_sidx)
				subsegments_per_sidx = 0;

			if (daisy_chain_sidx && (subsegments_per_sidx<2))
				subsegments_per_sidx = 2;

			/*single SIDX, each fragment is a subsegment and we reference all subsegments*/
			if (!subsegments_per_sidx) {
				nb_subsegs = count;
				/*we consider that each fragment is a subsegment - this could be controled by another parameter*/
				frags_per_subseg = 1;
				frags_per_subsidx = count;
				subseg_per_sidx = count;

				sidx->nb_refs = nb_subsegs;
				daisy_chain_sidx = GF_FALSE;
			}
			/*daisy-chain SIDX: each SIDX describes a subsegment made of frags_per_subseg fragments plus next */
			else if (daisy_chain_sidx) {
				frags_per_subsidx = count/subsegments_per_sidx;
				if (frags_per_subsidx * subsegments_per_sidx < count) frags_per_subsidx++;

				nb_subsegs = subsegments_per_sidx;

				/*we consider that each fragment is a subsegment - this could be controled by another parameter*/
				frags_per_subseg = 1;
				subseg_per_sidx = frags_per_subsidx / frags_per_subseg;
				if (subseg_per_sidx * frags_per_subseg < frags_per_subsidx) subseg_per_sidx++;

				sidx->nb_refs = subseg_per_sidx + 1;
			}
			/*hierarchical SIDX*/
			else {
				frags_per_subsidx = count/subsegments_per_sidx;
				if (frags_per_subsidx * subsegments_per_sidx < count) frags_per_subsidx++;

				nb_subsegs = subsegments_per_sidx;

				/*we consider that each fragment is a subsegment - this could be controled by another parameter*/
				frags_per_subseg = 1;
				subseg_per_sidx = frags_per_subsidx / frags_per_subseg;
				if (subseg_per_sidx * frags_per_subseg < frags_per_subsidx) subseg_per_sidx++;

				sidx->nb_refs = nb_subsegs;
				is_root_sidx = GF_TRUE;
			}

			sidx->refs = (GF_SIDXReference*)gf_malloc(sizeof(GF_SIDXReference)*sidx->nb_refs);
			memset(sidx->refs, 0, sizeof(GF_SIDXReference)*sidx->nb_refs);

			/*remember start of sidx*/
			sidx_start = gf_bs_get_position(movie->editFileMap->bs);

			e = gf_isom_box_size((GF_Box *) sidx);
			if (e) goto exit;
			e = gf_isom_box_write((GF_Box *) sidx, movie->editFileMap->bs);
			if (e) goto exit;

			if (use_ssix && !ssix && !movie->root_ssix) {
				u32 k;
				ssix = (GF_SubsegmentIndexBox *) gf_isom_box_new(GF_ISOM_BOX_TYPE_SSIX);
				ssix->subsegments = gf_malloc(sizeof(GF_SubsegmentInfo) * sidx->nb_refs);
				ssix->subsegment_count = sidx->nb_refs;
				for (k=0; k<sidx->nb_refs; k++) {
					GF_SubsegmentInfo *subs = &ssix->subsegments[k];
					subs->range_count = 2;
					subs->ranges = gf_malloc(sizeof(GF_SubsegmentRangeInfo)*2);
					subs->ranges[0].level = 1;
					subs->ranges[1].level = 0xFF;
					subs->ranges[0].range_size = subs->ranges[1].range_size = 0;
				}

				e = gf_isom_box_size((GF_Box *) ssix);
				if (e) return e;
				e = gf_isom_box_write((GF_Box *) ssix, movie->editFileMap->bs);
				if (e) return e;
			}

			sidx_end = gf_bs_get_position(movie->editFileMap->bs);

			if (daisy_sidx) {
				SIDXEntry *entry;
				GF_SAFEALLOC(entry, SIDXEntry);
				entry->sidx = sidx;
				entry->start_offset = sidx_start;
				gf_list_add(daisy_sidx, entry);
			}
		}

		if (is_root_sidx) {
			root_sidx = sidx;
			sidx = NULL;
		}
		count = cur_idx = 0;
	}


	last_top_box_pos = root_prev_offset = sidx_end;
	sidx_idx = 0;
	sidx_dur = 0;
	local_sidx_start = local_sidx_end = 0;

	/*cumulated segments duration since start of the sidx */
	frag_count = frags_per_subsidx;
	cur_dur = 0;
	cur_idx = 0;
	first_frag_in_subseg = GF_TRUE;
	e = GF_OK;
	while (gf_list_count(movie->moof_list)) {
		s32 offset_diff;
		u32 moof_size;

		movie->moof = (GF_MovieFragmentBox*)gf_list_get(movie->moof_list, 0);
		gf_list_rem(movie->moof_list, 0);

		/*hierarchical or daisy-chain SIDXs*/
		if (!no_sidx && !sidx && (root_sidx || daisy_chain_sidx) ) {
			u32 subsegments_remaining;
			sidx = (GF_SegmentIndexBox *)gf_isom_box_new(GF_ISOM_BOX_TYPE_SIDX);
			sidx->reference_ID = referenceTrackID;
			sidx->timescale = trak ? trak->Media->mediaHeader->timeScale : 1000;
			sidx->earliest_presentation_time = get_presentation_time( ref_track_decode_time + sidx_dur + moof_get_earliest_cts(movie->moof, referenceTrackID), ts_shift);

			frag_count = frags_per_subsidx;

			/*last segment, add only one ref*/
			subsegments_remaining = 1 + gf_list_count(movie->moof_list);
			if (subseg_per_sidx*frags_per_subseg > subsegments_remaining) {
				subseg_per_sidx = subsegments_remaining / frags_per_subseg;
				if (subseg_per_sidx * frags_per_subseg < subsegments_remaining) subseg_per_sidx++;
			}
			/*we don't write anything between sidx and following moov*/
			sidx->first_offset = 0;
			sidx->nb_refs = subseg_per_sidx;
			if (daisy_chain_sidx && (nb_subsegs>1)) {
				sidx->nb_refs += 1;
			}
			sidx->refs = (GF_SIDXReference*)gf_malloc(sizeof(GF_SIDXReference)*sidx->nb_refs);
			memset(sidx->refs, 0, sizeof(GF_SIDXReference)*sidx->nb_refs);

			if (root_sidx)
				root_sidx->refs[sidx_idx].reference_type = GF_TRUE;

			/*remember start of sidx*/
			local_sidx_start = gf_bs_get_position(movie->editFileMap->bs);

			/*write it*/
			e = gf_isom_box_size((GF_Box *) sidx);
			if (e) goto exit;
			e = gf_isom_box_write((GF_Box *) sidx, movie->editFileMap->bs);
			if (e) goto exit;

			local_sidx_end = gf_bs_get_position(movie->editFileMap->bs);

			/*adjust prev offset*/
			last_top_box_pos = local_sidx_end;

			if (daisy_sidx) {
				SIDXEntry *entry;
				GF_SAFEALLOC(entry, SIDXEntry);
				if (!entry) {
					e = GF_OUT_OF_MEM;
					goto exit;
				}
				entry->sidx = sidx;
				entry->start_offset = local_sidx_start;
				gf_list_add(daisy_sidx, entry);
			}
		}

		offset_diff = (s32) (gf_bs_get_position(movie->editFileMap->bs) - movie->moof->fragment_offset);
		movie->moof->fragment_offset = gf_bs_get_position(movie->editFileMap->bs);

		if (!e) {
			Bool generate_ssix = GF_FALSE;
			if (movie->root_ssix) generate_ssix = GF_TRUE;
			else if (use_ssix) generate_ssix = GF_TRUE;

			e = StoreFragment(movie, GF_FALSE, offset_diff, &moof_size, GF_FALSE);

			if (sidx) {
				u32 cur_index = idx_offset + cur_idx;

				/*do not compute earliest CTS if single segment sidx since we only have set the info for one subsegment*/
				if (!movie->root_sidx && first_frag_in_subseg) {
					u64 first_cts = get_presentation_time( ref_track_decode_time + sidx_dur + cur_dur +  moof_get_earliest_cts(movie->moof, referenceTrackID), ts_shift);
					u32 subseg_dur = (u32) (first_cts - prev_earliest_cts);
					if (cur_index) {
						sidx->refs[cur_index-1].subsegment_duration = subseg_dur;
						if (root_sidx) root_sidx->refs[sidx_idx].subsegment_duration += subseg_dur;
					}
					prev_earliest_cts = first_cts;
					first_frag_in_subseg = GF_FALSE;
				}

				if (sidx->nb_refs<=cur_index) {
					sidx->nb_refs = cur_index+1;
					sidx->refs = gf_realloc(sidx->refs, sizeof(GF_SIDXReference)*sidx->nb_refs);
					memset(&sidx->refs[cur_index], 0, sizeof(GF_SIDXReference));
				}

				/*we refer to next moof*/
				sidx->refs[cur_index].reference_type = GF_FALSE;
				if (!sidx->refs[cur_index].SAP_type) {
					sidx->refs[cur_index].SAP_type = moof_get_sap_info(movie->moof, referenceTrackID, & sidx->refs[cur_index].SAP_delta_time, & sidx->refs[cur_index].starts_with_SAP);
					if (sidx->refs[cur_index].SAP_type) {
						if (root_sidx && !root_sidx->refs[sidx_idx].SAP_type) {
							root_sidx->refs[sidx_idx].SAP_type = sidx->refs[cur_index].SAP_type;
							root_sidx->refs[sidx_idx].SAP_delta_time = sidx->refs[cur_index].SAP_delta_time;
							root_sidx->refs[sidx_idx].starts_with_SAP = sidx->refs[cur_index].starts_with_SAP;
						}
					}
				}
				cur_dur += moof_get_duration(movie->moof, referenceTrackID);

				/*reference size is end of the moof we just wrote minus last_box_pos*/
				sidx->refs[cur_index].reference_size += (u32) ( gf_bs_get_position(movie->editFileMap->bs) - last_top_box_pos) ;
				last_top_box_pos = gf_bs_get_position(movie->editFileMap->bs);

				count++;

				if (generate_ssix) {
					if (movie->root_ssix)
						ssix = movie->root_ssix;

					//get
					ssix->subsegments[cur_index].ranges[0].level = 1;
					ssix->subsegments[cur_index].ranges[0].range_size = moof_get_first_sap_end(movie->moof);

					ssix->subsegments[cur_index].ranges[1].level = 0xFF;
					ssix->subsegments[cur_index].ranges[1].range_size = sidx->refs[cur_index].reference_size - ssix->subsegments[count-1].ranges[0].range_size;

					if (movie->root_ssix)
						ssix = NULL;
				}

				/*we are switching subsegment*/
				frag_count--;

				if (count==frags_per_subseg) {
					count = 0;
					first_frag_in_subseg = GF_TRUE;
					cur_idx++;
				}

				/*switching to next SIDX*/
				if ((cur_idx==subseg_per_sidx) || !frag_count) {
					u32 subseg_dur;
					u64 next_cts;
					/*update last ref duration*/
					if (gf_list_count(movie->moof_list)) {
						next_cts = get_presentation_time( ref_track_decode_time + sidx_dur + cur_dur + moof_get_earliest_cts((GF_MovieFragmentBox*)gf_list_get(movie->moof_list, 0), referenceTrackID), ts_shift);
					} else {
						next_cts = get_presentation_time( ref_track_next_cts, ts_shift);
					}
					subseg_dur = (u32) (next_cts - prev_earliest_cts);
					if (movie->root_sidx) {
						sidx->refs[idx_offset].subsegment_duration = subseg_dur;
					}
					/*if daisy chain and not the last sidx, we have an extra entry at the end*/
					else if (daisy_chain_sidx && (nb_subsegs>1)) {
						sidx->refs[sidx->nb_refs - 2].subsegment_duration = subseg_dur;
					} else {
						sidx->refs[sidx->nb_refs-1].subsegment_duration = subseg_dur;
					}
					if (root_sidx) root_sidx->refs[sidx_idx].subsegment_duration += subseg_dur;

					if (root_sidx) {
						root_sidx->refs[sidx_idx].reference_size = (u32) (gf_bs_get_position(movie->editFileMap->bs) - local_sidx_start);
						if (!sidx_idx) {
							root_sidx->earliest_presentation_time = sidx->earliest_presentation_time;
						}
						sidx_rewrite(sidx, movie->editFileMap->bs, local_sidx_start, ssix);
						gf_isom_box_del((GF_Box*)sidx);
						sidx = NULL;
					} else if (daisy_chain_sidx) {
						SIDXEntry *entry = (SIDXEntry*)gf_list_last(daisy_sidx);
						entry->end_offset = gf_bs_get_position(movie->editFileMap->bs);
						nb_subsegs--;
						sidx = NULL;
					}
					sidx_dur += cur_dur;
					cur_dur = 0;
					count = 0;
					cur_idx=0;
					if (movie->root_sidx)
						movie->root_sidx_index++;
					sidx_idx++;
				}
			}
		}
		gf_isom_box_del((GF_Box *) movie->moof);
		movie->moof = NULL;
	}

	/*append segment marker box*/
	if (segment_marker_4cc) {
		gf_bs_write_u32(movie->editFileMap->bs, 8);	//write size field
		gf_bs_write_u32(movie->editFileMap->bs, segment_marker_4cc); //write box type field
	}

	if (movie->root_sidx) {
		if (last_segment && !movie->dyn_root_sidx) {
			assert(movie->root_sidx_index == movie->root_sidx->nb_refs);

			sidx_rewrite(movie->root_sidx, movie->editFileMap->bs, movie->root_sidx_offset, movie->root_ssix);
			gf_isom_box_del((GF_Box*) movie->root_sidx);
			movie->root_sidx = NULL;

			if (movie->root_ssix) {
				gf_isom_box_del((GF_Box*)movie->root_ssix);
				movie->root_ssix = NULL;
			}
		}
		if (ssix)
			gf_isom_box_del((GF_Box*)ssix);

		compute_seg_size(movie, out_seg_size);
		goto exit;
	}

	if (sidx) {
		assert(!root_sidx);
		sidx_rewrite(sidx, movie->editFileMap->bs, sidx_start, ssix);
		gf_isom_box_del((GF_Box*)sidx);
	}
	if (ssix) {
		gf_isom_box_del((GF_Box*)ssix);
		ssix = NULL;
	}

	if (daisy_sidx) {
		u32 i, j;
		u64 last_entry_end_offset = 0;
		u32 count = gf_list_count(daisy_sidx);
		for (i=count; i>1; i--) {
			SIDXEntry *entry = (SIDXEntry*)gf_list_get(daisy_sidx, i-2);
			SIDXEntry *next_entry = (SIDXEntry*)gf_list_get(daisy_sidx, i-1);

			if (!last_entry_end_offset) {
				last_entry_end_offset = next_entry->end_offset;
				/*rewrite last sidx*/
				sidx_rewrite(next_entry->sidx, movie->editFileMap->bs, next_entry->start_offset, NULL);
			}
			/*copy over SAP info for last item (which points to next item !)*/
			entry->sidx->refs[entry->sidx->nb_refs-1] = next_entry->sidx->refs[0];
			/*and rewrite reference type, size and dur*/
			entry->sidx->refs[entry->sidx->nb_refs-1].reference_type = GF_TRUE;
			entry->sidx->refs[entry->sidx->nb_refs-1].reference_size = (u32) (last_entry_end_offset - next_entry->start_offset);
			entry->sidx->refs[entry->sidx->nb_refs-1].subsegment_duration = 0;
			for (j=0; j<next_entry->sidx->nb_refs; j++) {
				entry->sidx->refs[entry->sidx->nb_refs-1].subsegment_duration += next_entry->sidx->refs[j].subsegment_duration;
			}
			sidx_rewrite(entry->sidx, movie->editFileMap->bs, entry->start_offset, NULL);
		}
		while (gf_list_count(daisy_sidx)) {
			SIDXEntry *entry = (SIDXEntry*)gf_list_last(daisy_sidx);
			gf_isom_box_del((GF_Box*)entry->sidx);
			gf_free(entry);
			gf_list_rem_last(daisy_sidx);
		}
		gf_list_del(daisy_sidx);
	}
	if (root_sidx) {
		sidx_rewrite(root_sidx, movie->editFileMap->bs, sidx_start, NULL);
		gf_isom_box_del((GF_Box*)root_sidx);
	}

	if ((root_sidx || sidx) && !daisy_chain_sidx) {
		if (index_start_range) *index_start_range = sidx_start;
		if (index_end_range) *index_end_range = sidx_end - 1;
	}

	if (movie->append_segment) {
		char bloc[1024];
		u32 seg_size = (u32) gf_bs_get_size(movie->editFileMap->bs);
		gf_bs_seek(movie->editFileMap->bs, 0);
		while (seg_size) {
			u32 size = gf_bs_read_data(movie->editFileMap->bs, bloc, (seg_size>1024) ? 1024 : seg_size);
			gf_bs_write_data(movie->movieFileMap->bs, bloc, size);
			seg_size -= size;
		}
		gf_isom_datamap_del(movie->editFileMap);
		movie->editFileMap = gf_isom_fdm_new_temp(NULL);
	} else if (close_segment_handle == GF_TRUE) {
		gf_isom_datamap_del(movie->editFileMap);
		movie->editFileMap = NULL;
	}
	compute_seg_size(movie, out_seg_size);

exit:
	if (orig_bs != movie->editFileMap->bs) {
		gf_bs_del(movie->editFileMap->bs);
		movie->editFileMap->bs = orig_bs;
	}
	return e;
}

GF_EXPORT
GF_Err gf_isom_flush_sidx(GF_ISOFile *movie, u32 sidx_max_size)
{
	GF_BitStream *bs;
	GF_Err e;
	u32 size;
	//and only at setup
	if (!movie || !(movie->FragmentsFlags & GF_ISOM_FRAG_WRITE_READY) ) return GF_BAD_PARAM;
	if (movie->openMode != GF_ISOM_OPEN_WRITE) return GF_ISOM_INVALID_MODE;

	bs = movie->editFileMap->bs;
	if (! movie->on_block_out) return GF_BAD_PARAM;
	if (! movie->root_sidx) return GF_BAD_PARAM;

	bs = gf_bs_new_cbk(movie->on_block_out, movie->on_block_out_usr_data, movie->on_block_out_block_size);
	gf_bs_prevent_dispatch(bs, GF_TRUE);
	
	assert(movie->root_sidx_index == movie->root_sidx->nb_refs);

	e = gf_isom_box_size((GF_Box*)movie->root_sidx);
	size = (u32) movie->root_sidx->size;
	if (movie->root_ssix) {
		e = gf_isom_box_size((GF_Box*)movie->root_ssix);
		size += (u32) movie->root_ssix->size;
	}

	if (sidx_max_size && (size > sidx_max_size) ) {
		u32 orig_seg_count = movie->root_sidx->nb_refs;
		GF_LOG(GF_LOG_WARNING, GF_LOG_CONTAINER, ("[iso fragment] SIDX size %d is larger than allocated SIDX block %d, merging final segments\n", movie->root_sidx->size, sidx_max_size));
		while (movie->root_sidx->nb_refs>2) {
			movie->root_sidx->refs[movie->root_sidx->nb_refs-2].subsegment_duration += movie->root_sidx->refs[movie->root_sidx->nb_refs-1].subsegment_duration;
			movie->root_sidx->refs[movie->root_sidx->nb_refs-2].reference_size += movie->root_sidx->refs[movie->root_sidx->nb_refs-1].reference_size;
			movie->root_sidx->nb_refs--;
			if (movie->root_ssix) {
				movie->root_ssix->subsegments[movie->root_ssix->subsegment_count-2].ranges[1].range_size += movie->root_ssix->subsegments[movie->root_ssix->subsegment_count-1].ranges[0].range_size;
				movie->root_ssix->subsegments[movie->root_ssix->subsegment_count-2].ranges[1].range_size += movie->root_ssix->subsegments[movie->root_ssix->subsegment_count-1].ranges[1].range_size;
				movie->root_ssix->subsegment_count--;
			}

			e = gf_isom_box_size((GF_Box*)movie->root_sidx);
			size = (u32) movie->root_sidx->size;
			if (movie->root_ssix) {
				e = gf_isom_box_size((GF_Box*)movie->root_ssix);
				size += (u32) movie->root_ssix->size;
			}

			if (size < sidx_max_size) break;
		}
		if (size > sidx_max_size) {
			GF_LOG(GF_LOG_ERROR, GF_LOG_CONTAINER, ("[iso fragment] SIDX size %d is larger than allocated SIDX block and no more segments to merge\n", size, sidx_max_size));
			return GF_IO_ERR;
		} else {
			GF_LOG(GF_LOG_WARNING, GF_LOG_CONTAINER, ("[iso fragment] Merged %d segments in SIDX to fit allocated block, remaining segments %d\n", orig_seg_count - movie->root_sidx->nb_refs, movie->root_sidx->nb_refs));
		}
	}
	if (!e) {
		e = gf_isom_box_write((GF_Box *) movie->root_sidx, bs);
		if (!e && movie->root_ssix) {
			e = gf_isom_box_write((GF_Box *) movie->root_ssix, bs);
		}
	}

	gf_isom_box_del((GF_Box*) movie->root_sidx);
	movie->root_sidx = NULL;
	if (movie->root_ssix) {
		gf_isom_box_del((GF_Box*) movie->root_ssix);
		movie->root_ssix = NULL;
	}

	gf_bs_del(bs);
	return GF_OK;
}

GF_EXPORT
GF_Err gf_isom_close_fragments(GF_ISOFile *movie)
{
	if (movie->use_segments) {
		return gf_isom_close_segment(movie, 0, 0, 0, 0, 0, 0, GF_FALSE, GF_FALSE, 1, 0, NULL, NULL, NULL);
	} else {
		return StoreFragment(movie, GF_FALSE, 0, NULL, GF_TRUE);
	}
}

GF_EXPORT
GF_Err gf_isom_start_segment(GF_ISOFile *movie, const char *SegName, Bool memory_mode)
{
	GF_Err e;
	//and only at setup
	if (!movie || !(movie->FragmentsFlags & GF_ISOM_FRAG_WRITE_READY) ) return GF_BAD_PARAM;
	if (movie->openMode != GF_ISOM_OPEN_WRITE) return GF_ISOM_INVALID_MODE;

	if (gf_list_count(movie->moof_list))
		return GF_BAD_PARAM;

	movie->segment_bs = NULL;
	movie->append_segment = GF_FALSE;
	/*update segment file*/
	if (SegName || !gf_isom_get_filename(movie)) {
		if (movie->editFileMap) gf_isom_datamap_del(movie->editFileMap);
		e = gf_isom_datamap_new(SegName, NULL, GF_ISOM_DATA_MAP_WRITE, &movie->editFileMap);
		movie->segment_start = 0;
		movie->styp_written = GF_FALSE;
		if (e) return e;
	} else {
		assert(gf_list_count(movie->moof_list) == 0);
		movie->segment_start = gf_bs_get_position(movie->editFileMap->bs);
		/*if movieFileMap is not null, we are concatenating segments to the original movie, force a copy*/
		if (movie->movieFileMap)
			movie->append_segment = GF_TRUE;
		movie->styp_written = GF_TRUE;
	}

	/*create a memory bitstream for all file IO until final flush*/
	if (memory_mode) {
		movie->segment_bs = movie->editFileMap->bs;
		movie->editFileMap->bs = gf_bs_new(NULL, 0, GF_BITSTREAM_WRITE);
	}
	return GF_OK;
}

GF_EXPORT
GF_Err gf_isom_set_fragment_reference_time(GF_ISOFile *movie, u32 reference_track_ID, u64 ntp, u64 timestamp)
{
	if (!movie->moof) return GF_BAD_PARAM;
	movie->moof->reference_track_ID = reference_track_ID;
	movie->moof->ntp = ntp;
	movie->moof->timestamp = timestamp;
	return GF_OK;
}

GF_EXPORT
GF_Err gf_isom_set_traf_mss_timeext(GF_ISOFile *movie, u32 reference_track_ID, u64 ntp_in_track_timescale, u64 traf_duration_in_track_timescale)
{
	u32 i;
	if (!movie || !movie->moof)
		return GF_BAD_PARAM;
	for (i=0; i<gf_list_count(movie->moof->TrackList); i++) {
		GF_TrackFragmentBox *traf = (GF_TrackFragmentBox*)gf_list_get(movie->moof->TrackList, i);
		if (!traf)
			return GF_BAD_PARAM;
		if (traf->tfxd)
			gf_isom_box_del((GF_Box*)traf->tfxd);
		traf->tfxd = (GF_MSSTimeExtBox *)gf_isom_box_new(GF_ISOM_BOX_UUID_TFXD);
		traf->tfxd->absolute_time_in_track_timescale = ntp_in_track_timescale;
		traf->tfxd->fragment_duration_in_track_timescale = traf_duration_in_track_timescale;
	}
	return GF_OK;
}

GF_EXPORT
GF_Err gf_isom_start_fragment(GF_ISOFile *movie, Bool moof_first)
{
	u32 i, count;
	GF_TrackExtendsBox *trex;
	GF_TrackFragmentBox *traf;
	GF_Err e;
	//and only at setup
	if (!movie || !(movie->FragmentsFlags & GF_ISOM_FRAG_WRITE_READY) )
		return GF_BAD_PARAM;
	if (movie->openMode != GF_ISOM_OPEN_WRITE) return GF_ISOM_INVALID_MODE;

	count = gf_list_count(movie->moov->mvex->TrackExList);
	if (!count)
		return GF_BAD_PARAM;

	/*always force cached mode when writing movie segments*/
	if (movie->use_segments) moof_first = GF_TRUE;
	movie->moof_first = moof_first;

	//store existing fragment
	if (movie->moof) {
		e = StoreFragment(movie, movie->use_segments ? GF_TRUE : GF_FALSE, 0, NULL, movie->use_segments ? GF_TRUE : GF_FALSE);
		if (e) return e;
	}

	//create new fragment
	movie->moof = (GF_MovieFragmentBox *) gf_isom_box_new(GF_ISOM_BOX_TYPE_MOOF);
	movie->moof->mfhd = (GF_MovieFragmentHeaderBox *) gf_isom_box_new(GF_ISOM_BOX_TYPE_MFHD);
	movie->moof->mfhd->sequence_number = movie->NextMoofNumber;
	movie->NextMoofNumber ++;
	if (movie->use_segments || movie->on_block_out)
		gf_list_add(movie->moof_list, movie->moof);


	/*remember segment offset*/
	movie->moof->fragment_offset = gf_bs_get_position(movie->editFileMap->bs);

	/*prepare MDAT*/
	gf_bs_write_u32(movie->editFileMap->bs, 0);
	gf_bs_write_u32(movie->editFileMap->bs, GF_ISOM_BOX_TYPE_MDAT);

	//we create a TRAF for each setup track, unused ones will be removed at store time
	for (i=0; i<count; i++) {
		trex = (GF_TrackExtendsBox*)gf_list_get(movie->moov->mvex->TrackExList, i);
		traf = (GF_TrackFragmentBox *) gf_isom_box_new(GF_ISOM_BOX_TYPE_TRAF);
		traf->trex = trex;
		traf->tfhd = (GF_TrackFragmentHeaderBox *) gf_isom_box_new(GF_ISOM_BOX_TYPE_TFHD);
		traf->tfhd->trackID = trex->trackID;
		//add 8 bytes (MDAT size+type) to avoid the data_offset in the first trun
		traf->tfhd->base_data_offset = movie->moof->fragment_offset + 8;
		gf_list_add(movie->moof->TrackList, traf);

		if (movie->mfra) {
			GF_TrackFragmentRandomAccessBox *tfra;
			GF_RandomAccessEntry *raf;
			if (!traf->trex->tfra) {
				tfra = (GF_TrackFragmentRandomAccessBox *)gf_isom_box_new(GF_ISOM_BOX_TYPE_TFRA);
				tfra->track_id = traf->trex->trackID;
				tfra->traf_bits = 8;
				tfra->trun_bits = 8;
				tfra->sample_bits = 8;
				gf_list_add(movie->mfra->tfra_list, tfra);
				traf->trex->tfra = tfra;
			}
			tfra = traf->trex->tfra;
			tfra->entries = (GF_RandomAccessEntry *)gf_realloc(tfra->entries, (tfra->nb_entries+1)*sizeof(GF_RandomAccessEntry));
			tfra->nb_entries++;
			raf = &tfra->entries[tfra->nb_entries-1];
			raf->sample_number = 1;
			raf->time = 0;
			raf->traf_number = i+1;
			//trun number is set once we fond a sync
			raf->trun_number = 0;
			raf->moof_offset = movie->moof->fragment_offset;
		}
	}
	return GF_OK;
}

static
u32 GetRunSize(GF_TrackFragmentRunBox *trun)
{
	u32 i, size;
	GF_TrunEntry *ent;
	size = 0;
	i=0;
	while ((ent = (GF_TrunEntry*)gf_list_enum(trun->entries, &i))) {
		size += ent->size;
	}
	return size;
}

GF_EXPORT
GF_Err gf_isom_fragment_add_sample(GF_ISOFile *movie, u32 TrackID, const GF_ISOSample *sample, u32 DescIndex,
                                   u32 Duration, u8 PaddingBits, u16 DegradationPriority, Bool redundant_coding)
{
	u32 count, buffer_size;
	char *buffer;
	u64 pos;
	GF_ISOSample *od_sample = NULL;
	GF_TrunEntry *ent, *prev_ent;
	GF_TrackFragmentBox *traf, *traf_2;
	GF_TrackFragmentRunBox *trun;
	if (!movie->moof || !(movie->FragmentsFlags & GF_ISOM_FRAG_WRITE_READY) || !sample)
		return GF_BAD_PARAM;

	traf = GetTraf(movie, TrackID);
	if (!traf)
		return GF_BAD_PARAM;

	if (!traf->tfhd->sample_desc_index) traf->tfhd->sample_desc_index = DescIndex ? DescIndex : traf->trex->def_sample_desc_index;

	pos = gf_bs_get_position(movie->editFileMap->bs);


	//WARNING: we change stream description, create a new TRAF
	if ( DescIndex && (traf->tfhd->sample_desc_index != DescIndex)) {
		//if we're caching flush the current run
		if (traf->DataCache) {
			count = gf_list_count(traf->TrackRuns);
			if (count) {
				trun = (GF_TrackFragmentRunBox *)gf_list_get(traf->TrackRuns, count-1);
				trun->data_offset = (u32) (pos - movie->moof->fragment_offset - 8);
				gf_bs_get_content(trun->cache, &buffer, &buffer_size);
				gf_bs_write_data(movie->editFileMap->bs, buffer, buffer_size);
				gf_bs_del(trun->cache);
				trun->cache = NULL;
				gf_free(buffer);
			}
		}
		traf_2 = (GF_TrackFragmentBox *) gf_isom_box_new(GF_ISOM_BOX_TYPE_TRAF);
		traf_2->trex = traf->trex;
		traf_2->tfhd = (GF_TrackFragmentHeaderBox *) gf_isom_box_new(GF_ISOM_BOX_TYPE_TFHD);
		traf_2->tfhd->trackID = traf->tfhd->trackID;
		//keep the same offset
		traf_2->tfhd->base_data_offset = movie->moof->fragment_offset + 8;
		gf_list_add(movie->moof->TrackList, traf_2);

		//duplicate infos
		traf_2->tfhd->IFrameSwitching = traf->tfhd->IFrameSwitching;
		traf_2->DataCache  = traf->DataCache;
		traf_2->tfhd->sample_desc_index  = DescIndex;

		//switch them ...
		traf = traf_2;
	}

	pos = gf_bs_get_position(movie->editFileMap->bs);
	//add TRUN entry
	count = gf_list_count(traf->TrackRuns);
	if (count) {
		trun = (GF_TrackFragmentRunBox *)gf_list_get(traf->TrackRuns, count-1);
		//check data offset when no caching as trun entries shall ALWAYS be contiguous samples
		if (!traf->DataCache && (movie->moof->fragment_offset + 8 + trun->data_offset + GetRunSize(trun) != pos) )
			count = 0;

		//check I-frame detection
		if (traf->tfhd->IFrameSwitching && sample->IsRAP)
			count = 0;

		if (traf->DataCache && (traf->DataCache==trun->sample_count) )
			count = 0;

		//if data cache is on and we're changing TRUN, store the cache and update data offset
		if (!count && traf->DataCache) {
			trun->data_offset = (u32) (pos - movie->moof->fragment_offset - 8);
			gf_bs_get_content(trun->cache, &buffer, &buffer_size);
			gf_bs_write_data(movie->editFileMap->bs, buffer, buffer_size);
			gf_bs_del(trun->cache);
			trun->cache = NULL;
			gf_free(buffer);
		}
	}

	//new run
	if (!count) {
		trun = (GF_TrackFragmentRunBox *) gf_isom_box_new(GF_ISOM_BOX_TYPE_TRUN);
		//store data offset (we have the 8 btyes offset of the MDAT)
		trun->data_offset = (u32) (pos - movie->moof->fragment_offset - 8);
		gf_list_add(traf->TrackRuns, trun);

		//if we use data caching, create a bitstream
		if (traf->DataCache)
			trun->cache = gf_bs_new(NULL, 0, GF_BITSTREAM_WRITE);
	}

	GF_SAFEALLOC(ent, GF_TrunEntry);
	if (!ent) return GF_OUT_OF_MEM;
	ent->CTS_Offset = sample->CTS_Offset;
	ent->Duration = Duration;
	ent->dts = sample->DTS;
	ent->size = sample->dataLength;
	ent->flags = GF_ISOM_FORMAT_FRAG_FLAGS(PaddingBits, sample->IsRAP, DegradationPriority);
	if (sample->IsRAP) {
		ent->flags |= GF_ISOM_GET_FRAG_DEPEND_FLAGS(0, 2, 0, (redundant_coding ? 1 : 0) );
		ent->SAP_type = sample->IsRAP;
	}
	prev_ent = gf_list_last(trun->entries);
	if (prev_ent && prev_ent->dts && sample->DTS) {
		if (prev_ent->Duration != sample->DTS - prev_ent->dts)
			prev_ent->Duration = (u32) (sample->DTS - prev_ent->dts);
	}
	gf_list_add(trun->entries, ent);

	if (sample->CTS_Offset<0) {
		trun->version = 1;
	}
	trun->sample_count += 1;

	//rewrite OD frames
	if (traf->trex->track->Media->handler->handlerType == GF_ISOM_MEDIA_OD) {
		//this may fail if dependencies are not well done ...
		Media_ParseODFrame(traf->trex->track->Media, sample, &od_sample);
		sample = od_sample;
	}

	//finally write the data
	if (sample->dataLength) {
		if (!traf->DataCache) {
			if (!gf_bs_write_data(movie->editFileMap->bs, sample->data, sample->dataLength)) {
				GF_LOG(GF_LOG_WARNING, GF_LOG_CONTAINER, ("[iso fragment] Could not add a sample with a size of %u bytes (no DataCache)\n", sample->dataLength));
				return GF_OUT_OF_MEM;
			}
		} else if (trun->cache) {
			if (!gf_bs_write_data(trun->cache, sample->data, sample->dataLength)) {
				GF_LOG(GF_LOG_WARNING, GF_LOG_CONTAINER, ("[iso fragment] Could not add a sample with a size of %u bytes (with cache)\n", sample->dataLength));
				return GF_OUT_OF_MEM;
			}
		} else {
			return GF_BAD_PARAM;
		}
	}
	if (od_sample) gf_isom_sample_del(&od_sample);

	if (traf->trex->tfra) {
		GF_RandomAccessEntry *raf;
		raf = &traf->trex->tfra->entries[traf->trex->tfra->nb_entries-1];
		//if sample is sync, store its time and trun number
		if (!raf->trun_number && sample->IsRAP) {
			raf->time = sample->DTS + sample->CTS_Offset;
			raf->trun_number = gf_list_count(traf->TrackRuns);
			raf->sample_number = trun->sample_count;
		}
	}
	return GF_OK;
}

GF_EXPORT
GF_Err gf_isom_fragment_set_cenc_sai(GF_ISOFile *output, u32 TrackID, u32 IV_size, char *sai_b, u32 sai_b_size, Bool use_subsamples)
{
	GF_CENCSampleAuxInfo *sai;
	GF_TrackFragmentBox  *traf = GetTraf(output, TrackID);
	u32 i;
	GF_SampleEncryptionBox *senc;
	GF_BitStream *bs;

	if (!traf)  return GF_BAD_PARAM;
	if (!sai_b) return GF_BAD_PARAM;

	if (!traf->sample_encryption) {
		if (!traf->trex->track->sample_encryption) {
			GF_LOG(GF_LOG_ERROR, GF_LOG_CONTAINER, ("[isofile] trying to add CENC SAI without storage box allocated\n" ));
			return GF_BAD_PARAM;
		}
		if (traf->trex->track->sample_encryption->type == GF_ISOM_BOX_TYPE_SENC) {
			traf->sample_encryption = gf_isom_create_samp_enc_box(0, 0);
		} else {
			GF_SampleEncryptionBox *psec = (GF_SampleEncryptionBox *) traf->trex->track->sample_encryption;
			if (!psec) return GF_ISOM_INVALID_FILE;
			traf->sample_encryption = gf_isom_create_piff_psec_box(1, 0, psec->AlgorithmID, psec->IV_size, psec->KID);
		}
		if (!traf->sample_encryption) return GF_OUT_OF_MEM;
		traf->sample_encryption->traf = traf;
	}
	senc = (GF_SampleEncryptionBox *) traf->sample_encryption;


	GF_SAFEALLOC(sai, GF_CENCSampleAuxInfo);
	if (!sai) return GF_OUT_OF_MEM;
	sai->IV_size = IV_size;
	if (sai_b && sai_b_size) {
		bs = gf_bs_new(sai_b, sai_b_size, GF_BITSTREAM_READ);
		gf_bs_read_data(bs, sai->IV, IV_size);
		sai->subsample_count = gf_bs_read_u16(bs);
		sai->subsamples = gf_malloc(sizeof(GF_CENCSubSampleEntry)*sai->subsample_count);
		for (i=0; i<sai->subsample_count; i++) {
			sai->subsamples[i].bytes_clear_data = gf_bs_read_u16(bs);
			sai->subsamples[i].bytes_encrypted_data = gf_bs_read_u32(bs);
		}
		gf_bs_del(bs);
	} else if (sai_b_size) {
		u32 olen = sai_b_size;
		if (use_subsamples) {
			sai->subsample_count = 1;
			if (sai->subsample_count) senc->flags = 0x00000002;
			while (olen>0xFFFF) {
				olen -= 0xFFFF;
				sai->subsample_count ++;
			}
			sai->subsamples = (GF_CENCSubSampleEntry *)gf_malloc(sai->subsample_count*sizeof(GF_CENCSubSampleEntry));
			olen = sai_b_size;
			for (i = 0; i < sai->subsample_count; i++) {
				if (olen<0xFFFF) {
					sai->subsamples[i].bytes_clear_data = olen;
				} else {
					sai->subsamples[i].bytes_clear_data = 0xFFFF;
					olen -= 0xFFFF;
				}
				sai->subsamples[i].bytes_encrypted_data = 0;
			}
		}
		sai_b_size = IV_size + 2 + 6*sai->subsample_count;
	}

	gf_list_add(senc->samp_aux_info, sai);
	if (sai->subsample_count) senc->flags = 0x00000002;

	//no subsample (not NAL-based data), saiz is IV size only
	if (! sai->subsample_count) {
		gf_isom_cenc_set_saiz_saio(senc, NULL, traf, IV_size);
	}
	// subsamples ( NAL-based data), saiz is IV size + nb subsamples (2 bytes) + 6 bytes per subsample
	else {
		gf_isom_cenc_set_saiz_saio(senc, NULL, traf, IV_size + 2+6*sai->subsample_count);
	}
	return GF_OK;
}


GF_Err gf_isom_fragment_append_data(GF_ISOFile *movie, u32 TrackID, char *data, u32 data_size, u8 PaddingBits)
{
	u32 count;
	u8 rap;
	u16 degp;
	GF_TrunEntry *ent;
	GF_TrackFragmentBox *traf;
	GF_TrackFragmentRunBox *trun;
	if (!movie->moof || !(movie->FragmentsFlags & GF_ISOM_FRAG_WRITE_READY) ) return GF_BAD_PARAM;

	traf = GetTraf(movie, TrackID);
	if (!traf || !traf->tfhd->sample_desc_index) return GF_BAD_PARAM;

	//add TRUN entry
	count = gf_list_count(traf->TrackRuns);
	if (!count) return GF_BAD_PARAM;

	trun = (GF_TrackFragmentRunBox *)gf_list_get(traf->TrackRuns, count-1);
	count = gf_list_count(trun->entries);
	if (!count) return GF_BAD_PARAM;
	ent = (GF_TrunEntry *)gf_list_get(trun->entries, count-1);
	ent->size += data_size;

	rap = GF_ISOM_GET_FRAG_SYNC(ent->flags);
	degp = GF_ISOM_GET_FRAG_DEG(ent->flags);
	ent->flags = GF_ISOM_FORMAT_FRAG_FLAGS(PaddingBits, rap, degp);

	//finally write the data
	if (!traf->DataCache) {
		gf_bs_write_data(movie->editFileMap->bs, data, data_size);
	} else if (trun->cache) {
		gf_bs_write_data(trun->cache, data, data_size);
	} else {
		return GF_BAD_PARAM;
	}
	return GF_OK;
}

GF_Err gf_isom_fragment_add_subsample(GF_ISOFile *movie, u32 TrackID, u32 flags, u32 subSampleSize, u8 priority, u32 reserved, Bool discardable)
{
	u32 i, count, last_sample;
	GF_TrackFragmentBox *traf;
	GF_SubSampleInformationBox *subs = NULL;
	if (!movie->moof || !(movie->FragmentsFlags & GF_ISOM_FRAG_WRITE_READY) ) return GF_BAD_PARAM;

	traf = GetTraf(movie, TrackID);
	if (!traf || !traf->tfhd->sample_desc_index) return GF_BAD_PARAM;

	/*compute last sample number in traf*/
	last_sample = 0;
	count = gf_list_count(traf->TrackRuns);
	for (i=0; i<count; i++) {
		GF_TrackFragmentRunBox *trun = (GF_TrackFragmentRunBox*)gf_list_get(traf->TrackRuns, i);
		last_sample += trun->sample_count;
	}

	if (!traf->sub_samples) {
		traf->sub_samples = gf_list_new();
	}
	count = gf_list_count(traf->sub_samples);
	for (i=0; i<count;i++) {
		subs = gf_list_get(traf->sub_samples, i);
		if (subs->flags==flags) break;
		subs=NULL;
	}
	if (!subs) {
		subs = (GF_SubSampleInformationBox *) gf_isom_box_new(GF_ISOM_BOX_TYPE_SUBS);
		subs->version = (subSampleSize>0xFFFF) ? 1 : 0;
		subs->flags = flags;
	}
	return gf_isom_add_subsample_info(subs, last_sample, subSampleSize, priority, reserved, discardable);
}

GF_Err gf_isom_fragment_copy_subsample(GF_ISOFile *dest, u32 TrackID, GF_ISOFile *orig, u32 track, u32 sampleNumber, Bool sgpd_in_traf)
{
	u32 i, count, last_sample, idx, subs_flags;
	GF_SubSampleInfoEntry *sub_sample;
	GF_Err e;
	GF_TrackBox *trak;
	GF_TrackFragmentBox *traf;
	GF_TrunEntry *ent;
	GF_TrackFragmentRunBox *trun;
	if (!dest->moof || !(dest->FragmentsFlags & GF_ISOM_FRAG_WRITE_READY) ) return GF_BAD_PARAM;

	traf = GetTraf(dest, TrackID);
	if (!traf || !traf->tfhd->sample_desc_index) return GF_BAD_PARAM;

	trak = gf_isom_get_track_from_file(orig, track);
	if (!trak) return GF_BAD_PARAM;

	/*modify depends flags*/
	if (trak->Media->information->sampleTable->SampleDep) {
		u32 isLeading, dependsOn, dependedOn, redundant;

		isLeading = dependsOn = dependedOn = redundant = 0;
		count = gf_list_count(traf->TrackRuns);
		if (!count) return GF_BAD_PARAM;
		trun = (GF_TrackFragmentRunBox *)gf_list_get(traf->TrackRuns, count-1);
		count = gf_list_count(trun->entries);
		if (!count) return GF_BAD_PARAM;

		ent = (GF_TrunEntry *)gf_list_get(trun->entries, count-1);
		e = stbl_GetSampleDepType(trak->Media->information->sampleTable->SampleDep, sampleNumber, &isLeading, &dependsOn, &dependedOn, &redundant);
		if (e) return e;

		GF_ISOM_RESET_FRAG_DEPEND_FLAGS(ent->flags);
		ent->flags |= GF_ISOM_GET_FRAG_DEPEND_FLAGS(0, dependsOn, dependedOn, redundant);
	}

	/*copy subsample info if any*/
	idx=1;
	while (gf_isom_get_subsample_types(orig, track, idx, &subs_flags)) {
		GF_SubSampleInformationBox *subs_traf=NULL;
		idx++;
		if (! gf_isom_sample_get_subsample_entry(orig, track, sampleNumber, subs_flags, &sub_sample))
			continue;

		if (!traf || !traf->tfhd->sample_desc_index) return GF_BAD_PARAM;

		/*compute last sample number in traf*/
		last_sample = 0;
		count = gf_list_count(traf->TrackRuns);
		for (i=0; i<count; i++) {
			GF_TrackFragmentRunBox *trun = (GF_TrackFragmentRunBox*)gf_list_get(traf->TrackRuns, i);
			last_sample += trun->sample_count;
		}

		/*create subsample if needed*/
		if (!traf->sub_samples) {
			traf->sub_samples = gf_list_new();
		}
		count = gf_list_count(traf->sub_samples);
		for (i=0; i<count; i++) {
			subs_traf = gf_list_get(traf->sub_samples, i);
			if (subs_traf->flags==subs_flags) break;
			subs_traf = NULL;
		}
		if (!subs_traf) {
			subs_traf = (GF_SubSampleInformationBox *) gf_isom_box_new(GF_ISOM_BOX_TYPE_SUBS);
			subs_traf->version = 0;
			subs_traf->flags = subs_flags;
			gf_list_add(traf->sub_samples, subs_traf);
		}

		count = gf_list_count(sub_sample->SubSamples);
		for (i=0; i<count; i++) {
			GF_SubSampleEntry *entry = (GF_SubSampleEntry*)gf_list_get(sub_sample->SubSamples, i);
			e = gf_isom_add_subsample_info(subs_traf, last_sample, entry->subsample_size, entry->subsample_priority, entry->reserved, entry->discardable);
			if (e) return e;
		}
	}
	/*copy sampleToGroup info if any*/
	if (trak->Media->information->sampleTable->sampleGroups) {
		count = gf_list_count(trak->Media->information->sampleTable->sampleGroups);
		for (i=0; i<count; i++) {
			GF_SampleGroupBox *sg;
			Bool found = GF_FALSE;
			u32 j;
			u32 first_sample_in_entry, last_sample_in_entry;
			first_sample_in_entry = 1;

			sg = (GF_SampleGroupBox*)gf_list_get(trak->Media->information->sampleTable->sampleGroups, i);
			for (j=0; j<sg->entry_count; j++) {
				last_sample_in_entry = first_sample_in_entry + sg->sample_entries[j].sample_count - 1;
				if ((sampleNumber<first_sample_in_entry) || (sampleNumber>last_sample_in_entry)) {
					first_sample_in_entry = last_sample_in_entry+1;
					continue;
				}

				if (!traf->sampleGroups)
					traf->sampleGroups = gf_list_new();

				/*found our sample, add it to trak->sampleGroups*/
				e = gf_isom_copy_sample_group_entry_to_traf(traf, trak->Media->information->sampleTable, sg->grouping_type, sg->grouping_type_parameter,  sg->sample_entries[j].group_description_index, sgpd_in_traf);
				if (e) return e;

				found = GF_TRUE;
				break;
			}
			//unmapped sample
			if (!found) {
				if (!traf->sampleGroups)
					traf->sampleGroups = gf_list_new();

				e = gf_isom_copy_sample_group_entry_to_traf(traf, trak->Media->information->sampleTable, sg->grouping_type, sg->grouping_type_parameter,  0, sgpd_in_traf);
				if (e) return e;
			}
		}
	}
	return GF_OK;
}

GF_Err gf_isom_fragment_set_sample_flags(GF_ISOFile *movie, u32 trackID, u32 is_leading, u32 dependsOn, u32 dependedOn, u32 redundant)
{
	u32 count;
	GF_TrackFragmentBox *traf;
	GF_TrunEntry *ent;
	GF_TrackFragmentRunBox *trun;
	if (!movie->moof || !(movie->FragmentsFlags & GF_ISOM_FRAG_WRITE_READY) ) return GF_BAD_PARAM;

	traf = GetTraf(movie, trackID);
	if (!movie || !traf->tfhd->sample_desc_index) return GF_BAD_PARAM;

	count = gf_list_count(traf->TrackRuns);
	if (!count) return GF_BAD_PARAM;
	trun = (GF_TrackFragmentRunBox *)gf_list_get(traf->TrackRuns, count-1);
	count = gf_list_count(trun->entries);
	if (!count) return GF_BAD_PARAM;

	ent = (GF_TrunEntry *)gf_list_get(trun->entries, count-1);

	GF_ISOM_RESET_FRAG_DEPEND_FLAGS(ent->flags);
	ent->flags |= GF_ISOM_GET_FRAG_DEPEND_FLAGS(is_leading, dependsOn, dependedOn, redundant);

	return GF_OK;
}


#endif	/*GPAC_DISABLE_ISOM_WRITE*/

GF_EXPORT
u32 gf_isom_is_track_fragmented(GF_ISOFile *movie, u32 TrackID)
{
	if (!movie || !movie->moov || !movie->moov->mvex) return 0;
	return (GetTrex(movie->moov, TrackID) != NULL) ? 1 : 0;
}

GF_EXPORT
u32 gf_isom_is_fragmented(GF_ISOFile *movie)
{
	if (!movie || !movie->moov) return 0;
	/* By default if the Moov has an mvex, the file is fragmented */
	if (movie->moov->mvex) return 1;
	/* deprecated old code */
	/*only check moof number (in read mode, mvex can be deleted on the fly)*/
	//return movie->NextMoofNumber ? 1 : 0;
	return 0;
}

GF_EXPORT
GF_Err gf_isom_set_traf_base_media_decode_time(GF_ISOFile *movie, u32 TrackID, u64 decode_time)
{
	GF_TrackFragmentBox *traf;
	if (!movie || !movie->moof || !(movie->FragmentsFlags & GF_ISOM_FRAG_WRITE_READY) ) return GF_BAD_PARAM;

	traf = GetTraf(movie, TrackID);
	if (!traf) return GF_BAD_PARAM;

	if (!traf->tfdt) {
		traf->tfdt = (GF_TFBaseMediaDecodeTimeBox *) gf_isom_box_new(GF_ISOM_BOX_TYPE_TFDT);
		if (!traf->tfdt) return GF_OUT_OF_MEM;
	}
	traf->tfdt->baseMediaDecodeTime = decode_time;
	return GF_OK;
}

GF_Err gf_isom_enable_mfra(GF_ISOFile *file)
{
	if (!file) return GF_BAD_PARAM;
	file->mfra = (GF_MovieFragmentRandomAccessBox *)gf_isom_box_new(GF_ISOM_BOX_TYPE_MFRA);
	if (!file->mfra) return GF_OUT_OF_MEM;
	return GF_OK;
}

#else

GF_Err gf_isom_finalize_for_fragment(GF_ISOFile *the_file, u32 media_segment_type, Bool mvex_after_tracks)
{
	return GF_NOT_SUPPORTED;
}

GF_Err gf_isom_setup_track_fragment(GF_ISOFile *the_file, u32 TrackID,
                                    u32 DefaultSampleDescriptionIndex,
                                    u32 DefaultSampleDuration,
                                    u32 DefaultSampleSize,
                                    u8 DefaultSampleIsSync,
                                    u8 DefaultSamplePadding,
                                    u16 DefaultDegradationPriority)
{
	return GF_NOT_SUPPORTED;
}

GF_Err gf_isom_set_fragment_option(GF_ISOFile *the_file, u32 TrackID, u32 Code, u32 Param)
{
	return GF_NOT_SUPPORTED;
}

GF_Err gf_isom_start_fragment(GF_ISOFile *the_file, u32 free_data_insert_size)
{
	return GF_NOT_SUPPORTED;
}

GF_Err gf_isom_fragment_add_sample(GF_ISOFile *the_file, u32 TrackID, const GF_ISOSample *sample, u32 DescIndex,
                                   u32 Duration, u8 PaddingBits, u16 DegradationPriority, Bool redCoded)
{
	return GF_NOT_SUPPORTED;
}


GF_EXPORT
u32 gf_isom_is_track_fragmented(GF_ISOFile *the_file, u32 TrackID)
{
	return 0;
}

GF_EXPORT
u32 gf_isom_is_fragmented(GF_ISOFile *the_file)
{
	return 0;
}

GF_Err gf_isom_fragment_add_subsample(GF_ISOFile *movie, u32 TrackID, u32 flags, u32 subSampleSize, u8 priority, u32 reserved, Bool discardable)
{
	return GF_NOT_SUPPORTED;
}

GF_Err gf_isom_fragment_copy_subsample(GF_ISOFile *dest, u32 TrackID, GF_ISOFile *orig, u32 track, u32 sampleNumber, Bool sgpd_in_traf)
{
	return GF_NOT_SUPPORTED;
}

GF_Err gf_isom_set_traf_base_media_decode_time(GF_ISOFile *movie, u32 TrackID, u64 decode_time)
{
	return GF_NOT_SUPPORTED;
}

GF_Err gf_isom_set_traf_mss_timeext(GF_ISOFile *movie, u32 reference_track_ID, u64 ntp_in_10mhz, u64 traf_duration_in_10mhz)
{
	return GF_NOT_SUPPORTED;
}

GF_Err gf_isom_enable_mfra(GF_ISOFile *file)
{
	return GF_NOT_SUPPORTED;
}
GF_Err gf_isom_fragment_set_sample_flags(GF_ISOFile *movie, u32 trackID, u32 is_leading, u32 dependsOn, u32 dependedOn, u32 redundant)
{
	return GF_NOT_SUPPORTED;
}


#endif /*GPAC_DISABLE_ISOM_FRAGMENTS)*/


GF_EXPORT
void gf_isom_set_next_moof_number(GF_ISOFile *movie, u32 value)
{
#ifndef GPAC_DISABLE_ISOM_FRAGMENTS
	if (movie) movie->NextMoofNumber = value;
#endif
}

GF_EXPORT
u32 gf_isom_get_next_moof_number(GF_ISOFile *movie)
{
#ifndef GPAC_DISABLE_ISOM_FRAGMENTS
	if (movie) return movie->NextMoofNumber;
#endif
	return 0;
}

#endif /*GPAC_DISABLE_ISOM*/<|MERGE_RESOLUTION|>--- conflicted
+++ resolved
@@ -1072,11 +1072,8 @@
 		e = gf_isom_box_write((GF_Box *) movie->root_ssix, bs);
 		if (e) return e;
 	}
-<<<<<<< HEAD
-
-=======
+
 	//include ssix in index range - spec is not clear whether this is forbidden
->>>>>>> 94ad872f
 	if (start_range) *start_range = (u32) movie->root_sidx_offset;
 	if (end_range) *end_range = (u32) gf_bs_get_position(bs)-1;
 
