/*
 *			GPAC - Multimedia Framework C SDK
 *
 *			Authors: Jean Le Feuvre
 *			Copyright (c) Telecom ParisTech 2000-2019
 *					All rights reserved
 *
 *  This file is part of GPAC / ISO Media File Format sub-project
 *
 *  GPAC is free software; you can redistribute it and/or modify
 *  it under the terms of the GNU Lesser General Public License as published by
 *  the Free Software Foundation; either version 2, or (at your option)
 *  any later version.
 *
 *  GPAC is distributed in the hope that it will be useful,
 *  but WITHOUT ANY WARRANTY; without even the implied warranty of
 *  MERCHANTABILITY or FITNESS FOR A PARTICULAR PURPOSE.  See the
 *  GNU Lesser General Public License for more details.
 *
 *  You should have received a copy of the GNU Lesser General Public
 *  License along with this library; see the file COPYING.  If not, write to
 *  the Free Software Foundation, 675 Mass Ave, Cambridge, MA 02139, USA.
 *
 */

#include <gpac/internal/isomedia_dev.h>

#ifndef GPAC_DISABLE_ISOM

#ifndef GPAC_DISABLE_ISOM_FRAGMENTS

GF_TrackExtendsBox *GetTrex(GF_MovieBox *moov, GF_ISOTrackID TrackID)
{
	u32 i;
	GF_TrackExtendsBox *trex;
	i=0;
	while ((trex = (GF_TrackExtendsBox *)gf_list_enum(moov->mvex->TrackExList, &i))) {
		if (trex->trackID == TrackID) return trex;
	}
	return NULL;
}

GF_TrackExtensionPropertiesBox *GetTrep(GF_MovieBox *moov, GF_ISOTrackID TrackID)
{
	u32 i;
	GF_TrackExtensionPropertiesBox *trep;
	i=0;
	while ((trep = (GF_TrackExtensionPropertiesBox*) gf_list_enum(moov->mvex->TrackExPropList, &i))) {
		if (trep->trackID == TrackID) return trep;
	}
	return NULL;
}

GF_TrackFragmentBox *GetTraf(GF_ISOFile *mov, GF_ISOTrackID TrackID)
{
	u32 i;
	if (!mov->moof) return NULL;

	//reverse browse the TRAFs, as there may be more than one per track ...
	for (i=gf_list_count(mov->moof->TrackList); i>0; i--) {
		GF_TrackFragmentBox *traf = (GF_TrackFragmentBox *)gf_list_get(mov->moof->TrackList, i-1);
		if (traf->tfhd->trackID == TrackID) return traf;
	}
	return NULL;
}


#ifndef GPAC_DISABLE_ISOM_WRITE
GF_Err gf_isom_set_movie_duration(GF_ISOFile *movie, u64 duration)
{
	if (!movie->moov->mvex) return GF_BAD_PARAM;
	if (!movie->moov->mvex->mehd) {
		movie->moov->mvex->mehd = (GF_MovieExtendsHeaderBox *) gf_isom_box_new_parent(&movie->moov->mvex->child_boxes, GF_ISOM_BOX_TYPE_MEHD);
	}
	movie->moov->mvex->mehd->fragment_duration = duration;
	movie->moov->mvhd->duration = 0;
	return GF_OK;
}


GF_EXPORT
GF_Err gf_isom_finalize_for_fragment(GF_ISOFile *movie, u32 media_segment_type, Bool mvex_after_tracks)
{
	GF_Err e;
	u32 i;
	Bool store_file = GF_TRUE;
	GF_TrackExtendsBox *trex;
	if (!movie || !movie->moov) return GF_BAD_PARAM;

	if (movie->openMode==GF_ISOM_OPEN_CAT_FRAGMENTS) {
		/*from now on we are in write mode*/
		movie->openMode = GF_ISOM_OPEN_WRITE;
		store_file = GF_FALSE;
		movie->append_segment = GF_TRUE;
	} else {
		movie->NextMoofNumber = 1;
	}
	movie->moov->mvex_after_traks = mvex_after_tracks;
	
	//this is only allowed in write mode
	if (movie->openMode != GF_ISOM_OPEN_WRITE) return GF_ISOM_INVALID_MODE;

	if (movie->FragmentsFlags & GF_ISOM_FRAG_WRITE_READY) return GF_OK;
	movie->FragmentsFlags = 0;

	if (store_file) {
		/* add DASH brand if requested*/
		if (media_segment_type)
			gf_isom_modify_alternate_brand(movie, GF_ISOM_BRAND_DASH, GF_TRUE);

		if (!movie->moov->mvex->mehd || !movie->moov->mvex->mehd->fragment_duration) {
			//update durations
			gf_isom_get_duration(movie);
		}

		i=0;
		while ((trex = (GF_TrackExtendsBox *)gf_list_enum(movie->moov->mvex->TrackExList, &i))) {
			if (trex->type != GF_ISOM_BOX_TYPE_TREX) continue;
			if (trex->track->Media->information->sampleTable->CompositionToDecode) {
				GF_TrackExtensionPropertiesBox *trep;
				trep = GetTrep(movie->moov, trex->trackID);

				if (!trep) {
					trep = (GF_TrackExtensionPropertiesBox*) gf_isom_box_new_parent(&movie->moov->mvex->child_boxes, GF_ISOM_BOX_TYPE_TREP);
					trep->trackID = trex->trackID;
					gf_list_add(movie->moov->mvex->TrackExPropList, trep);
				}

				if (!trex->track->Media->information->sampleTable->SampleSize || ! trex->track->Media->information->sampleTable->SampleSize->sampleCount) {
					gf_list_add(trep->child_boxes, trex->track->Media->information->sampleTable->CompositionToDecode);
					trex->track->Media->information->sampleTable->CompositionToDecode = NULL;
				} else {
					GF_CompositionToDecodeBox *cslg;

					//clone it!
					GF_SAFEALLOC(cslg, GF_CompositionToDecodeBox);
					if (!cslg) return GF_OUT_OF_MEM;
					memcpy(cslg, trex->track->Media->information->sampleTable->CompositionToDecode, sizeof(GF_CompositionToDecodeBox) );
					cslg->child_boxes = gf_list_new();
					gf_list_add(trep->child_boxes, trex->track->Media->information->sampleTable->CompositionToDecode);
				}
			}

			if (movie->moov->mvex->mehd && movie->moov->mvex->mehd->fragment_duration) {
				trex->track->Header->duration = 0;
				Media_SetDuration(trex->track);
				if (trex->track->editBox && trex->track->editBox->editList) {
					GF_EdtsEntry *edts = gf_list_last(trex->track->editBox->editList->entryList);
					edts->segmentDuration = 0;
				}
			}
		}

		//write movie
		e = WriteToFile(movie, GF_TRUE);
		if (e) return e;

		if (movie->on_block_out) {
			gf_bs_seek(movie->editFileMap->bs, 0);
			gf_bs_truncate(movie->editFileMap->bs);
		}
	}

	//make sure we do have all we need. If not this is not an error, just consider
	//the file closed
	if (!movie->moov->mvex || !gf_list_count(movie->moov->mvex->TrackExList)) return GF_OK;

	i=0;
	while ((trex = (GF_TrackExtendsBox *)gf_list_enum(movie->moov->mvex->TrackExList, &i))) {
		if (!trex->trackID || !gf_isom_get_track_from_id(movie->moov, trex->trackID)) return GF_IO_ERR;
		//we could also check all our data refs are local but we'll do that at run time
		//in order to allow a mix of both (remote refs in MOOV and local in MVEX)

		//one thing that MUST be done is OD cross-dependencies. The movie fragment spec
		//is broken here, since it cannot allow dynamic insertion of new ESD and their
		//dependancies
	}

	//ok we are fine - note the data map is created at the beginning
	if (i) movie->FragmentsFlags |= GF_ISOM_FRAG_WRITE_READY;

	if (media_segment_type) {
		movie->use_segments = GF_TRUE;
		movie->moof_list = gf_list_new();
	} else if (movie->on_block_out) {
		movie->moof_list = gf_list_new();
	}

	/*set brands for segment*/

	/*"msdh": it's a media segment */
	gf_isom_set_brand_info(movie, GF_ISOM_BRAND_MSDH, 0);
	/*remove all brands	*/
	gf_isom_reset_alt_brands(movie);
	/*
		msdh: it's a media segment
		sims: it's a media segment with an SSIX
		msix: it's a media segment with an index
		lmsg: it's the last media segment
	*/

	return GF_OK;
}

GF_Err gf_isom_change_track_fragment_defaults(GF_ISOFile *movie, GF_ISOTrackID TrackID,
        u32 DefaultSampleDescriptionIndex,
        u32 DefaultSampleDuration,
        u32 DefaultSampleSize,
        u8 DefaultSampleIsSync,
        u8 DefaultSamplePadding,
        u16 DefaultDegradationPriority,
        u8 force_traf_flags)
{
	GF_MovieExtendsBox *mvex;
	GF_TrackExtendsBox *trex;
	GF_TrackBox *trak;

	if (!movie || !movie->moov) return GF_BAD_PARAM;
	//this is only allowed in write mode
	if (movie->openMode != GF_ISOM_OPEN_WRITE) return GF_ISOM_INVALID_MODE;

	trak = gf_isom_get_track_from_id(movie->moov, TrackID);
	if (!trak) return GF_BAD_PARAM;

	mvex = movie->moov->mvex;
	if (!mvex) return GF_BAD_PARAM;

	trex = GetTrex(movie->moov, TrackID);
	if (!trex)  return GF_BAD_PARAM;

	trex->def_sample_desc_index = DefaultSampleDescriptionIndex;
	trex->def_sample_duration = DefaultSampleDuration;
	trex->def_sample_size = DefaultSampleSize;
	trex->def_sample_flags = GF_ISOM_FORMAT_FRAG_FLAGS(DefaultSamplePadding, DefaultSampleIsSync, DefaultDegradationPriority);
	//if sample is sync by default, set sample_depends_on flags to 2 (does not depend on other samples)
	if (DefaultSampleIsSync) {
		trex->def_sample_flags |= (2<<24);
	}
	trex->cannot_use_default = GF_FALSE;

	if (force_traf_flags) {
		trex->cannot_use_default = GF_TRUE;
	} else if (DefaultSampleDescriptionIndex == 0 && DefaultSampleDuration == 0 && DefaultSampleSize == 0
		&& DefaultSampleIsSync == 0 && DefaultSamplePadding == 0 && DefaultDegradationPriority == 0) {
		trex->cannot_use_default = GF_TRUE;
	}
	return GF_OK;
}

GF_EXPORT
GF_Err gf_isom_setup_track_fragment(GF_ISOFile *movie, GF_ISOTrackID TrackID,
                                    u32 DefaultSampleDescriptionIndex,
                                    u32 DefaultSampleDuration,
                                    u32 DefaultSampleSize,
                                    u8 DefaultSampleIsSync,
                                    u8 DefaultSamplePadding,
                                    u16 DefaultDegradationPriority,
                                    Bool force_traf_flags)
{
	GF_MovieExtendsBox *mvex;
	GF_TrackExtendsBox *trex;
	GF_TrackBox *trak;

	if (!movie || !movie->moov) return GF_BAD_PARAM;
	//this is only allowed in write mode
	if (movie->openMode != GF_ISOM_OPEN_WRITE) return GF_ISOM_INVALID_MODE;
	//and only at setup
	if (movie->FragmentsFlags & GF_ISOM_FRAG_WRITE_READY) return GF_BAD_PARAM;


	trak = gf_isom_get_track_from_id(movie->moov, TrackID);
	if (!trak) return GF_BAD_PARAM;

	//create MVEX if needed
	if (!movie->moov->mvex) {
		mvex = (GF_MovieExtendsBox *) gf_isom_box_new_parent(&movie->moov->child_boxes, GF_ISOM_BOX_TYPE_MVEX);
		moov_on_child_box((GF_Box*)movie->moov, (GF_Box *) mvex);
	} else {
		mvex = movie->moov->mvex;
	}
	if (!mvex->mehd) {
		mvex->mehd = (GF_MovieExtendsHeaderBox *) gf_isom_box_new_parent(&mvex->child_boxes, GF_ISOM_BOX_TYPE_MEHD);
	}

	trex = GetTrex(movie->moov, TrackID);
	if (!trex) {
		trex = (GF_TrackExtendsBox *) gf_isom_box_new_parent(&mvex->child_boxes, GF_ISOM_BOX_TYPE_TREX);
		trex->trackID = TrackID;
		mvex_on_child_box((GF_Box*)mvex, (GF_Box *) trex);
	}
	trex->track = trak;
	return gf_isom_change_track_fragment_defaults(movie, TrackID, DefaultSampleDescriptionIndex, DefaultSampleDuration, DefaultSampleSize, DefaultSampleIsSync, DefaultSamplePadding, DefaultDegradationPriority, force_traf_flags);
}

GF_EXPORT
GF_Err gf_isom_enable_traf_inherit(GF_ISOFile *movie, GF_ISOTrackID TrackID, GF_ISOTrackID BaseTrackID)
{
	GF_TrackBox *trak;
	GF_TrackExtendsBox *trex;
	GF_Err e=GF_OK;
	u32 track_num;
	if (!movie || !TrackID || !BaseTrackID)
		return GF_BAD_PARAM;
	trak = gf_isom_get_track_from_id(movie->moov, TrackID);
	if (!trak) return GF_BAD_PARAM;
	track_num = 1 + gf_list_find(movie->moov->trackList, trak);

	e = gf_isom_set_track_reference(movie, track_num, GF_ISOM_REF_TRIN, BaseTrackID);
	if (e) return e;

	trex = GetTrex(movie->moov, TrackID);
	if (!trex) return GF_BAD_PARAM;
	trex->inherit_from_traf_id = BaseTrackID;
	return GF_OK;
}

GF_EXPORT
GF_Err gf_isom_setup_track_fragment_template(GF_ISOFile *movie, GF_ISOTrackID TrackID, u8 *boxes, u32 boxes_size, u8 force_traf_flags)
{
	GF_MovieExtendsBox *mvex;
	GF_TrackBox *trak;
	GF_BitStream *bs;
	GF_Err e=GF_OK;
	trak = gf_isom_get_track_from_id(movie->moov, TrackID);
	if (!trak) return GF_BAD_PARAM;

	bs = gf_bs_new(boxes, boxes_size, GF_BITSTREAM_READ);
	while (gf_bs_available(bs)) {
		GF_Box *box=NULL;
		gf_isom_box_parse(&box, bs);
		if (!box) {
			e = GF_BAD_PARAM;
			break;
		}

		if (box->type==GF_ISOM_BOX_TYPE_TREX) {
			GF_TrackExtendsBox *trex_o=NULL;
			GF_TrackExtendsBox *trex = (GF_TrackExtendsBox *) box;

			//create MVEX if needed
			if (!movie->moov->mvex) {
				mvex = (GF_MovieExtendsBox *) gf_isom_box_new_parent(&movie->moov->child_boxes, GF_ISOM_BOX_TYPE_MVEX);
				moov_on_child_box((GF_Box*)movie->moov, (GF_Box *) mvex);
			} else {
				mvex = movie->moov->mvex;
			}
			if (!mvex->mehd) {
				mvex->mehd = (GF_MovieExtendsHeaderBox *) gf_isom_box_new_parent(&mvex->child_boxes, GF_ISOM_BOX_TYPE_MEHD);
			}

			trex_o = GetTrex(movie->moov, TrackID);
			if (trex_o) {
				gf_list_del_item(movie->moov->mvex->TrackExList, trex_o);
				gf_isom_box_del_parent(&movie->moov->mvex->child_boxes, (GF_Box *)trex_o);
			}
			trex->trackID = TrackID;
			trex->track = trak;
			if (force_traf_flags) trex->cannot_use_default = GF_TRUE;
			gf_list_add(mvex->child_boxes, trex);
			mvex_on_child_box((GF_Box*)mvex, (GF_Box *) trex);
		}
	}
	gf_bs_del(bs);
	return e;
}


u32 GetNumUsedValues(GF_TrackFragmentBox *traf, u32 value, u32 index)
{
	u32 i, j, NumValue = 0;
	GF_TrackFragmentRunBox *trun;

	i=0;
	while ((trun = (GF_TrackFragmentRunBox *)gf_list_enum(traf->TrackRuns, &i))) {
		GF_TrunEntry *ent;
		j=0;
		while ((ent = (GF_TrunEntry *)gf_list_enum(trun->entries, &j))) {
			switch (index) {
			case 1:
				if (value == ent->Duration) NumValue ++;
				break;
			case 2:
				if (value == ent->size) NumValue ++;
				break;
			case 3:
				if (value == ent->flags) NumValue ++;
				break;
			}
		}
	}
	return NumValue;
}


void ComputeFragmentDefaults(GF_TrackFragmentBox *traf)
{
	u32 i, j, MaxNum, DefValue, ret;
	GF_TrackFragmentRunBox *trun;
	GF_TrunEntry *ent;

	//Duration default
	MaxNum = DefValue = 0;
	i=0;
	while ((trun = (GF_TrackFragmentRunBox *)gf_list_enum(traf->TrackRuns, &i))) {
		j=0;
		while ((ent = (GF_TrunEntry *)gf_list_enum(trun->entries, &j))) {
			ret = GetNumUsedValues(traf, ent->Duration, 1);
			if (ret>MaxNum) {
				//at least 2 duration, specify for all
				if (MaxNum) {
					DefValue = 0;
					goto escape_duration;
				}
				MaxNum = ret;
				DefValue = ent->Duration;
			}
		}
	}
escape_duration:
	//store if #
	if (DefValue && ((DefValue != traf->trex->def_sample_duration) || traf->trex->cannot_use_default ) ) {
		traf->tfhd->def_sample_duration = DefValue;
	}

	//Size default
	MaxNum = DefValue = 0;
	i=0;
	while ((trun = (GF_TrackFragmentRunBox *)gf_list_enum(traf->TrackRuns, &i))) {
		j=0;
		while ((ent = (GF_TrunEntry*)gf_list_enum(trun->entries, &j))) {
			ret = GetNumUsedValues(traf, ent->size, 2);
			if (ret>MaxNum || (ret==1)) {
				//at least 2 sizes so we must specify all sizes
				if (MaxNum) {
					DefValue = 0;
					goto escape_size;
				}
				MaxNum = ret;
				DefValue = ent->size;
			}
		}
	}

escape_size:
	//store if #
	if (DefValue && (DefValue != traf->trex->def_sample_size)) {
		traf->tfhd->def_sample_size = DefValue;
	}

	//Flags default
	MaxNum = DefValue = 0;
	i=0;
	while ((trun = (GF_TrackFragmentRunBox *)gf_list_enum(traf->TrackRuns, &i))) {
		j=0;
		while ((ent = (GF_TrunEntry*)gf_list_enum(trun->entries, &j))) {
			ret = GetNumUsedValues(traf, ent->flags, 3);
			if (ret>MaxNum) {
				MaxNum = ret;
				DefValue = ent->flags;
			}
		}
	}
	//store if #
	if (traf->trex->cannot_use_default || (DefValue && (DefValue != traf->trex->def_sample_flags))) {
		traf->tfhd->def_sample_flags = DefValue;
	}
}

GF_EXPORT
GF_Err gf_isom_set_fragment_option(GF_ISOFile *movie, GF_ISOTrackID TrackID, GF_ISOTrackFragmentOption Code, u32 Param)
{
	GF_TrackFragmentBox *traf;
	if (!movie || !movie->moov) return GF_BAD_PARAM;
	//this is only allowed in write mode
	if (movie->openMode != GF_ISOM_OPEN_WRITE) return GF_ISOM_INVALID_MODE;

	switch (Code) {
	case GF_ISOM_TRAF_EMPTY:
		traf = GetTraf(movie, TrackID);
		if (!traf) return GF_BAD_PARAM;
		traf->tfhd->EmptyDuration = Param;
		break;
	case GF_ISOM_TRAF_RANDOM_ACCESS:
		traf = GetTraf(movie, TrackID);
		if (!traf) return GF_BAD_PARAM;
		traf->tfhd->IFrameSwitching = Param;
		break;
	case GF_ISOM_TRAF_DATA_CACHE:
		traf = GetTraf(movie, TrackID);
		if (!traf) return GF_BAD_PARAM;
		//don't cache only one sample ...
		traf->DataCache = Param > 1 ? Param : 0;
		break;
	case GF_ISOM_TFHD_FORCE_MOOF_BASE_OFFSET:
		movie->force_moof_base_offset = Param;
		break;
	}
	return GF_OK;
}

//#define USE_BASE_DATA_OFFSET

void update_trun_offsets(GF_ISOFile *movie, s32 offset)
{
#ifndef USE_BASE_DATA_OFFSET
	u32 i, j;
	GF_TrackFragmentBox *traf;
	i=0;
	while ((traf = (GF_TrackFragmentBox*)gf_list_enum(movie->moof->TrackList, &i))) {
		GF_TrackFragmentRunBox *trun;
		/*remove base data*/
		traf->tfhd->base_data_offset = 0;
		j=0;
		while ((trun = (GF_TrackFragmentRunBox*)gf_list_enum(traf->TrackRuns, &j))) {
			if (j==1) {
				trun->data_offset += offset;
			} else {
				trun->data_offset = 0;
			}
		}
	}
#endif
}

static
u32 UpdateRuns(GF_ISOFile *movie, GF_TrackFragmentBox *traf)
{
	u32 sampleCount, i, j, RunSize, RunDur, RunFlags, NeedFlags, UseCTS, count;
	/* enum:
	   0 - use values per sample in the trun box
	   1 - use default values from track fragment header
	   2 - use default values from track extends header */
	u32 UseDefaultSize, UseDefaultDur, UseDefaultFlag;
	GF_TrackFragmentRunBox *trun;
	GF_TrunEntry *ent;

	sampleCount = 0;

#ifndef USE_BASE_DATA_OFFSET
	if (movie->use_segments) {
		traf->tfhd->flags = GF_ISOM_MOOF_BASE_OFFSET;
	} else
#endif
	{
		if (movie->force_moof_base_offset) {
			traf->tfhd->flags = GF_ISOM_MOOF_BASE_OFFSET;
		} else {
			traf->tfhd->flags = GF_ISOM_TRAF_BASE_OFFSET;
		}
	}

	//empty runs
	if (traf->tfhd->EmptyDuration) {
		while (gf_list_count(traf->TrackRuns)) {
			trun = (GF_TrackFragmentRunBox *)gf_list_get(traf->TrackRuns, 0);
			gf_list_rem(traf->TrackRuns, 0);
			gf_isom_box_del_parent(&traf->child_boxes, (GF_Box *)trun);
		}
		traf->tfhd->flags |= GF_ISOM_TRAF_DUR_EMPTY;
		if (traf->tfhd->EmptyDuration != traf->trex->def_sample_duration) {
			traf->tfhd->def_sample_duration = traf->tfhd->EmptyDuration;
			traf->tfhd->flags |= GF_ISOM_TRAF_SAMPLE_DUR;
		}
		return 0;
	}


	UseDefaultSize = 0;
	UseDefaultDur = 0;
	UseDefaultFlag = 0;

	i=0;
	while ((trun = (GF_TrackFragmentRunBox *)gf_list_enum(traf->TrackRuns, &i))) {
		GF_TrunEntry *first_ent = NULL;
		RunSize = 0;
		RunDur = 0;
		RunFlags = 0;
		UseCTS = 0;
		NeedFlags = 0;

		//process all samples in run
		count = gf_list_count(trun->entries);
		for (j=0; j<count; j++) {
			ent = (GF_TrunEntry*)gf_list_get(trun->entries, j);
			if (!j) {
				first_ent = ent;
				RunSize = ent->size;
				if (ent->nb_pack) RunSize /= ent->nb_pack;
				RunDur = ent->Duration;
			}
			//we may have one entry only ...
			if (j || (count==1)) {
				u32 ssize = ent->size;
				if (ent->nb_pack) ssize /= ent->nb_pack;

				//flags are only after first entry
				if (j==1 || (count==1) ) RunFlags = ent->flags;

				if (ssize != RunSize) RunSize = 0;
				if (ent->Duration != RunDur) RunDur = 0;
				if (j && (RunFlags != ent->flags)) NeedFlags = 1;
			}
			if (ent->CTS_Offset) UseCTS = 1;
		}
		//empty list
		if (!first_ent) {
			i--;
			gf_list_rem(traf->TrackRuns, i);
			continue;
		}
//		trun->sample_count = gf_list_count(trun->entries);
		trun->flags = 0;

		//size checking
		//constant size, check if this is from current fragment default or global default
		if (RunSize && (traf->trex->def_sample_size == RunSize) && !traf->trex->cannot_use_default) {
			if (!UseDefaultSize) UseDefaultSize = 2;
			else if (UseDefaultSize==1) RunSize = 0;
		} else if (RunSize && (traf->tfhd->def_sample_size == RunSize)) {
			if (!UseDefaultSize) UseDefaultSize = 1;
			else if (UseDefaultSize==2) RunSize = 0;
		}
		//we could check for single entry runs and set the default size in the tfhd but
		//that's no bit saving...
		else {
			RunSize=0;
		}

		if (!RunSize) trun->flags |= GF_ISOM_TRUN_SIZE;

		//duration checking
		if (RunDur && (traf->trex->def_sample_duration == RunDur) && !traf->trex->cannot_use_default) {
			if (!UseDefaultDur) UseDefaultDur = 2;
			else if (UseDefaultDur==1) RunDur = 0;
		} else if (RunDur && (traf->tfhd->def_sample_duration == RunDur)) {
			if (!UseDefaultDur) UseDefaultDur = 1;
			else if (UseDefaultDur==2) RunDur = 0;
		}
		if (!RunDur) trun->flags |= GF_ISOM_TRUN_DURATION;

		//flag checking
		if (!NeedFlags) {
			// all samples flags are the same after the 2nd entry
			if (RunFlags == traf->trex->def_sample_flags && !traf->trex->cannot_use_default) {
				/* this run can use trex flags */
				if (!UseDefaultFlag) {
					/* if all previous runs used explicit flags per sample, we can still use trex flags for this run */
					UseDefaultFlag = 2;
				} else if (UseDefaultFlag==1) {
					/* otherwise if one of the previous runs did use tfhd flags,
					we have no choice but to explicitly use flags per sample for this run */
					NeedFlags = GF_TRUE;
				}
			} else if (RunFlags == traf->tfhd->def_sample_flags) {
				/* this run can use tfhd flags */
				if (!UseDefaultFlag) {
					/* if all previous runs used explicit flags per sample, we can still use tfhd flags for this run */
					UseDefaultFlag = 1;
				} else if(UseDefaultFlag==2) {
					/* otherwise if one of the previous runs did use trex flags,
					we have no choice but to explicitly use flags per sample for this run */
					NeedFlags = GF_TRUE;
				}
			} else {
				/* the flags for the 2nd and following entries are different from trex and tfhd default values
				   (possible case: 2 samples in trun, and first sample was used to set default flags) */
				NeedFlags = GF_TRUE;
			}
		}
		if (NeedFlags) {
			//one flags entry per sample only
			trun->flags |= GF_ISOM_TRUN_FLAGS;
		} else {
			/* this run can use default flags for the 2nd and following entries,
			   we just need to check if the first entry flags need to be singled out*/
			if (first_ent->flags != RunFlags) {
				trun->flags |= GF_ISOM_TRUN_FIRST_FLAG;
			}
		}

		//CTS flag
		if (UseCTS) trun->flags |= GF_ISOM_TRUN_CTS_OFFSET;

		//run data offset if the offset indicated is 0 (first sample in this MDAT) don't
		//indicate it
		if (trun->data_offset) trun->flags |= GF_ISOM_TRUN_DATA_OFFSET;

		sampleCount += trun->sample_count;
	}

	//after all runs in the traf are processed, update TRAF flags
	if (UseDefaultSize==1)
		traf->tfhd->flags |= GF_ISOM_TRAF_SAMPLE_SIZE;
	if (UseDefaultDur==1)
		traf->tfhd->flags |= GF_ISOM_TRAF_SAMPLE_DUR;
	if (UseDefaultFlag==1)
		traf->tfhd->flags |= GF_ISOM_TRAF_SAMPLE_FLAGS;
	if (traf->trex->cannot_use_default || (traf->tfhd->sample_desc_index != traf->trex->def_sample_desc_index))
		traf->tfhd->flags |= GF_ISOM_TRAF_SAMPLE_DESC;


	return sampleCount;
}

static u32 moof_get_sap_info(GF_MovieFragmentBox *moof, GF_ISOTrackID refTrackID, u32 *sap_delta, Bool *starts_with_sap)
{
	u32 i, j, count, delta, earliest_cts, sap_type, sap_sample_num, cur_sample;
	Bool first = GF_TRUE;
	GF_TrunEntry *ent;
	GF_TrackFragmentBox *traf=NULL;
	GF_TrackFragmentRunBox *trun;
	sap_type = 0;
	*sap_delta = 0;
	*starts_with_sap = GF_FALSE;
	for (i=0; i<gf_list_count(moof->TrackList); i++) {
		traf = (GF_TrackFragmentBox*)gf_list_get(moof->TrackList, i);
		if (traf->tfhd->trackID==refTrackID) break;
		traf=NULL;
	}
	if (!traf) return sap_type;
	earliest_cts = 0;

	/*first check if we have a roll/rap sample in this traf, and mark its sample count*/
	sap_type = 0;
	sap_sample_num = 0;
	/*check RAP and ROLL*/
	count = traf->sampleGroups ? gf_list_count(traf->sampleGroups) : 0;
	for (i=0; i<count; i++) {
		GF_SampleGroupBox *sg;
		u32 first_sample;
		Bool rap_type = GF_FALSE;
		sg = (GF_SampleGroupBox*)gf_list_get(traf->sampleGroups, i);

		switch (sg->grouping_type) {
		case GF_ISOM_SAMPLE_GROUP_RAP:
		case GF_ISOM_SAMPLE_GROUP_SYNC:
			rap_type = GF_TRUE;
			break;
		case GF_ISOM_SAMPLE_GROUP_ROLL:
			break;
		default:
			continue;
		}
		/*first entry is SAP*/
		first_sample = 1;
		for (j=0; j<sg->entry_count; j++) {
			if (! sg->sample_entries[j].group_description_index) {
				first_sample += sg->sample_entries[j].sample_count;
				continue;
			}
			if (!j) {
				*starts_with_sap = GF_TRUE;
				sap_sample_num = 0;
			}
			if (!sap_sample_num || (sap_sample_num>first_sample)) {
				sap_type = rap_type ? 3 : 4;
				sap_sample_num = first_sample;
			}
			break;
		}
	}

	/*then browse all samples, looking for SYNC flag or sap_sample_num*/
	cur_sample = 1;
	delta = 0;
	i=0;
	while ((trun = (GF_TrackFragmentRunBox*)gf_list_enum(traf->TrackRuns, &i))) {
		if (trun->flags & GF_ISOM_TRUN_FIRST_FLAG) {
			if (GF_ISOM_GET_FRAG_SYNC(trun->flags)) {
				ent = (GF_TrunEntry*)gf_list_get(trun->entries, 0);
//				if (!delta) earliest_cts = ent->CTS_Offset;
				*sap_delta = delta + ent->CTS_Offset - ent->CTS_Offset;
				*starts_with_sap = first;
				sap_type = ent->SAP_type;
				return sap_type;
			}
		}
		j=0;
		while ((ent = (GF_TrunEntry*)gf_list_enum(trun->entries, &j))) {
			if (!delta) earliest_cts = ent->CTS_Offset;

			if (GF_ISOM_GET_FRAG_SYNC(ent->flags)) {
				*sap_delta = delta + ent->CTS_Offset - earliest_cts;
				*starts_with_sap = first;
				sap_type = ent->SAP_type;
				return sap_type;
			}
			/*we found our roll or rap sample*/
			if (cur_sample==sap_sample_num) {
				*sap_delta = delta + ent->CTS_Offset - earliest_cts;
				return sap_type;
			}
			delta += ent->Duration;
			first = GF_FALSE;
			cur_sample++;
		}
	}
	/*not found*/
	return 0;
}

u32 moof_get_duration(GF_MovieFragmentBox *moof, GF_ISOTrackID refTrackID)
{
	u32 i, j, duration;
	GF_TrackFragmentBox *traf = NULL;
	GF_TrackFragmentRunBox *trun;
	for (i=0; i<gf_list_count(moof->TrackList); i++) {
		traf = (GF_TrackFragmentBox*)gf_list_get(moof->TrackList, i);
		if (traf->tfhd->trackID==refTrackID) break;
		traf=NULL;
	}
	if (!traf) return 0;

	duration = 0;
	i=0;
	while ((trun = (GF_TrackFragmentRunBox*)gf_list_enum(traf->TrackRuns, &i))) {
		GF_TrunEntry *ent;
		j=0;
		while ((ent = (GF_TrunEntry*)gf_list_enum(trun->entries, &j))) {
			if (ent->flags & GF_ISOM_TRAF_SAMPLE_DUR)
				duration += ent->Duration;
			else
				duration += traf->trex->def_sample_duration;
		}
	}
	return duration;
}

static u64 moof_get_earliest_cts(GF_MovieFragmentBox *moof, GF_ISOTrackID refTrackID)
{
	u32 i, j;
	u64 cts, duration;
	GF_TrackFragmentBox *traf=NULL;
	GF_TrackFragmentRunBox *trun;
	for (i=0; i<gf_list_count(moof->TrackList); i++) {
		traf = (GF_TrackFragmentBox*)gf_list_get(moof->TrackList, i);
		if (traf->tfhd->trackID==refTrackID) break;
		traf=NULL;
	}
	if (!traf) return 0;

	duration = 0;
	cts = (u64) -1;
	i=0;
	while ((trun = (GF_TrackFragmentRunBox*)gf_list_enum(traf->TrackRuns, &i))) {
		GF_TrunEntry *ent;
		j=0;
		while ((ent = (GF_TrunEntry*)gf_list_enum(trun->entries, &j))) {
			if (duration + ent->CTS_Offset < cts)
				cts = duration + ent->CTS_Offset;
			duration += ent->Duration;
		}
	}
	return cts;
}

static GF_Err StoreFragment(GF_ISOFile *movie, Bool load_mdat_only, s32 data_offset_diff, u32 *moof_size, Bool reassign_bs)
{
	GF_Err e;
	u64 moof_start, pos;
	u32 size, i, s_count, mdat_size;
	s32 offset;
	u8 *buffer;
	GF_TrackFragmentBox *traf;
	GF_TrackFragmentRunBox *trun;
	GF_BitStream *bs, *bs_orig;
	if (!movie->moof) return GF_OK;

	bs = movie->editFileMap->bs;
	if (!movie->moof_first) load_mdat_only = GF_FALSE;
	mdat_size = 0;
	//1 - flush all caches
	i=0;
	while ((traf = (GF_TrackFragmentBox*)gf_list_enum(movie->moof->TrackList, &i))) {
		/*do not write empty senc*/
		if (traf->sample_encryption && !gf_list_count(traf->sample_encryption->samp_aux_info)) {
			gf_isom_box_del((GF_Box *) traf->sample_encryption);
			traf->sample_encryption = NULL;
		}
		if (!traf->DataCache) continue;
		s_count = gf_list_count(traf->TrackRuns);
		if (!s_count) continue;
		trun = (GF_TrackFragmentRunBox *)gf_list_get(traf->TrackRuns, s_count-1);
		if (!trun->cache || !trun->sample_count) continue;

		//update offset
		trun->data_offset = (u32) (gf_bs_get_position(bs) - movie->moof->fragment_offset - 8);
		//write cache
		gf_bs_get_content(trun->cache, &buffer, &size);
		gf_bs_write_data(bs, buffer, size);
		gf_bs_del(trun->cache);
		gf_free(buffer);
		trun->cache = NULL;
		traf->DataCache=0;
	}

	if (load_mdat_only) {
		pos = gf_bs_get_position(bs);
		if (movie->moof->fragment_offset > pos)
			return GF_CORRUPTED_DATA;

		//we assume we never write large MDATs in fragment mode which should always be true
		movie->moof->mdat_size = (u32) (pos - movie->moof->fragment_offset);

		if (movie->segment_bs) {
			e = gf_bs_seek(bs, 0);
			if (e) return e;
			/*write mdat size*/
			gf_bs_write_u32(bs, (u32) movie->moof->mdat_size);
			/*and get internal buffer*/
			e = gf_bs_seek(bs, movie->moof->mdat_size);
			if (e) return e;
			gf_bs_get_content(bs, &movie->moof->mdat, &movie->moof->mdat_size);

			gf_bs_del(bs);
			movie->editFileMap->bs = gf_bs_new(NULL, 0, GF_BITSTREAM_WRITE);
		} else {
			u64 frag_offset = movie->segment_start;
			e = gf_bs_seek(bs, frag_offset);
			if (e) return e;
			/*write mdat size*/
			gf_bs_write_u32(bs, (u32) movie->moof->mdat_size);

			movie->moof->mdat = (char*)gf_malloc(sizeof(char) * movie->moof->mdat_size);
			if (!movie->moof->mdat) return GF_OUT_OF_MEM;

			e = gf_bs_seek(bs, frag_offset);
			if (e) return e;
			gf_bs_read_data(bs, movie->moof->mdat, movie->moof->mdat_size);

			e = gf_bs_seek(bs, frag_offset);
			if (e) return e;
			gf_bs_truncate(bs);
		}

		return GF_OK;
	}

	moof_start = gf_bs_get_position(bs);

	if (movie->moof->ntp) {
		moof_start += 8*4;
	}

	//2- update MOOF MDAT header
	if (!movie->moof->mdat) {
		e = gf_bs_seek(bs, movie->moof->fragment_offset);
		if (e) return e;
		//we assume we never write large MDATs in fragment mode which should always be true
		mdat_size = (u32) (moof_start - movie->moof->fragment_offset);
		gf_bs_write_u32(bs, (u32) mdat_size);
		gf_bs_write_u32(bs, GF_ISOM_BOX_TYPE_MDAT);
		e = gf_bs_seek(bs, moof_start);
		if (e) return e;
	}

	/*estimate moof size and shift trun offsets*/
#ifndef USE_BASE_DATA_OFFSET
	offset = 0;
	if (movie->use_segments || movie->force_moof_base_offset) {
		e = gf_isom_box_size((GF_Box *) movie->moof);
		if (e) return e;
		offset = (s32) movie->moof->size;
		/*mdat size & type*/
		offset += 8;
		update_trun_offsets(movie, offset);
	}
#endif

	//3- clean our traf's
	i=0;
	while ((traf = (GF_TrackFragmentBox*) gf_list_enum(movie->moof->TrackList, &i))) {
		//compute default settings for the TRAF
		ComputeFragmentDefaults(traf);
		//updates all trun and set all flags, INCLUDING TRAF FLAGS (durations, ...)
		s_count = UpdateRuns(movie, traf);
		//empty fragment destroy it
		if (!traf->tfhd->EmptyDuration && !s_count) {
			i--;
			gf_list_rem(movie->moof->TrackList, i);
			gf_isom_box_del_parent(&movie->moof->child_boxes, (GF_Box *) traf);
			continue;
		}
	}

	buffer = NULL;
	/*rewind bitstream and load mdat in memory */
	if (movie->moof_first && !movie->moof->mdat) {
		buffer = (char*)gf_malloc(sizeof(char)*mdat_size);
		e = gf_bs_seek(bs, movie->moof->fragment_offset);
		if (e) return e;
		gf_bs_read_data(bs, buffer, mdat_size);
		/*back to mdat start and erase with moov*/
		e = gf_bs_seek(bs, movie->moof->fragment_offset);
		if (e) return e;
		gf_bs_truncate(bs);
	}

	//4- Write moof
	e = gf_isom_box_size((GF_Box *) movie->moof);
	if (e) return e;
	/*moof first, update traf headers - THIS WILL IMPACT THE MOOF SIZE IF WE
	DECIDE NOT TO USE THE DATA-OFFSET FLAG*/
	if (movie->moof_first
#ifndef USE_BASE_DATA_OFFSET
	        && !(movie->use_segments || movie->force_moof_base_offset)
#endif
	   ) {
		i=0;
		while ((traf = (GF_TrackFragmentBox*)gf_list_enum(movie->moof->TrackList, &i))) {
			/*offset increases by moof size*/
			traf->tfhd->base_data_offset += movie->moof->size;
			traf->tfhd->base_data_offset += data_offset_diff;
			if (movie->on_block_out) {
				traf->tfhd->base_data_offset += movie->fragmented_file_pos;
			}
		}
	}
#ifndef USE_BASE_DATA_OFFSET
	else if (movie->use_segments || movie->force_moof_base_offset) {
		if (offset != (movie->moof->size+8)) {
			offset = (s32) (movie->moof->size + 8 - offset);
			update_trun_offsets(movie, offset);
			e = gf_isom_box_size((GF_Box *) movie->moof);
			if (e) return e;
		}
	}
#endif

	bs_orig = bs;
	if (reassign_bs && movie->on_block_out) {
		bs = gf_bs_new_cbk(movie->on_block_out, movie->on_block_out_usr_data, movie->on_block_out_block_size);
	}

	if (movie->moof->ntp) {
		gf_bs_write_u32(bs, 8*4);
		gf_bs_write_u32(bs, GF_ISOM_BOX_TYPE_PRFT );
		gf_bs_write_u8(bs, 1);
		gf_bs_write_u24(bs, 0);
		gf_bs_write_u32(bs, movie->moof->reference_track_ID);
		gf_bs_write_u64(bs, movie->moof->ntp);
		gf_bs_write_u64(bs, movie->moof->timestamp);
	}

	pos = gf_bs_get_position(bs);
	i=0;
	while ((traf = (GF_TrackFragmentBox*)gf_list_enum(movie->moof->TrackList, &i))) {
		traf->moof_start_in_bs = pos;
	}

	/*we don't want to dispatch any block until done writing the moof*/
	if (movie->on_block_out)
		gf_bs_prevent_dispatch(bs, GF_TRUE);

	e = gf_isom_box_write((GF_Box *) movie->moof, bs);

	if (movie->on_block_out)
		gf_bs_prevent_dispatch(bs, GF_FALSE);

	if (e) return e;

	//rewrite mdat after moof
	if (movie->moof->mdat) {
		gf_bs_write_data(bs, movie->moof->mdat, movie->moof->mdat_size);
		gf_free(movie->moof->mdat);
		movie->moof->mdat = NULL;
	} else if (buffer) {
		gf_bs_write_data(bs, buffer, mdat_size);
		gf_free(buffer);
	}

	if (moof_size) *moof_size = (u32) movie->moof->size;

	if (bs != bs_orig) {
		u64 frag_size = gf_bs_get_position(bs);
		gf_bs_del(bs);
		movie->fragmented_file_pos += frag_size;
		gf_bs_seek(bs_orig, 0);
		gf_bs_truncate(bs_orig);
	}
	else if (movie->on_block_out) {
		u64 frag_size = gf_bs_get_position(bs);
		movie->fragmented_file_pos += frag_size;
	}

	if (!movie->use_segments) {
		gf_isom_box_del((GF_Box *) movie->moof);
		movie->moof = NULL;
	}
	return GF_OK;
}

static GF_Err sidx_rewrite(GF_SegmentIndexBox *sidx, GF_BitStream *bs, u64 start_pos, GF_SubsegmentIndexBox *ssix)
{
	GF_Err e = GF_OK;
	u64 pos = gf_bs_get_position(bs);
	if (ssix) {
		e = gf_isom_box_size((GF_Box *)ssix);
		sidx->first_offset = ssix->size;
	}
	/*write sidx*/
	gf_bs_seek(bs, start_pos);
	if (!e) e = gf_isom_box_write((GF_Box *) sidx, bs);
	if (!e && ssix) {
		e = gf_isom_box_write((GF_Box *) ssix, bs);
	}
	gf_bs_seek(bs, pos);
	return e;
}

GF_Err gf_isom_allocate_sidx(GF_ISOFile *movie, s32 subsegs_per_sidx, Bool daisy_chain_sidx, u32 nb_segs, u32 *frags_per_segment, u32 *start_range, u32 *end_range, Bool use_ssix)
{
	GF_BitStream *bs;
	GF_Err e;
	u32 i;

	//and only at setup
	if (!movie || !(movie->FragmentsFlags & GF_ISOM_FRAG_WRITE_READY) ) return GF_BAD_PARAM;
	if (movie->openMode != GF_ISOM_OPEN_WRITE) return GF_ISOM_INVALID_MODE;
	if (movie->root_sidx) return GF_BAD_PARAM;
	if (movie->root_ssix) return GF_BAD_PARAM;
	if (movie->moof) return GF_BAD_PARAM;
	if (gf_list_count(movie->moof_list)) return GF_BAD_PARAM;

	movie->root_sidx = (GF_SegmentIndexBox *)gf_isom_box_new(GF_ISOM_BOX_TYPE_SIDX);
	/*we don't write anything between sidx and following moov*/
	movie->root_sidx->first_offset = 0;

	/*for now we only store one ref per subsegment and don't support daisy-chaining*/
	movie->root_sidx->nb_refs = nb_segs;

	if (use_ssix) {
		movie->root_ssix = (GF_SubsegmentIndexBox *)gf_isom_box_new(GF_ISOM_BOX_TYPE_SSIX);
		movie->root_ssix->subsegment_count = nb_segs;
		movie->root_ssix->subsegment_alloc = movie->root_ssix->subsegment_count;
	}

	//dynamic mode
	if (!nb_segs) {
		movie->dyn_root_sidx = GF_TRUE;
		return GF_OK;
	}

	movie->root_sidx->refs = (GF_SIDXReference*)gf_malloc(sizeof(GF_SIDXReference) * movie->root_sidx->nb_refs);
	memset(movie->root_sidx->refs, 0, sizeof(GF_SIDXReference) * movie->root_sidx->nb_refs);

	movie->root_sidx_index = 0;

	if (use_ssix) {
		movie->root_ssix->subsegments = gf_malloc(sizeof(GF_SubsegmentInfo) * nb_segs);
		for (i=0; i<nb_segs; i++) {
			movie->root_ssix->subsegments[i].range_count = 2;
			movie->root_ssix->subsegments[i].ranges = gf_malloc(sizeof(GF_SubsegmentRangeInfo)*2);
			movie->root_ssix->subsegments[i].ranges[0].level = 0;
			movie->root_ssix->subsegments[i].ranges[0].range_size = 0;
			movie->root_ssix->subsegments[i].ranges[1].level = 0xFF;
			movie->root_ssix->subsegments[i].ranges[1].range_size = 0;
		}
	}
	
	/*remember start of sidx*/
	movie->root_sidx_offset = gf_bs_get_position(movie->editFileMap->bs);

	bs = movie->editFileMap->bs;

	e = gf_isom_box_size((GF_Box *) movie->root_sidx);
	if (e) return e;
	e = gf_isom_box_write((GF_Box *) movie->root_sidx, bs);
	if (e) return e;

	if (movie->root_ssix) {
		e = gf_isom_box_size((GF_Box *) movie->root_ssix);
		if (e) return e;
		e = gf_isom_box_write((GF_Box *) movie->root_ssix, bs);
		if (e) return e;
	}

	//include ssix in index range - spec is not clear whether this is forbidden
	if (start_range) *start_range = (u32) movie->root_sidx_offset;
	if (end_range) *end_range = (u32) gf_bs_get_position(bs)-1;

	return GF_OK;
}


static GF_Err gf_isom_write_styp(GF_ISOFile *movie, Bool last_segment)
{
	GF_Err e = GF_OK;
	/*write STYP if we write to a different file or if we write the last segment*/
	if (movie->use_segments && !movie->append_segment && !movie->segment_start && !movie->styp_written) {

		/*modify brands STYP*/

		/*"msix" brand: this is a DASH Initialization Segment*/
		gf_isom_modify_alternate_brand(movie, GF_ISOM_BRAND_MSIX, GF_TRUE);
		if (last_segment) {
			/*"lmsg" brand: this is the last DASH Segment*/
			gf_isom_modify_alternate_brand(movie, GF_ISOM_BRAND_LMSG, GF_TRUE);
		}

		movie->brand->type = GF_ISOM_BOX_TYPE_STYP;
		e = gf_isom_box_size((GF_Box *) movie->brand);
		if (e) return e;
		e = gf_isom_box_write((GF_Box *) movie->brand, movie->editFileMap->bs);
		if (e) return e;

		movie->styp_written = GF_TRUE;
	}
	return GF_OK;
}

GF_EXPORT
GF_Err gf_isom_flush_fragments(GF_ISOFile *movie, Bool last_segment)
{
	GF_BitStream *temp_bs = NULL, *orig_bs;
	GF_Err e;

	if (!movie || !(movie->FragmentsFlags & GF_ISOM_FRAG_WRITE_READY) ) return GF_BAD_PARAM;
	if (movie->openMode != GF_ISOM_OPEN_WRITE) return GF_ISOM_INVALID_MODE;

	/*flush our fragment (store in mem)*/
	if (movie->moof) {
		e = StoreFragment(movie, GF_TRUE, 0, NULL, GF_FALSE);
		if (e) return e;
	}

	if (movie->segment_bs) {
		temp_bs = movie->editFileMap->bs;
		movie->editFileMap->bs = movie->segment_bs;
	}

	gf_bs_seek(movie->editFileMap->bs, movie->segment_start);
	gf_bs_truncate(movie->editFileMap->bs);
	orig_bs = movie->editFileMap->bs;
	if (movie->on_block_out) {
		if (!movie->block_buffer) movie->block_buffer_size = movie->on_block_out_block_size;
		movie->editFileMap->bs = gf_bs_new_cbk_buffer(movie->on_block_out, movie->on_block_out_usr_data, movie->block_buffer, movie->block_buffer_size);
	}

	/*write styp to file if needed*/
	e = gf_isom_write_styp(movie, last_segment);
	if (e) goto exit;

	/*write all pending fragments to file*/
	while (gf_list_count(movie->moof_list)) {
		s32 offset_diff;
		u32 moof_size;

		movie->moof = (GF_MovieFragmentBox*)gf_list_get(movie->moof_list, 0);
		gf_list_rem(movie->moof_list, 0);

		offset_diff = (s32) (gf_bs_get_position(movie->editFileMap->bs) - movie->moof->fragment_offset);
		movie->moof->fragment_offset = gf_bs_get_position(movie->editFileMap->bs);

		e = StoreFragment(movie, GF_FALSE, offset_diff, &moof_size, GF_FALSE);
		if (e) goto exit;

		gf_isom_box_del((GF_Box *) movie->moof);
		movie->moof = NULL;
	}

	/*append mode: store fragment at the end of the regular movie bitstream, and delete the temp bitstream*/
	if (movie->append_segment) {
		char bloc[1024];
		u32 seg_size = (u32) gf_bs_get_size(movie->editFileMap->bs);
		gf_bs_seek(movie->editFileMap->bs, 0);
		while (seg_size) {
			u32 size = gf_bs_read_data(movie->editFileMap->bs, bloc, (seg_size>1024) ? 1024 : seg_size);
			gf_bs_write_data(movie->movieFileMap->bs, bloc, size);
			seg_size -= size;
		}
		gf_isom_datamap_flush(movie->movieFileMap);

		gf_isom_datamap_del(movie->editFileMap);
		movie->editFileMap = gf_isom_fdm_new_temp(NULL);
	} else {
		gf_isom_datamap_flush(movie->editFileMap);
	}
	movie->segment_start = gf_bs_get_position(movie->editFileMap->bs);

	if (temp_bs) {
		movie->segment_bs = movie->editFileMap->bs;
		movie->editFileMap->bs = temp_bs;
	}

	if (orig_bs != movie->editFileMap->bs) {
		u32 tmpsize;
		gf_bs_get_content_no_truncate(movie->editFileMap->bs, &movie->block_buffer, &tmpsize, &movie->block_buffer_size);
		gf_bs_del(movie->editFileMap->bs);
		movie->editFileMap->bs = orig_bs;
		//we are dispatching through callbacks, the movie segment start is always 0
		movie->segment_start = 0;
	}
exit:
	return e;
}

typedef struct
{
	GF_SegmentIndexBox *sidx;
	u64 start_offset, end_offset;
} SIDXEntry;

static u64 get_presentation_time(u64 media_time, s32 ts_shift)
{
	if ((ts_shift<0) && (media_time < -ts_shift)) {
		media_time = 0;
	} else {
		media_time += ts_shift;
	}
	return media_time ;
}

GF_EXPORT
const char *gf_isom_get_segment_name(GF_ISOFile *movie)
{
	if (!movie) return NULL;
	if (movie->append_segment) return movie->movieFileMap->szName;
	return movie->editFileMap->szName;
}

static void compute_seg_size(GF_ISOFile *movie, u64 *out_seg_size)
{
	u64 final_size=0;
	if (out_seg_size) {
		if (movie->append_segment) {
			final_size = gf_bs_get_position(movie->movieFileMap->bs);
			final_size -= movie->segment_start;
		} else if (movie->editFileMap) {
			final_size = gf_bs_get_position(movie->editFileMap->bs);
		}
		*out_seg_size = final_size;
	}
}

static u32 moof_get_first_sap_end(GF_MovieFragmentBox *moof)
{
	u32 i, count = gf_list_count(moof->TrackList);
	u32 base_offset = 0;
	for (i=0; i<count; i++) {
		u32 j, nb_trun;
		GF_TrackFragmentBox *traf = gf_list_get(moof->TrackList, i);
		base_offset = (u32) traf->tfhd->base_data_offset;

		nb_trun = gf_list_count(traf->TrackRuns);
		for (j=0; j<nb_trun; j++) {
			u32 k, nb_ent;
			GF_TrackFragmentRunBox *trun = gf_list_get(traf->TrackRuns, j);
			u32 offset = base_offset + trun->data_offset;
			nb_ent = gf_list_count(trun->entries);
			for (k=0; k<nb_ent; k++) {
				GF_TrunEntry *ent = gf_list_get(trun->entries, k);
				if (ent->SAP_type) return offset + ent->size;

				offset += ent->size;
			}
		}
	}
	return 0;
}

static u64 estimate_next_moof_earliest_presentation_time(u64 ref_track_decode_time, s32 ts_shift, u32 refTrackID, GF_ISOFile *movie)
{
	u32 i, j, nb_aus, nb_ctso, nb_moof;
	u64 duration;
	GF_TrunEntry *ent;
	GF_TrackFragmentBox *traf=NULL;
	GF_TrackFragmentRunBox *trun;
	u32 timescale;
	u64 min_next_cts = -1;

	GF_MovieFragmentBox *moof = gf_list_get(movie->moof_list, 0);

	for (i=0; i<gf_list_count(moof->TrackList); i++) {
		traf = (GF_TrackFragmentBox*)gf_list_get(moof->TrackList, i);
		if (traf->tfhd->trackID==refTrackID) break;
		traf = NULL;
	}
	//no ref track, nothing to estimate
	if (!traf) return -1;
	timescale = traf->trex->track->Media->mediaHeader->timeScale;

	nb_aus = 0;
	duration = 0;
	nb_ctso = 0;
	nb_moof = 0;

	while ((moof = (GF_MovieFragmentBox*)gf_list_enum(movie->moof_list, &nb_moof))) {
		i=0;
		while ((trun = (GF_TrackFragmentRunBox*)gf_list_enum(traf->TrackRuns, &i))) {
			j=0;
			while ((ent = (GF_TrunEntry*)gf_list_enum(trun->entries, &j))) {
				if (nb_aus + 1 + movie->sidx_pts_store_count > movie->sidx_pts_store_alloc) {
					movie->sidx_pts_store_alloc = movie->sidx_pts_store_count+nb_aus+1;
					movie->sidx_pts_store = gf_realloc(movie->sidx_pts_store, sizeof(u64) * movie->sidx_pts_store_alloc);
					movie->sidx_pts_next_store = gf_realloc(movie->sidx_pts_next_store, sizeof(u64) * movie->sidx_pts_store_alloc);
				}
				//get PTS for this AU, push to regular list
				movie->sidx_pts_store[movie->sidx_pts_store_count + nb_aus] = get_presentation_time( ref_track_decode_time + duration + ent->CTS_Offset, ts_shift);
				//get PTS for this AU shifted by its presentation duration, push to shifted list
				movie->sidx_pts_next_store[movie->sidx_pts_store_count + nb_aus] = get_presentation_time( ref_track_decode_time + duration + ent->CTS_Offset + ent->Duration, ts_shift);
				duration += ent->Duration;
				if (ent->CTS_Offset)
					nb_ctso++;

				nb_aus++;
			}
		}
	}

	movie->sidx_pts_store_count += nb_aus;

	//no AUs, nothing to estimate
	if (!nb_aus) {
		movie->sidx_pts_store_count = 0;
		return -1;
	}
	//no cts offset, assume earliest PTS in next segment is last PTS in this segment + duration
	if (!nb_ctso) {
		min_next_cts = movie->sidx_pts_next_store[movie->sidx_pts_store_count - 1];
		movie->sidx_pts_store_count = 0;
		return min_next_cts;
	}

	//look for all shifted PTS of this segment in the regular list. If found in the shifted list, the AU is in this segment
	//remove from both list
	for (i=0; i<movie->sidx_pts_store_count; i++) {
		for (j=i; j<movie->sidx_pts_store_count; j++) {
			/*

 			if (movie->sidx_pts_next_store[i] == movie->sidx_pts_store[j]) {
 			
			take care of misaligned timescale eg 24fps but 10000 timescale), we may not find exactly
			the same sample - if diff is below one ms consider it a match
			not doing so would accumulate PTSs in the list, slowing down the muxing*/
			s64 diff = movie->sidx_pts_next_store[i];
			diff -= (s64) movie->sidx_pts_store[j];
			if (timescale>1000) {
				if (ABS(diff) * 1000 < 1 * timescale)
					diff = 0;
			}
			if (diff==0) {
				if (movie->sidx_pts_store_count >= i + 1)
					memmove(&movie->sidx_pts_next_store[i], &movie->sidx_pts_next_store[i+1], sizeof(u64) * (movie->sidx_pts_store_count - i - 1) );
				if (movie->sidx_pts_store_count >= j + 1)
					memmove(&movie->sidx_pts_store[j], &movie->sidx_pts_store[j+1], sizeof(u64) * (movie->sidx_pts_store_count - j - 1) );
				movie->sidx_pts_store_count--;
				i--;
				break;
			}
		}
	}
	//the shifted list contain all AUs not yet in this segment, keep the smallest to compute the earliest PTS in next seg
	//note that we assume the durations were correctly set
	for (i=0; i<movie->sidx_pts_store_count; i++) {
		if (min_next_cts > movie->sidx_pts_next_store[i])
			min_next_cts = movie->sidx_pts_next_store[i];
	}
	return min_next_cts;
}


GF_EXPORT
GF_Err gf_isom_close_segment(GF_ISOFile *movie, s32 subsegments_per_sidx, GF_ISOTrackID referenceTrackID, u64 ref_track_decode_time, s32 ts_shift, u64 ref_track_next_cts, Bool daisy_chain_sidx, Bool use_ssix, Bool last_segment, Bool close_segment_handle, u32 segment_marker_4cc, u64 *index_start_range, u64 *index_end_range, u64 *out_seg_size)
{
	GF_SegmentIndexBox *sidx=NULL;
	GF_SegmentIndexBox *root_sidx=NULL;
	GF_SubsegmentIndexBox *ssix=NULL;
	GF_List *daisy_sidx = NULL;
	GF_BitStream *orig_bs;
	u64 sidx_start, sidx_end;
	Bool first_frag_in_subseg;
	Bool no_sidx = GF_FALSE;
	u32 count, cur_idx, cur_dur, sidx_dur, sidx_idx, idx_offset, frag_count;
	u64 last_top_box_pos, root_prev_offset, local_sidx_start, local_sidx_end, prev_earliest_cts, next_earliest_cts;
	GF_TrackBox *trak = NULL;
	GF_Err e;
	/*number of subsegment in this segment (eg nb references in the first SIDX found)*/
	u32 nb_subsegs=0;
	/*number of subsegment per sidx (eg number of references of any sub-SIDX*/
	u32 subseg_per_sidx;
	/*number of fragments per subsegment*/
	u32 frags_per_subseg;
	/*number of fragments per subsidx*/
	u32 frags_per_subsidx;

	sidx_start = sidx_end = 0;

	if (index_start_range) *index_start_range = 0;
	if (index_end_range) *index_end_range = 0;

	//and only at setup
	if (!movie || !(movie->FragmentsFlags & GF_ISOM_FRAG_WRITE_READY) ) return GF_BAD_PARAM;
	if (movie->openMode != GF_ISOM_OPEN_WRITE) return GF_ISOM_INVALID_MODE;

	count = gf_list_count(movie->moov->mvex->TrackExList);
	if (!count) return GF_BAD_PARAM;

	/*store fragment*/
	if (movie->moof) {
		e = StoreFragment(movie, GF_TRUE, 0, NULL, GF_FALSE);
		if (e) return e;
	}
	/*restore final bitstream*/
	if (movie->segment_bs) {
		gf_bs_del(movie->editFileMap->bs);
		movie->editFileMap->bs = movie->segment_bs;
		movie->segment_bs = NULL;
	}

	count = gf_list_count(movie->moof_list);
	if (!count) {
		/*append segment marker box*/
		if (segment_marker_4cc) {
			if (movie->append_segment) {
				gf_bs_write_u32(movie->movieFileMap->bs, 8);	//write size field
				gf_bs_write_u32(movie->movieFileMap->bs, segment_marker_4cc); //write box type field
			} else {
				gf_bs_write_u32(movie->editFileMap->bs, 8);	//write size field
				gf_bs_write_u32(movie->editFileMap->bs, segment_marker_4cc); //write box type field
			}
		}

		compute_seg_size(movie, out_seg_size);

		if (close_segment_handle) {
			gf_isom_datamap_del(movie->editFileMap);
			movie->editFileMap = NULL;
		}

		return GF_OK;
	}

	gf_bs_seek(movie->editFileMap->bs, movie->segment_start);
	gf_bs_truncate(movie->editFileMap->bs);

	idx_offset = 0;

	if (referenceTrackID) {
		trak = gf_isom_get_track_from_id(movie->moov, referenceTrackID);
		if (!trak) return GF_BAD_PARAM;
	}

	if (subsegments_per_sidx < 0) {
		referenceTrackID = 0;
		subsegments_per_sidx = 0;
	}
	if (!subsegments_per_sidx && !referenceTrackID) {
		no_sidx = GF_TRUE;
	}

	orig_bs = movie->editFileMap->bs;
	if (movie->on_block_out) {
		if (!movie->block_buffer) movie->block_buffer_size = movie->on_block_out_block_size;
		movie->editFileMap->bs = gf_bs_new_cbk_buffer(movie->on_block_out, movie->on_block_out_usr_data, movie->block_buffer, movie->block_buffer_size);
		if (referenceTrackID) gf_bs_prevent_dispatch(movie->editFileMap->bs, GF_TRUE);
	}

	e = gf_isom_write_styp(movie, last_segment);
	if (e) goto exit;

	frags_per_subseg = 0;
	subseg_per_sidx = 0;
	frags_per_subsidx = 0;

	prev_earliest_cts = 0;
	next_earliest_cts = 0;

	if (daisy_chain_sidx)
		daisy_sidx = gf_list_new();

	/*prepare SIDX: we write a blank SIDX box with the right number of entries, and will rewrite it later on*/
	if (referenceTrackID) {
		Bool is_root_sidx = GF_FALSE;

		prev_earliest_cts = get_presentation_time( ref_track_decode_time + moof_get_earliest_cts((GF_MovieFragmentBox*)gf_list_get(movie->moof_list, 0), referenceTrackID), ts_shift);

		//we don't trust ref_track_next_cts to be the earliest in the following segment
		next_earliest_cts = estimate_next_moof_earliest_presentation_time(ref_track_decode_time, ts_shift, referenceTrackID, movie);

		if (movie->root_sidx) {
			sidx = movie->root_sidx;
		} else {
			sidx = (GF_SegmentIndexBox *)gf_isom_box_new(GF_ISOM_BOX_TYPE_SIDX);
		}
		sidx->reference_ID = referenceTrackID;
		sidx->timescale = trak->Media->mediaHeader->timeScale;
		/*we don't write anything between sidx and following moov*/
		sidx->first_offset = 0;

		/*we allocated our sidx to have one ref per "segment" (eg per call to close_segment)*/
		if (movie->root_sidx) {
			if (!movie->root_sidx_index) {
				sidx->earliest_presentation_time = prev_earliest_cts;
			}
			nb_subsegs = 1;
			frags_per_subseg = count;
			frags_per_subsidx = count;
			subseg_per_sidx = 1;
			daisy_chain_sidx = GF_FALSE;

			idx_offset = movie->root_sidx_index;
			sidx_end = gf_bs_get_position(movie->editFileMap->bs);
		} else {
			sidx->earliest_presentation_time = prev_earliest_cts;

			/*if more subsegments requested than fragments available, make a single sidx*/
			if ((s32) count <= subsegments_per_sidx)
				subsegments_per_sidx = 0;

			if (daisy_chain_sidx && (subsegments_per_sidx<2))
				subsegments_per_sidx = 2;

			/*single SIDX, each fragment is a subsegment and we reference all subsegments*/
			if (!subsegments_per_sidx) {
				nb_subsegs = count;
				/*we consider that each fragment is a subsegment - this could be controled by another parameter*/
				frags_per_subseg = 1;
				frags_per_subsidx = count;
				subseg_per_sidx = count;

				sidx->nb_refs = nb_subsegs;
				daisy_chain_sidx = GF_FALSE;
			}
			/*daisy-chain SIDX: each SIDX describes a subsegment made of frags_per_subseg fragments plus next */
			else if (daisy_chain_sidx) {
				frags_per_subsidx = count/subsegments_per_sidx;
				if (frags_per_subsidx * subsegments_per_sidx < count) frags_per_subsidx++;

				nb_subsegs = subsegments_per_sidx;

				/*we consider that each fragment is a subsegment - this could be controled by another parameter*/
				frags_per_subseg = 1;
				subseg_per_sidx = frags_per_subsidx / frags_per_subseg;
				if (subseg_per_sidx * frags_per_subseg < frags_per_subsidx) subseg_per_sidx++;

				sidx->nb_refs = subseg_per_sidx + 1;
			}
			/*hierarchical SIDX*/
			else {
				frags_per_subsidx = count/subsegments_per_sidx;
				if (frags_per_subsidx * subsegments_per_sidx < count) frags_per_subsidx++;

				nb_subsegs = subsegments_per_sidx;

				/*we consider that each fragment is a subsegment - this could be controled by another parameter*/
				frags_per_subseg = 1;
				subseg_per_sidx = frags_per_subsidx / frags_per_subseg;
				if (subseg_per_sidx * frags_per_subseg < frags_per_subsidx) subseg_per_sidx++;

				sidx->nb_refs = nb_subsegs;
				is_root_sidx = GF_TRUE;
			}

			sidx->refs = (GF_SIDXReference*)gf_malloc(sizeof(GF_SIDXReference)*sidx->nb_refs);
			memset(sidx->refs, 0, sizeof(GF_SIDXReference)*sidx->nb_refs);

			/*remember start of sidx*/
			sidx_start = gf_bs_get_position(movie->editFileMap->bs);

			e = gf_isom_box_size((GF_Box *) sidx);
			if (e) goto exit;
			e = gf_isom_box_write((GF_Box *) sidx, movie->editFileMap->bs);
			if (e) goto exit;

			if (use_ssix && !ssix && !movie->root_ssix) {
				u32 k;
				ssix = (GF_SubsegmentIndexBox *) gf_isom_box_new(GF_ISOM_BOX_TYPE_SSIX);
				ssix->subsegments = gf_malloc(sizeof(GF_SubsegmentInfo) * sidx->nb_refs);
				ssix->subsegment_count = sidx->nb_refs;
				ssix->subsegment_alloc = ssix->subsegment_count;
				for (k=0; k<sidx->nb_refs; k++) {
					GF_SubsegmentInfo *subs = &ssix->subsegments[k];
					subs->range_count = 2;
					subs->ranges = gf_malloc(sizeof(GF_SubsegmentRangeInfo)*2);
					subs->ranges[0].level = 1;
					subs->ranges[1].level = 0xFF;
					subs->ranges[0].range_size = subs->ranges[1].range_size = 0;
				}

				e = gf_isom_box_size((GF_Box *) ssix);
				if (e) return e;
				e = gf_isom_box_write((GF_Box *) ssix, movie->editFileMap->bs);
				if (e) return e;
			}

			sidx_end = gf_bs_get_position(movie->editFileMap->bs);

			if (daisy_sidx) {
				SIDXEntry *entry;
				GF_SAFEALLOC(entry, SIDXEntry);
				entry->sidx = sidx;
				entry->start_offset = sidx_start;
				gf_list_add(daisy_sidx, entry);
			}
		}

		if (is_root_sidx) {
			root_sidx = sidx;
			sidx = NULL;
		}
		count = cur_idx = 0;
	}


	last_top_box_pos = root_prev_offset = sidx_end;
	sidx_idx = 0;
	sidx_dur = 0;
	local_sidx_start = local_sidx_end = 0;

	/*cumulated segments duration since start of the sidx */
	frag_count = frags_per_subsidx;
	cur_dur = 0;
	cur_idx = 0;
	first_frag_in_subseg = GF_TRUE;
	e = GF_OK;
	while (gf_list_count(movie->moof_list)) {
		s32 offset_diff;
		u32 moof_size;

		movie->moof = (GF_MovieFragmentBox*)gf_list_get(movie->moof_list, 0);
		gf_list_rem(movie->moof_list, 0);

		/*hierarchical or daisy-chain SIDXs*/
		if (!no_sidx && !sidx && (root_sidx || daisy_chain_sidx) ) {
			u32 subsegments_remaining;
			sidx = (GF_SegmentIndexBox *)gf_isom_box_new(GF_ISOM_BOX_TYPE_SIDX);
			sidx->reference_ID = referenceTrackID;
			sidx->timescale = trak ? trak->Media->mediaHeader->timeScale : 1000;
			sidx->earliest_presentation_time = get_presentation_time( ref_track_decode_time + sidx_dur + moof_get_earliest_cts(movie->moof, referenceTrackID), ts_shift);

			frag_count = frags_per_subsidx;

			/*last segment, add only one ref*/
			subsegments_remaining = 1 + gf_list_count(movie->moof_list);
			if (subseg_per_sidx*frags_per_subseg > subsegments_remaining) {
				subseg_per_sidx = subsegments_remaining / frags_per_subseg;
				if (subseg_per_sidx * frags_per_subseg < subsegments_remaining) subseg_per_sidx++;
			}
			/*we don't write anything between sidx and following moov*/
			sidx->first_offset = 0;
			sidx->nb_refs = subseg_per_sidx;
			if (daisy_chain_sidx && (nb_subsegs>1)) {
				sidx->nb_refs += 1;
			}
			sidx->refs = (GF_SIDXReference*)gf_malloc(sizeof(GF_SIDXReference)*sidx->nb_refs);
			memset(sidx->refs, 0, sizeof(GF_SIDXReference)*sidx->nb_refs);

			if (root_sidx)
				root_sidx->refs[sidx_idx].reference_type = GF_TRUE;

			/*remember start of sidx*/
			local_sidx_start = gf_bs_get_position(movie->editFileMap->bs);

			/*write it*/
			e = gf_isom_box_size((GF_Box *) sidx);
			if (e) goto exit;
			e = gf_isom_box_write((GF_Box *) sidx, movie->editFileMap->bs);
			if (e) goto exit;

			local_sidx_end = gf_bs_get_position(movie->editFileMap->bs);

			/*adjust prev offset*/
			last_top_box_pos = local_sidx_end;

			if (daisy_sidx) {
				SIDXEntry *entry;
				GF_SAFEALLOC(entry, SIDXEntry);
				if (!entry) {
					e = GF_OUT_OF_MEM;
					goto exit;
				}
				entry->sidx = sidx;
				entry->start_offset = local_sidx_start;
				gf_list_add(daisy_sidx, entry);
			}
		}

		offset_diff = (s32) (gf_bs_get_position(movie->editFileMap->bs) - movie->moof->fragment_offset);
		movie->moof->fragment_offset = gf_bs_get_position(movie->editFileMap->bs);

		if (!e) {
			Bool generate_ssix = GF_FALSE;
			if (movie->root_ssix) generate_ssix = GF_TRUE;
			else if (use_ssix) generate_ssix = GF_TRUE;

			e = StoreFragment(movie, GF_FALSE, offset_diff, &moof_size, GF_FALSE);
			if (e) {
				e = GF_OUT_OF_MEM;
				goto exit;
			}

			if (sidx) {
				u32 cur_index = idx_offset + cur_idx;

				/*do not compute earliest CTS if single segment sidx since we only have set the info for one subsegment*/
				if (!movie->root_sidx && first_frag_in_subseg) {
					u64 first_cts = get_presentation_time( ref_track_decode_time + sidx_dur + cur_dur +  moof_get_earliest_cts(movie->moof, referenceTrackID), ts_shift);
					if (cur_index) {
						u32 subseg_dur = (u32) (first_cts - prev_earliest_cts);
						sidx->refs[cur_index-1].subsegment_duration = subseg_dur;
						if (root_sidx) root_sidx->refs[sidx_idx].subsegment_duration += subseg_dur;
					}
					prev_earliest_cts = first_cts;
					first_frag_in_subseg = GF_FALSE;
				}

				if (sidx->nb_refs<=cur_index) {
					sidx->nb_refs = cur_index+1;
					sidx->refs = gf_realloc(sidx->refs, sizeof(GF_SIDXReference)*sidx->nb_refs);
					memset(&sidx->refs[cur_index], 0, sizeof(GF_SIDXReference));
				}

				/*we refer to next moof*/
				sidx->refs[cur_index].reference_type = GF_FALSE;
				if (!sidx->refs[cur_index].SAP_type) {
					sidx->refs[cur_index].SAP_type = moof_get_sap_info(movie->moof, referenceTrackID, & sidx->refs[cur_index].SAP_delta_time, & sidx->refs[cur_index].starts_with_SAP);
					if (sidx->refs[cur_index].SAP_type) {
						if (root_sidx && !root_sidx->refs[sidx_idx].SAP_type) {
							root_sidx->refs[sidx_idx].SAP_type = sidx->refs[cur_index].SAP_type;
							root_sidx->refs[sidx_idx].SAP_delta_time = sidx->refs[cur_index].SAP_delta_time;
							root_sidx->refs[sidx_idx].starts_with_SAP = sidx->refs[cur_index].starts_with_SAP;
						}
					}
				}
				cur_dur += moof_get_duration(movie->moof, referenceTrackID);

				/*reference size is end of the moof we just wrote minus last_box_pos*/
				sidx->refs[cur_index].reference_size += (u32) ( gf_bs_get_position(movie->editFileMap->bs) - last_top_box_pos) ;
				last_top_box_pos = gf_bs_get_position(movie->editFileMap->bs);

				count++;

				if (generate_ssix) {
					if (movie->root_ssix) {
						ssix = movie->root_ssix;
						if (ssix->subsegment_count <= cur_index) {
							assert(ssix->subsegment_count == cur_index);
							ssix->subsegment_count = cur_index+1;
							ssix->subsegment_alloc = ssix->subsegment_count;
							ssix->subsegments = gf_realloc(ssix->subsegments, ssix->subsegment_count * sizeof(GF_SubsegmentInfo));
							ssix->subsegments[cur_index].range_count = 2;
							ssix->subsegments[cur_index].ranges = gf_malloc(sizeof(GF_SubsegmentRangeInfo)*2);
						}
					}
					ssix->subsegments[cur_index].ranges[0].level = 1;
					ssix->subsegments[cur_index].ranges[0].range_size = moof_get_first_sap_end(movie->moof);

					ssix->subsegments[cur_index].ranges[1].level = 0xFF;
					ssix->subsegments[cur_index].ranges[1].range_size = sidx->refs[cur_index].reference_size - ssix->subsegments[count-1].ranges[0].range_size;

					if (movie->root_ssix)
						ssix = NULL;
				}

				/*we are switching subsegment*/
				frag_count--;

				if (count==frags_per_subseg) {
					count = 0;
					first_frag_in_subseg = GF_TRUE;
					cur_idx++;
				}

				/*switching to next SIDX*/
				if ((cur_idx==subseg_per_sidx) || !frag_count) {
					u32 subseg_dur;
					/*update last ref duration*/

					//get next segment earliest cts - if estimation failed, use ref_track_next_cts
					if ((next_earliest_cts==-1) || (next_earliest_cts < prev_earliest_cts))  {
						u64 next_cts;
						if (gf_list_count(movie->moof_list)) {
							next_cts = get_presentation_time( ref_track_decode_time + sidx_dur + cur_dur + moof_get_earliest_cts((GF_MovieFragmentBox*)gf_list_get(movie->moof_list, 0), referenceTrackID), ts_shift);
						} else {
							next_cts = get_presentation_time( ref_track_next_cts, ts_shift);
						}
						subseg_dur = (u32) (next_cts - prev_earliest_cts);
					} else {
						subseg_dur = (u32) (next_earliest_cts - prev_earliest_cts);
					}

					if (movie->root_sidx) {
						sidx->refs[idx_offset].subsegment_duration = subseg_dur;
					}
					/*if daisy chain and not the last sidx, we have an extra entry at the end*/
					else if (daisy_chain_sidx && (nb_subsegs>1)) {
						sidx->refs[sidx->nb_refs - 2].subsegment_duration = subseg_dur;
					} else {
						sidx->refs[sidx->nb_refs-1].subsegment_duration = subseg_dur;
					}

					if (root_sidx) {

						root_sidx->refs[sidx_idx].subsegment_duration += subseg_dur;


						root_sidx->refs[sidx_idx].reference_size = (u32) (gf_bs_get_position(movie->editFileMap->bs) - local_sidx_start);
						if (!sidx_idx) {
							root_sidx->earliest_presentation_time = sidx->earliest_presentation_time;
						}
						sidx_rewrite(sidx, movie->editFileMap->bs, local_sidx_start, ssix);
						gf_isom_box_del((GF_Box*)sidx);
						sidx = NULL;
					} else if (daisy_chain_sidx) {
						SIDXEntry *entry = (SIDXEntry*)gf_list_last(daisy_sidx);
						entry->end_offset = gf_bs_get_position(movie->editFileMap->bs);
						nb_subsegs--;
						sidx = NULL;
					}
					sidx_dur += cur_dur;
					cur_dur = 0;
					count = 0;
					cur_idx=0;
					if (movie->root_sidx)
						movie->root_sidx_index++;
					sidx_idx++;
				}
			}
		}
		gf_isom_box_del((GF_Box *) movie->moof);
		movie->moof = NULL;
	}

	/*append segment marker box*/
	if (segment_marker_4cc) {
		gf_bs_write_u32(movie->editFileMap->bs, 8);	//write size field
		gf_bs_write_u32(movie->editFileMap->bs, segment_marker_4cc); //write box type field
	}

	if (movie->root_sidx) {
		if (last_segment && !movie->dyn_root_sidx) {
			assert(movie->root_sidx_index == movie->root_sidx->nb_refs);

			sidx_rewrite(movie->root_sidx, movie->editFileMap->bs, movie->root_sidx_offset, movie->root_ssix);
			gf_isom_box_del((GF_Box*) movie->root_sidx);
			movie->root_sidx = NULL;

			if (movie->root_ssix) {
				gf_isom_box_del((GF_Box*)movie->root_ssix);
				movie->root_ssix = NULL;
			}
		}
		if (ssix)
			gf_isom_box_del((GF_Box*)ssix);

		compute_seg_size(movie, out_seg_size);
		goto exit;
	}

	if (sidx) {
		assert(!root_sidx);
		sidx_rewrite(sidx, movie->editFileMap->bs, sidx_start, ssix);
		gf_isom_box_del((GF_Box*)sidx);
	}
	if (ssix) {
		gf_isom_box_del((GF_Box*)ssix);
		ssix = NULL;
	}

	if (daisy_sidx) {
		u32 i, j;
		u64 last_entry_end_offset = 0;

		count = gf_list_count(daisy_sidx);
		for (i=count; i>1; i--) {
			SIDXEntry *entry = (SIDXEntry*)gf_list_get(daisy_sidx, i-2);
			SIDXEntry *next_entry = (SIDXEntry*)gf_list_get(daisy_sidx, i-1);

			if (!last_entry_end_offset) {
				last_entry_end_offset = next_entry->end_offset;
				/*rewrite last sidx*/
				sidx_rewrite(next_entry->sidx, movie->editFileMap->bs, next_entry->start_offset, NULL);
			}
			/*copy over SAP info for last item (which points to next item !)*/
			entry->sidx->refs[entry->sidx->nb_refs-1] = next_entry->sidx->refs[0];
			/*and rewrite reference type, size and dur*/
			entry->sidx->refs[entry->sidx->nb_refs-1].reference_type = GF_TRUE;
			entry->sidx->refs[entry->sidx->nb_refs-1].reference_size = (u32) (last_entry_end_offset - next_entry->start_offset);
			entry->sidx->refs[entry->sidx->nb_refs-1].subsegment_duration = 0;
			for (j=0; j<next_entry->sidx->nb_refs; j++) {
				entry->sidx->refs[entry->sidx->nb_refs-1].subsegment_duration += next_entry->sidx->refs[j].subsegment_duration;
			}
			sidx_rewrite(entry->sidx, movie->editFileMap->bs, entry->start_offset, NULL);
		}
		while (gf_list_count(daisy_sidx)) {
			SIDXEntry *entry = (SIDXEntry*)gf_list_last(daisy_sidx);
			gf_isom_box_del((GF_Box*)entry->sidx);
			gf_free(entry);
			gf_list_rem_last(daisy_sidx);
		}
		gf_list_del(daisy_sidx);
	}
	if (root_sidx) {
		sidx_rewrite(root_sidx, movie->editFileMap->bs, sidx_start, NULL);
		gf_isom_box_del((GF_Box*)root_sidx);
	}

	if ((root_sidx || sidx) && !daisy_chain_sidx) {
		if (index_start_range) *index_start_range = sidx_start;
		if (index_end_range) *index_end_range = sidx_end - 1;
	}

	if (movie->append_segment) {
		char bloc[1024];
		u32 seg_size = (u32) gf_bs_get_size(movie->editFileMap->bs);
		gf_bs_seek(movie->editFileMap->bs, 0);
		while (seg_size) {
			u32 size = gf_bs_read_data(movie->editFileMap->bs, bloc, (seg_size>1024) ? 1024 : seg_size);
			gf_bs_write_data(movie->movieFileMap->bs, bloc, size);
			seg_size -= size;
		}
		gf_isom_datamap_del(movie->editFileMap);
		movie->editFileMap = gf_isom_fdm_new_temp(NULL);
	} else if (close_segment_handle == GF_TRUE) {
		gf_isom_datamap_del(movie->editFileMap);
		movie->editFileMap = NULL;
	}
	compute_seg_size(movie, out_seg_size);

exit:
	if (orig_bs != movie->editFileMap->bs) {
		u32 tmpsize;
		gf_bs_get_content_no_truncate(movie->editFileMap->bs, &movie->block_buffer, &tmpsize, &movie->block_buffer_size);
		gf_bs_del(movie->editFileMap->bs);
		movie->editFileMap->bs = orig_bs;
	}
	return e;
}

GF_EXPORT
GF_Err gf_isom_flush_sidx(GF_ISOFile *movie, u32 sidx_max_size)
{
	GF_BitStream *bs;
	GF_Err e;
	u32 size;
	//and only at setup
	if (!movie || !(movie->FragmentsFlags & GF_ISOM_FRAG_WRITE_READY) ) return GF_BAD_PARAM;
	if (movie->openMode != GF_ISOM_OPEN_WRITE) return GF_ISOM_INVALID_MODE;

	bs = movie->editFileMap->bs;
	if (! movie->on_block_out) return GF_BAD_PARAM;
	if (! movie->root_sidx) return GF_BAD_PARAM;

	if (!movie->block_buffer_size) movie->block_buffer_size = movie->on_block_out_block_size;
	bs = gf_bs_new_cbk_buffer(movie->on_block_out, movie->on_block_out_usr_data, movie->block_buffer, movie->block_buffer_size);
	gf_bs_prevent_dispatch(bs, GF_TRUE);
	
	assert(movie->root_sidx_index == movie->root_sidx->nb_refs);

	e = gf_isom_box_size((GF_Box*)movie->root_sidx);
	size = (u32) movie->root_sidx->size;
	if (movie->root_ssix) {
		e = gf_isom_box_size((GF_Box*)movie->root_ssix);
		size += (u32) movie->root_ssix->size;
		movie->root_sidx->first_offset = (u32) movie->root_ssix->size;
	}

	if (sidx_max_size && (size > sidx_max_size) ) {
		u32 orig_seg_count = movie->root_sidx->nb_refs;
		GF_LOG(GF_LOG_WARNING, GF_LOG_CONTAINER, ("[iso fragment] SIDX size %d is larger than allocated SIDX block %d, merging final segments\n", movie->root_sidx->size, sidx_max_size));
		while (movie->root_sidx->nb_refs>2) {
			movie->root_sidx->refs[movie->root_sidx->nb_refs-2].subsegment_duration += movie->root_sidx->refs[movie->root_sidx->nb_refs-1].subsegment_duration;
			movie->root_sidx->refs[movie->root_sidx->nb_refs-2].reference_size += movie->root_sidx->refs[movie->root_sidx->nb_refs-1].reference_size;
			movie->root_sidx->nb_refs--;
			if (movie->root_ssix) {
				movie->root_ssix->subsegments[movie->root_ssix->subsegment_count-2].ranges[1].range_size += movie->root_ssix->subsegments[movie->root_ssix->subsegment_count-1].ranges[0].range_size;
				movie->root_ssix->subsegments[movie->root_ssix->subsegment_count-2].ranges[1].range_size += movie->root_ssix->subsegments[movie->root_ssix->subsegment_count-1].ranges[1].range_size;
				movie->root_ssix->subsegment_count--;
			}

			e = gf_isom_box_size((GF_Box*)movie->root_sidx);
			size = (u32) movie->root_sidx->size;
			if (movie->root_ssix) {
				e = gf_isom_box_size((GF_Box*)movie->root_ssix);
				size += (u32) movie->root_ssix->size;
				movie->root_sidx->first_offset = (u32) movie->root_ssix->size;
			}

			if (size < sidx_max_size) break;
		}
		if (size > sidx_max_size) {
			GF_LOG(GF_LOG_ERROR, GF_LOG_CONTAINER, ("[iso fragment] SIDX size %d is larger than allocated SIDX block and no more segments to merge\n", size, sidx_max_size));
			return GF_IO_ERR;
		} else {
			GF_LOG(GF_LOG_WARNING, GF_LOG_CONTAINER, ("[iso fragment] Merged %d segments in SIDX to fit allocated block, remaining segments %d\n", orig_seg_count - movie->root_sidx->nb_refs, movie->root_sidx->nb_refs));
		}
	}
	if (!e) {

		if (movie->root_ssix) {
			gf_isom_box_size((GF_Box *) movie->root_ssix);
			movie->root_sidx->first_offset = (u32) movie->root_ssix->size;
		}

		e = gf_isom_box_write((GF_Box *) movie->root_sidx, bs);
		if (!e && movie->root_ssix) {
			e = gf_isom_box_write((GF_Box *) movie->root_ssix, bs);
		}
	}

	gf_isom_box_del((GF_Box*) movie->root_sidx);
	movie->root_sidx = NULL;
	if (movie->root_ssix) {
		gf_isom_box_del((GF_Box*) movie->root_ssix);
		movie->root_ssix = NULL;
	}

	gf_bs_get_content_no_truncate(bs, &movie->block_buffer, &size, &movie->block_buffer_size);
	gf_bs_del(bs);
	return GF_OK;
}

GF_EXPORT
GF_Err gf_isom_close_fragments(GF_ISOFile *movie)
{
	if (movie->use_segments) {
		return gf_isom_close_segment(movie, 0, 0, 0, 0, 0, 0, GF_FALSE, GF_FALSE, 1, 0, NULL, NULL, NULL);
	} else {
		return StoreFragment(movie, GF_FALSE, 0, NULL, GF_TRUE);
	}
}

GF_EXPORT
GF_Err gf_isom_start_segment(GF_ISOFile *movie, const char *SegName, Bool memory_mode)
{
	GF_Err e;
	//and only at setup
	if (!movie || !(movie->FragmentsFlags & GF_ISOM_FRAG_WRITE_READY) ) return GF_BAD_PARAM;
	if (movie->openMode != GF_ISOM_OPEN_WRITE) return GF_ISOM_INVALID_MODE;

	if (gf_list_count(movie->moof_list))
		return GF_BAD_PARAM;

	movie->segment_bs = NULL;
	movie->append_segment = GF_FALSE;
	/*update segment file*/
	if (SegName || !gf_isom_get_filename(movie)) {
		if (movie->editFileMap) gf_isom_datamap_del(movie->editFileMap);
		e = gf_isom_datamap_new(SegName, NULL, GF_ISOM_DATA_MAP_WRITE, &movie->editFileMap);
		movie->segment_start = 0;
		movie->styp_written = GF_FALSE;
		if (e) return e;
	} else {
		assert(gf_list_count(movie->moof_list) == 0);
		movie->segment_start = gf_bs_get_position(movie->editFileMap->bs);
		/*if movieFileMap is not null, we are concatenating segments to the original movie, force a copy*/
		if (movie->movieFileMap)
			movie->append_segment = GF_TRUE;
		movie->styp_written = GF_TRUE;
	}

	/*create a memory bitstream for all file IO until final flush*/
	if (memory_mode) {
		movie->segment_bs = movie->editFileMap->bs;
		movie->editFileMap->bs = gf_bs_new(NULL, 0, GF_BITSTREAM_WRITE);
	}
	return GF_OK;
}

GF_EXPORT
GF_Err gf_isom_set_fragment_reference_time(GF_ISOFile *movie, GF_ISOTrackID reference_track_ID, u64 ntp, u64 timestamp)
{
	if (!movie->moof) return GF_BAD_PARAM;
	movie->moof->reference_track_ID = reference_track_ID;
	movie->moof->ntp = ntp;
	movie->moof->timestamp = timestamp;
	return GF_OK;
}

GF_EXPORT
GF_Err gf_isom_set_traf_mss_timeext(GF_ISOFile *movie, GF_ISOTrackID reference_track_ID, u64 ntp_in_track_timescale, u64 traf_duration_in_track_timescale)
{
	u32 i;
	if (!movie || !movie->moof)
		return GF_BAD_PARAM;
	for (i=0; i<gf_list_count(movie->moof->TrackList); i++) {
		GF_TrackFragmentBox *traf = (GF_TrackFragmentBox*)gf_list_get(movie->moof->TrackList, i);
		if (!traf)
			return GF_BAD_PARAM;
		if (traf->tfxd)
			gf_isom_box_del_parent(&traf->child_boxes, (GF_Box*)traf->tfxd);
		traf->tfxd = (GF_MSSTimeExtBox *)gf_isom_box_new_parent(&traf->child_boxes, GF_ISOM_BOX_UUID_TFXD);
		traf->tfxd->absolute_time_in_track_timescale = ntp_in_track_timescale;
		traf->tfxd->fragment_duration_in_track_timescale = traf_duration_in_track_timescale;
	}
	return GF_OK;
}

GF_EXPORT
GF_Err gf_isom_start_fragment(GF_ISOFile *movie, GF_ISOStartFragmentFlags flags)
{
	u32 i, count;
	GF_TrackExtendsBox *trex;
	GF_TrackFragmentBox *traf;
	GF_Err e;
	Bool moof_first = flags & GF_ISOM_FRAG_MOOF_FIRST ? GF_TRUE : GF_FALSE;
	Bool use_ctrn = flags & GF_ISOM_FRAG_USE_COMPACT ? GF_TRUE : GF_FALSE;

	//and only at setup
	if (!movie || !(movie->FragmentsFlags & GF_ISOM_FRAG_WRITE_READY) )
		return GF_BAD_PARAM;
	if (movie->openMode != GF_ISOM_OPEN_WRITE) return GF_ISOM_INVALID_MODE;

	count = gf_list_count(movie->moov->mvex->TrackExList);
	if (!count)
		return GF_BAD_PARAM;

	/*always force cached mode when writing movie segments*/
	if (movie->use_segments) moof_first = GF_TRUE;
	movie->moof_first = moof_first;

	//store existing fragment
	if (movie->moof) {
		e = StoreFragment(movie, movie->use_segments ? GF_TRUE : GF_FALSE, 0, NULL, movie->use_segments ? GF_TRUE : GF_FALSE);
		if (e) return e;
	}

	//create new fragment
	movie->moof = (GF_MovieFragmentBox *) gf_isom_box_new(GF_ISOM_BOX_TYPE_MOOF);
	movie->moof->mfhd = (GF_MovieFragmentHeaderBox *) gf_isom_box_new_parent(&movie->moof->child_boxes, GF_ISOM_BOX_TYPE_MFHD);
	movie->moof->mfhd->sequence_number = movie->NextMoofNumber;
	movie->NextMoofNumber ++;
	if (movie->use_segments || movie->on_block_out)
		gf_list_add(movie->moof_list, movie->moof);


	/*remember segment offset*/
	movie->moof->fragment_offset = gf_bs_get_position(movie->editFileMap->bs);

	/*prepare MDAT*/
	gf_bs_write_u32(movie->editFileMap->bs, 0);
	gf_bs_write_u32(movie->editFileMap->bs, GF_ISOM_BOX_TYPE_MDAT);

	//we create a TRAF for each setup track, unused ones will be removed at store time
	for (i=0; i<count; i++) {
		trex = (GF_TrackExtendsBox*)gf_list_get(movie->moov->mvex->TrackExList, i);
		traf = (GF_TrackFragmentBox *) gf_isom_box_new_parent(&movie->moof->child_boxes, GF_ISOM_BOX_TYPE_TRAF);
		traf->trex = trex;
		traf->tfhd = (GF_TrackFragmentHeaderBox *) gf_isom_box_new_parent(&traf->child_boxes, GF_ISOM_BOX_TYPE_TFHD);
		traf->tfhd->trackID = trex->trackID;
		//add 8 bytes (MDAT size+type) to avoid the data_offset in the first trun
		traf->tfhd->base_data_offset = movie->moof->fragment_offset + 8;
		traf->use_ctrn = use_ctrn;
		if (trex->inherit_from_traf_id)
			traf->use_inherit = GF_TRUE;
		gf_list_add(movie->moof->TrackList, traf);

		if (movie->mfra) {
			GF_TrackFragmentRandomAccessBox *tfra;
			GF_RandomAccessEntry *raf;
			if (!traf->trex->tfra) {
				tfra = (GF_TrackFragmentRandomAccessBox *)gf_isom_box_new_parent(&movie->mfra->child_boxes, GF_ISOM_BOX_TYPE_TFRA);
				tfra->track_id = traf->trex->trackID;
				tfra->traf_bits = 8;
				tfra->trun_bits = 8;
				tfra->sample_bits = 8;
				gf_list_add(movie->mfra->tfra_list, tfra);
				traf->trex->tfra = tfra;
			}
			tfra = traf->trex->tfra;
			tfra->entries = (GF_RandomAccessEntry *)gf_realloc(tfra->entries, (tfra->nb_entries+1)*sizeof(GF_RandomAccessEntry));
			tfra->nb_entries++;
			raf = &tfra->entries[tfra->nb_entries-1];
			raf->sample_number = 1;
			raf->time = 0;
			raf->traf_number = i+1;
			//trun number is set once we fond a sync
			raf->trun_number = 0;
			raf->moof_offset = movie->moof->fragment_offset;
		}
	}
	return GF_OK;
}


GF_Err gf_isom_set_fragment_template(GF_ISOFile *movie, u8 *tpl_data, u32 tpl_size, Bool *has_tfdt, GF_SegmentIndexBox **out_sidx)
{
	GF_BitStream *bs;
	GF_Err e=GF_OK;
	if (out_sidx) *out_sidx = NULL;
	if (!movie->moof) return GF_BAD_PARAM;

	bs = gf_bs_new(tpl_data, tpl_size, GF_BITSTREAM_READ);
	while (gf_bs_available(bs)) {
		GF_Box *a;
		e = gf_isom_box_parse(&a, bs);
		if (e) break;
		if (a->type==GF_ISOM_BOX_TYPE_STYP) {
			if (movie->brand) {
				gf_list_del_item(movie->TopBoxes, movie->brand);
				gf_isom_box_del((GF_Box *)movie->brand);
			}
			movie->brand = (GF_FileTypeBox *) a;
			gf_list_add(movie->TopBoxes, movie->brand);
			continue;
		}
		if (a->type==GF_ISOM_BOX_TYPE_MOOF) {
			u32 i, count, j, nb_trex;
			s32 idx;
			Bool single_track=GF_FALSE;
			GF_MovieFragmentBox *moof = (GF_MovieFragmentBox *)a;

			moof->fragment_offset = movie->moof->fragment_offset;
			nb_trex = gf_list_count(movie->moov->mvex->TrackExList);
			count = gf_list_count(moof->TrackList);
			for (i=0; i<count; i++) {
				GF_TrackFragmentBox *traf = gf_list_get(moof->TrackList, i);
				GF_TrackBox *trak = traf->tfhd ? gf_isom_get_track_from_id(movie->moov, traf->tfhd->trackID) : NULL;
				if (traf->tfhd && !trak && !single_track && (gf_list_count(movie->moov->trackList)==1)) {
					trak = gf_list_get(movie->moov->trackList, 0);
					single_track = GF_TRUE;
					traf->tfhd->trackID = trak->Header->trackID;
				}
				for (j=0; j<nb_trex && trak; j++) {
					GF_TrackExtendsBox *trex = gf_list_get(movie->moov->mvex->TrackExList, j);
					if (trex->trackID == traf->tfhd->trackID) {
						traf->trex = trex;
						break;
					}
				}
				if (!trak || !traf->trex) {
					gf_list_rem(moof->TrackList, i);
					i--;
					count--;
					gf_isom_box_del((GF_Box*)traf);
					continue;
				}
				traf->tfhd->base_data_offset = movie->moof->fragment_offset + 8;
				if (traf->tfdt && has_tfdt)
					*has_tfdt = GF_TRUE;
			}
			//remove old moof and switch with this one
			idx = gf_list_find(movie->moof_list, movie->moof);
			if (idx>=0) {
				gf_list_rem(movie->moof_list, idx);
				gf_list_add(movie->moof_list, moof);
			}
			gf_isom_box_del((GF_Box *)movie->moof);
			movie->moof = moof;
			continue;
		}
		if (a->type==GF_ISOM_BOX_TYPE_SIDX) {
			if (out_sidx && !*out_sidx) {
				*out_sidx = (GF_SegmentIndexBox *) a;
				continue;
			}
		}
		gf_isom_box_del(a);
	}
	gf_bs_del(bs);
	return e;
}

static
u32 GetRunSize(GF_TrackFragmentRunBox *trun)
{
	u32 i, size;
	GF_TrunEntry *ent;
	size = 0;
	i=0;
	while ((ent = (GF_TrunEntry*)gf_list_enum(trun->entries, &i))) {
		size += ent->size;
	}
	return size;
}

GF_EXPORT
GF_Err gf_isom_fragment_add_sample(GF_ISOFile *movie, GF_ISOTrackID TrackID, const GF_ISOSample *sample, u32 DescIndex,
                                   u32 Duration, u8 PaddingBits, u16 DegradationPriority, Bool redundant_coding)
{
	u32 count, buffer_size;
	u8 *buffer;
	u64 pos;
	GF_ISOSample *od_sample = NULL;
	GF_TrunEntry *ent, *prev_ent;
	GF_TrackFragmentBox *traf, *traf_2;
	GF_TrackFragmentRunBox *trun;
	if (!movie->moof || !(movie->FragmentsFlags & GF_ISOM_FRAG_WRITE_READY) || !sample)
		return GF_BAD_PARAM;

	traf = GetTraf(movie, TrackID);
	if (!traf)
		return GF_BAD_PARAM;

	if (!traf->tfhd->sample_desc_index)
		traf->tfhd->sample_desc_index = DescIndex ? DescIndex : traf->trex->def_sample_desc_index;

	pos = gf_bs_get_position(movie->editFileMap->bs);


	//WARNING: we change stream description, create a new TRAF
	if ( DescIndex && (traf->tfhd->sample_desc_index != DescIndex)) {
		//if we're caching flush the current run
		if (traf->DataCache) {
			count = gf_list_count(traf->TrackRuns);
			if (count) {
				trun = (GF_TrackFragmentRunBox *)gf_list_get(traf->TrackRuns, count-1);
				trun->data_offset = (u32) (pos - movie->moof->fragment_offset - 8);
				gf_bs_get_content(trun->cache, &buffer, &buffer_size);
				gf_bs_write_data(movie->editFileMap->bs, buffer, buffer_size);
				gf_bs_del(trun->cache);
				trun->cache = NULL;
				gf_free(buffer);
			}
		}
		traf_2 = (GF_TrackFragmentBox *) gf_isom_box_new_parent(&movie->moof->child_boxes, GF_ISOM_BOX_TYPE_TRAF);
		traf_2->trex = traf->trex;
		traf_2->tfhd = (GF_TrackFragmentHeaderBox *) gf_isom_box_new_parent(&traf_2->child_boxes, GF_ISOM_BOX_TYPE_TFHD);
		traf_2->tfhd->trackID = traf->tfhd->trackID;
		//keep the same offset
		traf_2->tfhd->base_data_offset = movie->moof->fragment_offset + 8;
		gf_list_add(movie->moof->TrackList, traf_2);

		//duplicate infos
		traf_2->tfhd->IFrameSwitching = traf->tfhd->IFrameSwitching;
		traf_2->DataCache  = traf->DataCache;
		traf_2->tfhd->sample_desc_index  = DescIndex;

		//switch them ...
		traf = traf_2;
	}

	pos = gf_bs_get_position(movie->editFileMap->bs);
	//add TRUN entry
	count = gf_list_count(traf->TrackRuns);
	if (count) {
		trun = (GF_TrackFragmentRunBox *)gf_list_get(traf->TrackRuns, count-1);
		//check data offset when no caching as trun entries shall ALWAYS be contiguous samples
		if (!traf->DataCache && (movie->moof->fragment_offset + 8 + trun->data_offset + GetRunSize(trun) != pos) )
			count = 0;

		//check I-frame detection
		if (traf->tfhd->IFrameSwitching && sample->IsRAP)
			count = 0;

		if (traf->DataCache && (traf->DataCache==trun->sample_count) )
			count = 0;

		//if data cache is on and we're changing TRUN, store the cache and update data offset
		if (!count && traf->DataCache) {
			trun->data_offset = (u32) (pos - movie->moof->fragment_offset - 8);
			gf_bs_get_content(trun->cache, &buffer, &buffer_size);
			gf_bs_write_data(movie->editFileMap->bs, buffer, buffer_size);
			gf_bs_del(trun->cache);
			trun->cache = NULL;
			gf_free(buffer);
		}
	}

	//new run
	if (!count) {
		trun = (GF_TrackFragmentRunBox *) gf_isom_box_new_parent(&traf->child_boxes, GF_ISOM_BOX_TYPE_TRUN);
		//store data offset (we have the 8 btyes offset of the MDAT)
		trun->data_offset = (u32) (pos - movie->moof->fragment_offset - 8);
		gf_list_add(traf->TrackRuns, trun);
		trun->use_ctrn = traf->use_ctrn;
		trun->use_inherit = traf->use_inherit;
		trun->ctso_multiplier = traf->trex->def_sample_duration;
		
		//if we use data caching, create a bitstream
		if (traf->DataCache)
			trun->cache = gf_bs_new(NULL, 0, GF_BITSTREAM_WRITE);
	}

	GF_SAFEALLOC(ent, GF_TrunEntry);
	if (!ent) return GF_OUT_OF_MEM;
	ent->CTS_Offset = sample->CTS_Offset;
	ent->Duration = Duration;
	ent->dts = sample->DTS;
	ent->size = sample->dataLength;
	ent->nb_pack = sample->nb_pack;
	ent->flags = GF_ISOM_FORMAT_FRAG_FLAGS(PaddingBits, sample->IsRAP, DegradationPriority);
	if (sample->IsRAP) {
		ent->flags |= GF_ISOM_GET_FRAG_DEPEND_FLAGS(0, 2, 0, (redundant_coding ? 1 : 0) );
		ent->SAP_type = sample->IsRAP;
	}
	prev_ent = gf_list_last(trun->entries);
	if (prev_ent && prev_ent->dts && sample->DTS) {
		if (prev_ent->Duration != sample->DTS - prev_ent->dts)
			prev_ent->Duration = (u32) (sample->DTS - prev_ent->dts);
	}
	gf_list_add(trun->entries, ent);

	if (sample->CTS_Offset<0) {
		trun->version = 1;
	}
	trun->sample_count += sample->nb_pack ? sample->nb_pack : 1;

	//rewrite OD frames
	if (traf->trex->track->Media->handler->handlerType == GF_ISOM_MEDIA_OD) {
		//this may fail if dependencies are not well done ...
		Media_ParseODFrame(traf->trex->track->Media, sample, &od_sample);
		sample = od_sample;
	}

	//finally write the data
	if (sample->dataLength) {
		if (!traf->DataCache) {
			if (!gf_bs_write_data(movie->editFileMap->bs, sample->data, sample->dataLength)) {
				GF_LOG(GF_LOG_WARNING, GF_LOG_CONTAINER, ("[iso fragment] Could not add a sample with a size of %u bytes (no DataCache)\n", sample->dataLength));
				return GF_OUT_OF_MEM;
			}
		} else if (trun->cache) {
			if (!gf_bs_write_data(trun->cache, sample->data, sample->dataLength)) {
				GF_LOG(GF_LOG_WARNING, GF_LOG_CONTAINER, ("[iso fragment] Could not add a sample with a size of %u bytes (with cache)\n", sample->dataLength));
				return GF_OUT_OF_MEM;
			}
		} else {
			return GF_BAD_PARAM;
		}
	}
	if (od_sample) gf_isom_sample_del(&od_sample);

	if (traf->trex->tfra) {
		GF_RandomAccessEntry *raf;
		raf = &traf->trex->tfra->entries[traf->trex->tfra->nb_entries-1];
		//if sample is sync, store its time and trun number
		if (!raf->trun_number && sample->IsRAP) {
			raf->time = sample->DTS + sample->CTS_Offset;
			raf->trun_number = gf_list_count(traf->TrackRuns);
			raf->sample_number = trun->sample_count;
		}
	}
	return GF_OK;
}

GF_EXPORT
GF_Err gf_isom_fragment_set_cenc_sai(GF_ISOFile *output, GF_ISOTrackID TrackID, u32 IV_size, u8 *sai_b, u32 sai_b_size, Bool use_subsamples, Bool use_saio_32bit)
{
	GF_CENCSampleAuxInfo *sai;
	GF_TrackFragmentBox  *traf = GetTraf(output, TrackID);
	u32 i;
	GF_SampleEncryptionBox *senc;

<<<<<<< HEAD
	if (!traf)  return GF_BAD_PARAM;
=======
	trackNum = gf_isom_get_track_by_id(input, TrackID);
	//if (gf_isom_is_cenc_media(input, trackNum, 1))
	{
		GF_CENCSampleAuxInfo *sai;
		GF_TrackFragmentBox  *traf = GetTraf(output, TrackID);
		GF_TrackBox  *src_trak = gf_isom_get_track_from_file(input, TrackID);
		u32 boxType;
		GF_SampleEncryptionBox *senc;
		u8 IV_size;
		u32 IsEncrypted;

		if (!traf)  return GF_BAD_PARAM;

		sai = NULL;
		gf_isom_get_sample_cenc_info(input, trackNum, SampleNum, &IsEncrypted, &IV_size, NULL, NULL, NULL, NULL, NULL);
		e = gf_isom_cenc_get_sample_aux_info(input, trackNum, SampleNum, &sai, &boxType);
		if (e) return e;
		//no associated SAI (constant IV and no subsample)
		if (!sai) return GF_OK;

		sai->IV_size = IV_size;

		switch (boxType) {
		case GF_ISOM_BOX_UUID_PSEC:
			//have we seen cases where the psec box is in trak but not in traf ? to check
			if (!traf->sample_encryption) {
				GF_SampleEncryptionBox *psec = (GF_SampleEncryptionBox *) src_trak->sample_encryption;
				if (!psec) return GF_ISOM_INVALID_FILE;
				traf->sample_encryption = gf_isom_create_piff_psec_box(1, 0, psec->AlgorithmID, psec->IV_size, psec->KID);
				if (!traf->sample_encryption)
					return GF_OUT_OF_MEM;
				traf->sample_encryption->traf = traf;
			}
>>>>>>> 7e343e47

	if (!traf->sample_encryption) {
		if (!traf->trex->track->sample_encryption) {
			GF_LOG(GF_LOG_ERROR, GF_LOG_CONTAINER, ("[isofile] trying to add CENC SAI without storage box allocated\n" ));
			return GF_BAD_PARAM;
		}
		if (traf->trex->track->sample_encryption->type == GF_ISOM_BOX_TYPE_SENC) {
			traf->sample_encryption = gf_isom_create_samp_enc_box(0, 0);
		} else {
			GF_SampleEncryptionBox *psec = (GF_SampleEncryptionBox *) traf->trex->track->sample_encryption;
			if (!psec) return GF_ISOM_INVALID_FILE;
			traf->sample_encryption = gf_isom_create_piff_psec_box(1, 0, psec->AlgorithmID, psec->IV_size, psec->KID);
		}
		if (!traf->sample_encryption) return GF_OUT_OF_MEM;
		traf->sample_encryption->traf = traf;

		if (!traf->child_boxes) traf->child_boxes = gf_list_new();
		gf_list_add(traf->child_boxes, traf->sample_encryption);
	}
	senc = (GF_SampleEncryptionBox *) traf->sample_encryption;

	if (!IV_size && !sai_b_size && !sai_b) {
		gf_isom_cenc_set_saiz_saio(senc, NULL, traf, 0, use_saio_32bit);
		return GF_OK;
	}

	GF_SAFEALLOC(sai, GF_CENCSampleAuxInfo);
	if (!sai) return GF_OUT_OF_MEM;
	sai->IV_size = IV_size;
	if (sai_b && sai_b_size) {
		GF_BitStream *bs = gf_bs_new(sai_b, sai_b_size, GF_BITSTREAM_READ);
		gf_bs_read_data(bs, sai->IV, IV_size);
		sai->subsample_count = gf_bs_read_u16(bs);
		sai->subsamples = gf_malloc(sizeof(GF_CENCSubSampleEntry)*sai->subsample_count);
		for (i=0; i<sai->subsample_count; i++) {
			sai->subsamples[i].bytes_clear_data = gf_bs_read_u16(bs);
			sai->subsamples[i].bytes_encrypted_data = gf_bs_read_u32(bs);
		}
		gf_bs_del(bs);
	} else if (sai_b_size) {
		u32 olen = sai_b_size;
		if (use_subsamples) {
			sai->subsample_count = 1;
			if (sai->subsample_count) senc->flags = 0x00000002;
			while (olen>0xFFFF) {
				olen -= 0xFFFF;
				sai->subsample_count ++;
			}
			sai->subsamples = (GF_CENCSubSampleEntry *)gf_malloc(sai->subsample_count*sizeof(GF_CENCSubSampleEntry));
			olen = sai_b_size;
			for (i = 0; i < sai->subsample_count; i++) {
				if (olen<0xFFFF) {
					sai->subsamples[i].bytes_clear_data = olen;
				} else {
					sai->subsamples[i].bytes_clear_data = 0xFFFF;
					olen -= 0xFFFF;
				}
				sai->subsamples[i].bytes_encrypted_data = 0;
			}
		}
		sai_b_size = IV_size + 2 + 6*sai->subsample_count;
	}

	gf_list_add(senc->samp_aux_info, sai);
	if (sai->subsample_count) senc->flags = 0x00000002;

	//no subsample (not NAL-based data), saiz is IV size only
	if (! sai->subsample_count) {
		gf_isom_cenc_set_saiz_saio(senc, NULL, traf, IV_size, use_saio_32bit);
	}
	// subsamples ( NAL-based data), saiz is IV size + nb subsamples (2 bytes) + 6 bytes per subsample
	else {
		gf_isom_cenc_set_saiz_saio(senc, NULL, traf, IV_size + 2+6*sai->subsample_count, use_saio_32bit);
	}
	return GF_OK;
}

GF_EXPORT
GF_Err gf_isom_fragment_append_data(GF_ISOFile *movie, GF_ISOTrackID TrackID, u8 *data, u32 data_size, u8 PaddingBits)
{
	u32 count;
	u8 rap;
	u16 degp;
	GF_TrunEntry *ent;
	GF_TrackFragmentBox *traf;
	GF_TrackFragmentRunBox *trun;
	if (!movie->moof || !(movie->FragmentsFlags & GF_ISOM_FRAG_WRITE_READY) ) return GF_BAD_PARAM;

	traf = GetTraf(movie, TrackID);
	if (!traf || !traf->tfhd->sample_desc_index) return GF_BAD_PARAM;

	//add TRUN entry
	count = gf_list_count(traf->TrackRuns);
	if (!count) return GF_BAD_PARAM;

	trun = (GF_TrackFragmentRunBox *)gf_list_get(traf->TrackRuns, count-1);
	count = gf_list_count(trun->entries);
	if (!count) return GF_BAD_PARAM;
	ent = (GF_TrunEntry *)gf_list_get(trun->entries, count-1);
	ent->size += data_size;

	rap = GF_ISOM_GET_FRAG_SYNC(ent->flags);
	degp = GF_ISOM_GET_FRAG_DEG(ent->flags);
	ent->flags = GF_ISOM_FORMAT_FRAG_FLAGS(PaddingBits, rap, degp);

	//finally write the data
	if (!traf->DataCache) {
		gf_bs_write_data(movie->editFileMap->bs, data, data_size);
	} else if (trun->cache) {
		gf_bs_write_data(trun->cache, data, data_size);
	} else {
		return GF_BAD_PARAM;
	}
	return GF_OK;
}

GF_Err gf_isom_fragment_add_subsample(GF_ISOFile *movie, GF_ISOTrackID TrackID, u32 flags, u32 subSampleSize, u8 priority, u32 reserved, Bool discardable)
{
	u32 i, count, last_sample;
	GF_TrackFragmentBox *traf;
	GF_SubSampleInformationBox *subs = NULL;
	if (!movie->moof || !(movie->FragmentsFlags & GF_ISOM_FRAG_WRITE_READY) ) return GF_BAD_PARAM;

	traf = GetTraf(movie, TrackID);
	if (!traf || !traf->tfhd->sample_desc_index) return GF_BAD_PARAM;

	/*compute last sample number in traf*/
	last_sample = 0;
	count = gf_list_count(traf->TrackRuns);
	for (i=0; i<count; i++) {
		GF_TrackFragmentRunBox *trun = (GF_TrackFragmentRunBox*)gf_list_get(traf->TrackRuns, i);
		last_sample += trun->sample_count;
	}

	if (!traf->sub_samples) {
		traf->sub_samples = gf_list_new();
	}
	count = gf_list_count(traf->sub_samples);
	for (i=0; i<count;i++) {
		subs = gf_list_get(traf->sub_samples, i);
		if (subs->flags==flags) break;
		subs=NULL;
	}
	if (!subs) {
		subs = (GF_SubSampleInformationBox *) gf_isom_box_new_parent(&traf->child_boxes, GF_ISOM_BOX_TYPE_SUBS);
		subs->version = (subSampleSize>0xFFFF) ? 1 : 0;
		subs->flags = flags;
	}
	return gf_isom_add_subsample_info(subs, last_sample, subSampleSize, priority, reserved, discardable);
}

#if 0 //unused
static GF_Err gf_isom_copy_sample_group_entry_to_traf(GF_TrackFragmentBox *traf, GF_SampleTableBox *stbl, u32 grouping_type, u32 grouping_type_parameter, u32 sampleGroupDescriptionIndex, Bool sgpd_in_traf)
{
	if (sgpd_in_traf) {
		void *entry = NULL;
		u32 i, count;
		GF_SampleGroupDescriptionBox *sgdesc = NULL;
		GF_BitStream *bs;

		count = gf_list_count(stbl->sampleGroupsDescription);
		for (i = 0; i < count; i++) {
			sgdesc = (GF_SampleGroupDescriptionBox *)gf_list_get(stbl->sampleGroupsDescription, i);
			if (sgdesc->grouping_type == grouping_type)
				break;
			sgdesc = NULL;
		}
		if (!sgdesc)
			return GF_BAD_PARAM;

		entry = gf_list_get(sgdesc->group_descriptions, sampleGroupDescriptionIndex-1);
		if (!entry)
			return GF_BAD_PARAM;

		switch (grouping_type) {
		case GF_ISOM_SAMPLE_GROUP_RAP:
		{
			char udta[2];
			bs = gf_bs_new(udta, 2*sizeof(char), GF_BITSTREAM_WRITE);
			gf_bs_write_u8(bs, ((GF_VisualRandomAccessEntry *)entry)->num_leading_samples_known);
			gf_bs_write_u8(bs, ((GF_VisualRandomAccessEntry *)entry)->num_leading_samples);
			gf_bs_del(bs);
			return gf_isom_set_sample_group_info_ex(NULL, traf, 0, grouping_type, 0, udta, sg_rap_create_entry, sg_rap_compare_entry);
		}
		case GF_ISOM_SAMPLE_GROUP_SYNC:
		{
			char udta[1];
			bs = gf_bs_new(udta, 1*sizeof(char), GF_BITSTREAM_WRITE);
			gf_bs_write_int(bs, 0, 2);
			gf_bs_write_int(bs, ((GF_SYNCEntry *)entry)->NALU_type, 6);
			gf_bs_del(bs);
			return gf_isom_set_sample_group_info_ex(NULL, traf, 0, grouping_type, 0, udta, sg_rap_create_entry, sg_rap_compare_entry);
		}
		case GF_ISOM_SAMPLE_GROUP_ROLL:
		{
			char udta[2];
			bs = gf_bs_new(udta, 2*sizeof(char), GF_BITSTREAM_WRITE);
			gf_bs_write_u16(bs, ((GF_RollRecoveryEntry *)entry)->roll_distance);
			gf_bs_del(bs);
			return gf_isom_set_sample_group_info_ex(NULL, traf, 0, grouping_type, 0, udta, sg_roll_create_entry, sg_roll_compare_entry);
		}
		case GF_ISOM_SAMPLE_GROUP_SEIG:
		{
			return gf_isom_set_sample_group_info_ex(NULL, traf, 0, grouping_type, 0, entry, sg_encryption_create_entry, sg_encryption_compare_entry);
		}
		default:
			return GF_BAD_PARAM;
		}
	}

	return gf_isom_add_sample_group_entry(traf->sampleGroups, 0, grouping_type, grouping_type_parameter, sampleGroupDescriptionIndex);
}
/*copy over the subsample and sampleToGroup information of the given sample from the source track/file to the last sample added to the current track fragment of the destination file*/
GF_Err gf_isom_fragment_copy_subsample(GF_ISOFile *dest, GF_ISOTrackID TrackID, GF_ISOFile *orig, u32 track, u32 sampleNumber, Bool sgpd_in_traf)
{
	u32 i, count, last_sample, idx, subs_flags;
	GF_SubSampleInfoEntry *sub_sample;
	GF_Err e;
	GF_TrackBox *trak;
	GF_TrackFragmentBox *traf;
	GF_TrunEntry *ent;
	GF_TrackFragmentRunBox *trun;
	if (!dest->moof || !(dest->FragmentsFlags & GF_ISOM_FRAG_WRITE_READY) ) return GF_BAD_PARAM;

	traf = GetTraf(dest, TrackID);
	if (!traf || !traf->tfhd->sample_desc_index) return GF_BAD_PARAM;

	trak = gf_isom_get_track_from_file(orig, track);
	if (!trak) return GF_BAD_PARAM;

	/*modify depends flags*/
	if (trak->Media->information->sampleTable->SampleDep) {
		u32 isLeading, dependsOn, dependedOn, redundant;

		isLeading = dependsOn = dependedOn = redundant = 0;
		count = gf_list_count(traf->TrackRuns);
		if (!count) return GF_BAD_PARAM;
		trun = (GF_TrackFragmentRunBox *)gf_list_get(traf->TrackRuns, count-1);
		count = gf_list_count(trun->entries);
		if (!count) return GF_BAD_PARAM;

		ent = (GF_TrunEntry *)gf_list_get(trun->entries, count-1);
		e = stbl_GetSampleDepType(trak->Media->information->sampleTable->SampleDep, sampleNumber, &isLeading, &dependsOn, &dependedOn, &redundant);
		if (e) return e;

		GF_ISOM_RESET_FRAG_DEPEND_FLAGS(ent->flags);
		ent->flags |= GF_ISOM_GET_FRAG_DEPEND_FLAGS(0, dependsOn, dependedOn, redundant);
	}

	/*copy subsample info if any*/
	idx=1;
	while (gf_isom_get_subsample_types(orig, track, idx, &subs_flags)) {
		GF_SubSampleInformationBox *subs_traf=NULL;
		idx++;
		if (! gf_isom_sample_get_subsample_entry(orig, track, sampleNumber, subs_flags, &sub_sample))
			continue;

		if (!traf || !traf->tfhd->sample_desc_index) return GF_BAD_PARAM;

		/*compute last sample number in traf*/
		last_sample = 0;
		count = gf_list_count(traf->TrackRuns);
		for (i=0; i<count; i++) {
			GF_TrackFragmentRunBox *trun = (GF_TrackFragmentRunBox*)gf_list_get(traf->TrackRuns, i);
			last_sample += trun->sample_count;
		}

		/*create subsample if needed*/
		if (!traf->sub_samples) {
			traf->sub_samples = gf_list_new();
		}
		count = gf_list_count(traf->sub_samples);
		for (i=0; i<count; i++) {
			subs_traf = gf_list_get(traf->sub_samples, i);
			if (subs_traf->flags==subs_flags) break;
			subs_traf = NULL;
		}
		if (!subs_traf) {
			subs_traf = (GF_SubSampleInformationBox *) gf_isom_box_new_parent(&traf->child_boxes, GF_ISOM_BOX_TYPE_SUBS);
			subs_traf->version = 0;
			subs_traf->flags = subs_flags;
			gf_list_add(traf->sub_samples, subs_traf);
		}

		count = gf_list_count(sub_sample->SubSamples);
		for (i=0; i<count; i++) {
			GF_SubSampleEntry *entry = (GF_SubSampleEntry*)gf_list_get(sub_sample->SubSamples, i);
			e = gf_isom_add_subsample_info(subs_traf, last_sample, entry->subsample_size, entry->subsample_priority, entry->reserved, entry->discardable);
			if (e) return e;
		}
	}
	/*copy sampleToGroup info if any*/
	if (trak->Media->information->sampleTable->sampleGroups) {
		count = gf_list_count(trak->Media->information->sampleTable->sampleGroups);
		for (i=0; i<count; i++) {
			GF_SampleGroupBox *sg;
			Bool found = GF_FALSE;
			u32 j;
			u32 first_sample_in_entry, last_sample_in_entry;
			first_sample_in_entry = 1;

			sg = (GF_SampleGroupBox*)gf_list_get(trak->Media->information->sampleTable->sampleGroups, i);
			for (j=0; j<sg->entry_count; j++) {
				last_sample_in_entry = first_sample_in_entry + sg->sample_entries[j].sample_count - 1;
				if ((sampleNumber<first_sample_in_entry) || (sampleNumber>last_sample_in_entry)) {
					first_sample_in_entry = last_sample_in_entry+1;
					continue;
				}

				if (!traf->sampleGroups)
					traf->sampleGroups = gf_list_new();

				/*found our sample, add it to trak->sampleGroups*/
				e = gf_isom_copy_sample_group_entry_to_traf(traf, trak->Media->information->sampleTable, sg->grouping_type, sg->grouping_type_parameter,  sg->sample_entries[j].group_description_index, sgpd_in_traf);
				if (e) return e;

				found = GF_TRUE;
				break;
			}
			//unmapped sample
			if (!found) {
				if (!traf->sampleGroups)
					traf->sampleGroups = gf_list_new();

				e = gf_isom_copy_sample_group_entry_to_traf(traf, trak->Media->information->sampleTable, sg->grouping_type, sg->grouping_type_parameter,  0, sgpd_in_traf);
				if (e) return e;
			}
		}
	}
	return GF_OK;
}
#endif


GF_Err gf_isom_fragment_set_sample_flags(GF_ISOFile *movie, GF_ISOTrackID trackID, u32 is_leading, u32 dependsOn, u32 dependedOn, u32 redundant)
{
	u32 count;
	GF_TrackFragmentBox *traf;
	GF_TrunEntry *ent;
	GF_TrackFragmentRunBox *trun;
	if (!movie || !movie->moof || !(movie->FragmentsFlags & GF_ISOM_FRAG_WRITE_READY) ) return GF_BAD_PARAM;

	traf = GetTraf(movie, trackID);
	if (!traf->tfhd->sample_desc_index) return GF_BAD_PARAM;

	count = gf_list_count(traf->TrackRuns);
	if (!count) return GF_BAD_PARAM;
	trun = (GF_TrackFragmentRunBox *)gf_list_get(traf->TrackRuns, count-1);
	count = gf_list_count(trun->entries);
	if (!count) return GF_BAD_PARAM;

	ent = (GF_TrunEntry *)gf_list_get(trun->entries, count-1);

	GF_ISOM_RESET_FRAG_DEPEND_FLAGS(ent->flags);
	ent->flags |= GF_ISOM_GET_FRAG_DEPEND_FLAGS(is_leading, dependsOn, dependedOn, redundant);

	return GF_OK;
}


#endif	/*GPAC_DISABLE_ISOM_WRITE*/

GF_EXPORT
Bool gf_isom_is_track_fragmented(GF_ISOFile *movie, GF_ISOTrackID TrackID)
{
	if (!movie || !movie->moov || !movie->moov->mvex) return GF_FALSE;
	return (GetTrex(movie->moov, TrackID) != NULL) ? GF_TRUE : GF_FALSE;
}

GF_EXPORT
Bool gf_isom_is_fragmented(GF_ISOFile *movie)
{
	if (!movie || !movie->moov) return GF_FALSE;
	/* By default if the Moov has an mvex, the file is fragmented */
	if (movie->moov->mvex) return GF_TRUE;
	return GF_FALSE;
}

GF_EXPORT
GF_Err gf_isom_set_traf_base_media_decode_time(GF_ISOFile *movie, GF_ISOTrackID TrackID, u64 decode_time)
{
	GF_TrackFragmentBox *traf;
	if (!movie || !movie->moof || !(movie->FragmentsFlags & GF_ISOM_FRAG_WRITE_READY) ) return GF_BAD_PARAM;

	traf = GetTraf(movie, TrackID);
	if (!traf) return GF_BAD_PARAM;

	if (!traf->tfdt) {
		traf->tfdt = (GF_TFBaseMediaDecodeTimeBox *) gf_isom_box_new_parent(&traf->child_boxes, GF_ISOM_BOX_TYPE_TFDT);
		if (!traf->tfdt) return GF_OUT_OF_MEM;
	}
	traf->tfdt->baseMediaDecodeTime = decode_time;
	return GF_OK;
}

GF_Err gf_isom_enable_mfra(GF_ISOFile *file)
{
	if (!file) return GF_BAD_PARAM;
	file->mfra = (GF_MovieFragmentRandomAccessBox *)gf_isom_box_new(GF_ISOM_BOX_TYPE_MFRA);
	if (!file->mfra) return GF_OUT_OF_MEM;
	return GF_OK;
}

#else

GF_Err gf_isom_finalize_for_fragment(GF_ISOFile *the_file, u32 media_segment_type, Bool mvex_after_tracks)
{
	return GF_NOT_SUPPORTED;
}

GF_Err gf_isom_setup_track_fragment(GF_ISOFile *the_file, GF_ISOTrackID TrackID,
                                    u32 DefaultSampleDescriptionIndex,
                                    u32 DefaultSampleDuration,
                                    u32 DefaultSampleSize,
                                    u8 DefaultSampleIsSync,
                                    u8 DefaultSamplePadding,
                                    u16 DefaultDegradationPriority,
                                    Bool u8 force_traf_flags)
{
	return GF_NOT_SUPPORTED;
}

GF_Err gf_isom_set_fragment_option(GF_ISOFile *the_file, GF_ISOTrackID TrackID, GF_ISOTrackFragmentOption Code, u32 Param)
{
	return GF_NOT_SUPPORTED;
}

GF_Err gf_isom_start_fragment(GF_ISOFile *the_file, GF_ISOStartFragmentFlags flags)
{
	return GF_NOT_SUPPORTED;
}

GF_Err gf_isom_fragment_add_sample(GF_ISOFile *the_file, GF_ISOTrackID TrackID, const GF_ISOSample *sample, u32 DescIndex,
                                   u32 Duration, u8 PaddingBits, u16 DegradationPriority, Bool redCoded)
{
	return GF_NOT_SUPPORTED;
}


GF_EXPORT
Bool gf_isom_is_track_fragmented(GF_ISOFile *the_file, GF_ISOTrackID TrackID)
{
	return GF_FALSE;
}

GF_EXPORT
Bool gf_isom_is_fragmented(GF_ISOFile *the_file)
{
	return GF_FALSE;
}

GF_Err gf_isom_fragment_add_subsample(GF_ISOFile *movie, GF_ISOTrackID TrackID, u32 flags, u32 subSampleSize, u8 priority, u32 reserved, Bool discardable)
{
	return GF_NOT_SUPPORTED;
}

GF_Err gf_isom_fragment_copy_subsample(GF_ISOFile *dest, GF_ISOTrackID TrackID, GF_ISOFile *orig, u32 track, u32 sampleNumber, Bool sgpd_in_traf)
{
	return GF_NOT_SUPPORTED;
}

GF_Err gf_isom_set_traf_base_media_decode_time(GF_ISOFile *movie, GF_ISOTrackID TrackID, u64 decode_time)
{
	return GF_NOT_SUPPORTED;
}

GF_Err gf_isom_set_traf_mss_timeext(GF_ISOFile *movie, u32 reference_track_ID, u64 ntp_in_10mhz, u64 traf_duration_in_10mhz)
{
	return GF_NOT_SUPPORTED;
}

GF_Err gf_isom_enable_mfra(GF_ISOFile *file)
{
	return GF_NOT_SUPPORTED;
}
GF_Err gf_isom_fragment_set_sample_flags(GF_ISOFile *movie, GF_ISOTrackID trackID, u32 is_leading, u32 dependsOn, u32 dependedOn, u32 redundant)
{
	return GF_NOT_SUPPORTED;
}

GF_Err gf_isom_set_fragment_template(GF_ISOFile *movie, u8 *tpl_data, u32 tpl_size, Bool *has_tfdt)
{
	return GF_NOT_SUPPORTED;
}


#endif /*GPAC_DISABLE_ISOM_FRAGMENTS)*/


GF_EXPORT
void gf_isom_set_next_moof_number(GF_ISOFile *movie, u32 value)
{
#ifndef GPAC_DISABLE_ISOM_FRAGMENTS
	if (movie) movie->NextMoofNumber = value;
#endif
}

GF_EXPORT
u32 gf_isom_get_next_moof_number(GF_ISOFile *movie)
{
#ifndef GPAC_DISABLE_ISOM_FRAGMENTS
	if (movie) return movie->NextMoofNumber;
#endif
	return 0;
}

#endif /*GPAC_DISABLE_ISOM*/<|MERGE_RESOLUTION|>--- conflicted
+++ resolved
@@ -874,6 +874,7 @@
 	while ((traf = (GF_TrackFragmentBox*)gf_list_enum(movie->moof->TrackList, &i))) {
 		/*do not write empty senc*/
 		if (traf->sample_encryption && !gf_list_count(traf->sample_encryption->samp_aux_info)) {
+			gf_list_del_item(traf->child_boxes, traf->sample_encryption);
 			gf_isom_box_del((GF_Box *) traf->sample_encryption);
 			traf->sample_encryption = NULL;
 		}
@@ -2533,43 +2534,7 @@
 	u32 i;
 	GF_SampleEncryptionBox *senc;
 
-<<<<<<< HEAD
 	if (!traf)  return GF_BAD_PARAM;
-=======
-	trackNum = gf_isom_get_track_by_id(input, TrackID);
-	//if (gf_isom_is_cenc_media(input, trackNum, 1))
-	{
-		GF_CENCSampleAuxInfo *sai;
-		GF_TrackFragmentBox  *traf = GetTraf(output, TrackID);
-		GF_TrackBox  *src_trak = gf_isom_get_track_from_file(input, TrackID);
-		u32 boxType;
-		GF_SampleEncryptionBox *senc;
-		u8 IV_size;
-		u32 IsEncrypted;
-
-		if (!traf)  return GF_BAD_PARAM;
-
-		sai = NULL;
-		gf_isom_get_sample_cenc_info(input, trackNum, SampleNum, &IsEncrypted, &IV_size, NULL, NULL, NULL, NULL, NULL);
-		e = gf_isom_cenc_get_sample_aux_info(input, trackNum, SampleNum, &sai, &boxType);
-		if (e) return e;
-		//no associated SAI (constant IV and no subsample)
-		if (!sai) return GF_OK;
-
-		sai->IV_size = IV_size;
-
-		switch (boxType) {
-		case GF_ISOM_BOX_UUID_PSEC:
-			//have we seen cases where the psec box is in trak but not in traf ? to check
-			if (!traf->sample_encryption) {
-				GF_SampleEncryptionBox *psec = (GF_SampleEncryptionBox *) src_trak->sample_encryption;
-				if (!psec) return GF_ISOM_INVALID_FILE;
-				traf->sample_encryption = gf_isom_create_piff_psec_box(1, 0, psec->AlgorithmID, psec->IV_size, psec->KID);
-				if (!traf->sample_encryption)
-					return GF_OUT_OF_MEM;
-				traf->sample_encryption->traf = traf;
-			}
->>>>>>> 7e343e47
 
 	if (!traf->sample_encryption) {
 		if (!traf->trex->track->sample_encryption) {
