--- conflicted
+++ resolved
@@ -1976,16 +1976,11 @@
 					ssix->subsegments[cur_index].ranges[0].level = 1;
 					ssix->subsegments[cur_index].ranges[0].range_size = moof_get_first_sap_end(movie->moof);
 
-<<<<<<< HEAD
 					{
 						u32 last_sseg_range0_size = (count - 1 < ssix->subsegment_count) ? ssix->subsegments[count - 1].ranges[0].range_size : 0;
-						ssix->subsegments[cur_index].ranges[1].level = 0xFF;
+						ssix->subsegments[cur_index].ranges[1].level = 2;
 						ssix->subsegments[cur_index].ranges[1].range_size = sidx->refs[cur_index].reference_size - last_sseg_range0_size;
 					}
-=======
-					ssix->subsegments[cur_index].ranges[1].level = 2;
-					ssix->subsegments[cur_index].ranges[1].range_size = sidx->refs[cur_index].reference_size - ssix->subsegments[cur_index].ranges[0].range_size;
->>>>>>> d49e6572
 
 					if (movie->root_ssix)
 						ssix = NULL;
