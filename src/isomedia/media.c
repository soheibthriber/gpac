--- conflicted
+++ resolved
@@ -606,12 +606,13 @@
 
 	Media_GetSampleDesc(mdia, StreamDescIndex, &se, &drefIndex);
 	if (!drefIndex) return 0;
-<<<<<<< HEAD
-	a = (GF_FullBox*)gf_list_get(mdia->information->dataInformation->dref->child_boxes, drefIndex - 1);
-=======
-	if (mdia && mdia->information && mdia->information->dataInformation && mdia->information->dataInformation->dref)
-		a = (GF_FullBox*)gf_list_get(mdia->information->dataInformation->dref->other_boxes, drefIndex - 1);
->>>>>>> 5b37b21a
+	if (mdia
+		&& mdia->information
+		&& mdia->information->dataInformation
+		&& mdia->information->dataInformation->dref
+	) {
+		a = (GF_FullBox*)gf_list_get(mdia->information->dataInformation->dref->child_boxes, drefIndex - 1);
+	}
 	if (!a) {
 		GF_LOG(GF_LOG_ERROR, GF_LOG_CONTAINER, ("[iso file] broken file: Data reference index set to %d but no data reference entry found\n", drefIndex));
 		return 0;
