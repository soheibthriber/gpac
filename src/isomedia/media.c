--- conflicted
+++ resolved
@@ -535,19 +535,17 @@
 		}
 
 		/*and finally get the data, include padding if needed*/
-<<<<<<< HEAD
 		if ((*samp)->alloc_size) {
 			if ((*samp)->alloc_size < (*samp)->dataLength + mdia->mediaTrack->padding_bytes) {
 				(*samp)->data = (char *) gf_realloc((*samp)->data, sizeof(char) * ( (*samp)->dataLength + mdia->mediaTrack->padding_bytes) );
+				if (! (*samp)->data) return GF_OUT_OF_MEM;
+
 				(*samp)->alloc_size = (*samp)->dataLength + mdia->mediaTrack->padding_bytes;
 			}
 		} else {
 			(*samp)->data = (char *) gf_malloc(sizeof(char) * ( (*samp)->dataLength + mdia->mediaTrack->padding_bytes) );
-		}
-=======
-		(*samp)->data = (char *) gf_malloc(sizeof(char) * ( (*samp)->dataLength + mdia->mediaTrack->padding_bytes) );
-		if (! (*samp)->data) return GF_OUT_OF_MEM;
->>>>>>> bd96f679
+			if (! (*samp)->data) return GF_OUT_OF_MEM;
+		}
 		if (mdia->mediaTrack->padding_bytes)
 			memset((*samp)->data + (*samp)->dataLength, 0, sizeof(char) * mdia->mediaTrack->padding_bytes);
 
@@ -900,23 +898,15 @@
 
 	if (!URLname && !URNname) {
 		//THIS IS SELF CONTAIN, create a regular entry if needed
-<<<<<<< HEAD
 		entry = (GF_DataEntryURLBox *) gf_isom_box_new_parent(&dref->child_boxes, use_alis ? GF_QT_BOX_TYPE_ALIS : GF_ISOM_BOX_TYPE_URL);
-=======
-		entry = (GF_DataEntryURLBox *) gf_isom_box_new(use_alis ? GF_QT_BOX_TYPE_ALIS : GF_ISOM_BOX_TYPE_URL);
 		if (!entry) return GF_OUT_OF_MEM;
->>>>>>> bd96f679
 		entry->flags = 1;
 		*dataRefIndex = gf_list_count(dref->child_boxes);
 		return GF_OK;
 	} else if (!URNname && URLname) {
 		//THIS IS URL
-<<<<<<< HEAD
 		entry = (GF_DataEntryURLBox *) gf_isom_box_new_parent(&dref->child_boxes, GF_ISOM_BOX_TYPE_URL);
-=======
-		entry = (GF_DataEntryURLBox *) gf_isom_box_new(GF_ISOM_BOX_TYPE_URL);
 		if (!entry) return GF_OUT_OF_MEM;
->>>>>>> bd96f679
 		entry->flags = 0;
 
 		e = Media_SetDrefURL(entry, URLname, movie->fileName ? movie->fileName : movie->finalName);
@@ -928,12 +918,8 @@
 		return GF_OK;
 	} else {
 		//THIS IS URN
-<<<<<<< HEAD
 		entry = (GF_DataEntryURLBox *) gf_isom_box_new_parent(&dref->child_boxes, GF_ISOM_BOX_TYPE_URN);
-=======
-		entry = (GF_DataEntryURLBox *) gf_isom_box_new(GF_ISOM_BOX_TYPE_URN);
 		if (!entry) return GF_OUT_OF_MEM;
->>>>>>> bd96f679
 		((GF_DataEntryURNBox *)entry)->flags = 0;
 		((GF_DataEntryURNBox *)entry)->nameURN = (char*)gf_malloc(strlen(URNname)+1);
 		if (! ((GF_DataEntryURNBox *)entry)->nameURN) {
@@ -977,13 +963,10 @@
 	//adds CTS offset
 	if (sample->CTS_Offset) {
 		//if we don't have a CTS table, add it...
-<<<<<<< HEAD
-		if (!stbl->CompositionOffset) stbl->CompositionOffset = (GF_CompositionOffsetBox *) gf_isom_box_new_parent(&stbl->child_boxes, GF_ISOM_BOX_TYPE_CTTS);
-=======
-		if (!stbl->CompositionOffset) stbl->CompositionOffset = (GF_CompositionOffsetBox *) gf_isom_box_new(GF_ISOM_BOX_TYPE_CTTS);
-		if (!stbl->CompositionOffset) return GF_OUT_OF_MEM;
-
->>>>>>> bd96f679
+		if (!stbl->CompositionOffset) {
+			stbl->CompositionOffset = (GF_CompositionOffsetBox *) gf_isom_box_new_parent(&stbl->child_boxes, GF_ISOM_BOX_TYPE_CTTS);
+			if (!stbl->CompositionOffset) return GF_OUT_OF_MEM;
+		}
 		//then add our CTS (the prev samples with no CTS offset will be automatically added...
 		e = stbl_AddCTS(stbl, sampleNumber, sample->CTS_Offset);
 		if (e) return e;
@@ -1002,12 +985,8 @@
 	} else {
 		//non-sync sample. Create a SyncSample table if needed
 		if (!stbl->SyncSample) {
-<<<<<<< HEAD
 			stbl->SyncSample = (GF_SyncSampleBox *) gf_isom_box_new_parent(&stbl->child_boxes, GF_ISOM_BOX_TYPE_STSS);
-=======
-			stbl->SyncSample = (GF_SyncSampleBox *) gf_isom_box_new(GF_ISOM_BOX_TYPE_STSS);
 			if (!stbl->SyncSample) return GF_OUT_OF_MEM;
->>>>>>> bd96f679
 			//all the prev samples are sync
 			for (i=0; i<stbl->SampleSize->sampleCount; i++) {
 				if (i+1 != sampleNumber) {
@@ -1029,12 +1008,10 @@
 	}
 	
 	if (!syncShadowNumber) return GF_OK;
-<<<<<<< HEAD
-	if (!stbl->ShadowSync) stbl->ShadowSync = (GF_ShadowSyncBox *) gf_isom_box_new_parent(&stbl->child_boxes, GF_ISOM_BOX_TYPE_STSH);
-=======
-	if (!stbl->ShadowSync) stbl->ShadowSync = (GF_ShadowSyncBox *) gf_isom_box_new(GF_ISOM_BOX_TYPE_STSH);
-	if (!stbl->ShadowSync) return GF_OUT_OF_MEM;
->>>>>>> bd96f679
+	if (!stbl->ShadowSync) {
+		stbl->ShadowSync = (GF_ShadowSyncBox *) gf_isom_box_new_parent(&stbl->child_boxes, GF_ISOM_BOX_TYPE_STSH);
+		if (!stbl->ShadowSync) return GF_OUT_OF_MEM;
+	}
 	return stbl_AddShadow(mdia->information->sampleTable->ShadowSync, sampleNumber, syncShadowNumber);
 }
 
@@ -1054,13 +1031,8 @@
 	} else {
 		//do we need one ??
 		if (CTS) {
-<<<<<<< HEAD
 			stbl->CompositionOffset = (GF_CompositionOffsetBox *) gf_isom_box_new_parent(&stbl->child_boxes, GF_ISOM_BOX_TYPE_CTTS);
-=======
-			stbl->CompositionOffset = (GF_CompositionOffsetBox *) gf_isom_box_new(GF_ISOM_BOX_TYPE_CTTS);
-
 			if (!stbl->CompositionOffset) return GF_OUT_OF_MEM;
->>>>>>> bd96f679
 			stbl_AddCTS(stbl, sampleNumber, CTS);
 		}
 	}
@@ -1070,12 +1042,8 @@
 	} else {
 		//do we need one
 		if (! isRap) {
-<<<<<<< HEAD
 			stbl->SyncSample = (GF_SyncSampleBox *) gf_isom_box_new_parent(&stbl->child_boxes, GF_ISOM_BOX_TYPE_STSS);
-=======
-			stbl->SyncSample = (GF_SyncSampleBox *) gf_isom_box_new(GF_ISOM_BOX_TYPE_STSS);
 			if (!stbl->SyncSample) return GF_OUT_OF_MEM;
->>>>>>> bd96f679
 			//what a pain: all the sample we had have to be sync ...
 			for (i=0; i<stbl->SampleSize->sampleCount; i++) {
 				if (i+1 != sampleNumber) stbl_AddRAP(stbl->SyncSample, i+1);
