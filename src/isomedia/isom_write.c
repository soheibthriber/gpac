/*
 *			GPAC - Multimedia Framework C SDK
 *
 *			Authors: Jean Le Feuvre
 *			Copyright (c) Telecom ParisTech 2000-2012
 *					All rights reserved
 *
 *  This file is part of GPAC / ISO Media File Format sub-project
 *
 *  GPAC is free software; you can redistribute it and/or modify
 *  it under the terms of the GNU Lesser General Public License as published by
 *  the Free Software Foundation; either version 2, or (at your option)
 *  any later version.
 *
 *  GPAC is distributed in the hope that it will be useful,
 *  but WITHOUT ANY WARRANTY; without even the implied warranty of
 *  MERCHANTABILITY or FITNESS FOR A PARTICULAR PURPOSE.  See the
 *  GNU Lesser General Public License for more details.
 *
 *  You should have received a copy of the GNU Lesser General Public
 *  License along with this library; see the file COPYING.  If not, write to
 *  the Free Software Foundation, 675 Mass Ave, Cambridge, MA 02139, USA.
 *
 */

#include <gpac/internal/isomedia_dev.h>
#include <gpac/constants.h>
#include <gpac/iso639.h>


#if !defined(GPAC_DISABLE_ISOM) && !defined(GPAC_DISABLE_ISOM_WRITE)

GF_Err CanAccessMovie(GF_ISOFile *movie, u32 Mode)
{
	if (!movie) return GF_BAD_PARAM;
	if (movie->openMode < Mode) return GF_ISOM_INVALID_MODE;

#ifndef	GPAC_DISABLE_ISOM_FRAGMENTS
	if (movie->FragmentsFlags & GF_ISOM_FRAG_WRITE_READY) return GF_ISOM_INVALID_MODE;
#endif
	return GF_OK;
}

static GF_Err unpack_track(GF_TrackBox *trak)
{
	GF_Err e = GF_OK;
	if (!trak->is_unpacked) {
		e = stbl_UnpackOffsets(trak->Media->information->sampleTable);
		if (e) return e;
		e = stbl_unpackCTS(trak->Media->information->sampleTable);
		trak->is_unpacked = GF_TRUE;
	}
	return e;
}


GF_Err FlushCaptureMode(GF_ISOFile *movie)
{
	GF_Err e;
	if (movie->openMode != GF_ISOM_OPEN_WRITE) return GF_OK;
	/*make sure nothing was added*/
	if (gf_bs_get_position(movie->editFileMap->bs)) return GF_OK;

	/*add all first boxes*/
	if (movie->brand) {
		e = gf_isom_box_size((GF_Box *)movie->brand);
		if (e) return e;
		e = gf_isom_box_write((GF_Box *)movie->brand, movie->editFileMap->bs);
		if (e) return e;
	}
	if (movie->pdin) {
		e = gf_isom_box_size((GF_Box *)movie->pdin);
		if (e) return e;
		e = gf_isom_box_write((GF_Box *)movie->pdin, movie->editFileMap->bs);
		if (e) return e;
	}

	/*we have a trick here: the data will be stored on the fly, so the first
	thing in the file is the MDAT. As we don't know if we have a large file (>4 GB) or not
	do as if we had one and write 16 bytes: 4 (type) + 4 (size) + 8 (largeSize)...*/
	gf_bs_write_int(movie->editFileMap->bs, 0, 128);
	return GF_OK;
}

static GF_Err CheckNoData(GF_ISOFile *movie)
{
	if (movie->openMode != GF_ISOM_OPEN_WRITE) return GF_OK;
	if (gf_bs_get_position(movie->editFileMap->bs)) return GF_BAD_PARAM;
	return GF_OK;
}

/**************************************************************
					File Writing / Editing
**************************************************************/
//quick function to add an IOD/OD to the file if not present (iods is optional)
GF_Err AddMovieIOD(GF_MovieBox *moov, u8 isIOD)
{
	GF_Descriptor *od;
	GF_ObjectDescriptorBox *iods;

	//do we have an IOD ?? If not, create one.
	if (moov->iods) return GF_OK;

	if (isIOD) {
		od = gf_odf_desc_new(GF_ODF_ISOM_IOD_TAG);
	} else {
		od = gf_odf_desc_new(GF_ODF_ISOM_OD_TAG);
	}
	if (!od) return GF_OUT_OF_MEM;
	((GF_IsomObjectDescriptor *)od)->objectDescriptorID = 1;

	iods = (GF_ObjectDescriptorBox *) gf_isom_box_new(GF_ISOM_BOX_TYPE_IODS);
	iods->descriptor = od;
	return moov_AddBox((GF_Box*)moov, (GF_Box *)iods);
}

//add a track to the root OD
GF_EXPORT
GF_Err gf_isom_add_track_to_root_od(GF_ISOFile *movie, u32 trackNumber)
{
	GF_Err e;
	GF_ES_ID_Inc *inc;

	e = CanAccessMovie(movie, GF_ISOM_OPEN_WRITE);
	if (e) return e;
	gf_isom_insert_moov(movie);

	if (!movie->moov->iods) AddMovieIOD(movie->moov, 0);

	if (gf_isom_is_track_in_root_od(movie, trackNumber) == 1) return GF_OK;

	inc = (GF_ES_ID_Inc *) gf_odf_desc_new(GF_ODF_ESD_INC_TAG);
	inc->trackID = gf_isom_get_track_id(movie, trackNumber);
	if (!inc->trackID) {
		gf_odf_desc_del((GF_Descriptor *)inc);
		return movie->LastError;
	}
	if ( (movie->LastError = gf_isom_add_desc_to_root_od(movie, (GF_Descriptor *)inc) ) ) {
		return movie->LastError;
	}
	gf_odf_desc_del((GF_Descriptor *)inc);
	return GF_OK;
}

//remove the root OD
GF_EXPORT
GF_Err gf_isom_remove_root_od(GF_ISOFile *movie)
{
	GF_Err e;

	e = CanAccessMovie(movie, GF_ISOM_OPEN_WRITE);
	if (e) return e;
	if (!movie->moov || !movie->moov->iods) return GF_OK;
	gf_isom_box_del((GF_Box *)movie->moov->iods);
	movie->moov->iods = NULL;
	return GF_OK;
}

//remove a track to the root OD
GF_EXPORT
GF_Err gf_isom_remove_track_from_root_od(GF_ISOFile *movie, u32 trackNumber)
{
	GF_List *esds;
	GF_ES_ID_Inc *inc;
	u32 i;
	GF_Err e;

	e = CanAccessMovie(movie, GF_ISOM_OPEN_WRITE);
	if (e) return e;
	if (!movie->moov) return GF_OK;

	if (!gf_isom_is_track_in_root_od(movie, trackNumber)) return GF_OK;

	if (!movie->moov->iods) AddMovieIOD(movie->moov, 0);
	if (!movie->moov->iods) return GF_OUT_OF_MEM;

	switch (movie->moov->iods->descriptor->tag) {
	case GF_ODF_ISOM_IOD_TAG:
		esds = ((GF_IsomInitialObjectDescriptor *)movie->moov->iods->descriptor)->ES_ID_IncDescriptors;
		break;
	case GF_ODF_ISOM_OD_TAG:
		esds = ((GF_IsomObjectDescriptor *)movie->moov->iods->descriptor)->ES_ID_IncDescriptors;
		break;
	default:
		return GF_ISOM_INVALID_FILE;
	}

	//get the desc
	i=0;
	while ((inc = (GF_ES_ID_Inc*)gf_list_enum(esds, &i))) {
		if (inc->trackID == gf_isom_get_track_id(movie, trackNumber)) {
			gf_odf_desc_del((GF_Descriptor *)inc);
			gf_list_rem(esds, i-1);
			break;
		}
	}
	//we don't remove the iod for P&Ls and other potential info
	return GF_OK;
}

GF_EXPORT
GF_Err gf_isom_set_creation_time(GF_ISOFile *movie, u64 time)
{
	if (!movie || !movie->moov) return GF_BAD_PARAM;
	movie->moov->mvhd->creationTime = time;
	movie->moov->mvhd->modificationTime = time;
	return GF_OK;
}

GF_EXPORT
GF_Err gf_isom_set_track_creation_time(GF_ISOFile *movie,u32 trackNumber, u64 time)
{
	GF_TrackBox *trak;
	trak = gf_isom_get_track_from_file(movie, trackNumber);
	if (!trak) return GF_BAD_PARAM;

	trak->Header->creationTime = time;
	trak->Header->modificationTime = time;
	return GF_OK;
}


//sets the enable flag of a track
GF_EXPORT
GF_Err gf_isom_set_track_enabled(GF_ISOFile *movie, u32 trackNumber, u8 enableTrack)
{
	GF_Err e;
	GF_TrackBox *trak;

	e = CanAccessMovie(movie, GF_ISOM_OPEN_WRITE);
	if (e) return e;

	trak = gf_isom_get_track_from_file(movie, trackNumber);
	if (!trak) return GF_BAD_PARAM;

	if (enableTrack) {
		trak->Header->flags |= 1;
	} else {
		trak->Header->flags &= ~1;
	}
	return GF_OK;
}

GF_EXPORT
GF_Err gf_isom_set_media_language(GF_ISOFile *movie, u32 trackNumber, char *code)
{
	GF_Err e;
	GF_TrackBox *trak;

	trak = gf_isom_get_track_from_file(movie, trackNumber);
	if (!trak) return GF_BAD_PARAM;
	e = CanAccessMovie(movie, GF_ISOM_OPEN_WRITE);
	if (e) return e;

	// Old language-storage processing
	// if the new code is on 3 chars, we use it
	// otherwise, we find the associated 3 chars code and use it
	if (strlen(code) == 3) {
		memcpy(trak->Media->mediaHeader->packedLanguage, code, sizeof(char)*3);
	} else {
		s32 lang_idx;
		const char *code_3cc;
		lang_idx = gf_lang_find(code);
		if (lang_idx == -1) {
			GF_LOG(GF_LOG_WARNING, GF_LOG_CONTAINER, ("The given code is not a valid one: %s, using 'und' as 3-letter code\n", code));
			code_3cc = "und";
		} else {
			code_3cc = gf_lang_get_3cc(lang_idx);
		}
		memcpy(trak->Media->mediaHeader->packedLanguage, code_3cc, sizeof(char)*3);
	}

	// New language-storage processing
	// change the code in the extended language box (if any)
	// otherwise add an extended language box only if the given code is not 3 chars
	{
		u32 i, count;
		GF_ExtendedLanguageBox *elng;
		elng = NULL;
		count = gf_list_count(trak->Media->other_boxes);
		for (i = 0; i < count; i++) {
			GF_Box *box = (GF_Box *)gf_list_get(trak->Media->other_boxes, i);
			if (box->type == GF_ISOM_BOX_TYPE_ELNG) {
				elng = (GF_ExtendedLanguageBox *)box;
				break;
			}
		}
		if (!elng && (strlen(code) > 3)) {
			elng = (GF_ExtendedLanguageBox *)gf_isom_box_new(GF_ISOM_BOX_TYPE_ELNG);
			if (!count) {
				trak->Media->other_boxes = gf_list_new();
			}
			gf_list_add(trak->Media->other_boxes, elng);
		}
		if (elng) {
			if (elng->extended_language) {
				gf_free(elng->extended_language);
			}
			elng->extended_language = gf_strdup(code);
		}
	}
	if (!movie->keep_utc)
		trak->Media->mediaHeader->modificationTime = gf_isom_get_mp4time();
	return GF_OK;
}

static void gf_isom_set_root_iod(GF_ISOFile *movie)
{
	GF_IsomInitialObjectDescriptor *iod;
	GF_IsomObjectDescriptor *od;

	gf_isom_insert_moov(movie);
	if (!movie->moov->iods) {
		AddMovieIOD(movie->moov, 1);
		return;
	}
	//if OD, switch to IOD
	if (movie->moov->iods->descriptor->tag == GF_ODF_ISOM_IOD_TAG) return;
	od = (GF_IsomObjectDescriptor *) movie->moov->iods->descriptor;
	iod = (GF_IsomInitialObjectDescriptor*)gf_malloc(sizeof(GF_IsomInitialObjectDescriptor));
	memset(iod, 0, sizeof(GF_IsomInitialObjectDescriptor));

	iod->ES_ID_IncDescriptors = od->ES_ID_IncDescriptors;
	od->ES_ID_IncDescriptors = NULL;
	//not used in root OD
	iod->ES_ID_RefDescriptors = NULL;
	iod->extensionDescriptors = od->extensionDescriptors;
	od->extensionDescriptors = NULL;
	iod->IPMP_Descriptors = od->IPMP_Descriptors;
	od->IPMP_Descriptors = NULL;
	iod->objectDescriptorID = od->objectDescriptorID;
	iod->OCIDescriptors = od->OCIDescriptors;
	od->OCIDescriptors = NULL;
	iod->tag = GF_ODF_ISOM_IOD_TAG;
	iod->URLString = od->URLString;
	od->URLString = NULL;

	gf_odf_desc_del((GF_Descriptor *) od);
	movie->moov->iods->descriptor = (GF_Descriptor *)iod;
}

GF_Err gf_isom_add_desc_to_root_od(GF_ISOFile *movie, GF_Descriptor *theDesc)
{
	GF_Err e;
	GF_Descriptor *desc, *dupDesc;

	e = CanAccessMovie(movie, GF_ISOM_OPEN_WRITE);
	if (e) return e;
	gf_isom_insert_moov(movie);

	if (!movie->moov->iods) AddMovieIOD(movie->moov, 0);
	if (!movie->moov->iods) return GF_OUT_OF_MEM;
	if (theDesc->tag==GF_ODF_IPMP_TL_TAG) gf_isom_set_root_iod(movie);

	desc = movie->moov->iods->descriptor;
	//the type of desc is handled at the OD/IOD level, we'll be notified
	//if the desc is not allowed
	switch (desc->tag) {
	case GF_ODF_ISOM_IOD_TAG:
	case GF_ODF_ISOM_OD_TAG:
		//duplicate the desc
		e = gf_odf_desc_copy(theDesc, &dupDesc);
		if (e) return e;
		//add it (MUST BE  (I)OD level desc)
		movie->LastError = gf_odf_desc_add_desc(desc, dupDesc);
		if (movie->LastError) gf_odf_desc_del((GF_Descriptor *)dupDesc);
		break;
	default:
		movie->LastError = GF_ISOM_INVALID_FILE;
		break;
	}
	return movie->LastError;
}


GF_EXPORT
GF_Err gf_isom_set_timescale(GF_ISOFile *movie, u32 timeScale)
{
	Double ts_scale;
	GF_TrackBox *trak;
	u32 i;
	GF_Err e;
	e = CanAccessMovie(movie, GF_ISOM_OPEN_WRITE);
	if (e) return e;
	gf_isom_insert_moov(movie);

	if (movie->moov->mvhd->timeScale == timeScale) return GF_OK;

	/*rewrite all durations and edit lists*/
	ts_scale = timeScale;
	ts_scale /= movie->moov->mvhd->timeScale;

	movie->moov->mvhd->timeScale = timeScale;
	movie->interleavingTime = timeScale;

	movie->moov->mvhd->duration = (u64) (s64) ((s64) movie->moov->mvhd->duration * ts_scale);

	i=0;
	while ((trak = (GF_TrackBox*)gf_list_enum(movie->moov->trackList, &i))) {
		trak->Header->duration = (u64) (s64) ((s64) trak->Header->duration * ts_scale);
		if (trak->editBox && trak->editBox->editList) {
			u32 j, count = gf_list_count(trak->editBox->editList->entryList);
			for (j=0; j<count; j++) {
				GF_EdtsEntry *ent = (GF_EdtsEntry *)gf_list_get(trak->editBox->editList->entryList, j);
				ent->segmentDuration = (u64) (s64) ((s64) ent->segmentDuration * ts_scale);
			}
		}
	}
	return GF_OK;
}


GF_EXPORT
GF_Err gf_isom_set_pl_indication(GF_ISOFile *movie, u8 PL_Code, u8 ProfileLevel)
{
	GF_IsomInitialObjectDescriptor *iod;
	GF_Err e;

	e = CanAccessMovie(movie, GF_ISOM_OPEN_WRITE);
	if (e) return e;

	gf_isom_set_root_iod(movie);
	iod = (GF_IsomInitialObjectDescriptor *)movie->moov->iods->descriptor;

	switch (PL_Code) {
	case GF_ISOM_PL_AUDIO:
		iod->audio_profileAndLevel = ProfileLevel;
		break;
	case GF_ISOM_PL_GRAPHICS:
		iod->graphics_profileAndLevel = ProfileLevel;
		break;
	case GF_ISOM_PL_OD:
		iod->OD_profileAndLevel = ProfileLevel;
		break;
	case GF_ISOM_PL_SCENE:
		iod->scene_profileAndLevel = ProfileLevel;
		break;
	case GF_ISOM_PL_VISUAL:
		iod->visual_profileAndLevel = ProfileLevel;
		break;
	case GF_ISOM_PL_INLINE:
		iod->inlineProfileFlag = ProfileLevel ? 1 : 0;
		break;
	}
	return GF_OK;
}


GF_Err gf_isom_set_root_od_id(GF_ISOFile *movie, u32 OD_ID)
{
	GF_Err e;
	e = CanAccessMovie(movie, GF_ISOM_OPEN_WRITE);
	if (e) return e;

	gf_isom_insert_moov(movie);
	if (!movie->moov->iods) AddMovieIOD(movie->moov, 0);
	if (!movie->moov->iods) return GF_OUT_OF_MEM;

	switch (movie->moov->iods->descriptor->tag) {
	case GF_ODF_ISOM_OD_TAG:
		((GF_IsomObjectDescriptor *)movie->moov->iods->descriptor)->objectDescriptorID = OD_ID;
		break;
	case GF_ODF_ISOM_IOD_TAG:
		((GF_IsomInitialObjectDescriptor *)movie->moov->iods->descriptor)->objectDescriptorID = OD_ID;
		break;
	default:
		return GF_ISOM_INVALID_FILE;
	}
	return GF_OK;
}

GF_Err gf_isom_set_root_od_url(GF_ISOFile *movie, char *url_string)
{
	GF_Err e;
	e = CanAccessMovie(movie, GF_ISOM_OPEN_WRITE);
	if (e) return e;
	gf_isom_insert_moov(movie);

	if (!movie->moov->iods) AddMovieIOD(movie->moov, 0);
	if (!movie->moov->iods) return GF_OUT_OF_MEM;

	switch (movie->moov->iods->descriptor->tag) {
	case GF_ODF_ISOM_OD_TAG:
		if (((GF_IsomObjectDescriptor *)movie->moov->iods->descriptor)->URLString) gf_free(((GF_IsomObjectDescriptor *)movie->moov->iods->descriptor)->URLString);
		((GF_IsomObjectDescriptor *)movie->moov->iods->descriptor)->URLString = url_string ? gf_strdup(url_string) : NULL;
		break;
	case GF_ODF_ISOM_IOD_TAG:
		if (((GF_IsomInitialObjectDescriptor *)movie->moov->iods->descriptor)->URLString) gf_free(((GF_IsomInitialObjectDescriptor *)movie->moov->iods->descriptor)->URLString);
		((GF_IsomInitialObjectDescriptor *)movie->moov->iods->descriptor)->URLString = url_string ? gf_strdup(url_string) : NULL;
		break;
	default:
		return GF_ISOM_INVALID_FILE;
	}
	return GF_OK;
}

GF_EXPORT
u32 gf_isom_get_last_created_track_id(GF_ISOFile *movie)
{
	return movie ? movie->last_created_track_id : 0;
}


GF_EXPORT
GF_Err gf_isom_load_extra_boxes(GF_ISOFile *movie, char *moov_boxes, u32 moov_boxes_size, Bool udta_only)
{
	GF_BitStream *bs;

	GF_Err e = CanAccessMovie(movie, GF_ISOM_OPEN_WRITE);
	if (e) return e;
	gf_isom_insert_moov(movie);

	bs = gf_bs_new(moov_boxes, moov_boxes_size, GF_BITSTREAM_READ);

	//we may have terminators in some QT files (4 bytes set to 0 ...)
	while (gf_bs_available(bs) >= 8) {
		GF_Box *a_box;
		e = gf_isom_box_parse_ex((GF_Box**)&a_box, bs, GF_ISOM_BOX_TYPE_MOOV, GF_FALSE);
		if (e || !a_box) goto exit;

		if (a_box->type == GF_ISOM_BOX_TYPE_UDTA) {
			if (movie->moov->udta) gf_isom_box_del((GF_Box*)movie->moov->udta);
			movie->moov->udta = (GF_UserDataBox*) a_box;
		} else if (!udta_only && (a_box->type!=GF_ISOM_BOX_TYPE_PSSH) ) {
			if (!movie->moov->other_boxes) movie->moov->other_boxes = gf_list_new();
			gf_list_add(movie->moov->other_boxes, a_box);
		} else {
			gf_isom_box_del(a_box);
		}
	}
exit:
	gf_bs_del(bs);
	return e;
}

//creates a new Track. If trackID = 0, the trackID is chosen by the API
//returns the track number or 0 if error
GF_EXPORT
u32 gf_isom_new_track_from_template(GF_ISOFile *movie, u32 trakID, u32 MediaType, u32 TimeScale, char *tk_box, u32 tk_box_size, Bool udta_only)
{
	GF_Err e;
	u64 now;
	u8 isHint;
	GF_TrackBox *trak;
	GF_TrackHeaderBox *tkhd;
	GF_MediaBox *mdia;
	GF_UserDataBox *udta = NULL;

	e = CanAccessMovie(movie, GF_ISOM_OPEN_WRITE);
	if (e) {
		gf_isom_set_last_error(movie, e);
		return 0;
	}
	gf_isom_insert_moov(movie);


	isHint = 0;
	//we're creating a hint track... it's the same, but mode HAS TO BE EDIT
	if (MediaType == GF_ISOM_MEDIA_HINT) {
//		if (movie->openMode != GF_ISOM_OPEN_EDIT) return 0;
		isHint = 1;
	}

	mdia = NULL;
	tkhd = NULL;
	trak = NULL;
	if (trakID) {
		//check if we are in ES_ID boundaries
		if (!isHint && (trakID > 0xFFFF)) {
			gf_isom_set_last_error(movie, GF_BAD_PARAM);
			return 0;
		}
		//here we should look for available IDs ...
		if (!RequestTrack(movie->moov, trakID)) return 0;
	} else {
		trakID = movie->moov->mvhd->nextTrackID;
		if (!trakID) trakID = 1;
		/*ESIDs are on 16 bits*/
		if (! isHint && (trakID > 0xFFFF)) trakID = 1;

		while (1) {
			if (RequestTrack(movie->moov, trakID)) break;
			trakID += 1;
			if (trakID == 0xFFFFFFFF) break;
		}
		if (trakID == 0xFFFFFFFF) {
			gf_isom_set_last_error(movie, GF_BAD_PARAM);
			return 0;
		}
		if (! isHint && (trakID > 0xFFFF)) {
			gf_isom_set_last_error(movie, GF_BAD_PARAM);
			return 0;
		}
	}

	if (tk_box) {
		GF_BitStream *bs = gf_bs_new(tk_box, tk_box_size, GF_BITSTREAM_READ);
		e = gf_isom_box_parse_ex((GF_Box**)&trak, bs, GF_ISOM_BOX_TYPE_MOOV, GF_FALSE);
		gf_bs_del(bs);
		if (e) trak = NULL;
		else if (udta_only) {
			udta = trak->udta;
			trak->udta = NULL;
			gf_isom_box_del((GF_Box*)trak);
		} else {
			Bool tpl_ok = GF_TRUE;
			if (!trak->Header || !trak->Media || !trak->Media->handler || !trak->Media->mediaHeader || !trak->Media->information) tpl_ok = GF_FALSE;

			else {
				if (!MediaType) MediaType = trak->Media->handler->handlerType;
				e = NewMedia(&trak->Media, MediaType, TimeScale);
				if (e) tpl_ok = GF_FALSE;
			}
			if (!tpl_ok) {
				udta = trak->udta;
				trak->udta = NULL;
				gf_isom_box_del((GF_Box*)trak);
			} else {
				if (trak->References) gf_isom_box_del((GF_Box*)trak->References);
				trak->References = NULL;
			}
		}
	}
	if (!trak) {
		//OK, now create a track...
		trak = (GF_TrackBox *) gf_isom_box_new(GF_ISOM_BOX_TYPE_TRAK);
		if (!trak) {
			gf_isom_set_last_error(movie, GF_OUT_OF_MEM);
			return 0;
		}
		tkhd = (GF_TrackHeaderBox *) gf_isom_box_new(GF_ISOM_BOX_TYPE_TKHD);
		if (!tkhd) {
			gf_isom_set_last_error(movie, GF_OUT_OF_MEM);
			gf_isom_box_del((GF_Box *)trak);
			return 0;
		}

		//OK, set up the media trak
		e = NewMedia(&mdia, MediaType, TimeScale);
		if (e) {
			gf_isom_box_del((GF_Box *)mdia);
			gf_isom_box_del((GF_Box *)trak);
			gf_isom_box_del((GF_Box *)tkhd);
			return 0;
		}
		//OK, add this media to our track
		mdia->mediaTrack = trak;

		e = trak_AddBox((GF_Box*)trak, (GF_Box *) tkhd);
		if (e) goto err_exit;
		e = trak_AddBox((GF_Box*)trak, (GF_Box *) mdia);
		if (e) goto err_exit;
		movie->last_created_track_id = tkhd->trackID = trakID;

		if (movie->drop_date_version_info) {
			tkhd->creationTime = 0;
			mdia->mediaHeader->creationTime = 0;
		} else {
			now = gf_isom_get_mp4time();
			tkhd->creationTime = now;
			mdia->mediaHeader->creationTime = now;
		}

	} else {
		tkhd = trak->Header;
		tkhd->trackID = trakID;
		mdia = trak->Media;
		mdia->mediaTrack = trak;
		mdia->mediaHeader->timeScale = TimeScale;
		if (mdia->handler->handlerType != MediaType) {
			mdia->handler->handlerType = MediaType;
			tkhd->width = 0;
			tkhd->height = 0;
			tkhd->volume = 0;
		} else {
			MediaType = 0;
		}
		trak->Header->duration = 0;
		mdia->mediaHeader->duration = 0;
	}
	if (MediaType) {
		//some default properties for Audio, Visual or private tracks
		switch (MediaType) {
		case GF_ISOM_MEDIA_VISUAL:
		case GF_ISOM_MEDIA_AUXV:
		case GF_ISOM_MEDIA_PICT:
		case GF_ISOM_MEDIA_SCENE:
		case GF_ISOM_MEDIA_TEXT:
		case GF_ISOM_MEDIA_SUBT:
			/*320-240 pix in 16.16*/
			tkhd->width = 0x01400000;
			tkhd->height = 0x00F00000;
			break;
		case GF_ISOM_MEDIA_AUDIO:
			tkhd->volume = 0x0100;
			break;
		}
	}

	if (!movie->keep_utc && !movie->drop_date_version_info) {
		tkhd->modificationTime = now;
	 	mdia->mediaHeader->modificationTime = now;
	}

	//OK, add our trak
	e = moov_AddBox((GF_Box*)movie->moov, (GF_Box *)trak);
	if (e) goto err_exit;
	//set the new ID available
	if (trakID+1> movie->moov->mvhd->nextTrackID)
		movie->moov->mvhd->nextTrackID = trakID+1;

	trak->udta = udta;

	//and return our track number
	return gf_isom_get_track_by_id(movie, trakID);

err_exit:
	if (tkhd) gf_isom_box_del((GF_Box *)tkhd);
	if (trak) gf_isom_box_del((GF_Box *)trak);
	if (mdia) gf_isom_box_del((GF_Box *)mdia);
	return 0;
}

GF_EXPORT
u32 gf_isom_new_track(GF_ISOFile *movie, u32 trakID, u32 MediaType, u32 TimeScale)
{
	return gf_isom_new_track_from_template(movie, trakID, MediaType, TimeScale, NULL, 0, GF_FALSE);
}

GF_EXPORT
GF_Err gf_isom_remove_stream_description(GF_ISOFile *movie, u32 trackNumber, u32 StreamDescriptionIndex)
{
	GF_TrackBox *trak;
	GF_Err e;
	GF_SampleEntryBox *entry;

	e = CanAccessMovie(movie, GF_ISOM_OPEN_WRITE);
	if (e) return e;

	trak = gf_isom_get_track_from_file(movie, trackNumber);
	if (!trak || !trak->Media) return GF_BAD_PARAM;

	if (!movie->keep_utc)
		trak->Media->mediaHeader->modificationTime = gf_isom_get_mp4time();

	entry = (GF_SampleEntryBox*)gf_list_get(trak->Media->information->sampleTable->SampleDescription->other_boxes, StreamDescriptionIndex - 1);
	if (!entry) return GF_BAD_PARAM;
	gf_list_rem(trak->Media->information->sampleTable->SampleDescription->other_boxes, StreamDescriptionIndex - 1);
	gf_isom_box_del((GF_Box *)entry);
	return GF_OK;
}

//Create a new StreamDescription in the file. The URL and URN are used to describe external media
GF_EXPORT
GF_Err gf_isom_new_mpeg4_description(GF_ISOFile *movie,
                                     u32 trackNumber,
                                     GF_ESD *esd,
                                     char *URLname,
                                     char *URNname,
                                     u32 *outDescriptionIndex)
{
	GF_TrackBox *trak;
	GF_Err e;
	u32 dataRefIndex;
	GF_ESD *new_esd;

	e = CanAccessMovie(movie, GF_ISOM_OPEN_WRITE);
	if (e) return e;

	trak = gf_isom_get_track_from_file(movie, trackNumber);
	if (!trak || !trak->Media ||
	        !esd || !esd->decoderConfig ||
	        !esd->slConfig) return GF_BAD_PARAM;

	//get or create the data ref
	e = Media_FindDataRef(trak->Media->information->dataInformation->dref, URLname, URNname, &dataRefIndex);
	if (e) return e;
	if (!dataRefIndex) {
		e = Media_CreateDataRef(movie, trak->Media->information->dataInformation->dref, URLname, URNname, &dataRefIndex);
		if (e) return e;
	}
	//duplicate our desc
	e = gf_odf_desc_copy((GF_Descriptor *)esd, (GF_Descriptor **)&new_esd);
	if (e) return e;
	if (!movie->keep_utc)
		trak->Media->mediaHeader->modificationTime = gf_isom_get_mp4time();
	e = Track_SetStreamDescriptor(trak, 0, dataRefIndex, new_esd, outDescriptionIndex);
	if (e) {
		gf_odf_desc_del((GF_Descriptor *)new_esd);
		return e;
	}
	if (new_esd->URLString) {

	}
	return e;
}

//Add samples to a track. Use streamDescriptionIndex to specify the desired stream (if several)
GF_EXPORT
GF_Err gf_isom_add_sample(GF_ISOFile *movie, u32 trackNumber, u32 StreamDescriptionIndex, const GF_ISOSample *sample)
{
	GF_Err e;
	GF_TrackBox *trak;
	GF_SampleEntryBox *entry;
	u32 dataRefIndex;
	u64 data_offset;
	u32 descIndex;
	GF_DataEntryURLBox *Dentry;

	e = CanAccessMovie(movie, GF_ISOM_OPEN_WRITE);
	if (e) return e;

	trak = gf_isom_get_track_from_file(movie, trackNumber);
	if (!trak) return GF_BAD_PARAM;

	e = FlushCaptureMode(movie);
	if (e) return e;

	e = unpack_track(trak);
	if (e) return e;

	//OK, add the sample
	//1- Get the streamDescriptionIndex and dataRefIndex
	//not specified, get the latest used...
	descIndex = StreamDescriptionIndex;
	if (!StreamDescriptionIndex) {
		descIndex = trak->Media->information->sampleTable->currentEntryIndex;
	}
	e = Media_GetSampleDesc(trak->Media, descIndex, &entry, &dataRefIndex);
	if (e) return e;
	if (!entry || !dataRefIndex) return GF_BAD_PARAM;
	//set the current to this one
	trak->Media->information->sampleTable->currentEntryIndex = descIndex;


	//get this dataRef and return false if not self contained
	Dentry = (GF_DataEntryURLBox*)gf_list_get(trak->Media->information->dataInformation->dref->other_boxes, dataRefIndex - 1);
	if (!Dentry || Dentry->flags != 1) return GF_BAD_PARAM;

	//Open our data map. We are adding stuff, so use EDIT
	e = gf_isom_datamap_open(trak->Media, dataRefIndex, 1);
	if (e) return e;

	//Get the offset...
	data_offset = gf_isom_datamap_get_offset(trak->Media->information->dataHandler);

	/*rewrite OD frame*/
	if (trak->Media->handler->handlerType == GF_ISOM_MEDIA_OD) {
		GF_ISOSample *od_sample = NULL;
		e = Media_ParseODFrame(trak->Media, sample, &od_sample);
		if (e) return e;
		e = Media_AddSample(trak->Media, data_offset, od_sample, descIndex, 0);
		if (e) return e;
		e = gf_isom_datamap_add_data(trak->Media->information->dataHandler, od_sample->data, od_sample->dataLength);
		if (e) return e;
		if (od_sample) gf_isom_sample_del(&od_sample);
	} else {
		e = Media_AddSample(trak->Media, data_offset, sample, descIndex, 0);
		if (e) return e;
		if (sample->dataLength) {
			e = gf_isom_datamap_add_data(trak->Media->information->dataHandler, sample->data, sample->dataLength);
			if (e) return e;
		}
	}

	if (!movie->keep_utc)
		trak->Media->mediaHeader->modificationTime = gf_isom_get_mp4time();
	return SetTrackDuration(trak);
}

GF_Err gf_isom_add_sample_shadow(GF_ISOFile *movie, u32 trackNumber, GF_ISOSample *sample)
{
	GF_Err e;
	GF_TrackBox *trak;
	GF_ISOSample *prev;
	GF_SampleEntryBox *entry;
	u32 dataRefIndex;
	u64 data_offset;
	u32 descIndex;
	u32 sampleNum, prevSampleNum;
	GF_DataEntryURLBox *Dentry;
	Bool offset_times = GF_FALSE;

	e = CanAccessMovie(movie, GF_ISOM_OPEN_WRITE);
	if (e) return e;

	trak = gf_isom_get_track_from_file(movie, trackNumber);
	if (!trak || !sample) return GF_BAD_PARAM;

	e = FlushCaptureMode(movie);
	if (e) return e;

	e = unpack_track(trak);
	if (e) return e;

	e = stbl_findEntryForTime(trak->Media->information->sampleTable, sample->DTS, 0, &sampleNum, &prevSampleNum);
	if (e) return e;
	/*we need the EXACT match*/
	if (!sampleNum) return GF_BAD_PARAM;

	prev = gf_isom_get_sample_info(movie, trackNumber, sampleNum, &descIndex, NULL);
	if (!prev) return gf_isom_last_error(movie);
	/*for conformance*/
	if (sample->DTS==prev->DTS) offset_times = GF_TRUE;
	gf_isom_sample_del(&prev);

	e = Media_GetSampleDesc(trak->Media, descIndex, &entry, &dataRefIndex);
	if (e) return e;
	if (!entry || !dataRefIndex) return GF_BAD_PARAM;
	trak->Media->information->sampleTable->currentEntryIndex = descIndex;

	//get this dataRef and return false if not self contained
	Dentry = (GF_DataEntryURLBox*)gf_list_get(trak->Media->information->dataInformation->dref->other_boxes, dataRefIndex - 1);
	if (!Dentry || Dentry->flags != 1) return GF_BAD_PARAM;

	//Open our data map. We are adding stuff, so use EDIT
	e = gf_isom_datamap_open(trak->Media, dataRefIndex, 1);
	if (e) return e;

	data_offset = gf_isom_datamap_get_offset(trak->Media->information->dataHandler);
	if (offset_times) sample->DTS += 1;

	/*REWRITE ANY OD STUFF*/
	if (trak->Media->handler->handlerType == GF_ISOM_MEDIA_OD) {
		GF_ISOSample *od_sample = NULL;
		e = Media_ParseODFrame(trak->Media, sample, &od_sample);
		if (!e) e = Media_AddSample(trak->Media, data_offset, od_sample, descIndex, sampleNum);
		if (!e) e = gf_isom_datamap_add_data(trak->Media->information->dataHandler, od_sample->data, od_sample->dataLength);
		if (od_sample) gf_isom_sample_del(&od_sample);
	} else {
		e = Media_AddSample(trak->Media, data_offset, sample, descIndex, sampleNum);
		if (!e) e = gf_isom_datamap_add_data(trak->Media->information->dataHandler, sample->data, sample->dataLength);
	}
	if (e) return e;
	if (offset_times) sample->DTS -= 1;

	//OK, update duration
	e = Media_SetDuration(trak);
	if (e) return e;
	if (!movie->keep_utc)
		trak->Media->mediaHeader->modificationTime = gf_isom_get_mp4time();
	return SetTrackDuration(trak);
}

GF_Err gf_isom_set_sample_rap(GF_ISOFile *movie, u32 trackNumber)
{
	GF_SampleTableBox *stbl;
	GF_Err e;
	GF_TrackBox *trak;
	e = CanAccessMovie(movie, GF_ISOM_OPEN_WRITE);
	if (e) return e;

	trak = gf_isom_get_track_from_file(movie, trackNumber);
	if (!trak) return GF_BAD_PARAM;
	stbl = trak->Media->information->sampleTable;
	if (!stbl->SyncSample) stbl->SyncSample = (GF_SyncSampleBox *) gf_isom_box_new(GF_ISOM_BOX_TYPE_STSS);
	return stbl_AddRAP(stbl->SyncSample, stbl->SampleSize->sampleCount);

}

GF_Err gf_isom_append_sample_data(GF_ISOFile *movie, u32 trackNumber, char *data, u32 data_size)
{
	GF_Err e;
	GF_TrackBox *trak;
	GF_SampleEntryBox *entry;
	u32 dataRefIndex;
	u32 descIndex;
	GF_DataEntryURLBox *Dentry;

	if (!data_size) return GF_OK;
	e = CanAccessMovie(movie, GF_ISOM_OPEN_WRITE);
	if (e) return e;

	trak = gf_isom_get_track_from_file(movie, trackNumber);
	if (!trak) return GF_BAD_PARAM;

	if (trak->Media->handler->handlerType == GF_ISOM_MEDIA_OD) return GF_BAD_PARAM;

	//OK, add the sample
	descIndex = trak->Media->information->sampleTable->currentEntryIndex;

	e = Media_GetSampleDesc(trak->Media, descIndex, &entry, &dataRefIndex);
	if (e) return e;
	if (!entry || !dataRefIndex) return GF_BAD_PARAM;

	//get this dataRef and return false if not self contained
	Dentry = (GF_DataEntryURLBox*)gf_list_get(trak->Media->information->dataInformation->dref->other_boxes, dataRefIndex - 1);
	if (!Dentry || Dentry->flags != 1) return GF_BAD_PARAM;

	//Open our data map. We are adding stuff, so use EDIT
	e = gf_isom_datamap_open(trak->Media, dataRefIndex, 1);
	if (e) return e;

	//add the media data
	e = gf_isom_datamap_add_data(trak->Media->information->dataHandler, data, data_size);
	if (e) return e;
	//update data size
	return stbl_SampleSizeAppend(trak->Media->information->sampleTable->SampleSize, data_size);
}


//Add sample reference to a track. The SampleOffset is the offset of the data in the referenced file
//you must have created a StreamDescription with URL or URN specifying your referenced file
//the data offset specifies the beginning of the chunk
//Use streamDescriptionIndex to specify the desired stream (if several)
GF_EXPORT
GF_Err gf_isom_add_sample_reference(GF_ISOFile *movie, u32 trackNumber, u32 StreamDescriptionIndex, GF_ISOSample *sample, u64 dataOffset)
{
	GF_TrackBox *trak;
	GF_SampleEntryBox *entry;
	u32 dataRefIndex;
	u32 descIndex;
	GF_DataEntryURLBox *Dentry;
	GF_Err e;

	e = CanAccessMovie(movie, GF_ISOM_OPEN_WRITE);
	if (e) return e;

	trak = gf_isom_get_track_from_file(movie, trackNumber);
	if (!trak) return GF_BAD_PARAM;

	e = unpack_track(trak);
	if (e) return e;

	//OD is not allowed as a data ref
	if (trak->Media->handler->handlerType == GF_ISOM_MEDIA_OD) {
		return GF_BAD_PARAM;
	}
	//OK, add the sample
	//1- Get the streamDescriptionIndex and dataRefIndex
	//not specified, get the latest used...
	descIndex = StreamDescriptionIndex;
	if (!StreamDescriptionIndex) {
		descIndex = trak->Media->information->sampleTable->currentEntryIndex;
	}
	e = Media_GetSampleDesc(trak->Media, descIndex, &entry, &dataRefIndex);
	if (e) return e;
	if (!entry || !dataRefIndex) return GF_BAD_PARAM;
	//set the current to this one
	trak->Media->information->sampleTable->currentEntryIndex = descIndex;


	//get this dataRef and return false if self contained
	Dentry =(GF_DataEntryURLBox*) gf_list_get(trak->Media->information->dataInformation->dref->other_boxes, dataRefIndex - 1);
	if (Dentry->flags == 1) return GF_BAD_PARAM;

	//add the meta data
	e = Media_AddSample(trak->Media, dataOffset, sample, descIndex, 0);
	if (e) return e;

	if (!movie->keep_utc)
		trak->Media->mediaHeader->modificationTime = gf_isom_get_mp4time();
	//OK, update duration
	e = Media_SetDuration(trak);
	if (e) return e;
	return SetTrackDuration(trak);

}

//set the duration of the last media sample. If not set, the duration of the last sample is the
//duration of the previous one if any, or 1000 (default value).
GF_EXPORT
GF_Err gf_isom_set_last_sample_duration(GF_ISOFile *movie, u32 trackNumber, u32 duration)
{
	GF_TrackBox *trak;
	GF_SttsEntry *ent;
	GF_TimeToSampleBox *stts;
	u64 mdur;
	GF_Err e;

	e = CanAccessMovie(movie, GF_ISOM_OPEN_WRITE);
	if (e) return e;

	trak = gf_isom_get_track_from_file(movie, trackNumber);
	if (!trak) return GF_BAD_PARAM;

	mdur = trak->Media->mediaHeader->duration;
	stts = trak->Media->information->sampleTable->TimeToSample;
	if (!stts->nb_entries) return GF_BAD_PARAM;
	//get the last entry
	ent = (GF_SttsEntry*) &stts->entries[stts->nb_entries-1];

	mdur -= ent->sampleDelta;
	mdur += duration;
	//we only have one sample
	if (ent->sampleCount == 1) {
		ent->sampleDelta = duration;
	} else {
		if (ent->sampleDelta == duration) return GF_OK;
		ent->sampleCount -= 1;

		if (stts->nb_entries==stts->alloc_size) {
			stts->alloc_size++;
			stts->entries = (GF_SttsEntry*)gf_realloc(stts->entries, sizeof(GF_SttsEntry)*stts->alloc_size);
			if (!stts->entries) return GF_OUT_OF_MEM;
		}
		stts->entries[stts->nb_entries].sampleCount = 1;
		stts->entries[stts->nb_entries].sampleDelta = duration;
		stts->nb_entries++;
		//and update the write cache
		stts->w_currentSampleNum = trak->Media->information->sampleTable->SampleSize->sampleCount;
	}
	if (!movie->keep_utc)
		trak->Media->mediaHeader->modificationTime = gf_isom_get_mp4time();
	trak->Media->mediaHeader->duration = mdur;
	return SetTrackDuration(trak);
}

//update a sample data in the media. Note that the sample MUST exists
GF_EXPORT
GF_Err gf_isom_update_sample(GF_ISOFile *movie, u32 trackNumber, u32 sampleNumber, GF_ISOSample *sample, Bool data_only)
{
	GF_Err e;
	GF_TrackBox *trak;

	e = CanAccessMovie(movie, GF_ISOM_OPEN_EDIT);
	if (e) return e;

	trak = gf_isom_get_track_from_file(movie, trackNumber);
	if (!trak) return GF_BAD_PARAM;

	e = unpack_track(trak);
	if (e) return e;

	//block for hint tracks
	if (trak->Media->handler->handlerType == GF_ISOM_MEDIA_HINT) return GF_BAD_PARAM;

	//REWRITE ANY OD STUFF
	if (trak->Media->handler->handlerType == GF_ISOM_MEDIA_OD) {
		GF_ISOSample *od_sample = NULL;
		e = Media_ParseODFrame(trak->Media, sample, &od_sample);
		if (!e) e = Media_UpdateSample(trak->Media, sampleNumber, od_sample, data_only);
		if (od_sample) gf_isom_sample_del(&od_sample);
	} else {
		e = Media_UpdateSample(trak->Media, sampleNumber, sample, data_only);
	}
	if (e) return e;
	if (!movie->keep_utc)
		trak->Media->mediaHeader->modificationTime = gf_isom_get_mp4time();
	return GF_OK;
}

//update a sample data in the media. Note that the sample MUST exists,
//that sample->data MUST be NULL and sample->dataLength must be NON NULL;
GF_EXPORT
GF_Err gf_isom_update_sample_reference(GF_ISOFile *movie, u32 trackNumber, u32 sampleNumber, GF_ISOSample *sample, u64 data_offset)
{
	GF_Err e;
	GF_TrackBox *trak;

	e = CanAccessMovie(movie, GF_ISOM_OPEN_EDIT);
	if (e) return e;

	trak = gf_isom_get_track_from_file(movie, trackNumber);
	if (!trak) return GF_BAD_PARAM;

	//block for hint tracks
	if (trak->Media->handler->handlerType == GF_ISOM_MEDIA_HINT) return GF_BAD_PARAM;

	if (!sampleNumber || !sample) return GF_BAD_PARAM;

	e = unpack_track(trak);
	if (e) return e;

	//OD is not allowed as a data ref
	if (trak->Media->handler->handlerType == GF_ISOM_MEDIA_OD) {
		return GF_BAD_PARAM;
	}
	//OK, update it
	e = Media_UpdateSampleReference(trak->Media, sampleNumber, sample, data_offset);
	if (e) return e;

	if (!movie->keep_utc)
		trak->Media->mediaHeader->modificationTime = gf_isom_get_mp4time();
	return GF_OK;
}


//Remove a given sample
GF_EXPORT
GF_Err gf_isom_remove_sample(GF_ISOFile *movie, u32 trackNumber, u32 sampleNumber)
{
	GF_Err e;
	GF_TrackBox *trak;

	e = CanAccessMovie(movie, GF_ISOM_OPEN_EDIT);
	if (e) return e;

	trak = gf_isom_get_track_from_file(movie, trackNumber);
	if (!trak || !sampleNumber || (sampleNumber > trak->Media->information->sampleTable->SampleSize->sampleCount) )
		return GF_BAD_PARAM;

	//block for hint tracks
	if (trak->Media->handler->handlerType == GF_ISOM_MEDIA_HINT) return GF_BAD_PARAM;

	e = unpack_track(trak);
	if (e) return e;

	//remove DTS
	e = stbl_RemoveDTS(trak->Media->information->sampleTable, sampleNumber, trak->Media->mediaHeader->timeScale);
	if (e) return e;
	//remove CTS if any
	if (trak->Media->information->sampleTable->CompositionOffset) {
		e = stbl_RemoveCTS(trak->Media->information->sampleTable, sampleNumber);
		if (e) return e;
	}
	//remove size
	e = stbl_RemoveSize(trak->Media->information->sampleTable->SampleSize, sampleNumber);
	if (e) return e;
	//remove sampleToChunk and chunk
	e = stbl_RemoveChunk(trak->Media->information->sampleTable, sampleNumber);
	if (e) return e;
	//remove sync
	if (trak->Media->information->sampleTable->SyncSample) {
		e = stbl_RemoveRAP(trak->Media->information->sampleTable, sampleNumber);
		if (e) return e;
	}
	//remove sample dep
	if (trak->Media->information->sampleTable->SampleDep) {
		e = stbl_RemoveRedundant(trak->Media->information->sampleTable, sampleNumber);
		if (e) return e;
	}
	//remove shadow
	if (trak->Media->information->sampleTable->ShadowSync) {
		e = stbl_RemoveShadow(trak->Media->information->sampleTable->ShadowSync, sampleNumber);
		if (e) return e;
	}
	//remove padding
	e = stbl_RemovePaddingBits(trak->Media->information->sampleTable, sampleNumber);
	if (e) return e;

	e = stbl_RemoveSubSample(trak->Media->information->sampleTable, sampleNumber);
	if (e) return e;

	e = stbl_RemoveSampleGroup(trak->Media->information->sampleTable, sampleNumber);
	if (e) return e;

	return SetTrackDuration(trak);
}


GF_EXPORT
GF_Err gf_isom_set_final_name(GF_ISOFile *movie, char *filename)
{
	GF_Err e;
	if (!movie ) return GF_BAD_PARAM;

	//if mode is not OPEN_EDIT file was created under the right name
	e = CanAccessMovie(movie, GF_ISOM_OPEN_EDIT);
	if (e) return e;

	if (filename) {
		//we don't allow file overwriting
		if ( (movie->openMode == GF_ISOM_OPEN_EDIT)
		        && movie->fileName && !strcmp(filename, movie->fileName))
			return GF_BAD_PARAM;
		if (movie->finalName) gf_free(movie->finalName);
		movie->finalName = gf_strdup(filename);
		if (!movie->finalName) return GF_OUT_OF_MEM;
	}
	return GF_OK;
}

//Add a system descriptor to the ESD of a stream(EDIT or WRITE mode only)
GF_Err gf_isom_add_desc_to_description(GF_ISOFile *movie, u32 trackNumber, u32 StreamDescriptionIndex, GF_Descriptor *theDesc)
{
	GF_IPIPtr *ipiD;
	GF_Err e;
	u16 tmpRef;
	GF_TrackBox *trak;
	GF_Descriptor *desc;
	GF_ESD *esd;
	GF_TrackReferenceBox *tref;
	GF_TrackReferenceTypeBox *dpnd;

	e = CanAccessMovie(movie, GF_ISOM_OPEN_WRITE);
	if (e) return e;

	trak = gf_isom_get_track_from_file(movie, trackNumber);
	if (!trak) return GF_BAD_PARAM;

	/*GETS NATIVE DESCRIPTOR ONLY*/
	e = Media_GetESD(trak->Media, StreamDescriptionIndex, &esd, GF_TRUE);
	if (e) return e;

	//duplicate the desc
	e = gf_odf_desc_copy(theDesc, &desc);
	if (e) return e;

	//and add it to the ESD EXCEPT IPI PTR (we need to translate from ES_ID to TrackID!!!
	if (!movie->keep_utc)
		trak->Media->mediaHeader->modificationTime = gf_isom_get_mp4time();
	switch (desc->tag) {
	case GF_ODF_IPI_PTR_TAG:
		goto insertIPI;

	default:
		return gf_odf_desc_add_desc((GF_Descriptor *)esd, desc);
	}


insertIPI:
	if (esd->ipiPtr) {
		gf_odf_desc_del((GF_Descriptor *) esd->ipiPtr);
		esd->ipiPtr = NULL;
	}

	ipiD = (GF_IPIPtr *) desc;
	//find a tref
	if (!trak->References) {
		tref = (GF_TrackReferenceBox *) gf_isom_box_new(GF_ISOM_BOX_TYPE_TREF);
		e = trak_AddBox((GF_Box*)trak, (GF_Box *)tref);
		if (e) return e;
	}
	tref = trak->References;

	e = Track_FindRef(trak, GF_ISOM_REF_IPI, &dpnd);
	if (e) return e;
	if (!dpnd) {
		tmpRef = 0;
		dpnd = (GF_TrackReferenceTypeBox *) gf_isom_box_new(GF_ISOM_BOX_TYPE_REFT);
		dpnd->reference_type = GF_ISOM_BOX_TYPE_IPIR;
		e = tref_AddBox((GF_Box*)tref, (GF_Box *) dpnd);
		if (e) return e;
		e = reftype_AddRefTrack(dpnd, ipiD->IPI_ES_Id, &tmpRef);
		if (e) return e;
		//and replace the tag and value...
		ipiD->IPI_ES_Id = tmpRef;
		ipiD->tag = GF_ODF_ISOM_IPI_PTR_TAG;
	} else {
		//Watch out! ONLY ONE IPI dependancy is allowed per stream
		dpnd->trackIDCount = 1;
		dpnd->trackIDs[0] = ipiD->IPI_ES_Id;
		//and replace the tag and value...
		ipiD->IPI_ES_Id = 1;
		ipiD->tag = GF_ODF_ISOM_IPI_PTR_TAG;
	}
	//and add the desc to the esd...
	return gf_odf_desc_add_desc((GF_Descriptor *)esd, desc);
}


//use carefully. Very useful when you made a lot of changes (IPMP, IPI, OCI, ...)
//THIS WILL REPLACE THE WHOLE DESCRIPTOR ...
GF_EXPORT
GF_Err gf_isom_change_mpeg4_description(GF_ISOFile *movie, u32 trackNumber, u32 StreamDescriptionIndex, GF_ESD *newESD)
{
	GF_Err e;
	GF_ESD *esd;
	GF_TrackBox *trak;
	GF_SampleEntryBox *entry;
	GF_SampleDescriptionBox *stsd;

	e = CanAccessMovie(movie, GF_ISOM_OPEN_WRITE);
	if (e) return e;

	trak = gf_isom_get_track_from_file(movie, trackNumber);
	if (!trak) return GF_BAD_PARAM;

	stsd = trak->Media->information->sampleTable->SampleDescription;
	if (!stsd) return movie->LastError = GF_ISOM_INVALID_FILE;

	if (!StreamDescriptionIndex || StreamDescriptionIndex > gf_list_count(stsd->other_boxes)) {
		return movie->LastError = GF_BAD_PARAM;
	}
	entry = (GF_SampleEntryBox *)gf_list_get(stsd->other_boxes, StreamDescriptionIndex - 1);
	//no support for generic sample entries (eg, no MPEG4 descriptor)
	if (entry == NULL) return GF_BAD_PARAM;

	if (!movie->keep_utc)
		trak->Media->mediaHeader->modificationTime = gf_isom_get_mp4time();
	//duplicate our desc
	e = gf_odf_desc_copy((GF_Descriptor *)newESD, (GF_Descriptor **)&esd);
	if (e) return e;
	e = Track_SetStreamDescriptor(trak, StreamDescriptionIndex, entry->dataReferenceIndex, esd, NULL);
	if (e != GF_OK) {
		gf_odf_desc_del((GF_Descriptor *) esd);
	}
	return e;
}

GF_EXPORT
GF_Err gf_isom_set_visual_info(GF_ISOFile *movie, u32 trackNumber, u32 StreamDescriptionIndex, u32 Width, u32 Height)
{
	GF_Err e;
	GF_TrackBox *trak;
	GF_SampleEntryBox *entry;
	GF_SampleDescriptionBox *stsd;
	e = CanAccessMovie(movie, GF_ISOM_OPEN_WRITE);
	if (e) return e;

	trak = gf_isom_get_track_from_file(movie, trackNumber);
	if (!trak) return GF_BAD_PARAM;

	stsd = trak->Media->information->sampleTable->SampleDescription;
	if (!stsd) {
		return movie->LastError = GF_ISOM_INVALID_FILE;
	}
	if (!StreamDescriptionIndex || StreamDescriptionIndex > gf_list_count(stsd->other_boxes)) {
		return movie->LastError = GF_BAD_PARAM;
	}
	entry = (GF_SampleEntryBox *)gf_list_get(stsd->other_boxes, StreamDescriptionIndex - 1);
	//no support for generic sample entries (eg, no MPEG4 descriptor)
	if (entry == NULL) return GF_BAD_PARAM;
	if (!movie->keep_utc)
		trak->Media->mediaHeader->modificationTime = gf_isom_get_mp4time();

	//valid for MPEG visual, JPG and 3GPP H263
	if (entry->internal_type == GF_ISOM_SAMPLE_ENTRY_VIDEO) {
		((GF_VisualSampleEntryBox*)entry)->Width = Width;
		((GF_VisualSampleEntryBox*)entry)->Height = Height;
		trak->Header->width = Width<<16;
		trak->Header->height = Height<<16;
		return GF_OK;
	} else if (trak->Media->handler->handlerType==GF_ISOM_MEDIA_SCENE) {
		trak->Header->width = Width<<16;
		trak->Header->height = Height<<16;
		return GF_OK;
	} else {
		return GF_BAD_PARAM;
	}
}

GF_EXPORT
GF_Err gf_isom_set_pixel_aspect_ratio(GF_ISOFile *movie, u32 trackNumber, u32 StreamDescriptionIndex, u32 hSpacing, u32 vSpacing)
{
	GF_Err e;
	GF_TrackBox *trak;
	GF_SampleEntryBox *entry;
	GF_VisualSampleEntryBox*vent;
	GF_SampleDescriptionBox *stsd;
	e = CanAccessMovie(movie, GF_ISOM_OPEN_WRITE);
	if (e) return e;

	trak = gf_isom_get_track_from_file(movie, trackNumber);
	if (!trak) return GF_BAD_PARAM;

	stsd = trak->Media->information->sampleTable->SampleDescription;
	if (!stsd) return movie->LastError = GF_ISOM_INVALID_FILE;
	if (!StreamDescriptionIndex || StreamDescriptionIndex > gf_list_count(stsd->other_boxes)) {
		return movie->LastError = GF_BAD_PARAM;
	}
	entry = (GF_SampleEntryBox *)gf_list_get(stsd->other_boxes, StreamDescriptionIndex - 1);
	//no support for generic sample entries (eg, no MPEG4 descriptor)
	if (entry == NULL) return GF_BAD_PARAM;
	if (!movie->keep_utc)
		trak->Media->mediaHeader->modificationTime = gf_isom_get_mp4time();

	if (entry->internal_type != GF_ISOM_SAMPLE_ENTRY_VIDEO) return GF_BAD_PARAM;

	vent = (GF_VisualSampleEntryBox*)entry;
	if (!hSpacing || !vSpacing || (hSpacing==vSpacing))  {
		if (vent->pasp) gf_isom_box_del((GF_Box*)vent->pasp);
		vent->pasp = NULL;
		return GF_OK;
	}
	if (!vent->pasp) vent->pasp = (GF_PixelAspectRatioBox*)gf_isom_box_new(GF_ISOM_BOX_TYPE_PASP);
	vent->pasp->hSpacing = hSpacing;
	vent->pasp->vSpacing = vSpacing;
	return GF_OK;
}


GF_EXPORT
GF_Err gf_isom_set_clean_apperture(GF_ISOFile *movie, u32 trackNumber, u32 StreamDescriptionIndex, u32 cleanApertureWidthN, u32 cleanApertureWidthD, u32 cleanApertureHeightN, u32 cleanApertureHeightD, u32 horizOffN, u32 horizOffD, u32 vertOffN, u32 vertOffD)
{
	GF_Err e;
	GF_TrackBox *trak;
	GF_SampleEntryBox *entry;
	GF_VisualSampleEntryBox*vent;
	GF_SampleDescriptionBox *stsd;
	e = CanAccessMovie(movie, GF_ISOM_OPEN_WRITE);
	if (e) return e;

	trak = gf_isom_get_track_from_file(movie, trackNumber);
	if (!trak) return GF_BAD_PARAM;

	stsd = trak->Media->information->sampleTable->SampleDescription;
	if (!stsd) return movie->LastError = GF_ISOM_INVALID_FILE;
	if (!StreamDescriptionIndex || StreamDescriptionIndex > gf_list_count(stsd->other_boxes)) {
		return movie->LastError = GF_BAD_PARAM;
	}
	entry = (GF_SampleEntryBox *)gf_list_get(stsd->other_boxes, StreamDescriptionIndex - 1);
	//no support for generic sample entries (eg, no MPEG4 descriptor)
	if (entry == NULL) return GF_BAD_PARAM;
	if (!movie->keep_utc)
		trak->Media->mediaHeader->modificationTime = gf_isom_get_mp4time();

	if (entry->internal_type != GF_ISOM_SAMPLE_ENTRY_VIDEO) return GF_BAD_PARAM;

	vent = (GF_VisualSampleEntryBox*)entry;
	if (!cleanApertureHeightD || !cleanApertureWidthD || !horizOffD || !vertOffD) {
		if (vent->clap) gf_isom_box_del((GF_Box*)vent->clap);
		vent->clap = NULL;
		return GF_OK;
	}
	if (!vent->clap) vent->clap = (GF_CleanAppertureBox*)gf_isom_box_new(GF_ISOM_BOX_TYPE_CLAP);
	vent->clap->cleanApertureWidthN = cleanApertureWidthN;
	vent->clap->cleanApertureWidthD = cleanApertureWidthD;
	vent->clap->cleanApertureHeightN = cleanApertureHeightN;
	vent->clap->cleanApertureHeightD = cleanApertureHeightD;
	vent->clap->horizOffN = horizOffN;
	vent->clap->horizOffD = horizOffD;
	vent->clap->vertOffN = vertOffN;
	vent->clap->vertOffD = vertOffD;
	return GF_OK;
}

GF_EXPORT
GF_Err gf_isom_set_audio_info(GF_ISOFile *movie, u32 trackNumber, u32 StreamDescriptionIndex, u32 sampleRate, u32 nbChannels, u8 bitsPerSample)
{
	GF_Err e;
	GF_TrackBox *trak;
	GF_SampleEntryBox *entry;
	GF_AudioSampleEntryBox*aud_entry;
	GF_SampleDescriptionBox *stsd;
	e = CanAccessMovie(movie, GF_ISOM_OPEN_WRITE);
	if (e) return e;

	trak = gf_isom_get_track_from_file(movie, trackNumber);
	if (!trak) return GF_BAD_PARAM;

	stsd = trak->Media->information->sampleTable->SampleDescription;
	if (!stsd) {
		return movie->LastError = GF_ISOM_INVALID_FILE;
	}
	if (!StreamDescriptionIndex || StreamDescriptionIndex > gf_list_count(stsd->other_boxes)) {
		return movie->LastError = GF_BAD_PARAM;
	}
	entry = (GF_SampleEntryBox *)gf_list_get(stsd->other_boxes, StreamDescriptionIndex - 1);
	//no support for generic sample entries (eg, no MPEG4 descriptor)
	if (entry == NULL) return GF_BAD_PARAM;
	if (!movie->keep_utc)
		trak->Media->mediaHeader->modificationTime = gf_isom_get_mp4time();

	if (entry->internal_type != GF_ISOM_SAMPLE_ENTRY_AUDIO) return GF_BAD_PARAM;
	aud_entry = (GF_AudioSampleEntryBox*) entry;
	aud_entry->samplerate_hi = sampleRate;
	aud_entry->samplerate_lo = 0;
	aud_entry->channel_count = nbChannels;
	aud_entry->bitspersample = bitsPerSample;

	if (nbChannels>2) {
		aud_entry->version = 1;
		stsd->version = 1;
	}
	return GF_OK;
}

//set the storage mode of a file (FLAT, STREAMABLE, INTERLEAVED)
GF_EXPORT
GF_Err gf_isom_set_storage_mode(GF_ISOFile *movie, u8 storageMode)
{
	GF_Err e;
	e = CanAccessMovie(movie, GF_ISOM_OPEN_WRITE);
	if (e) return e;

	switch (storageMode) {
	case GF_ISOM_STORE_FLAT:
	case GF_ISOM_STORE_STREAMABLE:
	case GF_ISOM_STORE_INTERLEAVED:
	case GF_ISOM_STORE_DRIFT_INTERLEAVED:
	case GF_ISOM_STORE_TIGHT:
		movie->storageMode = storageMode;
		return GF_OK;
	default:
		return GF_BAD_PARAM;
	}
}

GF_EXPORT
void gf_isom_force_64bit_chunk_offset(GF_ISOFile *file, Bool set_on)
{
	file->force_co64 = set_on;
}


//update or insert a new edit segment in the track time line. Edits are used to modify
//the media normal timing. EditTime and EditDuration are expressed in Movie TimeScale
//If a segment with EditTime already exists, IT IS ERASED
GF_EXPORT
GF_Err gf_isom_set_edit_segment(GF_ISOFile *movie, u32 trackNumber, u64 EditTime, u64 EditDuration, u64 MediaTime, u8 EditMode)
{
	GF_TrackBox *trak;
	GF_EditBox *edts;
	GF_EditListBox *elst;
	GF_EdtsEntry *ent, *newEnt;
	u32 i;
	GF_Err e;
	u64 startTime;

	e = CanAccessMovie(movie, GF_ISOM_OPEN_WRITE);
	if (e) return e;

	trak = gf_isom_get_track_from_file(movie, trackNumber);
	if (!trak) return GF_BAD_PARAM;

	edts = trak->editBox;
	if (! edts) {
		edts = (GF_EditBox *) gf_isom_box_new(GF_ISOM_BOX_TYPE_EDTS);
		if (!edts) return GF_OUT_OF_MEM;
		trak_AddBox((GF_Box*)trak, (GF_Box *)edts);
	}
	elst = edts->editList;
	if (!elst) {
		elst = (GF_EditListBox *) gf_isom_box_new(GF_ISOM_BOX_TYPE_ELST);
		if (!elst) return GF_OUT_OF_MEM;
		edts_AddBox((GF_Box*)edts, (GF_Box *)elst);
	}

	startTime = 0;
	ent = NULL;
	//get the prev entry to this startTime if any
	i=0;
	while ((ent = (GF_EdtsEntry *)gf_list_enum(elst->entryList, &i))) {
		if ( (startTime <= EditTime) && (startTime + ent->segmentDuration > EditTime) )
			goto found;
		startTime += ent->segmentDuration;
	}

	//not found, add a new entry and adjust the prev one if any
	if (!ent) {
		newEnt = CreateEditEntry(EditDuration, MediaTime, EditMode);
		if (!newEnt) return GF_OUT_OF_MEM;
		gf_list_add(elst->entryList, newEnt);
		return SetTrackDuration(trak);
	}

	startTime -= ent->segmentDuration;

found:

	//if same time, we erase the current one...
	if (startTime == EditTime) {
		ent->segmentDuration = EditDuration;
		switch (EditMode) {
		case GF_ISOM_EDIT_EMPTY:
			ent->mediaRate = 1;
			ent->mediaTime = -1;
			break;
		case GF_ISOM_EDIT_DWELL:
			ent->mediaRate = 0;
			ent->mediaTime = MediaTime;
			break;
		default:
			ent->mediaRate = 1;
			ent->mediaTime = MediaTime;
			break;
		}
		return SetTrackDuration(trak);
	}

	//adjust so that the prev ent leads to EntryTime
	//Note: we don't change the next one as it is unknown to us in
	//a lot of case (the author's changes)
	ent->segmentDuration = EditTime - startTime;
	newEnt = CreateEditEntry(EditDuration, MediaTime, EditMode);
	if (!newEnt) return GF_OUT_OF_MEM;
	//is it the last entry ???
	if (i >= gf_list_count(elst->entryList) - 1) {
		//add the new entry at the end
		gf_list_add(elst->entryList, newEnt);
		return SetTrackDuration(trak);
	} else {
		//insert after the current entry (which is i)
		gf_list_insert(elst->entryList, newEnt, i+1);
		return SetTrackDuration(trak);
	}
}

//remove the edit segments for the whole track
GF_EXPORT
GF_Err gf_isom_remove_edit_segments(GF_ISOFile *movie, u32 trackNumber)
{
	GF_Err e;
	GF_TrackBox *trak;
	GF_EdtsEntry *ent;
	trak = gf_isom_get_track_from_file(movie, trackNumber);
	if (!trak) return GF_BAD_PARAM;

	e = CanAccessMovie(movie, GF_ISOM_OPEN_WRITE);
	if (e) return e;

	if (!trak->editBox || !trak->editBox->editList) return GF_OK;

	while (gf_list_count(trak->editBox->editList->entryList)) {
		ent = (GF_EdtsEntry*)gf_list_get(trak->editBox->editList->entryList, 0);
		gf_free(ent);
		e = gf_list_rem(trak->editBox->editList->entryList, 0);
		if (e) return e;
	}
	//then delete the GF_EditBox...
	gf_isom_box_del((GF_Box *)trak->editBox);
	trak->editBox = NULL;
	return SetTrackDuration(trak);
}


//remove the edit segments for the whole track
GF_Err gf_isom_remove_edit_segment(GF_ISOFile *movie, u32 trackNumber, u32 seg_index)
{
	GF_Err e;
	GF_TrackBox *trak;
	GF_EdtsEntry *ent, *next_ent;
	trak = gf_isom_get_track_from_file(movie, trackNumber);
	if (!trak || !seg_index) return GF_BAD_PARAM;

	e = CanAccessMovie(movie, GF_ISOM_OPEN_WRITE);
	if (e) return e;

	if (!trak->editBox || !trak->editBox->editList) return GF_OK;
	if (gf_list_count(trak->editBox->editList->entryList)<=1) return gf_isom_remove_edit_segments(movie, trackNumber);

	ent = (GF_EdtsEntry*) gf_list_get(trak->editBox->editList->entryList, seg_index-1);
	gf_list_rem(trak->editBox->editList->entryList, seg_index-1);
	next_ent = (GF_EdtsEntry *)gf_list_get(trak->editBox->editList->entryList, seg_index-1);
	if (next_ent) next_ent->segmentDuration += ent->segmentDuration;
	gf_free(ent);
	return SetTrackDuration(trak);
}


GF_EXPORT
GF_Err gf_isom_append_edit_segment(GF_ISOFile *movie, u32 trackNumber, u64 EditDuration, u64 MediaTime, u8 EditMode)
{
	GF_Err e;
	GF_TrackBox *trak;
	GF_EdtsEntry *ent;
	trak = gf_isom_get_track_from_file(movie, trackNumber);
	if (!trak) return GF_BAD_PARAM;
	e = CanAccessMovie(movie, GF_ISOM_OPEN_WRITE);
	if (e) return e;

	if (!trak->editBox) {
		GF_EditBox *edts = (GF_EditBox *) gf_isom_box_new(GF_ISOM_BOX_TYPE_EDTS);
		if (!edts) return GF_OUT_OF_MEM;
		trak_AddBox((GF_Box*)trak, (GF_Box *)edts);
	}
	if (!trak->editBox->editList) {
		GF_EditListBox *elst = (GF_EditListBox *) gf_isom_box_new(GF_ISOM_BOX_TYPE_ELST);
		if (!elst) return GF_OUT_OF_MEM;
		edts_AddBox((GF_Box*)trak->editBox, (GF_Box *)elst);
	}
	ent = (GF_EdtsEntry *)gf_malloc(sizeof(GF_EdtsEntry));
	if (!ent) return GF_OUT_OF_MEM;

	ent->segmentDuration = EditDuration;
	switch (EditMode) {
	case GF_ISOM_EDIT_EMPTY:
		ent->mediaRate = 1;
		ent->mediaTime = -1;
		break;
	case GF_ISOM_EDIT_DWELL:
		ent->mediaRate = 0;
		ent->mediaTime = MediaTime;
		break;
	default:
		ent->mediaRate = 1;
		ent->mediaTime = MediaTime;
		break;
	}
	gf_list_add(trak->editBox->editList->entryList, ent);
	return SetTrackDuration(trak);
}

GF_EXPORT
GF_Err gf_isom_modify_edit_segment(GF_ISOFile *movie, u32 trackNumber, u32 seg_index, u64 EditDuration, u64 MediaTime, u8 EditMode)
{
	GF_Err e;
	GF_TrackBox *trak;
	GF_EdtsEntry *ent;
	trak = gf_isom_get_track_from_file(movie, trackNumber);
	if (!trak || !seg_index) return GF_BAD_PARAM;
	e = CanAccessMovie(movie, GF_ISOM_OPEN_WRITE);
	if (e) return e;

	if (!trak->editBox || !trak->editBox->editList) return GF_OK;
	if (gf_list_count(trak->editBox->editList->entryList)<seg_index) return GF_BAD_PARAM;
	ent = (GF_EdtsEntry*) gf_list_get(trak->editBox->editList->entryList, seg_index-1);

	ent->segmentDuration = EditDuration;
	switch (EditMode) {
	case GF_ISOM_EDIT_EMPTY:
		ent->mediaRate = 1;
		ent->mediaTime = -1;
		break;
	case GF_ISOM_EDIT_DWELL:
		ent->mediaRate = 0;
		ent->mediaTime = MediaTime;
		break;
	default:
		ent->mediaRate = 1;
		ent->mediaTime = MediaTime;
		break;
	}
	return SetTrackDuration(trak);
}

//removes the desired track
GF_EXPORT
GF_Err gf_isom_remove_track(GF_ISOFile *movie, u32 trackNumber)
{
	GF_Err e;
	GF_TrackBox *the_trak, *trak;
	GF_TrackReferenceTypeBox *tref;
	u32 i, j, k, *newRefs, descIndex;
	u8 found;
	GF_ISOSample *samp;
	the_trak = gf_isom_get_track_from_file(movie, trackNumber);
	if (!the_trak) return GF_BAD_PARAM;

	e = CanAccessMovie(movie, GF_ISOM_OPEN_WRITE);
	if (e) return e;

	if (movie->moov->iods && movie->moov->iods->descriptor) {
		GF_Descriptor *desc;
		GF_ES_ID_Inc *inc;
		GF_List *ESDs;
		desc = movie->moov->iods->descriptor;
		if (desc->tag == GF_ODF_ISOM_IOD_TAG) {
			ESDs = ((GF_IsomInitialObjectDescriptor *)desc)->ES_ID_IncDescriptors;
		} else if (desc->tag == GF_ODF_ISOM_OD_TAG) {
			ESDs = ((GF_IsomObjectDescriptor *)desc)->ES_ID_IncDescriptors;
		} else {
			return GF_ISOM_INVALID_FILE;
		}

		//remove the track ref from the root OD if any
		i=0;
		while ((inc = (GF_ES_ID_Inc *)gf_list_enum(ESDs, &i))) {
			if (inc->trackID == the_trak->Header->trackID) {
				gf_odf_desc_del((GF_Descriptor *)inc);
				i--;
				gf_list_rem(ESDs, i);
			}
		}
	}

	//remove the track from the movie
	gf_list_del_item(movie->moov->trackList, the_trak);

	//rewrite any OD tracks
	i=0;
	while ((trak = (GF_TrackBox *)gf_list_enum(movie->moov->trackList, &i))) {
		if (trak->Media->handler->handlerType != GF_ISOM_MEDIA_OD) continue;
		//this is an OD track...
		j = gf_isom_get_sample_count(movie, i);
		for (k=0; k < j; k++) {
			//getting the sample will remove the references to the deleted track in the output OD frame
			samp = gf_isom_get_sample(movie, i, k+1, &descIndex);
			if (!samp) break;
			//so let's update with the new OD frame ! If the sample is empty, remove it
			if (!samp->dataLength) {
				e = gf_isom_remove_sample(movie, i, k+1);
				if (e) return e;
			} else {
				e = gf_isom_update_sample(movie, i, k+1, samp, GF_TRUE);
				if (e) return e;
			}
			//and don't forget to delete the sample
			gf_isom_sample_del(&samp);
		}
	}

	//remove the track ref from any "tref" box in all tracks, except the one to delete
	//note that we don't touch scal references, as we don't want to rewrite AVC/HEVC samples ...
	i=0;
	while ((trak = (GF_TrackBox *)gf_list_enum(movie->moov->trackList, &i))) {
		if (trak == the_trak) continue;
		if (! trak->References || ! gf_list_count(trak->References->other_boxes)) continue;

		j=0;
		while ((tref = (GF_TrackReferenceTypeBox *)gf_list_enum(trak->References->other_boxes, &j))) {
			if (tref->reference_type==GF_ISOM_REF_SCAL)
				continue;

			found = 0;
			for (k=0; k<tref->trackIDCount; k++) {
				if (tref->trackIDs[k] == the_trak->Header->trackID) found++;
			}
			if (!found) continue;
			//no more refs, remove this ref_type
			if (found == tref->trackIDCount) {
				gf_isom_box_del((GF_Box *)tref);
				j--;
				gf_list_rem(trak->References->other_boxes, j);
			} else {
				newRefs = (u32*)gf_malloc(sizeof(u32) * (tref->trackIDCount - found));
				found = 0;
				for (k = 0; k < tref->trackIDCount; k++) {
					if (tref->trackIDs[k] != the_trak->Header->trackID) {
						newRefs[k-found] = tref->trackIDs[k];
					} else {
						found++;
					}
				}
				gf_free(tref->trackIDs);
				tref->trackIDs = newRefs;
				tref->trackIDCount -= found;
			}
		}
		//a little opt: remove the ref box if empty...
		if (! gf_list_count(trak->References->other_boxes)) {
			gf_isom_box_del((GF_Box *)trak->References);
			trak->References = NULL;
		}
	}

	//delete the track
	gf_isom_box_del((GF_Box *)the_trak);

	/*update next track ID*/
	movie->moov->mvhd->nextTrackID = 0;
	i=0;
	while ((trak = (GF_TrackBox *)gf_list_enum(movie->moov->trackList, &i))) {
		if (trak->Header->trackID>movie->moov->mvhd->nextTrackID)
			movie->moov->mvhd->nextTrackID = trak->Header->trackID;
	}

	if (!gf_list_count(movie->moov->trackList)) {
		gf_list_del_item(movie->TopBoxes, movie->moov);
		gf_isom_box_del((GF_Box *)movie->moov);
		movie->moov = NULL;
	}
	return GF_OK;
}


GF_EXPORT
GF_Err gf_isom_set_copyright(GF_ISOFile *movie, const char *threeCharCode, char *notice)
{
	GF_Err e;
	GF_CopyrightBox *ptr;
	GF_UserDataMap *map;
	u32 count, i;

	e = CanAccessMovie(movie, GF_ISOM_OPEN_WRITE);
	if (e) return e;

	if (!notice || !threeCharCode) return GF_BAD_PARAM;

	gf_isom_insert_moov(movie);

	if (!movie->moov->udta) {
		e = moov_AddBox((GF_Box*)movie->moov, gf_isom_box_new(GF_ISOM_BOX_TYPE_UDTA));
		if (e) return e;
	}
	map = udta_getEntry(movie->moov->udta, GF_ISOM_BOX_TYPE_CPRT, NULL);

	if (map) {
		//try to find one in our language...
		count = gf_list_count(map->other_boxes);
		for (i=0; i<count; i++) {
			ptr = (GF_CopyrightBox*)gf_list_get(map->other_boxes, i);
			if (!strcmp(threeCharCode, (const char *) ptr->packedLanguageCode)) {
				gf_free(ptr->notice);
				ptr->notice = (char*)gf_malloc(sizeof(char) * (strlen(notice) + 1));
				strcpy(ptr->notice, notice);
				return GF_OK;
			}
		}
	}
	//nope, create one
	ptr = (GF_CopyrightBox *)gf_isom_box_new(GF_ISOM_BOX_TYPE_CPRT);

	memcpy(ptr->packedLanguageCode, threeCharCode, 4);
	ptr->notice = (char*)gf_malloc(sizeof(char) * (strlen(notice)+1));
	strcpy(ptr->notice, notice);
	return udta_AddBox((GF_Box *)movie->moov->udta, (GF_Box *) ptr);
}

GF_EXPORT
GF_Err gf_isom_add_track_kind(GF_ISOFile *movie, u32 trackNumber, const char *schemeURI, const char *value)
{
	GF_Err e;
	GF_KindBox *ptr;
	GF_UserDataBox *udta;
	GF_UserDataMap *map;
	u32 i, count;

	e = CanAccessMovie(movie, GF_ISOM_OPEN_WRITE);
	if (e) return e;

	gf_isom_insert_moov(movie);

	if (trackNumber) {
		GF_TrackBox *trak = gf_isom_get_track_from_file(movie, trackNumber);
		if (!trak) return GF_BAD_PARAM;
		if (!trak->udta) {
			e = trak_AddBox((GF_Box*)trak, gf_isom_box_new(GF_ISOM_BOX_TYPE_UDTA));
			if (e) return e;
		}
		udta = trak->udta;
	} else {
		return GF_BAD_PARAM;
	}

	map = udta_getEntry(udta, GF_ISOM_BOX_TYPE_KIND, NULL);
	if (map) {
		count = gf_list_count(map->other_boxes);
		for (i=0; i<count; i++) {
			GF_Box *b = (GF_Box *)gf_list_get(map->other_boxes, i);
			if (b->type == GF_ISOM_BOX_TYPE_KIND) {
				GF_KindBox *kb = (GF_KindBox *)b;
				if (!strcmp(kb->schemeURI, schemeURI) &&
				        ((value && kb->value && !strcmp(value, kb->value)) || (!value && !kb->value))) {
					// Already there
					return GF_OK;
				}
			}
		}
	}

	ptr = (GF_KindBox *)gf_isom_box_new(GF_ISOM_BOX_TYPE_KIND);
	if (e) return e;

	ptr->schemeURI = gf_strdup(schemeURI);
	if (value) ptr->value = gf_strdup(value);
	return udta_AddBox((GF_Box *)udta, (GF_Box *) ptr);
}

GF_EXPORT
GF_Err gf_isom_remove_track_kind(GF_ISOFile *movie, u32 trackNumber, const char *schemeURI, const char *value)
{
	GF_Err e;
	GF_UserDataBox *udta;
	GF_UserDataMap *map;
	u32 i;

	e = CanAccessMovie(movie, GF_ISOM_OPEN_WRITE);
	if (e) return e;
	gf_isom_insert_moov(movie);

	if (trackNumber) {
		GF_TrackBox *trak = gf_isom_get_track_from_file(movie, trackNumber);
		if (!trak) return GF_BAD_PARAM;
		if (!trak->udta) {
			e = trak_AddBox((GF_Box*)trak, gf_isom_box_new(GF_ISOM_BOX_TYPE_UDTA));
			if (e) return e;
		}
		udta = trak->udta;
	} else {
		return GF_OK;
	}
	map = udta_getEntry(udta, GF_ISOM_BOX_TYPE_KIND, NULL);
	if (map) {
		for (i=0; i<gf_list_count(map->other_boxes); i++) {
			GF_Box *b = (GF_Box *)gf_list_get(map->other_boxes, i);
			if (b->type == GF_ISOM_BOX_TYPE_KIND) {
				GF_KindBox *kb = (GF_KindBox *)b;
				if (!schemeURI ||
				        (!strcmp(kb->schemeURI, schemeURI) &&
				         ((value && kb->value && !strcmp(value, kb->value)) || (!value && !kb->value)))) {
					gf_isom_box_del(b);
					gf_list_rem(map->other_boxes, i);
					i--;
				}
			}
		}
	}
	return GF_OK;
}

GF_EXPORT
GF_Err gf_isom_add_chapter(GF_ISOFile *movie, u32 trackNumber, u64 timestamp, char *name)
{
	GF_Err e;
	GF_ChapterListBox *ptr;
	u32 i, count;
	GF_ChapterEntry *ce;
	GF_UserDataBox *udta;
	GF_UserDataMap *map;

	e = CanAccessMovie(movie, GF_ISOM_OPEN_WRITE);
	if (e) return e;

	gf_isom_insert_moov(movie);

	if (trackNumber) {
		GF_TrackBox *trak = gf_isom_get_track_from_file(movie, trackNumber);
		if (!trak) return GF_BAD_PARAM;
		if (!trak->udta) {
			e = trak_AddBox((GF_Box*)trak, gf_isom_box_new(GF_ISOM_BOX_TYPE_UDTA));
			if (e) return e;
		}
		udta = trak->udta;
	} else {
		if (!movie->moov->udta) {
			e = moov_AddBox((GF_Box*)movie->moov, gf_isom_box_new(GF_ISOM_BOX_TYPE_UDTA));
			if (e) return e;
		}
		udta = movie->moov->udta;
	}

	ptr = NULL;
	map = udta_getEntry(udta, GF_ISOM_BOX_TYPE_CHPL, NULL);
	if (!map) {
		ptr = (GF_ChapterListBox *)gf_isom_box_new(GF_ISOM_BOX_TYPE_CHPL);
		e = udta_AddBox((GF_Box *)udta, (GF_Box *) ptr);
		if (e) return e;
		map = udta_getEntry(udta, GF_ISOM_BOX_TYPE_CHPL, NULL);
	} else {
		ptr = (GF_ChapterListBox*)gf_list_get(map->other_boxes, 0);
	}
	if (!map) return GF_OUT_OF_MEM;

	/*this may happen if original MP4 is not properly formatted*/
	if (!ptr) {
		ptr = (GF_ChapterListBox *)gf_isom_box_new(GF_ISOM_BOX_TYPE_CHPL);
		if (!ptr) return GF_OUT_OF_MEM;
		gf_list_add(map->other_boxes, ptr);
	}

	GF_SAFEALLOC(ce, GF_ChapterEntry);
	if (!ce) return GF_OUT_OF_MEM;

	ce->start_time = timestamp * 10000L;
	ce->name = name ? gf_strdup(name) : NULL;

	/*insert in order*/
	count = gf_list_count(ptr->list);
	for (i=0; i<count; i++) {
		GF_ChapterEntry *ace = (GF_ChapterEntry *)gf_list_get(ptr->list, i);
		if (ace->start_time == ce->start_time) {
			if (ace->name) gf_free(ace->name);
			ace->name = ce->name;
			gf_free(ce);
			return GF_OK;
		}
		if (ace->start_time >= ce->start_time)
			return gf_list_insert(ptr->list, ce, i);
	}
	return gf_list_add(ptr->list, ce);
}


GF_Err gf_isom_remove_chapter(GF_ISOFile *movie, u32 trackNumber, u32 index)
{
	GF_Err e;
	GF_ChapterListBox *ptr;
	GF_ChapterEntry *ce;
	GF_UserDataBox *udta;
	GF_UserDataMap *map;

	e = CanAccessMovie(movie, GF_ISOM_OPEN_WRITE);
	if (e) return e;
	gf_isom_insert_moov(movie);

	if (trackNumber) {
		GF_TrackBox *trak = gf_isom_get_track_from_file(movie, trackNumber);
		if (!trak) return GF_BAD_PARAM;
		if (!trak->udta) {
			e = trak_AddBox((GF_Box*)trak, gf_isom_box_new(GF_ISOM_BOX_TYPE_UDTA));
			if (e) return e;
		}
		udta = trak->udta;
	} else {
		if (!movie->moov->udta) {
			e = moov_AddBox((GF_Box*)movie->moov, gf_isom_box_new(GF_ISOM_BOX_TYPE_UDTA));
			if (e) return e;
		}
		udta = movie->moov->udta;
	}

	map = udta_getEntry(udta, GF_ISOM_BOX_TYPE_CHPL, NULL);
	if (!map) return GF_OK;
	ptr = (GF_ChapterListBox*)gf_list_get(map->other_boxes, 0);
	if (!ptr) return GF_OK;

	if (index) {
		ce = (GF_ChapterEntry *)gf_list_get(ptr->list, index-1);
		if (!ce) return GF_BAD_PARAM;
		if (ce->name) gf_free(ce->name);
		gf_free(ce);
		gf_list_rem(ptr->list, index-1);
	} else {
		while (gf_list_count(ptr->list)) {
			ce = (GF_ChapterEntry *)gf_list_get(ptr->list, 0);
			if (ce->name) gf_free(ce->name);
			gf_free(ce);
			gf_list_rem(ptr->list, 0);
		}
	}
	if (!gf_list_count(ptr->list)) {
		gf_list_del_item(udta->recordList, map);
		gf_isom_box_array_del(map->other_boxes);
		gf_free(map);
	}
	return GF_OK;
}

GF_Err gf_isom_remove_copyright(GF_ISOFile *movie, u32 index)
{
	GF_Err e;
	GF_CopyrightBox *ptr;
	GF_UserDataMap *map;
	u32 count;

	e = CanAccessMovie(movie, GF_ISOM_OPEN_WRITE);
	if (e) return e;
	gf_isom_insert_moov(movie);

	if (!index) return GF_BAD_PARAM;
	if (!movie->moov->udta) return GF_OK;

	map = udta_getEntry(movie->moov->udta, GF_ISOM_BOX_TYPE_CPRT, NULL);
	if (!map) return GF_OK;

	count = gf_list_count(map->other_boxes);
	if (index>count) return GF_BAD_PARAM;

	ptr = (GF_CopyrightBox*)gf_list_get(map->other_boxes, index-1);
	if (ptr) {
		gf_list_rem(map->other_boxes, index-1);
		if (ptr->notice) gf_free(ptr->notice);
		gf_free(ptr);
	}
	/*last copyright, remove*/
	if (!gf_list_count(map->other_boxes)) {
		gf_list_del_item(movie->moov->udta->recordList, map);
		gf_list_del(map->other_boxes);
		gf_free(map);
	}
	return GF_OK;
}



GF_Err gf_isom_set_watermark(GF_ISOFile *movie, bin128 UUID, u8* data, u32 length)
{
	GF_Err e;
	GF_UnknownUUIDBox *ptr;
	GF_UserDataMap *map;

	e = CanAccessMovie(movie, GF_ISOM_OPEN_WRITE);
	if (e) return e;

	gf_isom_insert_moov(movie);
	if (!movie->moov->udta) {
		e = moov_AddBox((GF_Box*)movie->moov, gf_isom_box_new(GF_ISOM_BOX_TYPE_UDTA));
		if (e) return e;
	}

	map = udta_getEntry(movie->moov->udta, GF_ISOM_BOX_TYPE_UUID, (bin128 *) & UUID);
	if (map) {
		ptr = (GF_UnknownUUIDBox *)gf_list_get(map->other_boxes, 0);
		if (ptr) {
			gf_free(ptr->data);
			ptr->data = (char*)gf_malloc(length);
			memcpy(ptr->data, data, length);
			ptr->dataSize = length;
			return GF_OK;
		}
	}
	//nope, create one
	ptr = (GF_UnknownUUIDBox *)gf_isom_box_new(GF_ISOM_BOX_TYPE_UUID);
	memcpy(ptr->uuid, UUID, 16);
	ptr->data = (char*)gf_malloc(length);
	memcpy(ptr->data, data, length);
	ptr->dataSize = length;
	return udta_AddBox((GF_Box *)movie->moov->udta, (GF_Box *) ptr);
}

//set the interleaving time of media data (INTERLEAVED mode only)
//InterleaveTime is in MovieTimeScale
GF_Err gf_isom_set_interleave_time(GF_ISOFile *movie, u32 InterleaveTime)
{
	GF_Err e;
	e = CanAccessMovie(movie, GF_ISOM_OPEN_WRITE);
	if (e) return e;

	if (!InterleaveTime || !movie->moov) return GF_OK;
	movie->interleavingTime = InterleaveTime;
	return GF_OK;
}

u32 gf_isom_get_interleave_time(GF_ISOFile *movie)
{
	return movie ? movie->interleavingTime : 0;
}

//set the storage mode of a file (FLAT, STREAMABLE, INTERLEAVED)
u8 gf_isom_get_storage_mode(GF_ISOFile *movie)
{
	return movie ? movie->storageMode : 0;
}




//use a compact track version for sample size. This is not usually recommended
//except for speech codecs where the track has a lot of small samples
//compaction is done automatically while writing based on the track's sample sizes
GF_Err gf_isom_use_compact_size(GF_ISOFile *movie, u32 trackNumber, u8 CompactionOn)
{
	GF_TrackBox *trak;
	u32 i, size;
	GF_SampleSizeBox *stsz;
	GF_Err e;

	e = CanAccessMovie(movie, GF_ISOM_OPEN_WRITE);
	if (e) return e;

	trak = gf_isom_get_track_from_file(movie, trackNumber);
	if (!trak) return GF_BAD_PARAM;

	if (!trak->Media || !trak->Media->information
	        || !trak->Media->information->sampleTable || !trak->Media->information->sampleTable->SampleSize)
		return GF_ISOM_INVALID_FILE;

	stsz = trak->Media->information->sampleTable->SampleSize;

	//switch to regular table
	if (!CompactionOn) {
		if (stsz->type == GF_ISOM_BOX_TYPE_STSZ) return GF_OK;
		stsz->type = GF_ISOM_BOX_TYPE_STSZ;
		//invalidate the sampleSize and recompute it
		stsz->sampleSize = 0;
		if (!stsz->sampleCount) return GF_OK;
		//if the table is empty we can only assume the track is empty (no size indication)
		if (!stsz->sizes) return GF_OK;
		size = stsz->sizes[0];
		//check whether the sizes are all the same or not
		for (i=1; i<stsz->sampleCount; i++) {
			if (size != stsz->sizes[i]) {
				size = 0;
				break;
			}
		}
		if (size) {
			gf_free(stsz->sizes);
			stsz->sizes = NULL;
			stsz->sampleSize = size;
		}
		return GF_OK;
	}

	//switch to compact table
	if (stsz->type == GF_ISOM_BOX_TYPE_STZ2) return GF_OK;
	//fill the table. Although it seems weird , this is needed in case of edition
	//after the function is called. NOte however than we force regular table
	//at write time if all samples are of same size
	if (stsz->sampleSize) {
		//this is a weird table indeed ;)
		if (stsz->sizes) gf_free(stsz->sizes);
		stsz->sizes = (u32*) gf_malloc(sizeof(u32)*stsz->sampleCount);
		memset(stsz->sizes, stsz->sampleSize, sizeof(u32));
	}
	//set the SampleSize to 0 while the file is open
	stsz->sampleSize = 0;
	stsz->type = GF_ISOM_BOX_TYPE_STZ2;
	return GF_OK;
}


GF_EXPORT
GF_Err gf_isom_set_brand_info(GF_ISOFile *movie, u32 MajorBrand, u32 MinorVersion)
{
	u32 i, *p;

	if (!MajorBrand) return GF_BAD_PARAM;

#ifndef GPAC_DISABLE_ISOM_FRAGMENTS
	if (! (movie->FragmentsFlags & GF_ISOM_FRAG_WRITE_READY)) {
		GF_Err e = CanAccessMovie(movie, GF_ISOM_OPEN_WRITE);
		if (e) return e;

		e = CheckNoData(movie);
		if (e) return e;
	}
#endif

	if (!movie->brand) {
		movie->brand = (GF_FileTypeBox *) gf_isom_box_new(GF_ISOM_BOX_TYPE_FTYP);
		gf_list_add(movie->TopBoxes, movie->brand);
	}

	movie->brand->majorBrand = MajorBrand;
	movie->brand->minorVersion = MinorVersion;

	if (!movie->brand->altBrand) {
		movie->brand->altBrand = (u32*)gf_malloc(sizeof(u32));
		movie->brand->altBrand[0] = MajorBrand;
		movie->brand->altCount = 1;
		return GF_OK;
	}

	//if brand already present don't change anything
	for (i=0; i<movie->brand->altCount; i++) {
		if (movie->brand->altBrand[i] == MajorBrand) return GF_OK;
	}
	p = (u32*)gf_malloc(sizeof(u32)*(movie->brand->altCount + 1));
	if (!p) return GF_OUT_OF_MEM;
	memcpy(p, movie->brand->altBrand, sizeof(u32)*movie->brand->altCount);
	p[movie->brand->altCount] = MajorBrand;
	movie->brand->altCount += 1;
	gf_free(movie->brand->altBrand);
	movie->brand->altBrand = p;
	return GF_OK;
}


GF_EXPORT
GF_Err gf_isom_modify_alternate_brand(GF_ISOFile *movie, u32 Brand, u8 AddIt)
{
	u32 i, k, *p;

	if (!Brand) return GF_BAD_PARAM;

#ifndef GPAC_DISABLE_ISOM_FRAGMENTS
	if (! (movie->FragmentsFlags & GF_ISOM_FRAG_WRITE_READY)) {
		GF_Err e = CanAccessMovie(movie, GF_ISOM_OPEN_WRITE);
		if (e) return e;

		e = CheckNoData(movie);
		if (e) return e;
	}
#endif

	if (!movie->brand && AddIt) {
		movie->brand = (GF_FileTypeBox *) gf_isom_box_new(GF_ISOM_BOX_TYPE_FTYP);
		if (!movie->brand) return GF_OUT_OF_MEM;
		gf_list_add(movie->TopBoxes, movie->brand);
	}
	if (!AddIt && !movie->brand) return GF_OK;

	//do not mofify major one
	if (!AddIt && movie->brand->majorBrand == Brand) return GF_OK;

	if (!AddIt && movie->brand->altCount == 1) {
		//fixes it in case
		movie->brand->altBrand[0] = movie->brand->majorBrand;
		return GF_OK;
	}
	//check for the brand
	for (i=0; i<movie->brand->altCount; i++) {
		if (movie->brand->altBrand[i] == Brand) goto found;
	}
	//Not found
	if (!AddIt) return GF_OK;
	//add it
	p = (u32*)gf_malloc(sizeof(u32)*(movie->brand->altCount + 1));
	if (!p) return GF_OUT_OF_MEM;
	memcpy(p, movie->brand->altBrand, sizeof(u32)*movie->brand->altCount);
	p[movie->brand->altCount] = Brand;
	movie->brand->altCount += 1;
	gf_free(movie->brand->altBrand);
	movie->brand->altBrand = p;
	return GF_OK;

found:

	//found
	if (AddIt) return GF_OK;
	assert(movie->brand->altCount>1);

	//remove it
	p = (u32*)gf_malloc(sizeof(u32)*(movie->brand->altCount - 1));
	if (!p) return GF_OUT_OF_MEM;
	k = 0;
	for (i=0; i<movie->brand->altCount; i++) {
		if (movie->brand->altBrand[i] == Brand) continue;
		else {
			p[k] = movie->brand->altBrand[i];
			k++;
		}
	}
	movie->brand->altCount -= 1;
	gf_free(movie->brand->altBrand);
	movie->brand->altBrand = p;
	return GF_OK;
}


GF_EXPORT
GF_Err gf_isom_reset_alt_brands(GF_ISOFile *movie)
{
	u32 *p;

#ifndef GPAC_DISABLE_ISOM_FRAGMENTS
	if (! (movie->FragmentsFlags & GF_ISOM_FRAG_WRITE_READY)) {
		GF_Err e = CanAccessMovie(movie, GF_ISOM_OPEN_WRITE);
		if (e) return e;

		e = CheckNoData(movie);
		if (e) return e;
	}
#endif

	if (!movie->brand) {
		movie->brand = (GF_FileTypeBox *) gf_isom_box_new(GF_ISOM_BOX_TYPE_FTYP);
		gf_list_add(movie->TopBoxes, movie->brand);
	}
	p = (u32*)gf_malloc(sizeof(u32));
	if (!p) return GF_OUT_OF_MEM;
	p[0] = movie->brand->majorBrand;
	movie->brand->altCount = 1;
	gf_free(movie->brand->altBrand);
	movie->brand->altBrand = p;
	return GF_OK;
}

GF_EXPORT
GF_Err gf_isom_set_sample_padding_bits(GF_ISOFile *movie, u32 trackNumber, u32 sampleNumber, u8 NbBits)
{
	GF_TrackBox *trak;
	GF_Err e;

	e = CanAccessMovie(movie, GF_ISOM_OPEN_WRITE);
	if (e) return e;

	trak = gf_isom_get_track_from_file(movie, trackNumber);
	if (!trak || NbBits > 7) return GF_BAD_PARAM;

	//set Padding info
	return stbl_SetPaddingBits(trak->Media->information->sampleTable, sampleNumber, NbBits);
}


GF_EXPORT
GF_Err gf_isom_remove_user_data_item(GF_ISOFile *movie, u32 trackNumber, u32 UserDataType, bin128 UUID, u32 UserDataIndex)
{
	GF_UserDataMap *map;
	GF_Box *a;
	u32 i;
	bin128 t;
	GF_Err e;
	GF_TrackBox *trak;
	GF_UserDataBox *udta;

	e = CanAccessMovie(movie, GF_ISOM_OPEN_WRITE);
	if (e) return e;

	if (UserDataType == GF_ISOM_BOX_TYPE_UUID) UserDataType = 0;
	memset(t, 1, 16);

	if (trackNumber) {
		trak = gf_isom_get_track_from_file(movie, trackNumber);
		if (!trak) return GF_BAD_PARAM;
		udta = trak->udta;
	} else {
		udta = movie->moov->udta;
	}
	if (!udta) return GF_BAD_PARAM;
	if (!UserDataIndex) return GF_BAD_PARAM;

	i=0;
	while ((map = (GF_UserDataMap*)gf_list_enum(udta->recordList, &i))) {
		if ((map->boxType == GF_ISOM_BOX_TYPE_UUID)  && !memcmp(map->uuid, UUID, 16)) goto found;
		else if (map->boxType == UserDataType) goto found;
	}
	//not found
	return GF_OK;

found:

	if (UserDataIndex > gf_list_count(map->other_boxes) ) return GF_BAD_PARAM;
	//delete the box
	a = (GF_Box*)gf_list_get(map->other_boxes, UserDataIndex-1);

	gf_list_rem(map->other_boxes, UserDataIndex-1);
	gf_isom_box_del(a);

	//remove the map if empty
	if (!gf_list_count(map->other_boxes)) {
		gf_list_rem(udta->recordList, i-1);
		gf_isom_box_array_del(map->other_boxes);
		gf_free(map);
	}
	//but we keep the UDTA no matter what
	return GF_OK;
}

GF_EXPORT
GF_Err gf_isom_remove_user_data(GF_ISOFile *movie, u32 trackNumber, u32 UserDataType, bin128 UUID)
{
	GF_UserDataMap *map;
	u32 i;
	GF_Err e;
	bin128 t;
	GF_TrackBox *trak;
	GF_UserDataBox *udta;

	e = CanAccessMovie(movie, GF_ISOM_OPEN_WRITE);
	if (e) return e;

	if (UserDataType == GF_ISOM_BOX_TYPE_UUID) UserDataType = 0;
	memset(t, 1, 16);

	if (trackNumber) {
		trak = gf_isom_get_track_from_file(movie, trackNumber);
		if (!trak) return GF_BAD_PARAM;
		udta = trak->udta;
	} else {
		udta = movie->moov->udta;
	}
	if (!udta) return GF_BAD_PARAM;

	i=0;
	while ((map = (GF_UserDataMap*)gf_list_enum(udta->recordList, &i))) {
		if ((map->boxType == GF_ISOM_BOX_TYPE_UUID)  && !memcmp(map->uuid, UUID, 16)) goto found;
		else if (map->boxType == UserDataType) goto found;
	}
	//not found
	return GF_OK;

found:

	gf_list_rem(udta->recordList, i-1);
	gf_isom_box_array_del(map->other_boxes);
	gf_free(map);

	//but we keep the UDTA no matter what
	return GF_OK;
}

GF_EXPORT
GF_Err gf_isom_add_user_data(GF_ISOFile *movie, u32 trackNumber, u32 UserDataType, bin128 UUID, char *data, u32 DataLength)
{
	GF_Err e;
	GF_TrackBox *trak;
	GF_UserDataBox *udta;

	e = CanAccessMovie(movie, GF_ISOM_OPEN_WRITE);
	if (e) return e;

	if (UserDataType == GF_ISOM_BOX_TYPE_UUID) UserDataType = 0;

	if (trackNumber) {
		trak = gf_isom_get_track_from_file(movie, trackNumber);
		if (!trak) return GF_BAD_PARAM;
		if (!trak->udta) trak_AddBox((GF_Box*)trak, gf_isom_box_new(GF_ISOM_BOX_TYPE_UDTA));
		udta = trak->udta;
	} else {
		if (!movie->moov->udta) moov_AddBox((GF_Box*)movie->moov, gf_isom_box_new(GF_ISOM_BOX_TYPE_UDTA));
		udta = movie->moov->udta;
	}
	if (!udta) return GF_OUT_OF_MEM;

	//create a default box
	if (UserDataType) {
		GF_UnknownBox *a = (GF_UnknownBox *) gf_isom_box_new(GF_ISOM_BOX_TYPE_UNKNOWN);
		a->original_4cc = UserDataType;
		if (DataLength) {
			a->data = (char*)gf_malloc(sizeof(char)*DataLength);
			memcpy(a->data, data, DataLength);
			a->dataSize = DataLength;
		}
		return udta_AddBox((GF_Box *)udta, (GF_Box *) a);
	} else {
		GF_UnknownUUIDBox *a = (GF_UnknownUUIDBox *) gf_isom_box_new(GF_ISOM_BOX_TYPE_UUID);
		memcpy(a->uuid, UUID, 16);
		if (DataLength) {
			a->data = (char*)gf_malloc(sizeof(char)*DataLength);
			memcpy(a->data, data, DataLength);
			a->dataSize = DataLength;
		}
		return udta_AddBox((GF_Box *)udta, (GF_Box *) a);
	}
	return GF_OK;
}

GF_EXPORT
GF_Err gf_isom_add_user_data_boxes(GF_ISOFile *movie, u32 trackNumber, char *data, u32 DataLength)
{
	GF_Err e;
	GF_TrackBox *trak;
	GF_UserDataBox *udta;
	GF_BitStream *bs;

	e = CanAccessMovie(movie, GF_ISOM_OPEN_WRITE);
	if (e) return e;

	if (trackNumber) {
		trak = gf_isom_get_track_from_file(movie, trackNumber);
		if (!trak) return GF_BAD_PARAM;
		if (!trak->udta) trak_AddBox((GF_Box*)trak, gf_isom_box_new(GF_ISOM_BOX_TYPE_UDTA));
		udta = trak->udta;
	} else {
		if (!movie->moov) return GF_BAD_PARAM;
		if (!movie->moov->udta) moov_AddBox((GF_Box*)movie->moov, gf_isom_box_new(GF_ISOM_BOX_TYPE_UDTA));
		udta = movie->moov->udta;
	}
	if (!udta) return GF_OUT_OF_MEM;

	bs = gf_bs_new(data, DataLength, GF_BITSTREAM_READ);
	while (gf_bs_available(bs)) {
		GF_Box *a;
		e = gf_isom_box_parse(&a, bs);
		if (e) break;
		e = udta_AddBox((GF_Box *)udta, a);
		if (e) break;
	}
	gf_bs_del(bs);
	return e;
}


GF_Err gf_isom_add_sample_fragment(GF_ISOFile *movie, u32 trackNumber, u32 sampleNumber, u16 FragmentSize)
{
	GF_Err e;
	GF_TrackBox *trak;

	e = CanAccessMovie(movie, GF_ISOM_OPEN_WRITE);
	if (e) return e;

	trak = gf_isom_get_track_from_file(movie, trackNumber);
	if (!trak || !sampleNumber || !FragmentSize) return GF_BAD_PARAM;

	//set Padding info
	return stbl_AddSampleFragment(trak->Media->information->sampleTable, sampleNumber, FragmentSize);
}


GF_EXPORT
GF_Err gf_isom_remove_sample_fragment(GF_ISOFile *movie, u32 trackNumber, u32 sampleNumber)
{
	GF_TrackBox *trak;
	GF_Err e;

	e = CanAccessMovie(movie, GF_ISOM_OPEN_WRITE);
	if (e) return e;

	trak = gf_isom_get_track_from_file(movie, trackNumber);
	if (!trak) return GF_BAD_PARAM;
	return stbl_RemoveSampleFragments(trak->Media->information->sampleTable, sampleNumber);
}

GF_Err gf_isom_remove_sample_fragments(GF_ISOFile *movie, u32 trackNumber)
{
	GF_TrackBox *trak;
	GF_Err e;

	e = CanAccessMovie(movie, GF_ISOM_OPEN_WRITE);
	if (e) return e;

	trak = gf_isom_get_track_from_file(movie, trackNumber);
	if (!trak) return GF_BAD_PARAM;

	if (trak->Media->information->sampleTable->Fragments) {
		gf_isom_box_del((GF_Box *)trak->Media->information->sampleTable->Fragments);
		trak->Media->information->sampleTable->Fragments = NULL;
	}
	return GF_OK;
}

GF_EXPORT
GF_Err gf_isom_clone_pl_indications(GF_ISOFile *orig, GF_ISOFile *dest)
{
	GF_IsomInitialObjectDescriptor *iod_d;
	if (!orig || !dest) return GF_BAD_PARAM;
	if (!orig->moov->iods || !orig->moov->iods->descriptor) return GF_OK;
	if (orig->moov->iods->descriptor->tag != GF_ODF_ISOM_IOD_TAG) return GF_OK;

	AddMovieIOD(dest->moov, 1);
	gf_odf_desc_del((GF_Descriptor *)dest->moov->iods->descriptor);
	gf_odf_desc_copy((GF_Descriptor *)orig->moov->iods->descriptor, (GF_Descriptor **)&dest->moov->iods->descriptor);
	iod_d = (GF_IsomInitialObjectDescriptor *) dest->moov->iods->descriptor;
	while (gf_list_count(iod_d->ES_ID_IncDescriptors)) {
		GF_Descriptor *d = (GF_Descriptor *)gf_list_get(iod_d->ES_ID_IncDescriptors, 0);
		gf_list_rem(iod_d->ES_ID_IncDescriptors, 0);
		gf_odf_desc_del(d);
	}
	while (gf_list_count(iod_d->ES_ID_RefDescriptors)) {
		GF_Descriptor *d = (GF_Descriptor *)gf_list_get(iod_d->ES_ID_RefDescriptors, 0);
		gf_list_rem(iod_d->ES_ID_RefDescriptors, 0);
		gf_odf_desc_del(d);
	}
	return GF_OK;
}

GF_Err gf_isom_clone_box(GF_Box *src, GF_Box **dst)
{
	GF_Err e;
	char *data;
	u32 data_size;
	GF_BitStream *bs;

	if (*dst) {
		gf_isom_box_del(*dst);
		*dst=NULL;
	}
	bs = gf_bs_new(NULL, 0, GF_BITSTREAM_WRITE);
	if (!bs) return GF_OUT_OF_MEM;
	e = gf_isom_box_size( (GF_Box *) src);
	if (!e) e = gf_isom_box_write((GF_Box *) src, bs);
	gf_bs_get_content(bs, &data, &data_size);
	gf_bs_del(bs);
	if (e) return e;
	bs = gf_bs_new(data, data_size, GF_BITSTREAM_READ);
	if (!bs) return GF_OUT_OF_MEM;
	e = gf_isom_box_parse(dst, bs);
	gf_bs_del(bs);
	gf_free(data);
	return e;
}

GF_Err gf_isom_clone_movie(GF_ISOFile *orig_file, GF_ISOFile *dest_file, Bool clone_tracks, Bool keep_hint_tracks, Bool keep_pssh)
{
	GF_Err e;
	u32 i;
	GF_Box *box;

	e = CanAccessMovie(dest_file, GF_ISOM_OPEN_WRITE);
	if (e) return e;

	if (orig_file->brand) {
		gf_list_del_item(dest_file->TopBoxes, dest_file->brand);
		gf_isom_box_del((GF_Box *)dest_file->brand);
		dest_file->brand = NULL;
		gf_isom_clone_box((GF_Box *)orig_file->brand, (GF_Box **)&dest_file->brand);
		if (dest_file->brand) gf_list_add(dest_file->TopBoxes, dest_file->brand);
	}

	if (orig_file->meta) {
		gf_list_del_item(dest_file->TopBoxes, dest_file->meta);
		gf_isom_box_del((GF_Box *)dest_file->meta);
		dest_file->meta = NULL;
		/*fixme - check imports*/
		gf_isom_clone_box((GF_Box *)orig_file->meta, (GF_Box **)&dest_file->meta);
		if (dest_file->meta) gf_list_add(dest_file->TopBoxes, dest_file->meta);
	}
	if (orig_file->moov) {
		u32 i, dstTrack;
		GF_Box *iods;
		GF_List *tracks = gf_list_new();
		GF_List *old_tracks = orig_file->moov->trackList;
		orig_file->moov->trackList = tracks;
		iods = (GF_Box*)orig_file->moov->iods;
		orig_file->moov->iods = NULL;
		e = gf_isom_clone_box((GF_Box *)orig_file->moov, (GF_Box **)&dest_file->moov);
		if (e) {
			gf_list_del(tracks);
			orig_file->moov->trackList = old_tracks;
			return e;
		}
		orig_file->moov->trackList = old_tracks;
		gf_list_del(tracks);
		orig_file->moov->iods = (GF_ObjectDescriptorBox*)iods;
		gf_list_add(dest_file->TopBoxes, dest_file->moov);

#ifndef GPAC_DISABLE_ISOM_FRAGMENTS
		if (dest_file->moov->mvex) {
			gf_isom_box_del((GF_Box *)dest_file->moov->mvex);
			dest_file->moov->mvex = NULL;
		}
#endif

		if (clone_tracks) {
			for (i=0; i<gf_list_count(orig_file->moov->trackList); i++) {
				GF_TrackBox *trak = (GF_TrackBox*)gf_list_get( orig_file->moov->trackList, i);
				if (!trak) continue;
				if (keep_hint_tracks || (trak->Media->handler->handlerType != GF_ISOM_MEDIA_HINT)) {
					e = gf_isom_clone_track(orig_file, i+1, dest_file, GF_FALSE, &dstTrack);
					if (e) return e;
				}
			}
			if (iods)
				gf_isom_clone_box((GF_Box *)orig_file->moov->iods, (GF_Box **)dest_file->moov->iods);
		} else {
			dest_file->moov->mvhd->nextTrackID = 1;
			gf_isom_clone_pl_indications(orig_file, dest_file);
		}
		dest_file->moov->mov = dest_file;
	}

	if (!keep_pssh) {
		i=0;
		while ((box = (GF_Box*)gf_list_get(dest_file->moov->other_boxes, i++))) {
			if (box->type == GF_ISOM_BOX_TYPE_PSSH) {
				i--;
				gf_list_rem(dest_file->moov->other_boxes, i);
				gf_isom_box_del(box);
			}
		}
	}

	//duplicate other boxes
	i=0;
	while ((box = (GF_Box*)gf_list_get(orig_file->TopBoxes, i++))) {
		switch(box->type) {
		case GF_ISOM_BOX_TYPE_MOOV:
		case GF_ISOM_BOX_TYPE_META:
		case GF_ISOM_BOX_TYPE_MDAT:
		case GF_ISOM_BOX_TYPE_FTYP:
		case GF_ISOM_BOX_TYPE_PDIN:
#ifndef	GPAC_DISABLE_ISOM_FRAGMENTS
		case GF_ISOM_BOX_TYPE_STYP:
		case GF_ISOM_BOX_TYPE_SIDX:
		case GF_ISOM_BOX_TYPE_SSIX:
		case GF_ISOM_BOX_TYPE_MOOF:
#endif
		case GF_ISOM_BOX_TYPE_JP:
			break;

		case GF_ISOM_BOX_TYPE_PSSH:
			if (!keep_pssh)
				break;

		default:
		{
			GF_Box *box2 = NULL;
			gf_isom_clone_box(box, &box2);
			gf_list_add(dest_file->TopBoxes, box2);
		}
		break;
		}
	}

	return GF_OK;
}

GF_EXPORT
GF_Err gf_isom_get_raw_user_data(GF_ISOFile *file, char **output, u32 *output_size)
{
	GF_BitStream *bs;
	GF_Err e;
	GF_Box *b;
	u32 i;

	*output = NULL;
	*output_size = 0;
	if (!file || !file->moov || (!file->moov->udta && !file->moov->other_boxes)) return GF_OK;
	bs = gf_bs_new(NULL, 0, GF_BITSTREAM_WRITE);

	if (file->moov->udta) {
		e = gf_isom_box_size( (GF_Box *) file->moov->udta);
		if (e) goto exit;
		e = gf_isom_box_write((GF_Box *) file->moov->udta, bs);
		if (e) goto exit;
	}
	i=0;
	while ((b = gf_list_enum(file->moov->other_boxes, &i))) {
		e = gf_isom_box_size( (GF_Box *) b);
		if (e) goto exit;
		e = gf_isom_box_write((GF_Box *) b, bs);
		if (e) goto exit;
	}

	gf_bs_get_content(bs, output, output_size);

exit:
	gf_bs_del(bs);
	return e;
}

GF_EXPORT
GF_Err gf_isom_get_track_template(GF_ISOFile *file, u32 track, char **output, u32 *output_size)
{
	GF_TrackBox *trak;
	GF_BitStream *bs;
	GF_DataReferenceBox *dref;
	GF_SampleTableBox *stbl, *stbl_temp;
	GF_SampleEncryptionBox *senc;

	*output = NULL;
	*output_size = 0;
	/*get orig sample desc and clone it*/
	trak = gf_isom_get_track_from_file(file, track);
	if (!trak || !trak->Media) return GF_BAD_PARAM;

	//don't serialize dref
	dref = trak->Media->information->dataInformation->dref;
	trak->Media->information->dataInformation->dref = NULL;

	//don't serialize stbl
	stbl = trak->Media->information->sampleTable;
	stbl_temp = (GF_SampleTableBox *) gf_isom_box_new(GF_ISOM_BOX_TYPE_STBL);
	/*do not clone sampleDescription table but create an emty one*/
	stbl_temp->SampleDescription = (GF_SampleDescriptionBox *) gf_isom_box_new(GF_ISOM_BOX_TYPE_STSD);

	/*clone sampleGroups description tables if any*/
	stbl_temp->sampleGroupsDescription = stbl->sampleGroupsDescription;
	trak->Media->information->sampleTable = stbl_temp;
	/*clone CompositionToDecode table, we may remove it later*/
	stbl_temp->CompositionToDecode = stbl->CompositionToDecode;

	//don't serialize senc
	senc = trak->sample_encryption;
	if (senc) {
		assert(trak->other_boxes);
		gf_list_del_item(trak->other_boxes, senc);
		trak->sample_encryption = NULL;
	}

	bs = gf_bs_new(NULL, 0, GF_BITSTREAM_WRITE);

	gf_isom_box_size( (GF_Box *) trak);
	gf_isom_box_write((GF_Box *) trak, bs);
	gf_bs_get_content(bs, output, output_size);
	gf_bs_del(bs);

	//restore our pointers
	trak->Media->information->dataInformation->dref = dref;
	trak->Media->information->sampleTable = stbl;
	if (senc) {
		trak->sample_encryption = senc;
		gf_list_add(trak->other_boxes, senc);
	}
	stbl_temp->sampleGroupsDescription = NULL;
	stbl_temp->CompositionToDecode = NULL;
	gf_isom_box_del((GF_Box *)stbl_temp);
	return GF_OK;

}

GF_EXPORT
GF_Err gf_isom_clone_track(GF_ISOFile *orig_file, u32 orig_track, GF_ISOFile *dest_file, Bool keep_data_ref, u32 *dest_track)
{
	GF_TrackBox *trak, *new_tk;
	GF_BitStream *bs;
	char *data;
	const char *buffer;
	u32 data_size;
	Double ts_scale;
	GF_Err e;
	GF_SampleEntryBox *entry;
	GF_SampleTableBox *stbl, *stbl_temp;
	GF_SampleEncryptionBox *senc;

	e = CanAccessMovie(dest_file, GF_ISOM_OPEN_WRITE);
	if (e) return e;
	gf_isom_insert_moov(dest_file);

	/*get orig sample desc and clone it*/
	trak = gf_isom_get_track_from_file(orig_file, orig_track);
	if (!trak || !trak->Media) return GF_BAD_PARAM;

	stbl = trak->Media->information->sampleTable;
	stbl_temp = (GF_SampleTableBox *) gf_isom_box_new(GF_ISOM_BOX_TYPE_STBL);
	/*clone sampleDescription table*/
	stbl_temp->SampleDescription = stbl->SampleDescription;
	/*also clone sampleGroups description tables if any*/
	stbl_temp->sampleGroupsDescription = stbl->sampleGroupsDescription;
	trak->Media->information->sampleTable = stbl_temp;
	/*clone CompositionToDecode table, we may remove it later*/
	stbl_temp->CompositionToDecode = stbl->CompositionToDecode;

	senc = trak->sample_encryption;
	if (senc) {
		assert(trak->other_boxes);
		gf_list_del_item(trak->other_boxes, senc);
		trak->sample_encryption = NULL;
	}

	bs = gf_bs_new(NULL, 0, GF_BITSTREAM_WRITE);

	gf_isom_box_size( (GF_Box *) trak);
	gf_isom_box_write((GF_Box *) trak, bs);
	gf_bs_get_content(bs, &data, &data_size);
	gf_bs_del(bs);
	bs = gf_bs_new(data, data_size, GF_BITSTREAM_READ);
	e = gf_isom_box_parse((GF_Box **) &new_tk, bs);
	gf_bs_del(bs);
	gf_free(data);
	trak->Media->information->sampleTable = stbl;
	if (senc) {
		trak->sample_encryption = senc;
		gf_list_add(trak->other_boxes, senc);
	}
	stbl_temp->SampleDescription = NULL;
	stbl_temp->sampleGroupsDescription = NULL;
	stbl_temp->CompositionToDecode = NULL;
	gf_isom_box_del((GF_Box *)stbl_temp);

	if (e) return e;


	/*create default boxes*/
	stbl = new_tk->Media->information->sampleTable;
	stbl->ChunkOffset = gf_isom_box_new(GF_ISOM_BOX_TYPE_STCO);
	stbl->SampleSize = (GF_SampleSizeBox *) gf_isom_box_new(GF_ISOM_BOX_TYPE_STSZ);
	stbl->SampleToChunk = (GF_SampleToChunkBox *) gf_isom_box_new(GF_ISOM_BOX_TYPE_STSC);
	stbl->TimeToSample = (GF_TimeToSampleBox *) gf_isom_box_new(GF_ISOM_BOX_TYPE_STTS);

	/*check trackID validity before adding track*/
	if (gf_isom_get_track_by_id(dest_file, new_tk->Header->trackID)) {
		u32 ID = 1;
		while (1) {
			if (RequestTrack(dest_file->moov, ID)) break;
			ID += 1;
			if (ID == 0xFFFFFFFF) break;
		}
		new_tk->Header->trackID = ID;
	}

	moov_AddBox((GF_Box*)dest_file->moov, (GF_Box *)new_tk);

	/*set originalID*/
	new_tk->originalID = trak->Header->trackID;
	/*set originalFile*/
	buffer = gf_isom_get_filename(orig_file);
	new_tk->originalFile = gf_crc_32(buffer, sizeof(buffer));

	/*rewrite edit list segmentDuration to new movie timescale*/
	ts_scale = dest_file->moov->mvhd->timeScale;
	ts_scale /= orig_file->moov->mvhd->timeScale;
	new_tk->Header->duration = (u64) (s64) ((s64) new_tk->Header->duration * ts_scale);
	if (new_tk->editBox && new_tk->editBox->editList) {
		u32 i, count = gf_list_count(new_tk->editBox->editList->entryList);
		for (i=0; i<count; i++) {
			GF_EdtsEntry *ent = (GF_EdtsEntry *)gf_list_get(new_tk->editBox->editList->entryList, i);
			ent->segmentDuration = (u64) (s64) ((s64) ent->segmentDuration * ts_scale);
		}
	}

	/*reset data ref*/
	if (!keep_data_ref) {
		gf_isom_box_array_del(new_tk->Media->information->dataInformation->dref->other_boxes);
		new_tk->Media->information->dataInformation->dref->other_boxes = gf_list_new();
		/*update data ref*/
		entry = (GF_SampleEntryBox*)gf_list_get(new_tk->Media->information->sampleTable->SampleDescription->other_boxes, 0);
		if (entry) {
			u32 dref;
			Media_CreateDataRef(dest_file, new_tk->Media->information->dataInformation->dref, NULL, NULL, &dref);
			entry->dataReferenceIndex = dref;
		}
	} else {
		u32 i;
		for (i=0; i<gf_list_count(new_tk->Media->information->dataInformation->dref->other_boxes); i++) {
			GF_DataEntryBox *dref_entry = (GF_DataEntryBox *)gf_list_get(new_tk->Media->information->dataInformation->dref->other_boxes, i);
			if (dref_entry->flags & 1) {
				dref_entry->flags &= ~1;
				e = Media_SetDrefURL((GF_DataEntryURLBox *)dref_entry, orig_file->fileName, dest_file->finalName);
				if (e) return e;
			}
		}
	}

	*dest_track = gf_list_count(dest_file->moov->trackList);

	if (dest_file->moov->mvhd->nextTrackID<= new_tk->Header->trackID)
		dest_file->moov->mvhd->nextTrackID = new_tk->Header->trackID+1;

	return GF_OK;
}

GF_Err gf_isom_clone_sample_descriptions(GF_ISOFile *the_file, u32 trackNumber, GF_ISOFile *orig_file, u32 orig_track, Bool reset_existing)
{
	u32 i;
	GF_TrackBox *dst_trak, *src_trak;
	GF_Err e = CanAccessMovie(the_file, GF_ISOM_OPEN_WRITE);
	if (e) return e;

	dst_trak = gf_isom_get_track_from_file(the_file, trackNumber);
	if (!dst_trak || !dst_trak->Media) return GF_BAD_PARAM;
	src_trak = gf_isom_get_track_from_file(orig_file, orig_track);
	if (!src_trak || !src_trak->Media) return GF_BAD_PARAM;

	if (reset_existing) {
		gf_isom_box_array_del(dst_trak->Media->information->sampleTable->SampleDescription->other_boxes);
		dst_trak->Media->information->sampleTable->SampleDescription->other_boxes = gf_list_new();
	}

	for (i=0; i<gf_list_count(src_trak->Media->information->sampleTable->SampleDescription->other_boxes); i++) {
		u32 outDesc;
		e = gf_isom_clone_sample_description(the_file, trackNumber, orig_file, orig_track, i+1, NULL, NULL, &outDesc);
		if (e) break;
	}
	return e;
}


GF_EXPORT
GF_Err gf_isom_clone_sample_description(GF_ISOFile *the_file, u32 trackNumber, GF_ISOFile *orig_file, u32 orig_track, u32 orig_desc_index, char *URLname, char *URNname, u32 *outDescriptionIndex)
{
	GF_TrackBox *trak;
	GF_BitStream *bs;
	char *data;
	u32 data_size;
	GF_Box *entry;
	GF_Err e;
	u32 dataRefIndex;
    u32 mtype;

	e = CanAccessMovie(the_file, GF_ISOM_OPEN_WRITE);
	if (e) return e;

	/*get orig sample desc and clone it*/
	trak = gf_isom_get_track_from_file(orig_file, orig_track);
	if (!trak || !trak->Media) return GF_BAD_PARAM;

	entry = (GF_Box*)gf_list_get(trak->Media->information->sampleTable->SampleDescription->other_boxes, orig_desc_index-1);
	if (!entry) return GF_BAD_PARAM;

	bs = gf_bs_new(NULL, 0, GF_BITSTREAM_WRITE);

	gf_isom_box_size(entry);
	gf_isom_box_write(entry, bs);
	gf_bs_get_content(bs, &data, &data_size);
	gf_bs_del(bs);
	bs = gf_bs_new(data, data_size, GF_BITSTREAM_READ);
	e = gf_isom_box_parse(&entry, bs);
	gf_bs_del(bs);
	gf_free(data);
	if (e) return e;

	/*get new track and insert clone*/
	trak = gf_isom_get_track_from_file(the_file, trackNumber);
	if (!trak || !trak->Media) goto exit;

	/*get or create the data ref*/
	e = Media_FindDataRef(trak->Media->information->dataInformation->dref, URLname, URNname, &dataRefIndex);
	if (e) goto exit;
	if (!dataRefIndex) {
		e = Media_CreateDataRef(the_file, trak->Media->information->dataInformation->dref, URLname, URNname, &dataRefIndex);
		if (e) goto exit;
	}
	if (!the_file->keep_utc)
		trak->Media->mediaHeader->modificationTime = gf_isom_get_mp4time();
	/*overwrite dref*/
	((GF_SampleEntryBox *)entry)->dataReferenceIndex = dataRefIndex;
	e = gf_list_add(trak->Media->information->sampleTable->SampleDescription->other_boxes, entry);
	*outDescriptionIndex = gf_list_count(trak->Media->information->sampleTable->SampleDescription->other_boxes);

	/*also clone track w/h info*/
    mtype = gf_isom_get_media_type(the_file, trackNumber);
	if (gf_isom_is_video_subtype(mtype) ) {
		gf_isom_set_visual_info(the_file, trackNumber, (*outDescriptionIndex), ((GF_VisualSampleEntryBox*)entry)->Width, ((GF_VisualSampleEntryBox*)entry)->Height);
	}
	return e;

exit:
	gf_isom_box_del(entry);
	return e;
}


GF_Err gf_isom_new_generic_sample_description(GF_ISOFile *movie, u32 trackNumber, char *URLname, char *URNname, GF_GenericSampleDescription *udesc, u32 *outDescriptionIndex)
{
	GF_TrackBox *trak;
	GF_Err e;
	u32 dataRefIndex;

	e = CanAccessMovie(movie, GF_ISOM_OPEN_WRITE);
	if (e) return e;

	trak = gf_isom_get_track_from_file(movie, trackNumber);
	if (!trak || !trak->Media || !udesc) return GF_BAD_PARAM;

	//get or create the data ref
	e = Media_FindDataRef(trak->Media->information->dataInformation->dref, URLname, URNname, &dataRefIndex);
	if (e) return e;
	if (!dataRefIndex) {
		e = Media_CreateDataRef(movie, trak->Media->information->dataInformation->dref, URLname, URNname, &dataRefIndex);
		if (e) return e;
	}
	if (!movie->keep_utc)
		trak->Media->mediaHeader->modificationTime = gf_isom_get_mp4time();

	if (gf_isom_is_video_subtype(trak->Media->handler->handlerType)) {
		GF_GenericVisualSampleEntryBox *entry;
		//create a new entry
		entry = (GF_GenericVisualSampleEntryBox*) gf_isom_box_new(GF_ISOM_BOX_TYPE_GNRV);
		if (!entry) return GF_OUT_OF_MEM;

		if (!udesc->codec_tag) {
			entry->EntryType = GF_ISOM_BOX_TYPE_UUID;
			memcpy(entry->uuid, udesc->UUID, sizeof(bin128));
		} else {
			entry->EntryType = udesc->codec_tag;
		}
		entry->dataReferenceIndex = dataRefIndex;
		entry->vendor = udesc->vendor_code;
		entry->version = udesc->version;
		entry->revision = udesc->revision;
		entry->temporal_quality = udesc->temporal_quality;
		entry->spatial_quality = udesc->spatial_quality;
		entry->Width = udesc->width;
		entry->Height = udesc->height;
		strcpy(entry->compressor_name, udesc->compressor_name);
		entry->color_table_index = -1;
		entry->frames_per_sample = 1;
		entry->horiz_res = udesc->h_res ? udesc->h_res : 0x00480000;
		entry->vert_res = udesc->v_res ? udesc->v_res : 0x00480000;
		entry->bit_depth = udesc->depth ? udesc->depth : 0x18;
		if (udesc->extension_buf && udesc->extension_buf_size) {
			entry->data = (char*)gf_malloc(sizeof(char) * udesc->extension_buf_size);
			if (!entry->data) {
				gf_isom_box_del((GF_Box *) entry);
				return GF_OUT_OF_MEM;
			}
			memcpy(entry->data, udesc->extension_buf, udesc->extension_buf_size);
			entry->data_size = udesc->extension_buf_size;
		}
		e = gf_list_add(trak->Media->information->sampleTable->SampleDescription->other_boxes, entry);
	}
	else if (trak->Media->handler->handlerType==GF_ISOM_MEDIA_AUDIO) {
		GF_GenericAudioSampleEntryBox *gena;
		//create a new entry
		gena = (GF_GenericAudioSampleEntryBox*) gf_isom_box_new(GF_ISOM_BOX_TYPE_GNRA);
		if (!gena) return GF_OUT_OF_MEM;

		if (!udesc->codec_tag) {
			gena->EntryType = GF_ISOM_BOX_TYPE_UUID;
			memcpy(gena->uuid, udesc->UUID, sizeof(bin128));
		} else {
			gena->EntryType = udesc->codec_tag;
		}
		gena->dataReferenceIndex = dataRefIndex;
		gena->vendor = udesc->vendor_code;
		gena->version = udesc->version;
		gena->revision = udesc->revision;
		gena->bitspersample = udesc->bits_per_sample ? udesc->bits_per_sample : 16;
		gena->channel_count = udesc->nb_channels ? udesc->nb_channels : 2;
		gena->samplerate_hi = udesc->samplerate;
		gena->samplerate_lo = 0;

		if (udesc->extension_buf && udesc->extension_buf_size) {
			gena->data = (char*)gf_malloc(sizeof(char) * udesc->extension_buf_size);
			if (!gena->data) {
				gf_isom_box_del((GF_Box *) gena);
				return GF_OUT_OF_MEM;
			}
			memcpy(gena->data, udesc->extension_buf, udesc->extension_buf_size);
			gena->data_size = udesc->extension_buf_size;
		}
		e = gf_list_add(trak->Media->information->sampleTable->SampleDescription->other_boxes, gena);
	}
	else {
		GF_GenericSampleEntryBox *genm;
		//create a new entry
		genm = (GF_GenericSampleEntryBox*) gf_isom_box_new(GF_ISOM_BOX_TYPE_GNRM);
		if (!genm) return GF_OUT_OF_MEM;

		if (!udesc->codec_tag) {
			genm->EntryType = GF_ISOM_BOX_TYPE_UUID;
			memcpy(genm->uuid, udesc->UUID, sizeof(bin128));
		} else {
			genm->EntryType = udesc->codec_tag;
		}
		genm->dataReferenceIndex = dataRefIndex;
		if (udesc->extension_buf && udesc->extension_buf_size) {
			genm->data = (char*)gf_malloc(sizeof(char) * udesc->extension_buf_size);
			if (!genm->data) {
				gf_isom_box_del((GF_Box *) genm);
				return GF_OUT_OF_MEM;
			}
			memcpy(genm->data, udesc->extension_buf, udesc->extension_buf_size);
			genm->data_size = udesc->extension_buf_size;
		}
		e = gf_list_add(trak->Media->information->sampleTable->SampleDescription->other_boxes, genm);
	}
	*outDescriptionIndex = gf_list_count(trak->Media->information->sampleTable->SampleDescription->other_boxes);
	return e;
}

//use carefully. Very useful when you made a lot of changes (IPMP, IPI, OCI, ...)
//THIS WILL REPLACE THE WHOLE DESCRIPTOR ...
GF_Err gf_isom_change_generic_sample_description(GF_ISOFile *movie, u32 trackNumber, u32 StreamDescriptionIndex, GF_GenericSampleDescription *udesc)
{
	GF_TrackBox *trak;
	GF_Err e;
	GF_GenericVisualSampleEntryBox *entry;

	e = CanAccessMovie(movie, GF_ISOM_OPEN_WRITE);
	if (e) return e;

	trak = gf_isom_get_track_from_file(movie, trackNumber);
	if (!trak || !trak->Media || !StreamDescriptionIndex) return GF_BAD_PARAM;

	entry = (GF_GenericVisualSampleEntryBox *)gf_list_get(trak->Media->information->sampleTable->SampleDescription->other_boxes, StreamDescriptionIndex-1);
	if (!entry) return GF_BAD_PARAM;
	if (entry->type == GF_ISOM_BOX_TYPE_GNRV) {
		entry->vendor = udesc->vendor_code;
		entry->version = udesc->version;
		entry->revision = udesc->revision;
		entry->temporal_quality = udesc->temporal_quality;
		entry->spatial_quality = udesc->spatial_quality;
		entry->Width = udesc->width;
		entry->Height = udesc->height;
		strcpy(entry->compressor_name, udesc->compressor_name);
		entry->color_table_index = -1;
		entry->frames_per_sample = 1;
		entry->horiz_res = udesc->h_res ? udesc->h_res : 0x00480000;
		entry->vert_res = udesc->v_res ? udesc->v_res : 0x00480000;
		entry->bit_depth = udesc->depth ? udesc->depth : 0x18;
		if (entry->data) gf_free(entry->data);
		entry->data = NULL;
		entry->data_size = 0;
		if (udesc->extension_buf && udesc->extension_buf_size) {
			entry->data = (char*)gf_malloc(sizeof(char) * udesc->extension_buf_size);
			if (!entry->data) {
				gf_isom_box_del((GF_Box *) entry);
				return GF_OUT_OF_MEM;
			}
			memcpy(entry->data, udesc->extension_buf, udesc->extension_buf_size);
			entry->data_size = udesc->extension_buf_size;
		}
		return GF_OK;
	} else if (entry->type == GF_ISOM_BOX_TYPE_GNRA) {
		GF_GenericAudioSampleEntryBox *gena = (GF_GenericAudioSampleEntryBox *)entry;
		gena->vendor = udesc->vendor_code;
		gena->version = udesc->version;
		gena->revision = udesc->revision;
		gena->bitspersample = udesc->bits_per_sample ? udesc->bits_per_sample : 16;
		gena->channel_count = udesc->nb_channels ? udesc->nb_channels : 2;
		gena->samplerate_hi = udesc->samplerate;
		gena->samplerate_lo = 0;
		if (gena->data) gf_free(gena->data);
		gena->data = NULL;
		gena->data_size = 0;

		if (udesc->extension_buf && udesc->extension_buf_size) {
			gena->data = (char*)gf_malloc(sizeof(char) * udesc->extension_buf_size);
			if (!gena->data) {
				gf_isom_box_del((GF_Box *) gena);
				return GF_OUT_OF_MEM;
			}
			memcpy(gena->data, udesc->extension_buf, udesc->extension_buf_size);
			gena->data_size = udesc->extension_buf_size;
		}
		return GF_OK;
	} else if (entry->type == GF_ISOM_BOX_TYPE_GNRM) {
		GF_GenericSampleEntryBox *genm = (GF_GenericSampleEntryBox *)entry;
		if (genm->data) gf_free(genm->data);
		genm->data = NULL;
		genm->data_size = 0;

		if (udesc->extension_buf && udesc->extension_buf_size) {
			genm->data = (char*)gf_malloc(sizeof(char) * udesc->extension_buf_size);
			if (!genm->data) {
				gf_isom_box_del((GF_Box *) genm);
				return GF_OUT_OF_MEM;
			}
			memcpy(genm->data, udesc->extension_buf, udesc->extension_buf_size);
			genm->data_size = udesc->extension_buf_size;
		}
		return GF_OK;
	}
	return GF_BAD_PARAM;
}

/*removes given stream description*/
GF_Err gf_isom_remove_sample_description(GF_ISOFile *movie, u32 trackNumber, u32 streamDescIndex)
{
	GF_TrackBox *trak;
	GF_Err e;
	GF_Box *entry;

	e = CanAccessMovie(movie, GF_ISOM_OPEN_WRITE);
	if (e) return e;
	trak = gf_isom_get_track_from_file(movie, trackNumber);
	if (!trak || !trak->Media || !streamDescIndex) return GF_BAD_PARAM;
	entry = (GF_Box*)gf_list_get(trak->Media->information->sampleTable->SampleDescription->other_boxes, streamDescIndex-1);
	if (!entry) return GF_BAD_PARAM;
	gf_list_rem(trak->Media->information->sampleTable->SampleDescription->other_boxes, streamDescIndex-1);
	gf_isom_box_del(entry);
	return GF_OK;
}

//sets a track reference
GF_EXPORT
GF_Err gf_isom_set_track_reference(GF_ISOFile *the_file, u32 trackNumber, u32 referenceType, u32 ReferencedTrackID)
{
	GF_Err e;
	GF_TrackBox *trak;
	GF_TrackReferenceBox *tref;
	GF_TrackReferenceTypeBox *dpnd;

	trak = gf_isom_get_track_from_file(the_file, trackNumber);
	if (!trak) return GF_BAD_PARAM;

	//no tref, create one
	tref = trak->References;
	if (!tref) {
		tref = (GF_TrackReferenceBox *) gf_isom_box_new(GF_ISOM_BOX_TYPE_TREF);
		e = trak_AddBox((GF_Box*)trak, (GF_Box *) tref);
		if (e) return e;
	}
	//find a ref of the given type
	e = Track_FindRef(trak, referenceType, &dpnd);
	if (e) return e;

	if (!dpnd) {
		dpnd = (GF_TrackReferenceTypeBox *) gf_isom_box_new(GF_ISOM_BOX_TYPE_REFT);
		dpnd->reference_type = referenceType;
		e = tref_AddBox((GF_Box*)tref, (GF_Box *)dpnd);
		if (e) return e;
	}
	//add the ref
	return reftype_AddRefTrack(dpnd, ReferencedTrackID, NULL);
}

//removes a track reference
GF_EXPORT
GF_Err gf_isom_remove_track_reference(GF_ISOFile *the_file, u32 trackNumber, u32 referenceType, u32 ReferenceIndex)
{
	GF_Err e;
	GF_TrackBox *trak;
	GF_TrackReferenceBox *tref;
	GF_TrackReferenceTypeBox *dpnd, *tmp;
	u32 i, k, *newIDs;
	trak = gf_isom_get_track_from_file(the_file, trackNumber);
	if (!trak || !ReferenceIndex) return GF_BAD_PARAM;

	//no tref, nothing to remove
	tref = trak->References;
	if (!tref) return GF_OK;
	//find a ref of the given type otherwise return
	e = Track_FindRef(trak, referenceType, &dpnd);
	if (e || !dpnd) return GF_OK;
	//remove the ref
	if (ReferenceIndex > dpnd->trackIDCount) return GF_BAD_PARAM;
	//last one
	if (dpnd->trackIDCount==1) {
		i=0;
		while ((tmp = (GF_TrackReferenceTypeBox *)gf_list_enum(tref->other_boxes, &i))) {
			if (tmp==dpnd) {
				gf_list_rem(tref->other_boxes, i-1);
				gf_isom_box_del((GF_Box *) dpnd);
				return GF_OK;
			}
		}
	}
	k = 0;
	newIDs = (u32*)gf_malloc(sizeof(u32)*(dpnd->trackIDCount-1));
	for (i=0; i<dpnd->trackIDCount; i++) {
		if (i+1 != ReferenceIndex) {
			newIDs[k] = dpnd->trackIDs[i];
			k++;
		}
	}
	gf_free(dpnd->trackIDs);
	dpnd->trackIDCount -= 1;
	dpnd->trackIDs = newIDs;
	return GF_OK;
}


//sets a track reference
GF_EXPORT
GF_Err gf_isom_remove_track_references(GF_ISOFile *the_file, u32 trackNumber)
{
	GF_TrackBox *trak;

	trak = gf_isom_get_track_from_file(the_file, trackNumber);
	if (!trak) return GF_BAD_PARAM;

	if (trak->References) {
		gf_isom_box_del((GF_Box *)trak->References);
		trak->References = NULL;
	}
	return GF_OK;
}



//changes track ID
GF_EXPORT
GF_Err gf_isom_set_track_id(GF_ISOFile *movie, u32 trackNumber, u32 trackID)
{
	GF_TrackReferenceTypeBox *ref;
	GF_TrackBox *trak, *a_trak;
	u32 i, j, k;

	trak = gf_isom_get_track_from_file(movie, trackNumber);
	if (trak && (trak->Header->trackID==trackID)) return GF_OK;
	a_trak = gf_isom_get_track_from_id(movie->moov, trackID);
	if (!movie || !trak || a_trak) return GF_BAD_PARAM;

	if (movie->moov->mvhd->nextTrackID<=trackID)
		movie->moov->mvhd->nextTrackID = trackID;

	/*rewrite all dependencies*/
	i=0;
	while ((a_trak = (GF_TrackBox*)gf_list_enum(movie->moov->trackList, &i))) {
		if (!a_trak->References) continue;
		j=0;
		while ((ref = (GF_TrackReferenceTypeBox *)gf_list_enum(a_trak->References->other_boxes, &j))) {
			for (k=0; k<ref->trackIDCount; k++) {
				if (ref->trackIDs[k]==trak->Header->trackID) {
					ref->trackIDs[k] = trackID;
					break;
				}
			}
		}
	}

	/*and update IOD if any*/
	if (movie->moov->iods && movie->moov->iods->descriptor) {
		GF_ES_ID_Inc *inc;
		GF_IsomObjectDescriptor *od = (GF_IsomObjectDescriptor *)movie->moov->iods->descriptor;
		u32 i = 0;
		while ((inc = (GF_ES_ID_Inc*)gf_list_enum(od->ES_ID_IncDescriptors, &i))) {
			if (inc->trackID==trak->Header->trackID) inc->trackID = trackID;
		}
	}
	trak->Header->trackID = trackID;
	return GF_OK;
}

/*force to rewrite all dependencies when the trackID of referenced track changes*/
GF_EXPORT
GF_Err gf_isom_rewrite_track_dependencies(GF_ISOFile *movie, u32 trackNumber)
{
	GF_TrackReferenceTypeBox *ref;
	GF_TrackBox *trak, *a_trak;
	u32 i, k;

	trak = gf_isom_get_track_from_file(movie, trackNumber);
	if (!trak)
		return GF_BAD_PARAM;
	if (!trak->References)
		return GF_OK;

	i=0;
	while ((ref = (GF_TrackReferenceTypeBox *)gf_list_enum(trak->References->other_boxes, &i))) {
		for (k=0; k < ref->trackIDCount; k++) {
			a_trak = gf_isom_get_track_from_original_id(movie->moov, ref->trackIDs[k], trak->originalFile);
			if (a_trak) {
				ref->trackIDs[k] = a_trak->Header->trackID;
			} else {
				a_trak = gf_isom_get_track_from_id(movie->moov, ref->trackIDs[k]);
				/*we should have a track with no original ID (not imported) - should we rewrite the dependency ?*/
				if (! a_trak || a_trak->originalID) return GF_BAD_PARAM;
			}
		}
	}

	return GF_OK;
}

GF_EXPORT
GF_Err gf_isom_modify_cts_offset(GF_ISOFile *the_file, u32 trackNumber, u32 sample_number, u32 offset)
{
	GF_TrackBox *trak = gf_isom_get_track_from_file(the_file, trackNumber);
	if (!trak) return GF_BAD_PARAM;
	if (!trak->Media->information->sampleTable->CompositionOffset) return GF_BAD_PARAM;
	if (!trak->Media->information->sampleTable->CompositionOffset->unpack_mode) return GF_BAD_PARAM;
	/*we're in unpack mode: one entry per sample*/
	trak->Media->information->sampleTable->CompositionOffset->entries[sample_number - 1].decodingOffset = offset;
	return GF_OK;
}

GF_EXPORT
GF_Err gf_isom_shift_cts_offset(GF_ISOFile *the_file, u32 trackNumber, s32 offset_shift)
{
	u32 i;
	GF_TrackBox *trak = gf_isom_get_track_from_file(the_file, trackNumber);
	if (!trak) return GF_BAD_PARAM;
	if (!trak->Media->information->sampleTable->CompositionOffset) return GF_BAD_PARAM;
	if (!trak->Media->information->sampleTable->CompositionOffset->unpack_mode) return GF_BAD_PARAM;

	for (i=0; i<trak->Media->information->sampleTable->CompositionOffset->nb_entries; i++) {
		/*we're in unpack mode: one entry per sample*/
		trak->Media->information->sampleTable->CompositionOffset->entries[i].decodingOffset -= offset_shift;
	}
	return GF_OK;
}

GF_Err gf_isom_remove_cts_info(GF_ISOFile *the_file, u32 trackNumber)
{
	GF_TrackBox *trak = gf_isom_get_track_from_file(the_file, trackNumber);
	if (!trak) return GF_BAD_PARAM;
	if (!trak->Media->information->sampleTable->CompositionOffset) return GF_OK;

	gf_isom_box_del((GF_Box *)trak->Media->information->sampleTable->CompositionOffset);
	trak->Media->information->sampleTable->CompositionOffset = NULL;
	return GF_OK;
}

GF_EXPORT
GF_Err gf_isom_set_cts_packing(GF_ISOFile *the_file, u32 trackNumber, Bool unpack)
{
	GF_Err e;
	GF_Err stbl_repackCTS(GF_CompositionOffsetBox *ctts);
	GF_Err stbl_unpackCTS(GF_SampleTableBox *stbl);

	GF_TrackBox *trak = gf_isom_get_track_from_file(the_file, trackNumber);
	if (!trak) return GF_BAD_PARAM;
	if (unpack) {
		if (!trak->Media->information->sampleTable->CompositionOffset) trak->Media->information->sampleTable->CompositionOffset = (GF_CompositionOffsetBox *) gf_isom_box_new(GF_ISOM_BOX_TYPE_CTTS);
		e = stbl_unpackCTS(trak->Media->information->sampleTable);
	} else {
		if (!trak->Media->information->sampleTable->CompositionOffset) return GF_OK;
		e = stbl_repackCTS(trak->Media->information->sampleTable->CompositionOffset);
	}
	if (e) return e;
	return SetTrackDuration(trak);
}

GF_EXPORT
GF_Err gf_isom_set_track_matrix(GF_ISOFile *the_file, u32 trackNumber, u32 matrix[9])
{
	GF_TrackBox *trak = gf_isom_get_track_from_file(the_file, trackNumber);
	if (!trak || !trak->Header) return GF_BAD_PARAM;
	memcpy(trak->Header->matrix, matrix, sizeof(trak->Header->matrix));
	return GF_OK;
}

GF_EXPORT
GF_Err gf_isom_set_track_layout_info(GF_ISOFile *the_file, u32 trackNumber, u32 width, u32 height, s32 translation_x, s32 translation_y, s16 layer)
{
	GF_TrackBox *trak = gf_isom_get_track_from_file(the_file, trackNumber);
	if (!trak || !trak->Header) return GF_BAD_PARAM;
	trak->Header->width = width;
	trak->Header->height = height;
	trak->Header->matrix[6] = translation_x;
	trak->Header->matrix[7] = translation_y;
	trak->Header->layer = layer;
	return GF_OK;
}

GF_Err gf_isom_set_track_name(GF_ISOFile *the_file, u32 trackNumber, char *name)
{
	GF_TrackBox *trak = gf_isom_get_track_from_file(the_file, trackNumber);
	if (!trak) return GF_BAD_PARAM;
	if (trak->name) gf_free(trak->name);
	trak->name = NULL;
	if (name) trak->name = gf_strdup(name);
	return GF_OK;
}
const char *gf_isom_get_track_name(GF_ISOFile *the_file, u32 trackNumber)
{
	GF_TrackBox *trak = gf_isom_get_track_from_file(the_file, trackNumber);
	if (!trak) return NULL;
	return trak->name;
}


GF_Err gf_isom_store_movie_config(GF_ISOFile *movie, Bool remove_all)
{
	u32 i, count, len;
	char *data;
	GF_BitStream *bs;
	bin128 binID;
	if (movie == NULL) return GF_BAD_PARAM;

	gf_isom_remove_user_data(movie, 0, GF_VENDOR_GPAC, binID);
	count = gf_isom_get_track_count(movie);
	for (i=0; i<count; i++) gf_isom_remove_user_data(movie, i+1, GF_VENDOR_GPAC, binID);

	if (remove_all) return GF_OK;

	bs = gf_bs_new(NULL, 0, GF_BITSTREAM_WRITE);
	/*update movie: storage mode and interleaving type*/
	gf_bs_write_u8(bs, 0xFE); /*marker*/
	gf_bs_write_u8(bs, movie->storageMode);
	gf_bs_write_u32(bs, movie->interleavingTime);
	gf_bs_get_content(bs, &data, &len);
	gf_bs_del(bs);
	gf_isom_add_user_data(movie, 0, GF_VENDOR_GPAC, binID, data, len);
	gf_free(data);
	/*update tracks: interleaving group/priority and track edit name*/
	for (i=0; i<count; i++) {
		u32 j;
		GF_TrackBox *trak = gf_isom_get_track_from_file(movie, i+1);
		bs = gf_bs_new(NULL, 0, GF_BITSTREAM_WRITE);
		gf_bs_write_u8(bs, 0xFE);	/*marker*/
		gf_bs_write_u32(bs, trak->Media->information->sampleTable->groupID);
		gf_bs_write_u32(bs, trak->Media->information->sampleTable->trackPriority);
		len = trak->name ? (u32) strlen(trak->name) : 0;
		gf_bs_write_u32(bs, len);
		for (j=0; j<len; j++) gf_bs_write_u8(bs, trak->name[j]);
		gf_bs_get_content(bs, &data, &len);
		gf_bs_del(bs);
		gf_isom_add_user_data(movie, i+1, GF_VENDOR_GPAC, binID, data, len);
		gf_free(data);
	}
	return GF_OK;
}


GF_Err gf_isom_load_movie_config(GF_ISOFile *movie)
{
	u32 i, count, len;
	char *data;
	GF_BitStream *bs;
	Bool found_cfg;
	bin128 binID;
	if (movie == NULL) return GF_BAD_PARAM;

	found_cfg = GF_FALSE;
	/*restore movie*/
	count = gf_isom_get_user_data_count(movie, 0, GF_VENDOR_GPAC, binID);
	for (i=0; i<count; i++) {
		data = NULL;
		gf_isom_get_user_data(movie, 0, GF_VENDOR_GPAC, binID, i+1, &data, &len);
		if (!data) continue;
		/*check marker*/
		if ((unsigned char) data[0] != 0xFE) {
			gf_free(data);
			continue;
		}
		bs = gf_bs_new(data, len, GF_BITSTREAM_READ);
		gf_bs_read_u8(bs);	/*marker*/
		movie->storageMode = gf_bs_read_u8(bs);
		movie->interleavingTime = gf_bs_read_u32(bs);
		gf_bs_del(bs);
		gf_free(data);
		found_cfg = GF_TRUE;
		break;
	}

	for (i=0; i<gf_isom_get_track_count(movie); i++) {
		u32 j;
		GF_TrackBox *trak = gf_isom_get_track_from_file(movie, i+1);
		count = gf_isom_get_user_data_count(movie, i+1, GF_VENDOR_GPAC, binID);
		for (j=0; j<count; j++) {
			data = NULL;
			gf_isom_get_user_data(movie, i+1, GF_VENDOR_GPAC, binID, j+1, &data, &len);
			if (!data) continue;
			/*check marker*/
			if ((unsigned char) data[0] != 0xFE) {
				gf_free(data);
				continue;
			}
			bs = gf_bs_new(data, len, GF_BITSTREAM_READ);
			gf_bs_read_u8(bs);	/*marker*/
			trak->Media->information->sampleTable->groupID = gf_bs_read_u32(bs);
			trak->Media->information->sampleTable->trackPriority = gf_bs_read_u32(bs);
			len = gf_bs_read_u32(bs);
			if (len) {
				u32 k;
				trak->name = (char*)gf_malloc(sizeof(char)*(len+1));
				for (k=0; k<len; k++) trak->name[k] = gf_bs_read_u8(bs);
				trak->name[k] = 0;
			}
			gf_bs_del(bs);
			gf_free(data);
			found_cfg = GF_TRUE;
			break;
		}
	}
	return found_cfg ? GF_OK : GF_NOT_SUPPORTED;
}

GF_EXPORT
GF_Err gf_isom_set_media_timescale(GF_ISOFile *the_file, u32 trackNumber, u32 newTS, Bool force_rescale)
{
	Double scale;
	GF_TrackBox *trak;
	trak = gf_isom_get_track_from_file(the_file, trackNumber);
	if (!trak || !trak->Media | !trak->Media->mediaHeader) return GF_BAD_PARAM;
	if (trak->Media->mediaHeader->timeScale==newTS) return GF_OK;

	scale = newTS;
	scale /= trak->Media->mediaHeader->timeScale;
	trak->Media->mediaHeader->timeScale = newTS;
	if (!force_rescale) {
		u32 i, k, idx;
		GF_SampleTableBox *stbl = trak->Media->information->sampleTable;
		u64 cur_dts;
		u64*DTSs = NULL;
		s64*CTSs = NULL;

		if (trak->editBox) {
			GF_EdtsEntry *ent;
			u32 i=0;
			while ((ent = (GF_EdtsEntry*)gf_list_enum(trak->editBox->editList->entryList, &i))) {
				ent->mediaTime = (u32) (scale*ent->mediaTime);
			}
		}
		if (! stbl || !stbl->TimeToSample) {
			return SetTrackDuration(trak);
		}

		idx = 0;
		cur_dts = 0;
		//unpack the DTSs
		DTSs = (u64*)gf_malloc(sizeof(u64) * (stbl->SampleSize->sampleCount) );
		CTSs = NULL;

		if (!DTSs) return GF_OUT_OF_MEM;
		if (stbl->CompositionOffset) {
			CTSs = (s64*)gf_malloc(sizeof(u64) * (stbl->SampleSize->sampleCount) );
		}

		for (i=0; i<stbl->TimeToSample->nb_entries; i++) {
			for (k=0; k<stbl->TimeToSample->entries[i].sampleCount; k++) {
				cur_dts += stbl->TimeToSample->entries[i].sampleDelta;
				DTSs[idx] = (u64) (cur_dts * scale);

				if (stbl->CompositionOffset) {
					s32 cts_o;
					stbl_GetSampleCTS(stbl->CompositionOffset, idx+1, &cts_o);
					CTSs[idx] = (s64) ( ((s64) cur_dts + cts_o) * scale);
				}
				idx++;
			}
		}
		//repack DTS
		if (stbl->SampleSize->sampleCount) {
			stbl->TimeToSample->entries = gf_realloc(stbl->TimeToSample->entries, sizeof(GF_SttsEntry)*stbl->SampleSize->sampleCount);
			memset(stbl->TimeToSample->entries, 0, sizeof(GF_SttsEntry)*stbl->SampleSize->sampleCount);
			stbl->TimeToSample->nb_entries = 1;
			stbl->TimeToSample->entries[0].sampleDelta = (u32) DTSs[0];
			stbl->TimeToSample->entries[0].sampleCount = 1;
			idx=0;
			for (i=1; i< stbl->SampleSize->sampleCount - 1; i++) {
				if (DTSs[i+1] - DTSs[i] == stbl->TimeToSample->entries[idx].sampleDelta) {
					stbl->TimeToSample->entries[idx].sampleCount++;
				} else {
					idx++;
					stbl->TimeToSample->entries[idx].sampleDelta = (u32) ( DTSs[i+1] - DTSs[i] );
					stbl->TimeToSample->entries[idx].sampleCount=1;
				}
			}
			stbl->TimeToSample->nb_entries = idx+1;
			stbl->TimeToSample->entries = gf_realloc(stbl->TimeToSample->entries, sizeof(GF_SttsEntry)*stbl->TimeToSample->nb_entries);
		}

		if (CTSs && stbl->SampleSize->sampleCount>0) {
			//repack CTS
			stbl->CompositionOffset->entries = gf_realloc(stbl->CompositionOffset->entries, sizeof(GF_DttsEntry)*stbl->SampleSize->sampleCount);
			memset(stbl->CompositionOffset->entries, 0, sizeof(GF_DttsEntry)*stbl->SampleSize->sampleCount);
			stbl->CompositionOffset->nb_entries = 1;
			stbl->CompositionOffset->entries[0].decodingOffset = (s32) (CTSs[0] - DTSs[0]);
			stbl->CompositionOffset->entries[0].sampleCount = 1;
			idx=0;
			for (i=1; i< stbl->SampleSize->sampleCount; i++) {
				s32 cts_o = (s32) (CTSs[i] - DTSs[i]);
				if (cts_o == stbl->CompositionOffset->entries[idx].decodingOffset) {
					stbl->CompositionOffset->entries[idx].sampleCount++;
				} else {
					idx++;
					stbl->CompositionOffset->entries[idx].decodingOffset = cts_o;
					stbl->CompositionOffset->entries[idx].sampleCount=1;
				}
			}
			stbl->CompositionOffset->nb_entries = idx+1;
			stbl->CompositionOffset->entries = gf_realloc(stbl->CompositionOffset->entries, sizeof(GF_DttsEntry)*stbl->CompositionOffset->nb_entries);

			gf_free(CTSs);
		}
		gf_free(DTSs);

		if (stbl->CompositionToDecode) {
			stbl->CompositionToDecode->compositionEndTime = (s32) (stbl->CompositionToDecode->compositionEndTime * scale);
			stbl->CompositionToDecode->compositionStartTime = (s32)(stbl->CompositionToDecode->compositionStartTime * scale);
			stbl->CompositionToDecode->compositionToDTSShift = (s32)(stbl->CompositionToDecode->compositionToDTSShift * scale);
			stbl->CompositionToDecode->greatestDecodeToDisplayDelta = (s32)(stbl->CompositionToDecode->greatestDecodeToDisplayDelta * scale);
			stbl->CompositionToDecode->leastDecodeToDisplayDelta = (s32)(stbl->CompositionToDecode->leastDecodeToDisplayDelta * scale);
		}
	}
	return SetTrackDuration(trak);
}

GF_EXPORT
Bool gf_isom_box_equal(GF_Box *a, GF_Box *b)
{
	Bool ret;
	char *data1, *data2;
	u32 data1_size, data2_size;
	GF_BitStream *bs;

	if (a == b) return GF_TRUE;
	if (!a || !b) return GF_FALSE;

	data1 = data2 = NULL;

	bs = gf_bs_new(NULL, 0, GF_BITSTREAM_WRITE);
	gf_isom_box_size(a);
	gf_isom_box_write(a, bs);
	gf_bs_get_content(bs, &data1, &data1_size);
	gf_bs_del(bs);

	bs = gf_bs_new(NULL, 0, GF_BITSTREAM_WRITE);
	gf_isom_box_size(b);
	gf_isom_box_write(b, bs);
	gf_bs_get_content(bs, &data2, &data2_size);
	gf_bs_del(bs);

	ret = GF_FALSE;
	if (data1_size == data2_size) {
		ret = (memcmp(data1, data2, sizeof(char)*data1_size) == 0) ? GF_TRUE : GF_FALSE;
	}
	gf_free(data1);
	gf_free(data2);
	return ret;
}

GF_EXPORT
Bool gf_isom_is_same_sample_description(GF_ISOFile *f1, u32 tk1, u32 sdesc_index1, GF_ISOFile *f2, u32 tk2, u32 sdesc_index2)
{
	u32 i, count;
	GF_TrackBox *trak1, *trak2;
	GF_ESD *esd1, *esd2;
	Bool need_memcmp, ret;
	GF_Box *a, *b;

	/*get orig sample desc and clone it*/
	trak1 = gf_isom_get_track_from_file(f1, tk1);
	if (!trak1 || !trak1->Media) return GF_FALSE;
	trak2 = gf_isom_get_track_from_file(f2, tk2);
	if (!trak2 || !trak2->Media) return GF_FALSE;

	if (trak1->Media->handler->handlerType != trak2->Media->handler->handlerType) return GF_FALSE;
	count = gf_list_count(trak1->Media->information->sampleTable->SampleDescription->other_boxes);
	if (count != gf_list_count(trak2->Media->information->sampleTable->SampleDescription->other_boxes)) {
		if (!sdesc_index1 && !sdesc_index2) return GF_FALSE;
	}

	need_memcmp = GF_TRUE;
	for (i=0; i<count; i++) {
		GF_Box *ent1 = (GF_Box *)gf_list_get(trak1->Media->information->sampleTable->SampleDescription->other_boxes, i);
		GF_Box *ent2 = (GF_Box *)gf_list_get(trak2->Media->information->sampleTable->SampleDescription->other_boxes, i);

		if (sdesc_index1) ent1 = (GF_Box *)gf_list_get(trak1->Media->information->sampleTable->SampleDescription->other_boxes, sdesc_index1 - 1);
		if (sdesc_index2) ent2 = (GF_Box *)gf_list_get(trak2->Media->information->sampleTable->SampleDescription->other_boxes, sdesc_index2 - 1);

		if (!ent1 || !ent2) return GF_FALSE;
		if (ent1->type != ent2->type) return GF_FALSE;

		switch (ent1->type) {
		/*for MPEG-4 streams, only compare decSpecInfo (bitrate may not be the same but that's not an issue)*/
		case GF_ISOM_BOX_TYPE_MP4S:
		case GF_ISOM_BOX_TYPE_MP4A:
		case GF_ISOM_BOX_TYPE_MP4V:
		case GF_ISOM_BOX_TYPE_ENCA:
		case GF_ISOM_BOX_TYPE_ENCV:
		case GF_ISOM_BOX_TYPE_RESV:
		case GF_ISOM_BOX_TYPE_ENCS:
			Media_GetESD(trak1->Media, sdesc_index1 ? sdesc_index1 : i+1, &esd1, GF_TRUE);
			Media_GetESD(trak2->Media, sdesc_index2 ? sdesc_index2 : i+1, &esd2, GF_TRUE);
			if (!esd1 || !esd2) continue;
			need_memcmp = GF_FALSE;
			if (esd1->decoderConfig->streamType != esd2->decoderConfig->streamType) return GF_FALSE;
			if (esd1->decoderConfig->objectTypeIndication != esd2->decoderConfig->objectTypeIndication) return GF_FALSE;
			if (!esd1->decoderConfig->decoderSpecificInfo && esd2->decoderConfig->decoderSpecificInfo) return GF_FALSE;
			if (esd1->decoderConfig->decoderSpecificInfo && !esd2->decoderConfig->decoderSpecificInfo) return GF_FALSE;
			if (!esd1->decoderConfig->decoderSpecificInfo || !esd2->decoderConfig->decoderSpecificInfo) continue;
			if (memcmp(esd1->decoderConfig->decoderSpecificInfo->data, esd2->decoderConfig->decoderSpecificInfo->data, sizeof(char)*esd1->decoderConfig->decoderSpecificInfo->dataLength)!=0) return GF_FALSE;
			break;
		case GF_ISOM_BOX_TYPE_HVT1:
			return GF_TRUE;
		case GF_ISOM_BOX_TYPE_AVC1:
		case GF_ISOM_BOX_TYPE_AVC2:
		case GF_ISOM_BOX_TYPE_AVC3:
		case GF_ISOM_BOX_TYPE_AVC4:
		case GF_ISOM_BOX_TYPE_SVC1:
		case GF_ISOM_BOX_TYPE_MVC1:
		case GF_ISOM_BOX_TYPE_HVC1:
		case GF_ISOM_BOX_TYPE_HEV1:
		case GF_ISOM_BOX_TYPE_HVC2:
		case GF_ISOM_BOX_TYPE_HEV2:
		case GF_ISOM_BOX_TYPE_LHE1:
		case GF_ISOM_BOX_TYPE_LHV1:
		case GF_ISOM_BOX_TYPE_AV01:
		{
			GF_MPEGVisualSampleEntryBox *avc1 = (GF_MPEGVisualSampleEntryBox *)ent1;
			GF_MPEGVisualSampleEntryBox *avc2 = (GF_MPEGVisualSampleEntryBox *)ent2;

			if (avc1->hevc_config)
				a = (GF_Box *) avc1->hevc_config;
			else if (avc1->lhvc_config)
				a = (GF_Box *) avc1->lhvc_config;
			else if (avc1->svc_config)
				a = (GF_Box *) avc1->svc_config;
			else if (avc1->mvc_config)
				a = (GF_Box *) avc1->mvc_config;
			else if (avc1->av1_config)
				a = (GF_Box *)avc1->av1_config;
			else
				a = (GF_Box *) avc1->avc_config;

			if (avc2->hevc_config)
				b = (GF_Box *) avc2->hevc_config;
			else if (avc2->lhvc_config)
				b = (GF_Box *) avc2->lhvc_config;
			else if (avc2->svc_config)
				b = (GF_Box *) avc2->svc_config;
			else if (avc2->mvc_config)
				b = (GF_Box *) avc2->mvc_config;
			else if (avc2->av1_config)
				b = (GF_Box *)avc2->av1_config;
			else
				b = (GF_Box *) avc2->avc_config;

			return gf_isom_box_equal(a,b);
		}
		break;
		case GF_ISOM_BOX_TYPE_LSR1:
		{
			GF_LASeRSampleEntryBox *lsr1 = (GF_LASeRSampleEntryBox *)ent1;
			GF_LASeRSampleEntryBox *lsr2 = (GF_LASeRSampleEntryBox *)ent2;
			if (lsr1->lsr_config && lsr2->lsr_config
			        && lsr1->lsr_config->hdr && lsr2->lsr_config->hdr
			        && (lsr1->lsr_config->hdr_size==lsr2->lsr_config->hdr_size)
			        && !memcmp(lsr1->lsr_config->hdr, lsr2->lsr_config->hdr, lsr2->lsr_config->hdr_size)
			   ) {
				return GF_TRUE;
			}
			return GF_FALSE;
		}
		break;
#ifndef GPAC_DISABLE_VTT
		case GF_ISOM_BOX_TYPE_WVTT:
		{
			GF_WebVTTSampleEntryBox *wvtt1 = (GF_WebVTTSampleEntryBox *)ent1;
			GF_WebVTTSampleEntryBox *wvtt2 = (GF_WebVTTSampleEntryBox *)ent2;
			if (wvtt1->config && wvtt2->config &&
			        (wvtt1->config->string && wvtt1->config->string && !strcmp(wvtt1->config->string, wvtt2->config->string))) {
				return GF_TRUE;
			}
			return GF_FALSE;
		}
		break;
#endif
		case GF_ISOM_BOX_TYPE_STPP:
		{
			GF_MetaDataSampleEntryBox *stpp1 = (GF_MetaDataSampleEntryBox *)ent1;
			GF_MetaDataSampleEntryBox *stpp2 = (GF_MetaDataSampleEntryBox *)ent2;
			if (stpp1->xml_namespace && stpp2->xml_namespace && !strcmp(stpp1->xml_namespace, stpp2->xml_namespace)) {
				return GF_TRUE;
			}
			return GF_FALSE;
		}
		break;
		case GF_ISOM_BOX_TYPE_SBTT:
		{
			return GF_FALSE;
		}
		break;
		case GF_ISOM_BOX_TYPE_STXT:
		{
			GF_MetaDataSampleEntryBox *stxt1 = (GF_MetaDataSampleEntryBox *)ent1;
			GF_MetaDataSampleEntryBox *stxt2 = (GF_MetaDataSampleEntryBox *)ent2;
			if (stxt1->mime_type && stxt2->mime_type &&
			        ( (!stxt1->config && !stxt2->config) ||
			          (stxt1->config && stxt2->config && stxt1->config->config && stxt2->config->config &&
			           !strcmp(stxt1->config->config, stxt2->config->config)))) {
				return GF_TRUE;
			}
			return GF_FALSE;
		}
		case GF_ISOM_BOX_TYPE_MP3:
			return GF_TRUE;
		break;
		}

		if (sdesc_index1 && sdesc_index2) break;
	}
	if (!need_memcmp) return GF_TRUE;
	a = (GF_Box *)trak1->Media->information->sampleTable->SampleDescription;
	b = (GF_Box *)trak2->Media->information->sampleTable->SampleDescription;
	//we ignore all bitrate boxes when comparing the box, disable their writing
	gf_isom_registry_disable(GF_ISOM_BOX_TYPE_BTRT, GF_TRUE);
	ret = gf_isom_box_equal(a,b);
	//re-enable btrt writing
	gf_isom_registry_disable(GF_ISOM_BOX_TYPE_BTRT, GF_FALSE);

	return ret;
}

GF_EXPORT
u64 gf_isom_estimate_size(GF_ISOFile *movie)
{
	GF_Err e;
	GF_Box *a;
	u32 i, count;
	u64 mdat_size;
	if (!movie || !movie->moov) return 0;

	mdat_size = 0;
	count = gf_list_count(movie->moov->trackList);
	for (i=0; i<count; i++) {
		mdat_size += gf_isom_get_media_data_size(movie, i+1);
	}
	if (mdat_size) {
		mdat_size += 8;
		if (mdat_size > 0xFFFFFFFF) mdat_size += 8;
	}

	i=0;
	while ((a = (GF_Box*)gf_list_enum(movie->TopBoxes, &i))) {
		e = gf_isom_box_size(a);
		if (e == GF_OK)
			mdat_size += a->size;
	}
	return mdat_size;
}


//set shadowing on/off
GF_Err gf_isom_remove_sync_shadows(GF_ISOFile *movie, u32 trackNumber)
{
	GF_TrackBox *trak;
	GF_SampleTableBox *stbl;

	if (movie->openMode == GF_ISOM_OPEN_READ) return GF_ISOM_INVALID_MODE;
	trak = gf_isom_get_track_from_file(movie, trackNumber);
	if (!trak) return GF_BAD_PARAM;

	stbl = trak->Media->information->sampleTable;
	if (stbl->ShadowSync) {
		gf_isom_box_del((GF_Box *) stbl->ShadowSync);
		stbl->ShadowSync = NULL;
	}
	return GF_OK;
}

//fill the sync shadow table
GF_Err gf_isom_set_sync_shadow(GF_ISOFile *movie, u32 trackNumber, u32 sampleNumber, u32 syncSample)
{
	GF_TrackBox *trak;
	GF_SampleTableBox *stbl;
	SAPType isRAP;
	GF_Err e;

	if (movie->openMode == GF_ISOM_OPEN_READ) return GF_ISOM_INVALID_MODE;
	trak = gf_isom_get_track_from_file(movie, trackNumber);
	if (!trak || !sampleNumber || !syncSample) return GF_BAD_PARAM;

	stbl = trak->Media->information->sampleTable;
	if (!stbl->ShadowSync) stbl->ShadowSync = (GF_ShadowSyncBox *) gf_isom_box_new(GF_ISOM_BOX_TYPE_STSH);

	//if no sync, skip
	if (!stbl->SyncSample) return GF_OK;
	//else set the sync shadow.
	//if the sample is sync, ignore
	e = stbl_GetSampleRAP(stbl->SyncSample, sampleNumber, &isRAP, NULL, NULL);
	if (e) return e;
	if (isRAP) return GF_OK;
	//if the shadowing sample is not sync, error
	e = stbl_GetSampleRAP(stbl->SyncSample, syncSample, &isRAP, NULL, NULL);
	if (e) return e;
	if (!isRAP) return GF_BAD_PARAM;

	return stbl_SetSyncShadow(stbl->ShadowSync, sampleNumber, syncSample);
}

//set the GroupID of a track (only used for interleaving)
GF_Err gf_isom_set_track_interleaving_group(GF_ISOFile *movie, u32 trackNumber, u32 GroupID)
{
	GF_TrackBox *trak;

	if (movie->openMode != GF_ISOM_OPEN_EDIT) return GF_ISOM_INVALID_MODE;
	trak = gf_isom_get_track_from_file(movie, trackNumber);
	if (!trak || !GroupID) return GF_BAD_PARAM;

	trak->Media->information->sampleTable->groupID = GroupID;
	return GF_OK;
}


//set the Priority of a track within a Group (only used for tight interleaving)
//Priority ranges from 1 to 9
GF_Err gf_isom_set_track_priority_in_group(GF_ISOFile *movie, u32 trackNumber, u32 Priority)
{
	GF_TrackBox *trak;

	if (movie->openMode != GF_ISOM_OPEN_EDIT) return GF_ISOM_INVALID_MODE;
	trak = gf_isom_get_track_from_file(movie, trackNumber);
	if (!trak || !Priority) return GF_BAD_PARAM;

	trak->Media->information->sampleTable->trackPriority = Priority > 255 ? 255 : Priority;
	return GF_OK;
}

//set the max SamplesPerChunk (for file optimization)
GF_Err gf_isom_set_max_samples_per_chunk(GF_ISOFile *movie, u32 trackNumber, u32 maxSamplesPerChunk)
{
	GF_TrackBox *trak;

	if (movie->openMode == GF_ISOM_OPEN_READ) return GF_ISOM_INVALID_MODE;
	trak = gf_isom_get_track_from_file(movie, trackNumber);
	if (!trak || !maxSamplesPerChunk) return GF_BAD_PARAM;

	trak->Media->information->sampleTable->MaxSamplePerChunk = maxSamplesPerChunk;
	return GF_OK;
}


GF_EXPORT
GF_Err gf_isom_set_extraction_slc(GF_ISOFile *the_file, u32 trackNumber, u32 StreamDescriptionIndex, GF_SLConfig *slConfig)
{
	GF_TrackBox *trak;
	GF_SampleEntryBox *entry;
	GF_Err e;
	GF_SLConfig **slc;

	trak = gf_isom_get_track_from_file(the_file, trackNumber);
	if (!trak) return GF_BAD_PARAM;

	e = Media_GetSampleDesc(trak->Media, StreamDescriptionIndex, &entry, NULL);
	if (e) return e;

	//we must be sure we are not using a remote ESD
	switch (entry->type) {
	case GF_ISOM_BOX_TYPE_MP4S:
		if (((GF_MPEGSampleEntryBox *)entry)->esd->desc->slConfig->predefined != SLPredef_MP4) return GF_BAD_PARAM;
		slc = & ((GF_MPEGSampleEntryBox *)entry)->slc;
		break;
	case GF_ISOM_BOX_TYPE_MP4A:
		if (((GF_MPEGAudioSampleEntryBox *)entry)->esd->desc->slConfig->predefined != SLPredef_MP4) return GF_BAD_PARAM;
		slc = & ((GF_MPEGAudioSampleEntryBox *)entry)->slc;
		break;
	case GF_ISOM_BOX_TYPE_MP4V:
		if (((GF_MPEGVisualSampleEntryBox *)entry)->esd->desc->slConfig->predefined != SLPredef_MP4) return GF_BAD_PARAM;
		slc = & ((GF_MPEGVisualSampleEntryBox *)entry)->slc;
		break;
	default:
		return GF_BAD_PARAM;
	}

	if (*slc) {
		gf_odf_desc_del((GF_Descriptor *)*slc);
		*slc = NULL;
	}
	if (!slConfig) return GF_OK;
	//finally duplicate the SL
	return gf_odf_desc_copy((GF_Descriptor *) slConfig, (GF_Descriptor **) slc);
}


GF_Err gf_isom_get_extraction_slc(GF_ISOFile *the_file, u32 trackNumber, u32 StreamDescriptionIndex, GF_SLConfig **slConfig)
{
	GF_TrackBox *trak;
	GF_SampleEntryBox *entry;
	GF_Err e;
	GF_SLConfig *slc;

	trak = gf_isom_get_track_from_file(the_file, trackNumber);
	if (!trak) return GF_BAD_PARAM;

	e = Media_GetSampleDesc(trak->Media, StreamDescriptionIndex, &entry, NULL);
	if (e) return e;

	//we must be sure we are not using a remote ESD
	slc = NULL;
	*slConfig = NULL;
	switch (entry->type) {
	case GF_ISOM_BOX_TYPE_MP4S:
		if (((GF_MPEGSampleEntryBox *)entry)->esd->desc->slConfig->predefined != SLPredef_MP4) return GF_BAD_PARAM;
		slc = ((GF_MPEGSampleEntryBox *)entry)->slc;
		break;
	case GF_ISOM_BOX_TYPE_MP4A:
		if (((GF_MPEGAudioSampleEntryBox *)entry)->esd->desc->slConfig->predefined != SLPredef_MP4) return GF_BAD_PARAM;
		slc = ((GF_MPEGAudioSampleEntryBox *)entry)->slc;
		break;
	case GF_ISOM_BOX_TYPE_MP4V:
		if (((GF_MPEGVisualSampleEntryBox *)entry)->esd->desc->slConfig->predefined != SLPredef_MP4) return GF_BAD_PARAM;
		slc = ((GF_MPEGVisualSampleEntryBox *)entry)->slc;
		break;
	default:
		return GF_BAD_PARAM;
	}

	if (!slc) return GF_OK;
	//finally duplicate the SL
	return gf_odf_desc_copy((GF_Descriptor *) slc, (GF_Descriptor **) slConfig);
}


u32 gf_isom_get_track_group(GF_ISOFile *the_file, u32 trackNumber)
{
	GF_TrackBox *trak;
	trak = gf_isom_get_track_from_file(the_file, trackNumber);
	if (!trak) return 0;
	return trak->Media->information->sampleTable->groupID;
}


u32 gf_isom_get_track_priority_in_group(GF_ISOFile *the_file, u32 trackNumber)
{
	GF_TrackBox *trak;
	trak = gf_isom_get_track_from_file(the_file, trackNumber);
	if (!trak) return 0;
	return trak->Media->information->sampleTable->trackPriority;
}


GF_EXPORT
GF_Err gf_isom_make_interleave(GF_ISOFile *file, Double TimeInSec)
{
	GF_Err e;
	if (gf_isom_get_mode(file) < GF_ISOM_OPEN_EDIT) return GF_BAD_PARAM;
	e = gf_isom_set_storage_mode(file, GF_ISOM_STORE_DRIFT_INTERLEAVED);
	if (e) return e;
	return gf_isom_set_interleave_time(file, (u32) (TimeInSec * gf_isom_get_timescale(file)));
}


GF_EXPORT
GF_Err gf_isom_set_handler_name(GF_ISOFile *the_file, u32 trackNumber, const char *nameUTF8)
{
	GF_TrackBox *trak;
	trak = gf_isom_get_track_from_file(the_file, trackNumber);
	if (!trak) return GF_BAD_PARAM;
	if (trak->Media->handler->nameUTF8) gf_free(trak->Media->handler->nameUTF8);
	trak->Media->handler->nameUTF8 = NULL;

	if (!nameUTF8) return GF_OK;

	if (!strnicmp(nameUTF8, "file://", 7)) {
		u8 BOM[4];
		FILE *f = gf_fopen(nameUTF8+7, "rb");
		u64 size;
		if (!f) return GF_URL_ERROR;
		gf_fseek(f, 0, SEEK_END);
		size = gf_ftell(f);
		gf_fseek(f, 0, SEEK_SET);
		if (3!=fread(BOM, sizeof(char), 3, f)) {
			gf_fclose(f);
			return GF_CORRUPTED_DATA;
		}
		/*skip BOM if any*/
		if ((BOM[0]==0xEF) && (BOM[1]==0xBB) && (BOM[2]==0xBF)) size -= 3;
		else if ((BOM[0]==0xEF) || (BOM[0]==0xFF)) {
			gf_fclose(f);
			return GF_BAD_PARAM;
		}
		else gf_fseek(f, 0, SEEK_SET);
		trak->Media->handler->nameUTF8 = (char*)gf_malloc(sizeof(char)*(size_t)(size+1));
		size = fread(trak->Media->handler->nameUTF8, sizeof(char), (size_t)size, f);
		trak->Media->handler->nameUTF8[size] = 0;
		gf_fclose(f);
	} else {
		u32 i, j, len;
		char szOrig[1024], szLine[1024];
		strcpy(szOrig, nameUTF8);
		j=0;
		len = (u32) strlen(szOrig);
		for (i=0; i<len; i++) {
			if (szOrig[i] & 0x80) {
				/*non UTF8 (likely some win-CP)*/
				if ( (szOrig[i+1] & 0xc0) != 0x80) {
					szLine[j] = 0xc0 | ( (szOrig[i] >> 6) & 0x3 );
					j++;
					szOrig[i] &= 0xbf;
				}
				/*UTF8 2 bytes char */
				else if ( (szOrig[i] & 0xe0) == 0xc0) {
					szLine[j] = szOrig[i];
					i++;
					j++;
				}
				/*UTF8 3 bytes char */
				else if ( (szOrig[i] & 0xf0) == 0xe0) {
					szLine[j] = szOrig[i];
					i++;
					j++;
					szLine[j] = szOrig[i];
					i++;
					j++;
				}
				/*UTF8 4 bytes char */
				else if ( (szOrig[i] & 0xf8) == 0xf0) {
					szLine[j] = szOrig[i];
					i++;
					j++;
					szLine[j] = szOrig[i];
					i++;
					j++;
					szLine[j] = szOrig[i];
					i++;
					j++;
				}
			}
			szLine[j] = szOrig[i];
			j++;
		}
		szLine[j] = 0;
		trak->Media->handler->nameUTF8 = gf_strdup(szLine);
	}
	return GF_OK;
}

GF_Err gf_isom_clone_root_od(GF_ISOFile *input, GF_ISOFile *output)
{
	GF_List *esds;
	GF_Err e;
	u32 i;
	GF_Descriptor *desc;

	e = gf_isom_remove_root_od(output);
	if (e) return e;
	if (!input->moov || !input->moov->iods || !input->moov->iods->descriptor) return GF_OK;
	gf_isom_insert_moov(output);
	e = AddMovieIOD(output->moov, 0);
	if (e) return e;
	if (output->moov->iods->descriptor) gf_odf_desc_del(output->moov->iods->descriptor);
	output->moov->iods->descriptor = NULL;
	gf_odf_desc_copy(input->moov->iods->descriptor, &output->moov->iods->descriptor);

	switch (output->moov->iods->descriptor->tag) {
	case GF_ODF_ISOM_IOD_TAG:
		esds = ((GF_IsomInitialObjectDescriptor *)output->moov->iods->descriptor)->ES_ID_IncDescriptors;
		break;
	case GF_ODF_ISOM_OD_TAG:
		esds = ((GF_IsomObjectDescriptor *)output->moov->iods->descriptor)->ES_ID_IncDescriptors;
		break;
	default:
		return GF_ISOM_INVALID_FILE;
	}

	//get the desc
	i=0;
	while ((desc = (GF_Descriptor*)gf_list_enum(esds, &i))) {
		gf_odf_desc_del(desc);
		gf_list_rem(esds, i-1);
	}
	return GF_OK;
}

GF_EXPORT
GF_Err gf_isom_set_media_type(GF_ISOFile *movie, u32 trackNumber, u32 new_type)
{
	GF_TrackBox *trak = gf_isom_get_track_from_file(movie, trackNumber);
	if (!trak || !new_type) return GF_BAD_PARAM;
	trak->Media->handler->handlerType = new_type;
	return GF_OK;
}

GF_EXPORT
GF_Err gf_isom_set_media_subtype(GF_ISOFile *movie, u32 trackNumber, u32 sampleDescriptionIndex, u32 new_type)
{
	GF_SampleEntryBox*entry;
	GF_TrackBox *trak = gf_isom_get_track_from_file(movie, trackNumber);
	if (!trak || !sampleDescriptionIndex || !new_type) return GF_BAD_PARAM;

	entry = (GF_SampleEntryBox*)gf_list_get(trak->Media->information->sampleTable->SampleDescription->other_boxes, sampleDescriptionIndex - 1);
	if (!entry) return GF_BAD_PARAM;
	entry->type = new_type;
	return GF_OK;
}


GF_EXPORT
GF_Err gf_isom_set_JPEG2000(GF_ISOFile *mov, Bool set_on)
{
	if (!mov) return GF_BAD_PARAM;
	mov->is_jp2 = set_on;
	return GF_OK;
}

GF_Err gf_isom_remove_uuid(GF_ISOFile *movie, u32 trackNumber, bin128 UUID)
{
	u32 i, count;
	GF_List *list;

	if (trackNumber==(u32) -1) {
		if (!movie) return GF_BAD_PARAM;
		list = movie->TopBoxes;
	} else if (trackNumber) {
		GF_TrackBox *trak = gf_isom_get_track_from_file(movie, trackNumber);
		if (!trak) return GF_BAD_PARAM;
		list = trak->other_boxes;
	} else {
		if (!movie) return GF_BAD_PARAM;
		list = movie->moov->other_boxes;
	}

	count = list ? gf_list_count(list) : 0;
	for (i=0; i<count; i++) {
		GF_UnknownUUIDBox *uuid = (GF_UnknownUUIDBox *)gf_list_get(list, i);
		if (uuid->type != GF_ISOM_BOX_TYPE_UUID) continue;
		if (memcmp(UUID, uuid->uuid, sizeof(bin128))) continue;
		gf_list_rem(list, i);
		i--;
		count--;
		gf_isom_box_del((GF_Box*)uuid);
	}
	return GF_OK;
}

GF_EXPORT
GF_Err gf_isom_add_uuid(GF_ISOFile *movie, u32 trackNumber, bin128 UUID, const char *data, u32 data_size)
{
	GF_List *list;
	GF_Box *box;
	GF_UnknownUUIDBox *uuid;

	if (!data_size || !data) return GF_OK;

	if (trackNumber==(u32) -1) {
		if (!movie) return GF_BAD_PARAM;
		list = movie->TopBoxes;
	} else if (trackNumber) {
		GF_TrackBox *trak = gf_isom_get_track_from_file(movie, trackNumber);
		if (!trak) return GF_BAD_PARAM;
		if (!trak->other_boxes) trak->other_boxes = gf_list_new();
		list = trak->other_boxes;
	} else {
		if (!movie) return GF_BAD_PARAM;
		if (!movie->moov->other_boxes) movie->moov->other_boxes = gf_list_new();
		list = movie->moov->other_boxes;
	}

	box = gf_isom_box_new(gf_isom_solve_uuid_box((char *) UUID));
	uuid = (GF_UnknownUUIDBox*)box;
	uuid->internal_4cc = gf_isom_solve_uuid_box((char *) UUID);
	memcpy(uuid->uuid, UUID, sizeof(bin128));
	uuid->dataSize = data_size;
	uuid->data = (char*)gf_malloc(sizeof(char)*data_size);
	memcpy(uuid->data, data, sizeof(char)*data_size);
	gf_list_add(list, uuid);
	return GF_OK;
}

/*Apple extensions*/

GF_EXPORT
GF_Err gf_isom_apple_set_tag(GF_ISOFile *mov, u32 tag, const char *data, u32 data_len)
{
	GF_BitStream *bs;
	GF_Err e;
	GF_ItemListBox *ilst;
	GF_MetaBox *meta;
	GF_ListItemBox *info;
	u32 btype, i;


	e = CanAccessMovie(mov, GF_ISOM_OPEN_WRITE);
	if (e) return e;

	meta = gf_isom_apple_create_meta_extensions(mov);
	if (!meta) return GF_BAD_PARAM;

	ilst = gf_ismo_locate_box(meta->other_boxes, GF_ISOM_BOX_TYPE_ILST, NULL);
	if (!ilst) {
		ilst = (GF_ItemListBox *) gf_isom_box_new(GF_ISOM_BOX_TYPE_ILST);
		if (!meta->other_boxes) meta->other_boxes = gf_list_new();
		gf_list_add(meta->other_boxes, ilst);
	}

	if (tag==GF_ISOM_ITUNE_GENRE) {
		btype = data ? GF_ISOM_BOX_TYPE_0xA9GEN : GF_ISOM_BOX_TYPE_GNRE;
	} else {
		btype = tag;
	}
	/*remove tag*/
	i = 0;
	while ((info = (GF_ListItemBox*)gf_list_enum(ilst->other_boxes, &i))) {
		if (info->type==btype) {
			gf_list_rem(ilst->other_boxes, i-1);
			gf_isom_box_del((GF_Box *) info);
			info = NULL;
			break;
		}
	}

	if (data != NULL) {
		info = (GF_ListItemBox *)gf_isom_box_new(btype);
		if (info == NULL) return GF_OUT_OF_MEM;
		switch (btype) {
		case GF_ISOM_BOX_TYPE_TRKN:
		case GF_ISOM_BOX_TYPE_DISK:
		case GF_ISOM_BOX_TYPE_GNRE:
			info->data->flags = 0x0;
			break;
		case GF_ISOM_BOX_TYPE_PGAP:
		case GF_ISOM_BOX_TYPE_CPIL:
			info->data->flags = 0x15;
			break;
		default:
			info->data->flags = 0x1;
			break;
		}
		if (tag==GF_ISOM_ITUNE_COVER_ART) {
			if (data_len & 0x80000000) {
				data_len = (data_len & 0x7FFFFFFF);
				info->data->flags = 14;
			} else {
				info->data->flags = 13;
			}
		}
		info->data->dataSize = data_len;
		info->data->data = (char*)gf_malloc(sizeof(char)*data_len);
		memcpy(info->data->data , data, sizeof(char)*data_len);
	}
	else if (data_len && (tag==GF_ISOM_ITUNE_GENRE)) {
		info = (GF_ListItemBox *)gf_isom_box_new(btype);
		if (info == NULL) return GF_OUT_OF_MEM;
		bs = gf_bs_new(NULL, 0, GF_BITSTREAM_WRITE);
		gf_bs_write_u16(bs, data_len);
		gf_bs_get_content(bs, & info->data->data, &info->data->dataSize);
		info->data->flags = 0x0;
		gf_bs_del(bs);
	} else if (data_len && (tag==GF_ISOM_ITUNE_COMPILATION)) {
		info = (GF_ListItemBox *)gf_isom_box_new(btype);
		if (info == NULL) return GF_OUT_OF_MEM;
		info->data->data = (char*)gf_malloc(sizeof(char));
		info->data->data[0] = 1;
		info->data->dataSize = 1;
		info->data->flags = 21;
	} else if (data_len && (tag==GF_ISOM_ITUNE_TEMPO)) {
		info = (GF_ListItemBox *)gf_isom_box_new(btype);
		if (info == NULL) return GF_OUT_OF_MEM;
		bs = gf_bs_new(NULL, 0, GF_BITSTREAM_WRITE);
		gf_bs_write_u16(bs, data_len);
		gf_bs_get_content(bs, &info->data->data, &info->data->dataSize);
		info->data->flags = 0x15;
		gf_bs_del(bs);
	}

	if (!info || (tag==GF_ISOM_ITUNE_ALL) ) {
		if (!gf_list_count(ilst->other_boxes) || (tag==GF_ISOM_ITUNE_ALL) ) {
			gf_list_del_item(meta->other_boxes, ilst);
			gf_isom_box_del((GF_Box *) ilst);
		}
		return GF_OK;
	}

	return gf_list_add(ilst->other_boxes, info);
}

GF_EXPORT
GF_Err gf_isom_set_alternate_group_id(GF_ISOFile *movie, u32 trackNumber, u32 groupId)
{
	GF_TrackBox *trak = gf_isom_get_track_from_file(movie, trackNumber);
	if (!trak) return GF_BAD_PARAM;
	trak->Header->alternate_group = groupId;
	return GF_OK;
}


GF_EXPORT
GF_Err gf_isom_set_track_switch_parameter(GF_ISOFile *movie, u32 trackNumber, u32 trackRefGroup, Bool is_switch_group, u32 *switchGroupID, u32 *criteriaList, u32 criteriaListCount)
{
	GF_TrackSelectionBox *tsel;
	GF_TrackBox *trak;
	GF_UserDataMap *map;
	GF_Err e;
	u32 alternateGroupID = 0;
	u32 next_switch_group_id = 0;

	trak = gf_isom_get_track_from_file(movie, trackNumber);
	if (!trak || !switchGroupID) return GF_BAD_PARAM;


	if (trackRefGroup) {
		GF_TrackBox *trak_ref = gf_isom_get_track_from_file(movie, trackRefGroup);
		if (trak_ref != trak) {
			if (!trak_ref || !trak_ref->Header->alternate_group) {
				GF_LOG(GF_LOG_WARNING, GF_LOG_CONTAINER, ("Track %d has not an alternate group - skipping\n", trak_ref->Header->trackID));
				return GF_BAD_PARAM;
			}
			alternateGroupID = trak_ref->Header->alternate_group;
		} else {
			alternateGroupID = trak->Header->alternate_group;
		}
	}
	if (!alternateGroupID) {
		/*there is a function for this ....*/
		if (trak->Header->alternate_group) {
			GF_LOG(GF_LOG_WARNING, GF_LOG_CONTAINER, ("Track %d has already an alternate group - skipping\n", trak->Header->trackID));
			return GF_BAD_PARAM;
		}
		alternateGroupID = gf_isom_get_next_alternate_group_id(movie);
	}

	if (is_switch_group) {
		u32 i=0;
		while (i< gf_isom_get_track_count(movie) ) {
			//locate first available ID
			GF_TrackBox *a_trak = gf_isom_get_track_from_file(movie, i+1);

			if (a_trak->udta) {
				u32 j, count;
				map = udta_getEntry(a_trak->udta, GF_ISOM_BOX_TYPE_TSEL, NULL);
				if (map) {
					count = gf_list_count(map->other_boxes);
					for (j=0; j<count; j++) {
						tsel = (GF_TrackSelectionBox*)gf_list_get(map->other_boxes, j);

						if (*switchGroupID) {
							if (tsel->switchGroup==next_switch_group_id) {
								if (a_trak->Header->alternate_group != alternateGroupID) return GF_BAD_PARAM;
							}
						} else {
							if (tsel->switchGroup && (tsel->switchGroup>=next_switch_group_id) )
								next_switch_group_id = tsel->switchGroup;
						}
					}
				}

			}
			i++;
		}
		if (! *switchGroupID) *switchGroupID = next_switch_group_id+1;
	}


	trak->Header->alternate_group = alternateGroupID;

	tsel = NULL;
	if (*switchGroupID) {
		if (!trak->udta) {
			e = trak_AddBox((GF_Box*)trak, gf_isom_box_new(GF_ISOM_BOX_TYPE_UDTA));
			if (e) return e;
		}

		map = udta_getEntry(trak->udta, GF_ISOM_BOX_TYPE_TSEL, NULL);

		/*locate tsel box with no switch group*/
		if (map)  {
			u32 j, count = gf_list_count(map->other_boxes);
			for (j=0; j<count; j++) {
				tsel = (GF_TrackSelectionBox*)gf_list_get(map->other_boxes, j);
				if (tsel->switchGroup == *switchGroupID) break;
				tsel = NULL;
			}
		}
		if (!tsel) {
			tsel = (GF_TrackSelectionBox *)gf_isom_box_new(GF_ISOM_BOX_TYPE_TSEL);
			e = udta_AddBox((GF_Box *)trak->udta, (GF_Box *) tsel);
			if (e) return e;
		}

		tsel->switchGroup = *switchGroupID;
		tsel->attributeListCount = criteriaListCount;
		if (tsel->attributeList) gf_free(tsel->attributeList);
		tsel->attributeList = (u32*)gf_malloc(sizeof(u32)*criteriaListCount);
		memcpy(tsel->attributeList, criteriaList, sizeof(u32)*criteriaListCount);
	}
	return GF_OK;
}

void reset_tsel_box(GF_TrackBox *trak)
{
	GF_UserDataMap *map;
	trak->Header->alternate_group = 0;
	map = udta_getEntry(trak->udta, GF_ISOM_BOX_TYPE_TSEL, NULL);
	if (map) {
		gf_list_del_item(trak->udta->recordList, map);
		gf_isom_box_array_del(map->other_boxes);
		gf_free(map);
	}

}

GF_EXPORT
GF_Err gf_isom_reset_track_switch_parameter(GF_ISOFile *movie, u32 trackNumber, Bool reset_all_group)
{
	GF_TrackBox *trak;
	u32 alternateGroupID = 0;

	trak = gf_isom_get_track_from_file(movie, trackNumber);
	if (!trak) return GF_BAD_PARAM;
	if (!trak->Header->alternate_group) return GF_OK;

	alternateGroupID = trak->Header->alternate_group;
	if (reset_all_group) {
		u32 i=0;
		while (i< gf_isom_get_track_count(movie) ) {
			//locate first available ID
			GF_TrackBox *a_trak = gf_isom_get_track_from_file(movie, i+1);
			if (a_trak->Header->alternate_group == alternateGroupID) reset_tsel_box(a_trak);
			i++;
		}
	} else {
		reset_tsel_box(trak);
	}
	return GF_OK;
}


GF_EXPORT
GF_Err gf_isom_reset_switch_parameters(GF_ISOFile *movie)
{
	u32 i=0;
	while (i< gf_isom_get_track_count(movie) ) {
		//locate first available ID
		GF_TrackBox *a_trak = gf_isom_get_track_from_file(movie, i+1);
		reset_tsel_box(a_trak);
		i++;
	}
	return GF_OK;
}


GF_Err gf_isom_add_subsample(GF_ISOFile *movie, u32 track, u32 sampleNumber, u32 flags, u32 subSampleSize, u8 priority, u32 reserved, Bool discardable)
{
	u32 i, count;
	GF_SubSampleInformationBox *sub_samples;
	GF_TrackBox *trak;
	GF_Err e;

	e = CanAccessMovie(movie, GF_ISOM_OPEN_WRITE);
	if (e) return e;

	trak = gf_isom_get_track_from_file(movie, track);
	if (!trak || !trak->Media || !trak->Media->information->sampleTable)
		return GF_BAD_PARAM;

	if (!trak->Media->information->sampleTable->sub_samples) {
		trak->Media->information->sampleTable->sub_samples=gf_list_new();
	}

	sub_samples = NULL;
	count = gf_list_count(trak->Media->information->sampleTable->sub_samples);
	for (i=0; i<count; i++) {
		sub_samples = gf_list_get(trak->Media->information->sampleTable->sub_samples, i);
		if (sub_samples->flags==flags) break;
		sub_samples = NULL;
	}
	if (!sub_samples) {
		sub_samples = (GF_SubSampleInformationBox *) gf_isom_box_new(GF_ISOM_BOX_TYPE_SUBS);
		gf_list_add(trak->Media->information->sampleTable->sub_samples, sub_samples);
		sub_samples->version = (subSampleSize>0xFFFF) ? 1 : 0;
		sub_samples->flags = flags;
	}
	return gf_isom_add_subsample_info(sub_samples, sampleNumber, subSampleSize, priority, reserved, discardable);
}


GF_EXPORT
GF_Err gf_isom_set_rvc_config(GF_ISOFile *movie, u32 track, u32 sampleDescriptionIndex, u16 rvc_predefined, char *mime, char *data, u32 size)
{
	GF_MPEGVisualSampleEntryBox *entry;
	GF_Err e;
	GF_TrackBox *trak;

	e = CanAccessMovie(movie, GF_ISOM_OPEN_WRITE);
	if (e) return e;

	trak = gf_isom_get_track_from_file(movie, track);
	if (!trak) return GF_BAD_PARAM;


	entry = (GF_MPEGVisualSampleEntryBox *) gf_list_get(trak->Media->information->sampleTable->SampleDescription->other_boxes, sampleDescriptionIndex-1);
	if (!entry ) return GF_BAD_PARAM;
	if (entry->internal_type != GF_ISOM_SAMPLE_ENTRY_VIDEO) return GF_BAD_PARAM;

	if (entry->rvcc && entry->rvcc->rvc_meta_idx) {
		gf_isom_remove_meta_item(movie, GF_FALSE, track, entry->rvcc->rvc_meta_idx);
		entry->rvcc->rvc_meta_idx = 0;
	}

	if (!entry->rvcc) {
		entry->rvcc = (GF_RVCConfigurationBox *) gf_isom_box_new(GF_ISOM_BOX_TYPE_RVCC);
	}
	entry->rvcc->predefined_rvc_config = rvc_predefined;
	if (!rvc_predefined) {
		e = gf_isom_set_meta_type(movie, GF_FALSE, track, GF_META_TYPE_RVCI);
		if (e) return e;
		gf_isom_modify_alternate_brand(movie, GF_ISOM_BRAND_ISO2, 1);
		e = gf_isom_add_meta_item_memory(movie, GF_FALSE, track, "rvcconfig.xml", 0, GF_META_ITEM_TYPE_MIME, mime, NULL, NULL, data, size, NULL);
		if (e) return e;
		entry->rvcc->rvc_meta_idx = gf_isom_get_meta_item_count(movie, GF_FALSE, track);
	}
	return GF_OK;
}

/*for now not exported*/
/*expands sampleGroup table for the given grouping type and sample_number. If sample_number is 0, just appends an entry at the end of the table*/
static GF_Err gf_isom_add_sample_group_entry(GF_List *sampleGroups, u32 sample_number, u32 grouping_type, u32 grouping_type_parameter, u32 sampleGroupDescriptionIndex)
{
	GF_SampleGroupBox *sgroup = NULL;
	u32 i, count, last_sample_in_entry;

	count = gf_list_count(sampleGroups);
	for (i=0; i<count; i++) {
		sgroup = (GF_SampleGroupBox*)gf_list_get(sampleGroups, i);
		if (sgroup->grouping_type==grouping_type) break;
		sgroup = NULL;
	}
	if (!sgroup) {
		sgroup = (GF_SampleGroupBox *) gf_isom_box_new(GF_ISOM_BOX_TYPE_SBGP);
		sgroup->grouping_type = grouping_type;
		sgroup->grouping_type_parameter = grouping_type_parameter;
//		gf_list_add(sampleGroups, sgroup);
		//crude patch to align old arch and filters
		gf_list_insert(sampleGroups, sgroup, 0);
	}
	/*used in fragments, means we are adding the last sample*/
	if (!sample_number) {
		sample_number = 1;
		if (sgroup->entry_count) {
			for (i=0; i<sgroup->entry_count; i++) {
				sample_number += sgroup->sample_entries[i].sample_count;
			}
		}
	}

	if (!sgroup->entry_count) {
		u32 idx = 0;
		sgroup->entry_count = (sample_number>1) ? 2 : 1;
		sgroup->sample_entries = (GF_SampleGroupEntry*)gf_malloc(sizeof(GF_SampleGroupEntry) * sgroup->entry_count );
		if (sample_number>1) {
			sgroup->sample_entries[0].sample_count = sample_number-1;
			sgroup->sample_entries[0].group_description_index = 0;
			idx = 1;
		}
		sgroup->sample_entries[idx].sample_count = 1;
		sgroup->sample_entries[idx].group_description_index = sampleGroupDescriptionIndex;
		return GF_OK;
	}
	last_sample_in_entry = 0;
	for (i=0; i<sgroup->entry_count; i++) {
		/*TODO*/
		if (last_sample_in_entry + sgroup->sample_entries[i].sample_count > sample_number) return GF_NOT_SUPPORTED;
		last_sample_in_entry += sgroup->sample_entries[i].sample_count;
	}

	if (last_sample_in_entry == sample_number) {
		if (sgroup->sample_entries[sgroup->entry_count-1].group_description_index==sampleGroupDescriptionIndex)
			return GF_OK;
		else
			return GF_NOT_SUPPORTED;
	}

	if ((sgroup->sample_entries[sgroup->entry_count-1].group_description_index==sampleGroupDescriptionIndex) && (last_sample_in_entry+1==sample_number)) {
		sgroup->sample_entries[sgroup->entry_count-1].sample_count++;
		return GF_OK;
	}
	/*last entry was an empty desc (no group associated), just add the number of samples missing until new one, then add new one*/
	if (! sgroup->sample_entries[sgroup->entry_count-1].group_description_index) {
		sgroup->sample_entries[sgroup->entry_count-1].sample_count += sample_number - 1 - last_sample_in_entry;
		sgroup->sample_entries = (GF_SampleGroupEntry*)gf_realloc(sgroup->sample_entries, sizeof(GF_SampleGroupEntry) * (sgroup->entry_count + 1) );
		sgroup->sample_entries[sgroup->entry_count].sample_count = 1;
		sgroup->sample_entries[sgroup->entry_count].group_description_index = sampleGroupDescriptionIndex;
		sgroup->entry_count++;
		return GF_OK;
	}
	/*we are adding a sample with no desc, add entry at the end*/
	if (!sampleGroupDescriptionIndex || (sample_number - 1 - last_sample_in_entry==0) ) {
		sgroup->sample_entries = (GF_SampleGroupEntry*)gf_realloc(sgroup->sample_entries, sizeof(GF_SampleGroupEntry) * (sgroup->entry_count + 1) );
		sgroup->sample_entries[sgroup->entry_count].sample_count = 1;
		sgroup->sample_entries[sgroup->entry_count].group_description_index = sampleGroupDescriptionIndex;
		sgroup->entry_count++;
		return GF_OK;
	}
	/*need to insert two entries ...*/
	sgroup->sample_entries = (GF_SampleGroupEntry*)gf_realloc(sgroup->sample_entries, sizeof(GF_SampleGroupEntry) * (sgroup->entry_count + 2) );

	sgroup->sample_entries[sgroup->entry_count].sample_count = sample_number - 1 - last_sample_in_entry;
	sgroup->sample_entries[sgroup->entry_count].group_description_index = 0;

	sgroup->sample_entries[sgroup->entry_count+1].sample_count = 1;
	sgroup->sample_entries[sgroup->entry_count+1].group_description_index = sampleGroupDescriptionIndex;
	sgroup->entry_count+=2;
	return GF_OK;
}

#ifndef GPAC_DISABLE_ISOM_FRAGMENTS
static GF_SampleGroupDescriptionBox *get_sgdp(GF_SampleTableBox *stbl, GF_TrackFragmentBox *traf, u32 grouping_type, Bool *is_traf_sgdp)
#else
static GF_SampleGroupDescriptionBox *get_sgdp(GF_SampleTableBox *stbl, void *traf, u32 grouping_type, Bool *is_traf_sgdp)
#endif /* GPAC_DISABLE_ISOM_FRAGMENTS */
{
	GF_List *groupList;
	GF_SampleGroupDescriptionBox *sgdesc=NULL;
	u32 count, i;

#ifndef GPAC_DISABLE_ISOM_FRAGMENTS
	if (!stbl && traf && traf->trex->track->Media->information->sampleTable)
		stbl = traf->trex->track->Media->information->sampleTable;
#endif
	if (stbl) {
		if (!stbl->sampleGroupsDescription && !traf)
			stbl->sampleGroupsDescription = gf_list_new();

		groupList = stbl->sampleGroupsDescription;
		if (is_traf_sgdp) *is_traf_sgdp = GF_FALSE;

		count = gf_list_count(groupList);
		for (i=0; i<count; i++) {
			sgdesc = (GF_SampleGroupDescriptionBox*)gf_list_get(groupList, i);
			if (sgdesc->grouping_type==grouping_type) break;
			sgdesc = NULL;
		}
	}
	
#ifndef GPAC_DISABLE_ISOM_FRAGMENTS
	/*look in stbl or traf for sample sampleGroupsDescription*/
	if (!sgdesc && traf) {
		if (!traf->sampleGroupsDescription)
			traf->sampleGroupsDescription = gf_list_new();
		groupList = traf->sampleGroupsDescription;
		if (is_traf_sgdp) *is_traf_sgdp = GF_TRUE;

		count = gf_list_count(groupList);
		for (i=0; i<count; i++) {
			sgdesc = (GF_SampleGroupDescriptionBox*)gf_list_get(groupList, i);
			if (sgdesc->grouping_type==grouping_type) break;
			sgdesc = NULL;
		}
	}
#endif

	if (!sgdesc) {
		sgdesc = (GF_SampleGroupDescriptionBox *) gf_isom_box_new(GF_ISOM_BOX_TYPE_SGPD);
		sgdesc->grouping_type = grouping_type;
		gf_list_add(groupList, sgdesc);
	}
	return sgdesc;
}

#ifndef GPAC_DISABLE_ISOM_FRAGMENTS
static GF_Err gf_isom_set_sample_group_info_ex(GF_SampleTableBox *stbl, GF_TrackFragmentBox *traf, u32 sample_number, u32 grouping_type, u32 grouping_type_parameter, void *udta, void *(*sg_create_entry)(void *udta), Bool (*sg_compare_entry)(void *udta, void *entry))
#else
static GF_Err gf_isom_set_sample_group_info_ex(GF_SampleTableBox *stbl, void *traf, u32 sample_number, u32 grouping_type, u32 grouping_type_parameter, void *udta, void *(*sg_create_entry)(void *udta), Bool (*sg_compare_entry)(void *udta, void *entry))
#endif /* GPAC_DISABLE_ISOM_FRAGMENTS */
{
	GF_List *groupList;
	void *entry;
	Bool is_traf_sgpd;
	GF_SampleGroupDescriptionBox *sgdesc = NULL;
	u32 i, entry_idx;

	if (!stbl && !traf) return GF_BAD_PARAM;

	sgdesc = get_sgdp(stbl, traf, grouping_type, &is_traf_sgpd);
	if (!sgdesc) return GF_OUT_OF_MEM;

	entry = NULL;
	if (sg_compare_entry) {
		for (i=0; i<gf_list_count(sgdesc->group_descriptions); i++) {
			entry = gf_list_get(sgdesc->group_descriptions, i);
			if (sg_compare_entry(udta, entry)) break;
			entry = NULL;
		}
	}
	if (!entry && sg_create_entry) {
		entry = sg_create_entry(udta);
		if (!entry) return GF_IO_ERR;
		if (traf && !is_traf_sgpd) {
			sgdesc = get_sgdp(NULL, traf, grouping_type, &is_traf_sgpd);
		}
		gf_list_add(sgdesc->group_descriptions, entry);
	}
	if (!entry) entry_idx = 0;
	else entry_idx = 1 + gf_list_find(sgdesc->group_descriptions, entry);

	/*look in stbl or traf for sample sampleGroups*/
#ifndef GPAC_DISABLE_ISOM_FRAGMENTS
	if (traf) {
		if (!traf->sampleGroups)
			traf->sampleGroups = gf_list_new();
		groupList = traf->sampleGroups;
<<<<<<< HEAD
		if (is_traf_sgpd)
			entry_idx |= 0x10000;
=======
		if (entry) entry_idx |= 0x10000;
>>>>>>> ebfc3086
	} else
#endif
	{
		if (!stbl->sampleGroups)
			stbl->sampleGroups = gf_list_new();
		groupList = stbl->sampleGroups;
	}

	return gf_isom_add_sample_group_entry(groupList, sample_number, grouping_type, grouping_type_parameter, entry_idx);
}

/*for now not exported*/
static GF_Err gf_isom_set_sample_group_info(GF_ISOFile *movie, u32 track, u32 trafID, u32 sample_number, u32 grouping_type, u32 grouping_type_parameter, void *udta, void *(*sg_create_entry)(void *udta), Bool (*sg_compare_entry)(void *udta, void *entry))
{
	GF_Err e;
	GF_TrackBox *trak=NULL;
#ifndef GPAC_DISABLE_ISOM_FRAGMENTS
	GF_TrackFragmentBox *traf=NULL;
#endif
	if (!trafID && (movie->FragmentsFlags & GF_ISOM_FRAG_WRITE_READY)) {
		trak = gf_isom_get_track_from_file(movie, track);
		if (!trak) return GF_BAD_PARAM;
		trafID = trak->Header->trackID;
	}

	if (trafID) {
#ifndef GPAC_DISABLE_ISOM_FRAGMENTS
		GF_TrackFragmentBox *GetTraf(GF_ISOFile *mov, u32 TrackID);
		if (!movie->moof || !(movie->FragmentsFlags & GF_ISOM_FRAG_WRITE_READY) )
			return GF_BAD_PARAM;

		traf = GetTraf(movie, trafID);
#else
		return GF_NOT_SUPPORTED;
#endif

	} else if (track) {
		e = CanAccessMovie(movie, GF_ISOM_OPEN_WRITE);
		if (e) return e;

		trak = gf_isom_get_track_from_file(movie, track);
		if (!trak) return GF_BAD_PARAM;
	}

#ifndef GPAC_DISABLE_ISOM_FRAGMENTS
	return gf_isom_set_sample_group_info_ex(trak ? trak->Media->information->sampleTable : NULL, traf, sample_number, grouping_type, grouping_type_parameter, udta, sg_create_entry, sg_compare_entry);
#else
	return gf_isom_set_sample_group_info_ex(trak->Media->information->sampleTable, sample_number, grouping_type, grouping_type_parameter, udta, sg_create_entry, sg_compare_entry);
#endif

}


GF_EXPORT
GF_Err gf_isom_add_sample_group_info(GF_ISOFile *movie, u32 track, u32 grouping_type, void *data, u32 data_size, Bool is_default, u32 *sampleGroupDescriptionIndex)
{
	GF_Err e;
	GF_TrackBox *trak;
	GF_DefaultSampleGroupDescriptionEntry *entry=NULL;
	GF_SampleGroupDescriptionBox *sgdesc = NULL;

	if (sampleGroupDescriptionIndex) *sampleGroupDescriptionIndex = 0;
	e = CanAccessMovie(movie, GF_ISOM_OPEN_WRITE);
	if (e) return e;

	trak = gf_isom_get_track_from_file(movie, track);
	if (!trak) return GF_BAD_PARAM;


	sgdesc = get_sgdp(trak->Media->information->sampleTable, NULL, grouping_type, NULL);
	if (!sgdesc) return GF_OUT_OF_MEM;

	if (grouping_type==GF_ISOM_SAMPLE_GROUP_OINF) {
		GF_OperatingPointsInformation *ptr = gf_isom_oinf_new_entry();
		GF_BitStream *bs=gf_bs_new(data, data_size, GF_BITSTREAM_READ);
		e = gf_isom_oinf_read_entry(ptr, bs);
		gf_bs_del(bs);
		if (e) {
			gf_isom_oinf_del_entry(ptr);
			return e;
		}
		e = gf_list_add(sgdesc->group_descriptions, ptr);
		if (e) return e;
		entry = (GF_DefaultSampleGroupDescriptionEntry *) ptr;
	} else if (grouping_type==GF_ISOM_SAMPLE_GROUP_LINF) {
		GF_LHVCLayerInformation *ptr = gf_isom_linf_new_entry();
		GF_BitStream *bs=gf_bs_new(data, data_size, GF_BITSTREAM_READ);
		e = gf_isom_linf_read_entry(ptr, bs);
		gf_bs_del(bs);
		if (e) {
			gf_isom_linf_del_entry(ptr);
			return e;
		}
		e = gf_list_add(sgdesc->group_descriptions, ptr);
		if (e) return e;
		entry = (GF_DefaultSampleGroupDescriptionEntry *) ptr;
	} else {
		u32 i, count=gf_list_count(sgdesc->group_descriptions);
		for (i=0; i<count; i++) {
			GF_DefaultSampleGroupDescriptionEntry *ent = gf_list_get(sgdesc->group_descriptions, i);
			if ((ent->length == data_size) && !memcmp(ent->data, data, data_size)) {
				entry = ent;
				break;
			}
			entry=NULL;
		}
		if (!entry) {
			GF_SAFEALLOC(entry, GF_DefaultSampleGroupDescriptionEntry);
			if (!entry) return GF_OUT_OF_MEM;
			entry->data = (u8*)gf_malloc(sizeof(char) * data_size);
			if (!entry->data) {
				gf_free(entry);
				return GF_OUT_OF_MEM;
			}
			entry->length = data_size;
			memcpy(entry->data, data, sizeof(char) * data_size);
			e = gf_list_add(sgdesc->group_descriptions, entry);
			if (e) {
				gf_free(entry->data);
				gf_free(entry);
				return e;
			}
		}
	}


	if (is_default) {
		sgdesc->default_description_index = 1 + gf_list_find(sgdesc->group_descriptions, entry);
		sgdesc->version = 2;
	}
	if (sampleGroupDescriptionIndex) *sampleGroupDescriptionIndex = 1 + gf_list_find(sgdesc->group_descriptions, entry);

	return GF_OK;
}

GF_EXPORT
GF_Err gf_isom_remove_sample_group(GF_ISOFile *movie, u32 track, u32 grouping_type)
{
	GF_Err e;
	GF_TrackBox *trak;
	GF_SampleGroupDescriptionBox *sgdesc = NULL;
	u32 count, i;

	e = CanAccessMovie(movie, GF_ISOM_OPEN_WRITE);
	if (e) return e;

	trak = gf_isom_get_track_from_file(movie, track);
	if (!trak) return GF_BAD_PARAM;

	if (!trak->Media->information->sampleTable->sampleGroupsDescription)
		return GF_OK;

	count = gf_list_count(trak->Media->information->sampleTable->sampleGroupsDescription);
	for (i=0; i<count; i++) {
		sgdesc = (GF_SampleGroupDescriptionBox*)gf_list_get(trak->Media->information->sampleTable->sampleGroupsDescription, i);
		if (sgdesc->grouping_type==grouping_type) {
			gf_isom_box_del((GF_Box*)sgdesc);
			gf_list_rem(trak->Media->information->sampleTable->sampleGroupsDescription, i);
			i--;
			count--;
		}
		sgdesc = NULL;
	}

	return GF_OK;
}

GF_Err gf_isom_add_sample_info(GF_ISOFile *movie, u32 track, u32 sample_number, u32 grouping_type, u32 sampleGroupDescriptionIndex, u32 grouping_type_parameter)
{
	GF_Err e;
	GF_TrackBox *trak;
	GF_List *groupList;
	e = CanAccessMovie(movie, GF_ISOM_OPEN_WRITE);
	if (e) return e;

	trak = gf_isom_get_track_from_file(movie, track);
	if (!trak) return GF_BAD_PARAM;

	if (!trak->Media->information->sampleTable->sampleGroups)
		trak->Media->information->sampleTable->sampleGroups = gf_list_new();

	groupList = trak->Media->information->sampleTable->sampleGroups;
	return gf_isom_add_sample_group_entry(groupList, sample_number, grouping_type, grouping_type_parameter, sampleGroupDescriptionIndex);
}

void *sg_rap_create_entry(void *udta)
{
	GF_VisualRandomAccessEntry *entry;
	u32 *num_leading_samples = (u32 *) udta;
	assert(udta);
	GF_SAFEALLOC(entry, GF_VisualRandomAccessEntry);
	if (!entry) return NULL;
	entry->num_leading_samples = *num_leading_samples;
	entry->num_leading_samples_known = entry->num_leading_samples ? 1 : 0;
	return entry;
}

Bool sg_rap_compare_entry(void *udta, void *entry)
{
	u32 *num_leading_samples = (u32 *) udta;
	if (*num_leading_samples == ((GF_VisualRandomAccessEntry *)entry)->num_leading_samples) return GF_TRUE;
	return GF_FALSE;
}

GF_Err gf_isom_set_sample_rap_group(GF_ISOFile *movie, u32 track, u32 sample_number, u32 num_leading_samples)
{
	return gf_isom_set_sample_group_info(movie, track, 0, sample_number, GF_ISOM_SAMPLE_GROUP_RAP, 0, &num_leading_samples, sg_rap_create_entry, sg_rap_compare_entry);
}

GF_Err gf_isom_fragment_set_sample_rap_group(GF_ISOFile *movie, u32 trackID, u32 sample_number_in_frag, u32 num_leading_samples)
{
	return gf_isom_set_sample_group_info(movie, 0, trackID, sample_number_in_frag, GF_ISOM_SAMPLE_GROUP_RAP, 0, &num_leading_samples, sg_rap_create_entry, sg_rap_compare_entry);
}



void *sg_roll_create_entry(void *udta)
{
	GF_RollRecoveryEntry *entry;
	s16 *roll_distance = (s16 *) udta;
	GF_SAFEALLOC(entry, GF_RollRecoveryEntry);
	if (!entry) return NULL;
	entry->roll_distance = *roll_distance;
	return entry;
}

Bool sg_roll_compare_entry(void *udta, void *entry)
{
	s16 *roll_distance = (s16 *) udta;
	if (*roll_distance == ((GF_RollRecoveryEntry *)entry)->roll_distance) return GF_TRUE;
	return GF_FALSE;
}

GF_Err gf_isom_set_sample_roll_group(GF_ISOFile *movie, u32 track, u32 sample_number, s16 roll_distance)
{
	return gf_isom_set_sample_group_info(movie, track, 0, sample_number, GF_ISOM_SAMPLE_GROUP_ROLL, 0, &roll_distance, sg_roll_create_entry, sg_roll_compare_entry);
}

GF_Err gf_isom_fragment_set_sample_roll_group(GF_ISOFile *movie, u32 trackID, u32 sample_number_in_frag, s16 roll_distance)
{
	return gf_isom_set_sample_group_info(movie, 0, trackID, sample_number_in_frag, GF_ISOM_SAMPLE_GROUP_ROLL, 0, &roll_distance, sg_roll_create_entry, sg_roll_compare_entry);
}

void *sg_encryption_create_entry(void *udta)
{
	GF_CENCSampleEncryptionGroupEntry *entry;
	GF_BitStream *bs;
	GF_SAFEALLOC(entry, GF_CENCSampleEncryptionGroupEntry);
	if (!entry) return NULL;
	bs = gf_bs_new((char *) udta, sizeof(GF_CENCSampleEncryptionGroupEntry), GF_BITSTREAM_READ);
	gf_bs_read_u8(bs); //reserved
	entry->crypt_byte_block = gf_bs_read_int(bs, 4);
	entry->skip_byte_block = gf_bs_read_int(bs, 4);
	entry->IsProtected = gf_bs_read_u8(bs);
	entry->Per_Sample_IV_size = gf_bs_read_u8(bs);
	gf_bs_read_data(bs, (char *)entry->KID, 16);
	if ((entry->IsProtected == 1) && !entry->Per_Sample_IV_size) {
		entry->constant_IV_size = gf_bs_read_u8(bs);
		assert((entry->constant_IV_size == 8) || (entry->constant_IV_size == 16));
		gf_bs_read_data(bs, (char *)entry->constant_IV, entry->constant_IV_size);
	}
	gf_bs_del(bs);
	return entry;
}

Bool sg_encryption_compare_entry(void *udta, void *entry)
{
	u8 isEncrypted;
	u8 IV_size;
	bin128 KID;
	u8 constant_IV_size=0;
	bin128 constant_IV;
	u8 crypt_byte_block, skip_byte_block;
	GF_BitStream *bs;
	GF_CENCSampleEncryptionGroupEntry *seig = (GF_CENCSampleEncryptionGroupEntry *)entry;
	Bool is_identical;
	bs = gf_bs_new((char *) udta, sizeof(GF_CENCSampleEncryptionGroupEntry), GF_BITSTREAM_READ);
	gf_bs_read_u8(bs); //reserved
	crypt_byte_block = gf_bs_read_int(bs, 4);
	skip_byte_block = gf_bs_read_int(bs, 4);
	isEncrypted = gf_bs_read_u8(bs);
	IV_size = gf_bs_read_u8(bs);
	gf_bs_read_data(bs, (char *)KID, 16);
	if (isEncrypted && !IV_size) {
		constant_IV_size = gf_bs_read_u8(bs);
		gf_bs_read_data(bs, (char *)constant_IV, 16);
	}
	gf_bs_del(bs);

	is_identical = GF_TRUE;
	if ((isEncrypted != seig->IsProtected) || (IV_size != seig->Per_Sample_IV_size) || (strncmp((const char *)KID, (const char *)seig->KID, 16)))
		is_identical = GF_FALSE;
	if ((crypt_byte_block != seig->crypt_byte_block) || (skip_byte_block != seig->skip_byte_block))
		is_identical = GF_FALSE;
	if ((isEncrypted == 1) && !IV_size) {
		if ((constant_IV_size != seig->constant_IV_size) || (strncmp((const char *)constant_IV, (const char *)seig->constant_IV, constant_IV_size)))
			is_identical = GF_FALSE;
	}
	return is_identical;
}

#ifndef GPAC_DISABLE_ISOM_FRAGMENTS
GF_Err gf_isom_copy_sample_group_entry_to_traf(GF_TrackFragmentBox *traf, GF_SampleTableBox *stbl, u32 grouping_type, u32 grouping_type_parameter, u32 sampleGroupDescriptionIndex, Bool sgpd_in_traf)
{
	if (sgpd_in_traf) {
		void *entry = NULL;
		u32 i, count;
		GF_SampleGroupDescriptionBox *sgdesc = NULL;
		GF_BitStream *bs;

		count = gf_list_count(stbl->sampleGroupsDescription);
		for (i = 0; i < count; i++) {
			sgdesc = (GF_SampleGroupDescriptionBox *)gf_list_get(stbl->sampleGroupsDescription, i);
			if (sgdesc->grouping_type == grouping_type)
				break;
			sgdesc = NULL;
		}
		if (!sgdesc)
			return GF_BAD_PARAM;

		entry = gf_list_get(sgdesc->group_descriptions, sampleGroupDescriptionIndex-1);
		if (!entry)
			return GF_BAD_PARAM;

		switch (grouping_type) {
		case GF_ISOM_SAMPLE_GROUP_RAP:
		{
			char udta[2];
			bs = gf_bs_new(udta, 2*sizeof(char), GF_BITSTREAM_WRITE);
			gf_bs_write_u8(bs, ((GF_VisualRandomAccessEntry *)entry)->num_leading_samples_known);
			gf_bs_write_u8(bs, ((GF_VisualRandomAccessEntry *)entry)->num_leading_samples);
			gf_bs_del(bs);
			return gf_isom_set_sample_group_info_ex(NULL, traf, 0, grouping_type, 0, udta, sg_rap_create_entry, sg_rap_compare_entry);
		}
		case GF_ISOM_SAMPLE_GROUP_SYNC:
		{
			char udta[1];
			bs = gf_bs_new(udta, 1*sizeof(char), GF_BITSTREAM_WRITE);
			gf_bs_write_int(bs, 0, 2);
			gf_bs_write_int(bs, ((GF_SYNCEntry *)entry)->NALU_type, 6);
			gf_bs_del(bs);
			return gf_isom_set_sample_group_info_ex(NULL, traf, 0, grouping_type, 0, udta, sg_rap_create_entry, sg_rap_compare_entry);
		}
		case GF_ISOM_SAMPLE_GROUP_ROLL:
		{
			char udta[2];
			bs = gf_bs_new(udta, 2*sizeof(char), GF_BITSTREAM_WRITE);
			gf_bs_write_u16(bs, ((GF_RollRecoveryEntry *)entry)->roll_distance);
			gf_bs_del(bs);
			return gf_isom_set_sample_group_info_ex(NULL, traf, 0, grouping_type, 0, udta, sg_roll_create_entry, sg_roll_compare_entry);
		}
		case GF_ISOM_SAMPLE_GROUP_SEIG:
		{
			char *udta;
			u32 size;
			GF_BitStream *bs = gf_bs_new(NULL, 0, GF_BITSTREAM_WRITE);
			GF_Err e = GF_OK;
			gf_bs_write_u8(bs, 0x0);
			gf_bs_write_int(bs, ((GF_CENCSampleEncryptionGroupEntry *)entry)->crypt_byte_block, 4);
			gf_bs_write_int(bs, ((GF_CENCSampleEncryptionGroupEntry *)entry)->skip_byte_block, 4);
			gf_bs_write_u8(bs, ((GF_CENCSampleEncryptionGroupEntry *)entry)->IsProtected);
			gf_bs_write_u8(bs, ((GF_CENCSampleEncryptionGroupEntry *)entry)->Per_Sample_IV_size);
			gf_bs_write_data(bs, (char *) ((GF_CENCSampleEncryptionGroupEntry *)entry)->KID, 16);
			if ((((GF_CENCSampleEncryptionGroupEntry *)entry)->IsProtected == 1) && !((GF_CENCSampleEncryptionGroupEntry *)entry)->Per_Sample_IV_size) {
				gf_bs_write_u8(bs, ((GF_CENCSampleEncryptionGroupEntry *)entry)->constant_IV_size);
				gf_bs_write_data(bs,(char *) ((GF_CENCSampleEncryptionGroupEntry *)entry)->constant_IV, ((GF_CENCSampleEncryptionGroupEntry *)entry)->constant_IV_size);
			}
			gf_bs_get_content(bs, &udta, &size);
			gf_bs_del(bs);

			e = gf_isom_set_sample_group_info_ex(NULL, traf, 0, grouping_type, 0, udta, sg_encryption_create_entry, sg_encryption_compare_entry);
			gf_free(udta);
			return e;
		}
		default:
			return GF_BAD_PARAM;
		}
	}

	return gf_isom_add_sample_group_entry(traf->sampleGroups, 0, grouping_type, grouping_type_parameter, sampleGroupDescriptionIndex);
}
#endif /* GPAC_DISABLE_ISOM_FRAGMENTS */

/*sample encryption information group can be in stbl or traf*/
GF_EXPORT
GF_Err gf_isom_set_sample_cenc_group(GF_ISOFile *movie, u32 track, u32 sample_number, u8 isEncrypted, u8 IV_size, bin128 KeyID, u8 crypt_byte_block, u8 skip_byte_block, u8 constant_IV_size, bin128 constant_IV)
{
	char *udta;
	u32 size;
	GF_BitStream *bs = gf_bs_new(NULL, 0, GF_BITSTREAM_WRITE);
	GF_Err e = GF_OK;
	if ((IV_size!=0) && (IV_size!=8) && (IV_size!=16)) return GF_BAD_PARAM;
	gf_bs_write_u8(bs, 0x0);
	gf_bs_write_int(bs, crypt_byte_block, 4);
	gf_bs_write_int(bs, skip_byte_block, 4);
	gf_bs_write_u8(bs, isEncrypted);
	gf_bs_write_u8(bs, IV_size);
	gf_bs_write_data(bs, (char *) KeyID, 16);
	if ((isEncrypted == 1) && !IV_size) {
		gf_bs_write_u8(bs, constant_IV_size);
		gf_bs_write_data(bs,(char *) constant_IV, constant_IV_size);
	}
	gf_bs_get_content(bs, &udta, &size);
	gf_bs_del(bs);

	e = gf_isom_set_sample_group_info(movie, track, 0, sample_number, GF_ISOM_SAMPLE_GROUP_SEIG, 0, udta, sg_encryption_create_entry, sg_encryption_compare_entry);
	gf_free(udta);
	return e;
}

<<<<<<< HEAD
GF_Err gf_isom_set_ctts_v1(GF_ISOFile *file, u32 track, u32 ctts_shift)
=======
/*sample encryption information group can be in stbl or traf*/
GF_EXPORT
GF_Err gf_isom_set_sample_cenc_default(GF_ISOFile *movie, u32 track, u32 sample_number)
{
	return gf_isom_set_sample_group_info(movie, track, sample_number, GF_ISOM_SAMPLE_GROUP_SEIG, 0, NULL, NULL, NULL);
}

static GF_Err gf_isom_set_ctts_v1(GF_ISOFile *file, u32 track, GF_TrackBox *trak)
>>>>>>> ebfc3086
{
	u32 i, shift;
	u64 duration;
	GF_CompositionOffsetBox *ctts;
	GF_CompositionToDecodeBox *cslg;
	s32 leastCTTS, greatestCTTS;
	GF_TrackBox *trak;
	GF_Err e = CanAccessMovie(file, GF_ISOM_OPEN_WRITE);
	if (e) return e;

 	trak = gf_isom_get_track_from_file(file, track);
	if (!trak) return GF_BAD_PARAM;

	ctts = trak->Media->information->sampleTable->CompositionOffset;
	shift = ctts->version ? ctts_shift : ctts->entries[0].decodingOffset;
	leastCTTS = GF_INT_MAX;
	greatestCTTS = 0;
	for (i=0; i<ctts->nb_entries; i++) {
		if (!ctts->version)
			ctts->entries[i].decodingOffset -= shift;

		if ((s32)ctts->entries[i].decodingOffset < leastCTTS)
			leastCTTS = ctts->entries[i].decodingOffset;
		if ((s32)ctts->entries[i].decodingOffset > greatestCTTS)
			greatestCTTS = ctts->entries[i].decodingOffset;
	}
	if (!ctts->version) {
		ctts->version = 1;
		gf_isom_remove_edit_segments(file, track);
	}

	if (!trak->Media->information->sampleTable->CompositionToDecode)
		trak->Media->information->sampleTable->CompositionToDecode = (GF_CompositionToDecodeBox *) gf_isom_box_new(GF_ISOM_BOX_TYPE_CSLG);

	cslg = trak->Media->information->sampleTable->CompositionToDecode;

	cslg->compositionToDTSShift = shift;
	cslg->leastDecodeToDisplayDelta = leastCTTS;
	cslg->greatestDecodeToDisplayDelta = greatestCTTS;
	cslg->compositionStartTime = 0;
	/*for our use case (first CTS set to 0), the composition end time is the media duration if it fits on 32 bits*/
	duration = gf_isom_get_media_duration(file, track);
	cslg->compositionEndTime = (duration<0x7FFFFFFF) ? (s32) duration : 0;

	gf_isom_modify_alternate_brand(file, GF_ISOM_BRAND_ISO4, GF_TRUE);
	return GF_OK;
}

static GF_Err gf_isom_set_ctts_v0(GF_ISOFile *file, GF_TrackBox *trak)
{
	u32 i;
	s32 shift;
	GF_CompositionOffsetBox *ctts;
	GF_CompositionToDecodeBox *cslg;

	ctts = trak->Media->information->sampleTable->CompositionOffset;

	if (!trak->Media->information->sampleTable->CompositionToDecode)
	{
		shift = 0;
		for (i=0; i<ctts->nb_entries; i++) {
			if (-ctts->entries[i].decodingOffset > shift)
				shift = -ctts->entries[i].decodingOffset;
		}
		if (shift > 0)
		{
			for (i=0; i<ctts->nb_entries; i++) {
				ctts->entries[i].decodingOffset += shift;
			}
		}
	}
	else
	{
		cslg = trak->Media->information->sampleTable->CompositionToDecode;
		shift = cslg->compositionToDTSShift;
		for (i=0; i<ctts->nb_entries; i++) {
			ctts->entries[i].decodingOffset += shift;
		}
		gf_isom_box_del((GF_Box *)cslg);
		trak->Media->information->sampleTable->CompositionToDecode = NULL;
	}
	if (! trak->editBox && shift>0) {
		u64 dur = trak->Media->mediaHeader->duration;
		dur *= file->moov->mvhd->timeScale;
		dur /= trak->Media->mediaHeader->timeScale;
		gf_isom_set_edit_segment(file, gf_list_find(file->moov->trackList, trak)+1, 0, dur, shift, GF_ISOM_EDIT_NORMAL);
	}
	ctts->version = 0;
	gf_isom_modify_alternate_brand(file, GF_ISOM_BRAND_ISO4, GF_FALSE);
	return GF_OK;
}

GF_EXPORT
GF_Err gf_isom_set_composition_offset_mode(GF_ISOFile *file, u32 track, Bool use_negative_offsets)
{
	GF_Err e;
	GF_TrackBox *trak;
	GF_CompositionOffsetBox *ctts;

	e = CanAccessMovie(file, GF_ISOM_OPEN_WRITE);
	if (e) return e;

	trak = gf_isom_get_track_from_file(file, track);
	if (!trak) return GF_BAD_PARAM;

	ctts = trak->Media->information->sampleTable->CompositionOffset;
	if (!ctts) {
		if (!use_negative_offsets && trak->Media->information->sampleTable->CompositionToDecode) {
			gf_isom_box_del((GF_Box *)trak->Media->information->sampleTable->CompositionToDecode);
			trak->Media->information->sampleTable->CompositionToDecode = NULL;
		}
		return GF_OK;
	}

	if (use_negative_offsets) {
		return gf_isom_set_ctts_v1(file, track, 0);
	} else {
		if (ctts->version==0) return GF_OK;
		return gf_isom_set_ctts_v0(file, trak);
	}
}

GF_EXPORT
GF_Err gf_isom_set_sync_table(GF_ISOFile *file, u32 track)
{
	GF_Err e;
	GF_TrackBox *trak;

	e = CanAccessMovie(file, GF_ISOM_OPEN_WRITE);
	if (e) return e;

	trak = gf_isom_get_track_from_file(file, track);
	if (!trak) return GF_BAD_PARAM;

	trak->Media->information->sampleTable->SyncSample = (GF_SyncSampleBox *) gf_isom_box_new(GF_ISOM_BOX_TYPE_STSS);
	return GF_OK;
}

Bool gf_isom_is_identical_sgpd(void *ptr1, void *ptr2, u32 grouping_type)
{
	Bool res = GF_FALSE;
#ifndef GPAC_DISABLE_ISOM_WRITE
	GF_BitStream *bs1, *bs2;
	char *buf1, *buf2;
	u32 len1, len2;

	if (!ptr1 || !ptr2)
		return GF_FALSE;

	bs1 = gf_bs_new(NULL, 0, GF_BITSTREAM_WRITE);
	if (grouping_type) {
		sgpd_write_entry(grouping_type, ptr1, bs1);
	} else {
		gf_isom_box_write((GF_Box *)ptr1, bs1);
	}
	gf_bs_get_content(bs1, &buf1, &len1);
	gf_bs_del(bs1);

	bs2 = gf_bs_new(NULL, 0, GF_BITSTREAM_WRITE);
	if (grouping_type) {
		sgpd_write_entry(grouping_type, ptr2, bs2);
	} else {
		gf_isom_box_write((GF_Box *)ptr2, bs2);
	}
	gf_bs_get_content(bs2, &buf2, &len2);
	gf_bs_del(bs2);


	if ((len1==len2) && !memcmp(buf1, buf2, len1))
		res = GF_TRUE;

	gf_free(buf1);
	gf_free(buf2);
#endif
	return res;
}


GF_Err gf_isom_set_sample_flags(GF_ISOFile *file, u32 track, u32 sampleNumber, u32 isLeading, u32 dependsOn, u32 dependedOn, u32 redundant)
{
	GF_Err e;
	GF_TrackBox *trak;

	e = CanAccessMovie(file, GF_ISOM_OPEN_WRITE);
	if (e) return e;

	trak = gf_isom_get_track_from_file(file, track);
	if (!trak) return GF_BAD_PARAM;
	return stbl_SetDependencyType(trak->Media->information->sampleTable, sampleNumber, isLeading, dependsOn, dependedOn, redundant);
}

GF_EXPORT
GF_Err gf_isom_copy_sample_info(GF_ISOFile *dst, u32 dst_track, GF_ISOFile *src, u32 src_track, u32 sampleNumber)
{
	u32 i, count, idx, dst_sample_num, subs_flags;
	GF_SubSampleInfoEntry *sub_sample;
	GF_Err e;
	GF_TrackBox *src_trak, *dst_trak;

	src_trak = gf_isom_get_track_from_file(src, src_track);
	if (!src_trak) return GF_BAD_PARAM;

	dst_trak = gf_isom_get_track_from_file(dst, dst_track);
	if (!dst_trak) return GF_BAD_PARAM;

	dst_sample_num = dst_trak->Media->information->sampleTable->SampleSize->sampleCount;

	/*modify depends flags*/
	if (src_trak->Media->information->sampleTable->SampleDep) {
		u32 isLeading, dependsOn, dependedOn, redundant;

		isLeading = dependsOn = dependedOn = redundant = 0;

		e = stbl_GetSampleDepType(src_trak->Media->information->sampleTable->SampleDep, sampleNumber, &isLeading, &dependsOn, &dependedOn, &redundant);
		if (e) return e;

		e = stbl_AppendDependencyType(dst_trak->Media->information->sampleTable, isLeading, dependsOn, dependedOn, redundant);
		if (e) return e;
	}

	/*copy subsample info if any*/
	idx=1;
	while (gf_isom_get_subsample_types(src, src_track, idx, &subs_flags)) {
		GF_SubSampleInformationBox *dst_subs=NULL;
		idx++;

		if ( ! gf_isom_sample_get_subsample_entry(src, src_track, sampleNumber, subs_flags, &sub_sample))
			continue;

		/*create subsample if needed*/
		if (!dst_trak->Media->information->sampleTable->sub_samples) {
			dst_trak->Media->information->sampleTable->sub_samples = gf_list_new();
		}
		count = gf_list_count(dst_trak->Media->information->sampleTable->sub_samples);
		for (i=0; i<count; i++) {
			dst_subs = gf_list_get(dst_trak->Media->information->sampleTable->sub_samples, i);
			if (dst_subs->flags==subs_flags) break;
			dst_subs=NULL;
		}
		if (!dst_subs) {
			dst_subs = (GF_SubSampleInformationBox *) gf_isom_box_new(GF_ISOM_BOX_TYPE_SUBS);
			dst_subs->version=0;
			dst_subs->flags = subs_flags;
			gf_list_add(dst_trak->Media->information->sampleTable->sub_samples, dst_subs);
		}

		count = gf_list_count(sub_sample->SubSamples);
		for (i=0; i<count; i++) {
			GF_SubSampleEntry *entry = (GF_SubSampleEntry*)gf_list_get(sub_sample->SubSamples, i);
			e = gf_isom_add_subsample_info(dst_subs, dst_sample_num, entry->subsample_size, entry->subsample_priority, entry->reserved, entry->discardable);
			if (e) return e;
		}
	}

	/*copy sampleToGroup info if any*/
	if (src_trak->Media->information->sampleTable->sampleGroups) {
		count = gf_list_count(src_trak->Media->information->sampleTable->sampleGroups);
		for (i=0; i<count; i++) {
			GF_SampleGroupBox *sg;
			u32 j, k, default_index;
			u32 first_sample_in_entry, last_sample_in_entry, group_desc_index_src, group_desc_index_dst;
			first_sample_in_entry = 1;

			sg = (GF_SampleGroupBox*)gf_list_get(src_trak->Media->information->sampleTable->sampleGroups, i);
			for (j=0; j<sg->entry_count; j++) {
				last_sample_in_entry = first_sample_in_entry + sg->sample_entries[j].sample_count - 1;
				if ((sampleNumber<first_sample_in_entry) || (sampleNumber>last_sample_in_entry)) {
					first_sample_in_entry = last_sample_in_entry+1;
					continue;
				}

				if (!dst_trak->Media->information->sampleTable->sampleGroups)
					dst_trak->Media->information->sampleTable->sampleGroups = gf_list_new();

				group_desc_index_src = group_desc_index_dst = sg->sample_entries[j].group_description_index;

				if (group_desc_index_src) {
					GF_SampleGroupDescriptionBox *sgd_src, *sgd_dst;
					GF_DefaultSampleGroupDescriptionEntry *sgde_src, *sgde_dst;

					group_desc_index_dst = 0;
					//check that the sample group description exists !!
					sgde_src = gf_isom_get_sample_group_info_entry(src, src_trak, sg->grouping_type, sg->sample_entries[j].group_description_index, &default_index, &sgd_src);

					if (!sgde_src) break;

					if (!dst_trak->Media->information->sampleTable->sampleGroupsDescription)
						dst_trak->Media->information->sampleTable->sampleGroupsDescription = gf_list_new();

					sgd_dst = NULL;
					for (k=0; k< gf_list_count(dst_trak->Media->information->sampleTable->sampleGroupsDescription); k++) {
						sgd_dst = gf_list_get(dst_trak->Media->information->sampleTable->sampleGroupsDescription, k);
						if (sgd_dst->grouping_type==sgd_src->grouping_type) break;
						sgd_dst = NULL;
					}
					if (!sgd_dst) {
						gf_isom_clone_box( (GF_Box *) sgd_src, (GF_Box **) &sgd_dst);
						if (!sgd_dst) return GF_OUT_OF_MEM;
						gf_list_add(dst_trak->Media->information->sampleTable->sampleGroupsDescription, sgd_dst);
					}

					//find the same entry
					for (k=0; k<gf_list_count(sgd_dst->group_descriptions); k++) {
						sgde_dst = gf_list_get(sgd_dst->group_descriptions, i);
						if (gf_isom_is_identical_sgpd(sgde_src, sgde_dst, sgd_src->grouping_type)) {
							group_desc_index_dst = k+1;
							break;
						}
					}
					if (!group_desc_index_dst) {
						GF_SampleGroupDescriptionBox *cloned=NULL;
						gf_isom_clone_box( (GF_Box *) sgd_src, (GF_Box **)  &cloned);
						if (!cloned) return GF_OUT_OF_MEM;
						sgde_dst = gf_list_get(cloned->group_descriptions, group_desc_index_dst);
						gf_list_rem(cloned->group_descriptions, group_desc_index_dst);
						gf_isom_box_del( (GF_Box *) cloned);
						gf_list_add(sgd_dst->group_descriptions, sgde_dst);
						group_desc_index_dst = gf_list_count(sgd_dst->group_descriptions);
					}
				}


				/*found our sample, add it to trak->sampleGroups*/
				e = gf_isom_add_sample_group_entry(dst_trak->Media->information->sampleTable->sampleGroups, dst_sample_num, sg->grouping_type, sg->grouping_type_parameter, group_desc_index_dst);
				if (e) return e;
				break;
			}
		}
	}
	return GF_OK;
}

GF_EXPORT
GF_Err gf_isom_text_set_display_flags(GF_ISOFile *file, u32 track, u32 desc_index, u32 flags, GF_TextFlagsMode op_type)
{
	u32 i;
	GF_Err e;
	GF_TrackBox *trak;

	e = CanAccessMovie(file, GF_ISOM_OPEN_WRITE);
	if (e) return e;

	trak = gf_isom_get_track_from_file(file, track);
	if (!trak) return GF_BAD_PARAM;

	for (i=0; i < gf_list_count(trak->Media->information->sampleTable->SampleDescription->other_boxes); i++) {
		GF_Tx3gSampleEntryBox *txt;
		if (desc_index && (i+1 != desc_index)) continue;

		txt = (GF_Tx3gSampleEntryBox*)gf_list_get(trak->Media->information->sampleTable->SampleDescription->other_boxes, i);
		if (txt->type != GF_ISOM_BOX_TYPE_TX3G) continue;

		switch (op_type) {
		case GF_ISOM_TEXT_FLAGS_TOGGLE:
			txt->displayFlags |= flags;
			break;
		case GF_ISOM_TEXT_FLAGS_UNTOGGLE:
			txt->displayFlags &= ~flags;
			break;
		default:
			txt->displayFlags = flags;
			break;
		}
	}
	return GF_OK;

}


GF_EXPORT
GF_Err gf_isom_update_duration(GF_ISOFile *movie)
{
	u32 i;
	u64 maxDur;
	GF_TrackBox *trak;

	if (!movie || !movie->moov) return GF_BAD_PARAM;

	//if file was open in Write or Edit mode, recompute the duration
	//the duration of a movie is the MaxDuration of all the tracks...

	maxDur = 0;
	i=0;
	while ((trak = (GF_TrackBox *)gf_list_enum(movie->moov->trackList, &i))) {
		if( (movie->LastError = SetTrackDuration(trak))	) return movie->LastError;
		if (trak->Header->duration > maxDur)
			maxDur = trak->Header->duration;
	}
	movie->moov->mvhd->duration = maxDur;

	return GF_OK;
}

GF_EXPORT
GF_Err gf_isom_update_edit_list_duration(GF_ISOFile *file, u32 track)
{
	u32 i;
	u64 trackDuration;
	GF_EdtsEntry *ent;
	GF_EditListBox *elst;
	GF_Err e;
	GF_TrackBox *trak;

	e = CanAccessMovie(file, GF_ISOM_OPEN_WRITE);
	if (e) return e;

	trak = gf_isom_get_track_from_file(file, track);
	if (!trak) return GF_BAD_PARAM;


	//the total duration is the media duration: adjust it in case...
	e = Media_SetDuration(trak);
	if (e) return e;

	//assert the timeScales are non-NULL
	if (!trak->moov->mvhd->timeScale || !trak->Media->mediaHeader->timeScale) return GF_ISOM_INVALID_FILE;
	trackDuration = (trak->Media->mediaHeader->duration * trak->moov->mvhd->timeScale) / trak->Media->mediaHeader->timeScale;

	//if we have an edit list, the duration is the sum of all the editList
	//entries' duration (always expressed in MovieTimeScale)
	if (trak->editBox && trak->editBox->editList) {
		u64 editListDuration = 0;
		elst = trak->editBox->editList;
		i=0;
		while ((ent = (GF_EdtsEntry*)gf_list_enum(elst->entryList, &i))) {
			if (ent->segmentDuration > trackDuration)
				ent->segmentDuration = trackDuration;
			if ((ent->mediaTime>=0) && ((u64) ent->mediaTime>=trak->Media->mediaHeader->duration)) {
				ent->mediaTime = trak->Media->mediaHeader->duration;
			}
			editListDuration += ent->segmentDuration;
		}
		trackDuration = editListDuration;
	}
	if (!trackDuration) {
		trackDuration = (trak->Media->mediaHeader->duration * trak->moov->mvhd->timeScale) / trak->Media->mediaHeader->timeScale;
	}
	trak->Header->duration = trackDuration;

	return GF_OK;

}


GF_EXPORT
GF_Err gf_isom_clone_pssh(GF_ISOFile *output, GF_ISOFile *input, Bool in_moof) {
	GF_Box *a;
	u32 i;
	i = 0;

	while ((a = (GF_Box *)gf_list_enum(input->moov->other_boxes, &i))) {
		if (a->type == GF_ISOM_BOX_TYPE_PSSH) {
			GF_ProtectionSystemHeaderBox *pssh = (GF_ProtectionSystemHeaderBox *)gf_isom_box_new(GF_ISOM_BOX_TYPE_PSSH);
			memmove(pssh->SystemID, ((GF_ProtectionSystemHeaderBox *)a)->SystemID, 16);
			pssh->KID_count = ((GF_ProtectionSystemHeaderBox *)a)->KID_count;
			pssh->KIDs = (bin128 *)gf_malloc(pssh->KID_count*sizeof(bin128));
			memmove(pssh->KIDs, ((GF_ProtectionSystemHeaderBox *)a)->KIDs, pssh->KID_count*sizeof(bin128));
			pssh->private_data_size = ((GF_ProtectionSystemHeaderBox *)a)->private_data_size;
			pssh->private_data = (u8 *)gf_malloc(pssh->private_data_size*sizeof(char));
			memmove(pssh->private_data, ((GF_ProtectionSystemHeaderBox *)a)->private_data, pssh->private_data_size);

#ifndef GPAC_DISABLE_ISOM_FRAGMENTS
			gf_isom_box_add_default(in_moof ? (GF_Box*)output->moof : (GF_Box*)output->moov, (GF_Box*)pssh);
#else
			gf_isom_box_add_default((GF_Box*)output->moov, (GF_Box*)pssh);
#endif
		}
	}
	return GF_OK;
}

GF_EXPORT
GF_Err gf_isom_set_track_group(GF_ISOFile *file, u32 track_number, u32 track_group_id, u32 group_type, Bool do_add)
{
	u32 i, j;
	GF_TrackGroupTypeBox *trgt;
	GF_Err e;
	GF_TrackBox *trak;

	e = CanAccessMovie(file, GF_ISOM_OPEN_WRITE);
	if (e) return e;

	trak = gf_isom_get_track_from_file(file, track_number);
	if (!trak) return GF_BAD_PARAM;
	if (!trak->groups) trak->groups = (GF_TrackGroupBox*) gf_isom_box_new(GF_ISOM_BOX_TYPE_TRGR);

	for (j=0; j<gf_list_count(file->moov->trackList); j++) {
		GF_TrackBox *a_trak = gf_list_get(file->moov->trackList, j);
		if (!a_trak->groups) continue;

		for (i=0; i<gf_list_count(a_trak->groups->groups); i++) {
			trgt = gf_list_get(a_trak->groups->groups, i);

			if (trgt->track_group_id==track_group_id) {
				if (trgt->group_type != group_type) {
					GF_LOG(GF_LOG_ERROR, GF_LOG_CONTAINER, ("A track with same group ID is already defined for different group type %s\n", gf_4cc_to_str(trgt->group_type) ));
					return GF_BAD_PARAM;
				}
				if (a_trak==trak) {
					if (!do_add) {
						gf_list_rem(trak->groups->groups, i);
						gf_isom_box_del((GF_Box *)trgt);
					}
					return GF_OK;
				}
			}
		}
	}
	//not found, add new group
	trgt = (GF_TrackGroupTypeBox*) gf_isom_box_new(GF_ISOM_BOX_TYPE_TRGT);
	trgt->track_group_id = track_group_id;
	trgt->group_type = group_type;
	return gf_list_add(trak->groups->groups, trgt);
}

GF_EXPORT
GF_Err gf_isom_set_nalu_length_field(GF_ISOFile *file, u32 track, u32 StreamDescriptionIndex, u32 nalu_size_length)
{
	GF_Err e;
	GF_TrackBox *trak;
	GF_SampleEntryBox *entry;
	GF_MPEGVisualSampleEntryBox *ve;
	GF_SampleDescriptionBox *stsd;

	e = CanAccessMovie(file, GF_ISOM_OPEN_WRITE);
	if (e) return e;

	trak = gf_isom_get_track_from_file(file, track);
	if (!trak) return GF_BAD_PARAM;

	stsd = trak->Media->information->sampleTable->SampleDescription;
	if (!stsd || !StreamDescriptionIndex || StreamDescriptionIndex > gf_list_count(stsd->other_boxes)) {
		return GF_BAD_PARAM;
	}

	entry = (GF_SampleEntryBox *)gf_list_get(stsd->other_boxes, StreamDescriptionIndex - 1);
	//no support for generic sample entries (eg, no MPEG4 descriptor)
	if (!entry || ! gf_isom_is_nalu_based_entry(trak->Media, entry)) {
		return GF_BAD_PARAM;
	}

	ve = (GF_MPEGVisualSampleEntryBox*)entry;
	if (ve->avc_config) ve->avc_config->config->nal_unit_size = nalu_size_length;
	if (ve->svc_config) ve->svc_config->config->nal_unit_size = nalu_size_length;
	if (ve->hevc_config) ve->hevc_config->config->nal_unit_size = nalu_size_length;
	if (ve->lhvc_config) ve->lhvc_config->config->nal_unit_size = nalu_size_length;
	return GF_OK;
}

GF_Err gf_isom_set_sample_group_in_traf(GF_ISOFile *file)
{
	GF_Err e;
	e = CanAccessMovie(file, GF_ISOM_OPEN_WRITE);
	if (e) return e;

	file->sample_groups_in_traf = GF_TRUE;
	return GF_OK;
}


#endif	/*!defined(GPAC_DISABLE_ISOM) && !defined(GPAC_DISABLE_ISOM_WRITE)*/

<|MERGE_RESOLUTION|>--- conflicted
+++ resolved
@@ -5122,12 +5122,8 @@
 		if (!traf->sampleGroups)
 			traf->sampleGroups = gf_list_new();
 		groupList = traf->sampleGroups;
-<<<<<<< HEAD
-		if (is_traf_sgpd)
+		if (is_traf_sgpd && entry)
 			entry_idx |= 0x10000;
-=======
-		if (entry) entry_idx |= 0x10000;
->>>>>>> ebfc3086
 	} else
 #endif
 	{
@@ -5538,18 +5534,14 @@
 	return e;
 }
 
-<<<<<<< HEAD
+/*sample encryption information group can be in stbl or traf*/
+GF_EXPORT
+GF_Err gf_isom_set_sample_cenc_default(GF_ISOFile *movie, u32 track, u32 sample_number)
+{
+	return gf_isom_set_sample_group_info(movie, track, 0, sample_number, GF_ISOM_SAMPLE_GROUP_SEIG, 0, NULL, NULL, NULL);
+}
+
 GF_Err gf_isom_set_ctts_v1(GF_ISOFile *file, u32 track, u32 ctts_shift)
-=======
-/*sample encryption information group can be in stbl or traf*/
-GF_EXPORT
-GF_Err gf_isom_set_sample_cenc_default(GF_ISOFile *movie, u32 track, u32 sample_number)
-{
-	return gf_isom_set_sample_group_info(movie, track, sample_number, GF_ISOM_SAMPLE_GROUP_SEIG, 0, NULL, NULL, NULL);
-}
-
-static GF_Err gf_isom_set_ctts_v1(GF_ISOFile *file, u32 track, GF_TrackBox *trak)
->>>>>>> ebfc3086
 {
 	u32 i, shift;
 	u64 duration;
