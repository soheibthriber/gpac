/*
 *			GPAC - Multimedia Framework C SDK
 *
 *			Authors: Jean Le Feuvre
 *			Copyright (c) Telecom ParisTech 2000-2019
 *					All rights reserved
 *
 *  This file is part of GPAC / ISO Media File Format sub-project
 *
 *  GPAC is free software; you can redistribute it and/or modify
 *  it under the terms of the GNU Lesser General Public License as published by
 *  the Free Software Foundation; either version 2, or (at your option)
 *  any later version.
 *
 *  GPAC is distributed in the hope that it will be useful,
 *  but WITHOUT ANY WARRANTY; without even the implied warranty of
 *  MERCHANTABILITY or FITNESS FOR A PARTICULAR PURPOSE.  See the
 *  GNU Lesser General Public License for more details.
 *
 *  You should have received a copy of the GNU Lesser General Public
 *  License along with this library; see the file COPYING.  If not, write to
 *  the Free Software Foundation, 675 Mass Ave, Cambridge, MA 02139, USA.
 *
 */

#include <gpac/internal/isomedia_dev.h>
#include <gpac/constants.h>
#include <gpac/iso639.h>


#if !defined(GPAC_DISABLE_ISOM) && !defined(GPAC_DISABLE_ISOM_WRITE)

GF_Err CanAccessMovie(GF_ISOFile *movie, u32 Mode)
{
	if (!movie) return GF_BAD_PARAM;
	if (movie->openMode < Mode) return GF_ISOM_INVALID_MODE;

#ifndef	GPAC_DISABLE_ISOM_FRAGMENTS
	if (movie->FragmentsFlags & GF_ISOM_FRAG_WRITE_READY) return GF_ISOM_INVALID_MODE;
#endif
	return GF_OK;
}

static GF_Err unpack_track(GF_TrackBox *trak)
{
	GF_Err e = GF_OK;
	if (!trak->is_unpacked) {
		e = stbl_UnpackOffsets(trak->Media->information->sampleTable);
		if (e) return e;
		e = stbl_unpackCTS(trak->Media->information->sampleTable);
		trak->is_unpacked = GF_TRUE;
	}
	return e;
}


GF_Err FlushCaptureMode(GF_ISOFile *movie)
{
	GF_Err e;
	if (movie->openMode != GF_ISOM_OPEN_WRITE) return GF_OK;
	/*make sure nothing was added*/
	if (gf_bs_get_position(movie->editFileMap->bs)) return GF_OK;

	if (!strcmp(movie->fileName, "_gpac_isobmff_redirect")) {
		if (!movie->on_block_out) {
			GF_LOG(GF_LOG_ERROR, GF_LOG_CONTAINER, ("[ISOBMFF] Missing output block callback, cannot write\n"));
			return GF_BAD_PARAM;
		}

		gf_bs_del(movie->editFileMap->bs);
		movie->editFileMap->bs = gf_bs_new_cbk(movie->on_block_out, movie->on_block_out_usr_data, movie->on_block_out_block_size);
	}

	/*add all first boxes*/
	if (movie->brand) {
		e = gf_isom_box_size((GF_Box *)movie->brand);
		if (e) return e;
		e = gf_isom_box_write((GF_Box *)movie->brand, movie->editFileMap->bs);
		if (e) return e;
	}
	if (movie->pdin) {
		e = gf_isom_box_size((GF_Box *)movie->pdin);
		if (e) return e;
		e = gf_isom_box_write((GF_Box *)movie->pdin, movie->editFileMap->bs);
		if (e) return e;
	}
	movie->mdat->bsOffset = gf_bs_get_position(movie->editFileMap->bs);
	/*we have a trick here: the data will be stored on the fly, so the first
	thing in the file is the MDAT. As we don't know if we have a large file (>4 GB) or not
	do as if we had one and write 16 bytes: 4 (type) + 4 (size) + 8 (largeSize)...*/
	gf_bs_write_long_int(movie->editFileMap->bs, 0, 64);
	gf_bs_write_long_int(movie->editFileMap->bs, 0, 64);
	return GF_OK;
}

static GF_Err CheckNoData(GF_ISOFile *movie)
{
	if (movie->openMode != GF_ISOM_OPEN_WRITE) return GF_OK;
	if (gf_bs_get_position(movie->editFileMap->bs)) return GF_BAD_PARAM;
	return GF_OK;
}

/**************************************************************
					File Writing / Editing
**************************************************************/
//quick function to add an IOD/OD to the file if not present (iods is optional)
GF_Err AddMovieIOD(GF_MovieBox *moov, u8 isIOD)
{
	GF_Descriptor *od;
	GF_ObjectDescriptorBox *iods;

	//do we have an IOD ?? If not, create one.
	if (moov->iods) return GF_OK;

	if (isIOD) {
		od = gf_odf_desc_new(GF_ODF_ISOM_IOD_TAG);
	} else {
		od = gf_odf_desc_new(GF_ODF_ISOM_OD_TAG);
	}
	if (!od) return GF_OUT_OF_MEM;
	((GF_IsomObjectDescriptor *)od)->objectDescriptorID = 1;

	iods = (GF_ObjectDescriptorBox *) gf_isom_box_new_parent(&moov->child_boxes, GF_ISOM_BOX_TYPE_IODS);
	iods->descriptor = od;
	return moov_on_child_box((GF_Box*)moov, (GF_Box *)iods);
}

//add a track to the root OD
GF_EXPORT
GF_Err gf_isom_add_track_to_root_od(GF_ISOFile *movie, u32 trackNumber)
{
	GF_Err e;
	GF_ES_ID_Inc *inc;

	e = CanAccessMovie(movie, GF_ISOM_OPEN_WRITE);
	if (e) return e;
	gf_isom_insert_moov(movie);

	if (!movie->moov->iods) AddMovieIOD(movie->moov, 0);

	if (gf_isom_is_track_in_root_od(movie, trackNumber) == 1) return GF_OK;

	inc = (GF_ES_ID_Inc *) gf_odf_desc_new(GF_ODF_ESD_INC_TAG);
	inc->trackID = gf_isom_get_track_id(movie, trackNumber);
	if (!inc->trackID) {
		gf_odf_desc_del((GF_Descriptor *)inc);
		return movie->LastError;
	}
	if ( (movie->LastError = gf_isom_add_desc_to_root_od(movie, (GF_Descriptor *)inc) ) ) {
		return movie->LastError;
	}
	gf_odf_desc_del((GF_Descriptor *)inc);
	return GF_OK;
}

//remove the root OD
GF_EXPORT
GF_Err gf_isom_remove_root_od(GF_ISOFile *movie)
{
	GF_Err e;

	e = CanAccessMovie(movie, GF_ISOM_OPEN_WRITE);
	if (e) return e;
	if (!movie->moov || !movie->moov->iods) return GF_OK;
	gf_isom_box_del_parent(&movie->moov->child_boxes, (GF_Box *)movie->moov->iods);
	movie->moov->iods = NULL;
	return GF_OK;
}

//remove a track to the root OD
GF_EXPORT
GF_Err gf_isom_remove_track_from_root_od(GF_ISOFile *movie, u32 trackNumber)
{
	GF_List *esds;
	GF_ES_ID_Inc *inc;
	u32 i;
	GF_Err e;

	e = CanAccessMovie(movie, GF_ISOM_OPEN_WRITE);
	if (e) return e;
	if (!movie->moov) return GF_OK;

	if (!gf_isom_is_track_in_root_od(movie, trackNumber)) return GF_OK;

	if (!movie->moov->iods) AddMovieIOD(movie->moov, 0);
	if (!movie->moov->iods) return GF_OUT_OF_MEM;

	switch (movie->moov->iods->descriptor->tag) {
	case GF_ODF_ISOM_IOD_TAG:
		esds = ((GF_IsomInitialObjectDescriptor *)movie->moov->iods->descriptor)->ES_ID_IncDescriptors;
		break;
	case GF_ODF_ISOM_OD_TAG:
		esds = ((GF_IsomObjectDescriptor *)movie->moov->iods->descriptor)->ES_ID_IncDescriptors;
		break;
	default:
		return GF_ISOM_INVALID_FILE;
	}

	//get the desc
	i=0;
	while ((inc = (GF_ES_ID_Inc*)gf_list_enum(esds, &i))) {
		if (inc->trackID == (u32) gf_isom_get_track_id(movie, trackNumber)) {
			gf_odf_desc_del((GF_Descriptor *)inc);
			gf_list_rem(esds, i-1);
			break;
		}
	}
	//we don't remove the iod for P&Ls and other potential info
	return GF_OK;
}

GF_EXPORT
GF_Err gf_isom_set_creation_time(GF_ISOFile *movie, u64 time)
{
	if (!movie || !movie->moov) return GF_BAD_PARAM;
	movie->moov->mvhd->creationTime = time;
	movie->moov->mvhd->modificationTime = time;
	return GF_OK;
}

GF_EXPORT
GF_Err gf_isom_set_track_creation_time(GF_ISOFile *movie,u32 trackNumber, u64 time)
{
	GF_TrackBox *trak;
	trak = gf_isom_get_track_from_file(movie, trackNumber);
	if (!trak) return GF_BAD_PARAM;

	trak->Header->creationTime = time;
	trak->Header->modificationTime = time;
	return GF_OK;
}


//sets the enable flag of a track
GF_EXPORT
GF_Err gf_isom_set_track_enabled(GF_ISOFile *movie, u32 trackNumber, u8 enableTrack)
{
	GF_Err e;
	GF_TrackBox *trak;

	e = CanAccessMovie(movie, GF_ISOM_OPEN_WRITE);
	if (e) return e;

	trak = gf_isom_get_track_from_file(movie, trackNumber);
	if (!trak) return GF_BAD_PARAM;

	if (enableTrack) {
		trak->Header->flags |= 1;
	} else {
		trak->Header->flags &= ~1;
	}
	return GF_OK;
}

//sets the enable flag of a track
GF_EXPORT
GF_Err gf_isom_set_track_flags(GF_ISOFile *movie, u32 trackNumber, u32 flags, GF_ISOMTrackFlagOp op)
{
	GF_Err e;
	GF_TrackBox *trak;

	e = CanAccessMovie(movie, GF_ISOM_OPEN_WRITE);
	if (e) return e;

	trak = gf_isom_get_track_from_file(movie, trackNumber);
	if (!trak) return GF_BAD_PARAM;
	if (op==GF_ISOM_TKFLAGS_ADD)
		trak->Header->flags |= flags;
	else if (op==GF_ISOM_TKFLAGS_REM)
		trak->Header->flags &= ~flags;
	else
		trak->Header->flags = flags;
	return GF_OK;
}

GF_EXPORT
GF_Err gf_isom_set_media_language(GF_ISOFile *movie, u32 trackNumber, char *code)
{
	GF_Err e;
	GF_TrackBox *trak;

	trak = gf_isom_get_track_from_file(movie, trackNumber);
	if (!trak) return GF_BAD_PARAM;
	e = CanAccessMovie(movie, GF_ISOM_OPEN_WRITE);
	if (e) return e;

	// Old language-storage processing
	// if the new code is on 3 chars, we use it
	// otherwise, we find the associated 3 chars code and use it
	if (strlen(code) == 3) {
		memcpy(trak->Media->mediaHeader->packedLanguage, code, sizeof(char)*3);
	} else {
		s32 lang_idx;
		const char *code_3cc;
		lang_idx = gf_lang_find(code);
		if (lang_idx == -1) {
			GF_LOG(GF_LOG_WARNING, GF_LOG_CONTAINER, ("The given code is not a valid one: %s, using 'und' as 3-letter code\n", code));
			code_3cc = "und";
		} else {
			code_3cc = gf_lang_get_3cc(lang_idx);
		}
		memcpy(trak->Media->mediaHeader->packedLanguage, code_3cc, sizeof(char)*3);
	}

	// New language-storage processing
	// change the code in the extended language box (if any)
	// otherwise add an extended language box only if the given code is not 3 chars
	{
		u32 i, count;
		GF_ExtendedLanguageBox *elng;
		elng = NULL;
		count = gf_list_count(trak->Media->child_boxes);
		for (i = 0; i < count; i++) {
			GF_Box *box = (GF_Box *)gf_list_get(trak->Media->child_boxes, i);
			if (box->type == GF_ISOM_BOX_TYPE_ELNG) {
				elng = (GF_ExtendedLanguageBox *)box;
				break;
			}
		}
		if (!elng && (strlen(code) > 3)) {
			elng = (GF_ExtendedLanguageBox *)gf_isom_box_new_parent(&trak->Media->child_boxes, GF_ISOM_BOX_TYPE_ELNG);
		}
		if (elng) {
			if (elng->extended_language) {
				gf_free(elng->extended_language);
			}
			elng->extended_language = gf_strdup(code);
		}
	}
	if (!movie->keep_utc)
		trak->Media->mediaHeader->modificationTime = gf_isom_get_mp4time();
	return GF_OK;
}

static void gf_isom_set_root_iod(GF_ISOFile *movie)
{
	GF_IsomInitialObjectDescriptor *iod;
	GF_IsomObjectDescriptor *od;

	gf_isom_insert_moov(movie);
	if (!movie->moov->iods) {
		AddMovieIOD(movie->moov, 1);
		return;
	}
	//if OD, switch to IOD
	if (movie->moov->iods->descriptor->tag == GF_ODF_ISOM_IOD_TAG) return;
	od = (GF_IsomObjectDescriptor *) movie->moov->iods->descriptor;
	iod = (GF_IsomInitialObjectDescriptor*)gf_malloc(sizeof(GF_IsomInitialObjectDescriptor));
	memset(iod, 0, sizeof(GF_IsomInitialObjectDescriptor));

	iod->ES_ID_IncDescriptors = od->ES_ID_IncDescriptors;
	od->ES_ID_IncDescriptors = NULL;
	//not used in root OD
	iod->ES_ID_RefDescriptors = NULL;
	iod->extensionDescriptors = od->extensionDescriptors;
	od->extensionDescriptors = NULL;
	iod->IPMP_Descriptors = od->IPMP_Descriptors;
	od->IPMP_Descriptors = NULL;
	iod->objectDescriptorID = od->objectDescriptorID;
	iod->OCIDescriptors = od->OCIDescriptors;
	od->OCIDescriptors = NULL;
	iod->tag = GF_ODF_ISOM_IOD_TAG;
	iod->URLString = od->URLString;
	od->URLString = NULL;

	gf_odf_desc_del((GF_Descriptor *) od);
	movie->moov->iods->descriptor = (GF_Descriptor *)iod;
}

GF_EXPORT
GF_Err gf_isom_add_desc_to_root_od(GF_ISOFile *movie, GF_Descriptor *theDesc)
{
	GF_Err e;
	GF_Descriptor *desc, *dupDesc;

	e = CanAccessMovie(movie, GF_ISOM_OPEN_WRITE);
	if (e) return e;
	gf_isom_insert_moov(movie);

	if (!movie->moov->iods) AddMovieIOD(movie->moov, 0);
	if (!movie->moov->iods) return GF_OUT_OF_MEM;
	if (theDesc->tag==GF_ODF_IPMP_TL_TAG) gf_isom_set_root_iod(movie);

	desc = movie->moov->iods->descriptor;
	//the type of desc is handled at the OD/IOD level, we'll be notified
	//if the desc is not allowed
	switch (desc->tag) {
	case GF_ODF_ISOM_IOD_TAG:
	case GF_ODF_ISOM_OD_TAG:
		//duplicate the desc
		e = gf_odf_desc_copy(theDesc, &dupDesc);
		if (e) return e;
		//add it (MUST BE  (I)OD level desc)
		movie->LastError = gf_odf_desc_add_desc(desc, dupDesc);
		if (movie->LastError) gf_odf_desc_del((GF_Descriptor *)dupDesc);
		break;
	default:
		movie->LastError = GF_ISOM_INVALID_FILE;
		break;
	}
	return movie->LastError;
}


GF_EXPORT
GF_Err gf_isom_set_timescale(GF_ISOFile *movie, u32 timeScale)
{
	GF_TrackBox *trak;
	u32 i;
	GF_Err e;
	e = CanAccessMovie(movie, GF_ISOM_OPEN_WRITE);
	if (e) return e;
	gf_isom_insert_moov(movie);

	if (movie->moov->mvhd->timeScale == timeScale) return GF_OK;

	/*rewrite all durations and edit lists*/
	movie->moov->mvhd->duration *= timeScale;
	movie->moov->mvhd->duration /= movie->moov->mvhd->timeScale;
	if (movie->moov->mvex && movie->moov->mvex->mehd) {
		movie->moov->mvex->mehd->fragment_duration *= timeScale;
		movie->moov->mvex->mehd->fragment_duration /= movie->moov->mvhd->timeScale;
	}
	
	i=0;
	while ((trak = (GF_TrackBox*)gf_list_enum(movie->moov->trackList, &i))) {
		trak->Header->duration *= timeScale;
		trak->Header->duration /= movie->moov->mvhd->timeScale;

		if (trak->editBox && trak->editBox->editList) {
			u32 j, count = gf_list_count(trak->editBox->editList->entryList);
			for (j=0; j<count; j++) {
				GF_EdtsEntry *ent = (GF_EdtsEntry *)gf_list_get(trak->editBox->editList->entryList, j);
				ent->segmentDuration *= timeScale;
				ent->segmentDuration /= movie->moov->mvhd->timeScale;
			}
		}
	}

	movie->moov->mvhd->timeScale = timeScale;
	movie->interleavingTime = timeScale;
	return GF_OK;
}


GF_EXPORT
GF_Err gf_isom_set_pl_indication(GF_ISOFile *movie, u8 PL_Code, u8 ProfileLevel)
{
	GF_IsomInitialObjectDescriptor *iod;
	GF_Err e;

	e = CanAccessMovie(movie, GF_ISOM_OPEN_WRITE);
	if (e) return e;

	gf_isom_set_root_iod(movie);
	iod = (GF_IsomInitialObjectDescriptor *)movie->moov->iods->descriptor;

	switch (PL_Code) {
	case GF_ISOM_PL_AUDIO:
		iod->audio_profileAndLevel = ProfileLevel;
		break;
	case GF_ISOM_PL_GRAPHICS:
		iod->graphics_profileAndLevel = ProfileLevel;
		break;
	case GF_ISOM_PL_OD:
		iod->OD_profileAndLevel = ProfileLevel;
		break;
	case GF_ISOM_PL_SCENE:
		iod->scene_profileAndLevel = ProfileLevel;
		break;
	case GF_ISOM_PL_VISUAL:
		iod->visual_profileAndLevel = ProfileLevel;
		break;
	case GF_ISOM_PL_INLINE:
		iod->inlineProfileFlag = ProfileLevel ? 1 : 0;
		break;
	}
	return GF_OK;
}

GF_EXPORT
GF_Err gf_isom_set_root_od_id(GF_ISOFile *movie, u32 OD_ID)
{
	GF_Err e;
	e = CanAccessMovie(movie, GF_ISOM_OPEN_WRITE);
	if (e) return e;

	gf_isom_insert_moov(movie);
	if (!movie->moov->iods) AddMovieIOD(movie->moov, 0);
	if (!movie->moov->iods) return GF_OUT_OF_MEM;

	switch (movie->moov->iods->descriptor->tag) {
	case GF_ODF_ISOM_OD_TAG:
		((GF_IsomObjectDescriptor *)movie->moov->iods->descriptor)->objectDescriptorID = OD_ID;
		break;
	case GF_ODF_ISOM_IOD_TAG:
		((GF_IsomInitialObjectDescriptor *)movie->moov->iods->descriptor)->objectDescriptorID = OD_ID;
		break;
	default:
		return GF_ISOM_INVALID_FILE;
	}
	return GF_OK;
}

GF_EXPORT
GF_Err gf_isom_set_root_od_url(GF_ISOFile *movie, char *url_string)
{
	GF_Err e;
	e = CanAccessMovie(movie, GF_ISOM_OPEN_WRITE);
	if (e) return e;
	gf_isom_insert_moov(movie);

	if (!movie->moov->iods) AddMovieIOD(movie->moov, 0);
	if (!movie->moov->iods) return GF_OUT_OF_MEM;

	switch (movie->moov->iods->descriptor->tag) {
	case GF_ODF_ISOM_OD_TAG:
		if (((GF_IsomObjectDescriptor *)movie->moov->iods->descriptor)->URLString) gf_free(((GF_IsomObjectDescriptor *)movie->moov->iods->descriptor)->URLString);
		((GF_IsomObjectDescriptor *)movie->moov->iods->descriptor)->URLString = url_string ? gf_strdup(url_string) : NULL;
		break;
	case GF_ODF_ISOM_IOD_TAG:
		if (((GF_IsomInitialObjectDescriptor *)movie->moov->iods->descriptor)->URLString) gf_free(((GF_IsomInitialObjectDescriptor *)movie->moov->iods->descriptor)->URLString);
		((GF_IsomInitialObjectDescriptor *)movie->moov->iods->descriptor)->URLString = url_string ? gf_strdup(url_string) : NULL;
		break;
	default:
		return GF_ISOM_INVALID_FILE;
	}
	return GF_OK;
}

GF_EXPORT
GF_ISOTrackID gf_isom_get_last_created_track_id(GF_ISOFile *movie)
{
	return movie ? movie->last_created_track_id : 0;
}


GF_EXPORT
GF_Err gf_isom_load_extra_boxes(GF_ISOFile *movie, u8 *moov_boxes, u32 moov_boxes_size, Bool udta_only)
{
	GF_BitStream *bs;

	GF_Err e = CanAccessMovie(movie, GF_ISOM_OPEN_WRITE);
	if (e) return e;
	gf_isom_insert_moov(movie);

	bs = gf_bs_new(moov_boxes, moov_boxes_size, GF_BITSTREAM_READ);

	//we may have terminators in some QT files (4 bytes set to 0 ...)
	while (gf_bs_available(bs) >= 8) {
		GF_Box *a_box;
		e = gf_isom_box_parse_ex((GF_Box**)&a_box, bs, GF_ISOM_BOX_TYPE_MOOV, GF_FALSE);
		if (e || !a_box) goto exit;

		if (a_box->type == GF_ISOM_BOX_TYPE_UDTA) {
			if (movie->moov->udta) gf_isom_box_del_parent(&movie->moov->child_boxes, (GF_Box*)movie->moov->udta);
			movie->moov->udta = (GF_UserDataBox*) a_box;

			if (!movie->moov->child_boxes) movie->moov->child_boxes = gf_list_new();
			gf_list_add(movie->moov->child_boxes, a_box);

		} else if (!udta_only && (a_box->type!=GF_ISOM_BOX_TYPE_PSSH) ) {
			if (!movie->moov->child_boxes) movie->moov->child_boxes = gf_list_new();
			gf_list_add(movie->moov->child_boxes, a_box);
		} else {
			gf_isom_box_del(a_box);
		}
	}
exit:
	gf_bs_del(bs);
	return e;
}

//creates a new Track. If trackID = 0, the trackID is chosen by the API
//returns the track number or 0 if error
GF_EXPORT
u32 gf_isom_new_track_from_template(GF_ISOFile *movie, GF_ISOTrackID trakID, u32 MediaType, u32 TimeScale, u8 *tk_box, u32 tk_box_size, Bool udta_only)
{
	GF_Err e;
	u64 now;
	u8 isHint;
	GF_TrackBox *trak;
	GF_TrackHeaderBox *tkhd;
	GF_MediaBox *mdia;
	GF_UserDataBox *udta = NULL;

	e = CanAccessMovie(movie, GF_ISOM_OPEN_WRITE);
	if (e) {
		gf_isom_set_last_error(movie, e);
		return 0;
	}
	gf_isom_insert_moov(movie);


	isHint = 0;
	//we're creating a hint track... it's the same, but mode HAS TO BE EDIT
	if (MediaType == GF_ISOM_MEDIA_HINT) {
//		if (movie->openMode != GF_ISOM_OPEN_EDIT) return 0;
		isHint = 1;
	}

	mdia = NULL;
	tkhd = NULL;
	trak = NULL;
	if (trakID) {
		//check if we are in ES_ID boundaries
		if (!isHint && (trakID > 0xFFFF)) {
			gf_isom_set_last_error(movie, GF_BAD_PARAM);
			return 0;
		}
		//here we should look for available IDs ...
		if (!RequestTrack(movie->moov, trakID)) return 0;
	} else {
		trakID = movie->moov->mvhd->nextTrackID;
		if (!trakID) trakID = 1;
		/*ESIDs are on 16 bits*/
		if (! isHint && (trakID > 0xFFFF)) trakID = 1;

		while (1) {
			if (RequestTrack(movie->moov, trakID)) break;
			trakID += 1;
			if (trakID == 0xFFFFFFFF) break;
		}
		if (trakID == 0xFFFFFFFF) {
			gf_isom_set_last_error(movie, GF_BAD_PARAM);
			return 0;
		}
		if (! isHint && (trakID > 0xFFFF)) {
			gf_isom_set_last_error(movie, GF_BAD_PARAM);
			return 0;
		}
	}

	if (tk_box) {
		GF_BitStream *bs = gf_bs_new(tk_box, tk_box_size, GF_BITSTREAM_READ);
		gf_bs_set_cookie(bs, 1);

		e = gf_isom_box_parse_ex((GF_Box**)&trak, bs, GF_ISOM_BOX_TYPE_MOOV, GF_FALSE);
		gf_bs_del(bs);
		if (e) trak = NULL;
		else if (udta_only) {
			udta = trak->udta;
			trak->udta = NULL;
			gf_isom_box_del((GF_Box*)trak);
		} else {
			Bool tpl_ok = GF_TRUE;
			if (!trak->Header || !trak->Media || !trak->Media->handler || !trak->Media->mediaHeader || !trak->Media->information) tpl_ok = GF_FALSE;

			else {
				if (!MediaType) MediaType = trak->Media->handler->handlerType;
				e = NewMedia(&trak->Media, MediaType, TimeScale);
				if (e) tpl_ok = GF_FALSE;
			}
			if (!tpl_ok) {
				udta = trak->udta;
				trak->udta = NULL;
				gf_isom_box_del((GF_Box*)trak);
			} else {
				if (trak->References) gf_isom_box_del_parent(&trak->child_boxes, (GF_Box*)trak->References);
				trak->References = NULL;
			}
		}
	}
	now = gf_isom_get_mp4time();
	if (!trak) {
		//OK, now create a track...
		trak = (GF_TrackBox *) gf_isom_box_new_parent(&movie->moov->child_boxes, GF_ISOM_BOX_TYPE_TRAK);
		if (!trak) {
			gf_isom_set_last_error(movie, GF_OUT_OF_MEM);
			return 0;
		}
		tkhd = (GF_TrackHeaderBox *) gf_isom_box_new_parent(&trak->child_boxes, GF_ISOM_BOX_TYPE_TKHD);
		if (!tkhd) {
			gf_isom_set_last_error(movie, GF_OUT_OF_MEM);
			return 0;
		}

		//OK, set up the media trak
		e = NewMedia(&mdia, MediaType, TimeScale);
		if (e) {
			gf_isom_box_del((GF_Box *)mdia);
			return 0;
		}
		assert(trak->child_boxes);
		gf_list_add(trak->child_boxes, mdia);

		//OK, add this media to our track
		mdia->mediaTrack = trak;

		e = trak_on_child_box((GF_Box*)trak, (GF_Box *) tkhd);
		if (e) goto err_exit;
		e = trak_on_child_box((GF_Box*)trak, (GF_Box *) mdia);
		if (e) goto err_exit;
		movie->last_created_track_id = tkhd->trackID = trakID;

		if (gf_sys_is_test_mode() ) {
			tkhd->creationTime = 0;
			mdia->mediaHeader->creationTime = 0;
		} else {
			tkhd->creationTime = now;
			mdia->mediaHeader->creationTime = now;
		}

	} else {
		tkhd = trak->Header;
		tkhd->trackID = trakID;
		mdia = trak->Media;
		mdia->mediaTrack = trak;
		mdia->mediaHeader->timeScale = TimeScale;
		if (mdia->handler->handlerType != MediaType) {
			mdia->handler->handlerType = MediaType;
			tkhd->width = 0;
			tkhd->height = 0;
			tkhd->volume = 0;
		} else {
			MediaType = 0;
		}
		trak->Header->duration = 0;
		mdia->mediaHeader->duration = 0;

		if (!movie->moov->child_boxes) movie->moov->child_boxes = gf_list_new();
		gf_list_add(movie->moov->child_boxes, trak);
	}
	if (MediaType) {
		//some default properties for Audio, Visual or private tracks
		switch (MediaType) {
		case GF_ISOM_MEDIA_VISUAL:
		case GF_ISOM_MEDIA_AUXV:
		case GF_ISOM_MEDIA_PICT:
		case GF_ISOM_MEDIA_SCENE:
		case GF_ISOM_MEDIA_TEXT:
		case GF_ISOM_MEDIA_SUBT:
			/*320-240 pix in 16.16*/
			tkhd->width = 0x01400000;
			tkhd->height = 0x00F00000;
			break;
		case GF_ISOM_MEDIA_AUDIO:
			tkhd->volume = 0x0100;
			break;
		}
	}

	if (!movie->keep_utc && !gf_sys_is_test_mode() ) {
		tkhd->modificationTime = now;
	 	mdia->mediaHeader->modificationTime = now;
	}

	//OK, add our trak
	e = moov_on_child_box((GF_Box*)movie->moov, (GF_Box *)trak);
	if (e) goto err_exit;
	//set the new ID available
	if (trakID+1> movie->moov->mvhd->nextTrackID)
		movie->moov->mvhd->nextTrackID = trakID+1;

	trak->udta = udta;

	//and return our track number
	return gf_isom_get_track_by_id(movie, trakID);

err_exit:
	//tkhd is registered with track and will be destroyed there
	if (trak) gf_isom_box_del((GF_Box *)trak);
	if (mdia) gf_isom_box_del((GF_Box *)mdia);
	return 0;
}

GF_EXPORT
u32 gf_isom_new_track(GF_ISOFile *movie, GF_ISOTrackID trakID, u32 MediaType, u32 TimeScale)
{
	return gf_isom_new_track_from_template(movie, trakID, MediaType, TimeScale, NULL, 0, GF_FALSE);
}

GF_EXPORT
GF_Err gf_isom_remove_stream_description(GF_ISOFile *movie, u32 trackNumber, u32 StreamDescriptionIndex)
{
	GF_TrackBox *trak;
	GF_Err e;
	GF_SampleEntryBox *entry;

	e = CanAccessMovie(movie, GF_ISOM_OPEN_WRITE);
	if (e) return e;

	trak = gf_isom_get_track_from_file(movie, trackNumber);
	if (!trak || !trak->Media) return GF_BAD_PARAM;

	if (!movie->keep_utc)
		trak->Media->mediaHeader->modificationTime = gf_isom_get_mp4time();

	entry = (GF_SampleEntryBox*)gf_list_get(trak->Media->information->sampleTable->SampleDescription->child_boxes, StreamDescriptionIndex - 1);
	if (!entry) return GF_BAD_PARAM;
	gf_isom_box_del_parent(&trak->Media->information->sampleTable->SampleDescription->child_boxes, (GF_Box *)entry);
	return GF_OK;
}

//Create a new StreamDescription in the file. The URL and URN are used to describe external media
GF_EXPORT
GF_Err gf_isom_new_mpeg4_description(GF_ISOFile *movie,
                                     u32 trackNumber,
                                     GF_ESD *esd,
                                     char *URLname,
                                     char *URNname,
                                     u32 *outDescriptionIndex)
{
	GF_TrackBox *trak;
	GF_Err e;
	u32 dataRefIndex;
	GF_ESD *new_esd;

	e = CanAccessMovie(movie, GF_ISOM_OPEN_WRITE);
	if (e) return e;

	trak = gf_isom_get_track_from_file(movie, trackNumber);
	if (!trak || !trak->Media ||
	        !esd || !esd->decoderConfig ||
	        !esd->slConfig) return GF_BAD_PARAM;

	//get or create the data ref
	e = Media_FindDataRef(trak->Media->information->dataInformation->dref, URLname, URNname, &dataRefIndex);
	if (e) return e;
	if (!dataRefIndex) {
		e = Media_CreateDataRef(movie, trak->Media->information->dataInformation->dref, URLname, URNname, &dataRefIndex);
		if (e) return e;
	}
	//duplicate our desc
	e = gf_odf_desc_copy((GF_Descriptor *)esd, (GF_Descriptor **)&new_esd);
	if (e) return e;
	if (!movie->keep_utc)
		trak->Media->mediaHeader->modificationTime = gf_isom_get_mp4time();
	e = Track_SetStreamDescriptor(trak, 0, dataRefIndex, new_esd, outDescriptionIndex);
	if (e) {
		gf_odf_desc_del((GF_Descriptor *)new_esd);
		return e;
	}
	return e;
}

//Add samples to a track. Use streamDescriptionIndex to specify the desired stream (if several)
GF_EXPORT
GF_Err gf_isom_add_sample(GF_ISOFile *movie, u32 trackNumber, u32 StreamDescriptionIndex, const GF_ISOSample *sample)
{
	GF_Err e;
	GF_TrackBox *trak;
	GF_SampleEntryBox *entry;
	u32 dataRefIndex;
	u64 data_offset;
	u32 descIndex;
	GF_DataEntryURLBox *Dentry;

	e = CanAccessMovie(movie, GF_ISOM_OPEN_WRITE);
	if (e) return e;

	trak = gf_isom_get_track_from_file(movie, trackNumber);
	if (!trak) return GF_BAD_PARAM;

	e = FlushCaptureMode(movie);
	if (e) return e;

	e = unpack_track(trak);
	if (e) return e;

	//OK, add the sample
	//1- Get the streamDescriptionIndex and dataRefIndex
	//not specified, get the latest used...
	descIndex = StreamDescriptionIndex;
	if (!StreamDescriptionIndex) {
		descIndex = trak->Media->information->sampleTable->currentEntryIndex;
	}
	e = Media_GetSampleDesc(trak->Media, descIndex, &entry, &dataRefIndex);
	if (e) return e;
	if (!entry || !dataRefIndex) return GF_BAD_PARAM;
	//set the current to this one
	trak->Media->information->sampleTable->currentEntryIndex = descIndex;


	//get this dataRef and return false if not self contained
	Dentry = (GF_DataEntryURLBox*)gf_list_get(trak->Media->information->dataInformation->dref->child_boxes, dataRefIndex - 1);
	if (!Dentry || Dentry->flags != 1) return GF_BAD_PARAM;

	//Open our data map. We are adding stuff, so use EDIT
	e = gf_isom_datamap_open(trak->Media, dataRefIndex, 1);
	if (e) return e;

	//Get the offset...
	data_offset = gf_isom_datamap_get_offset(trak->Media->information->dataHandler);

	/*rewrite OD frame*/
	if (trak->Media->handler->handlerType == GF_ISOM_MEDIA_OD) {
		GF_ISOSample *od_sample = NULL;
		e = Media_ParseODFrame(trak->Media, sample, &od_sample);
		if (e) return e;
		e = Media_AddSample(trak->Media, data_offset, od_sample, descIndex, 0);
		if (e) return e;
		e = gf_isom_datamap_add_data(trak->Media->information->dataHandler, od_sample->data, od_sample->dataLength);
		if (e) return e;
		if (od_sample) gf_isom_sample_del(&od_sample);
	} else {
		e = Media_AddSample(trak->Media, data_offset, sample, descIndex, 0);
		if (e) return e;
		if (sample->dataLength) {
			e = gf_isom_datamap_add_data(trak->Media->information->dataHandler, sample->data, sample->dataLength);
			if (e) return e;
		}
	}

	if (!movie->keep_utc)
		trak->Media->mediaHeader->modificationTime = gf_isom_get_mp4time();
	return SetTrackDuration(trak);
}

GF_EXPORT
GF_Err gf_isom_add_sample_shadow(GF_ISOFile *movie, u32 trackNumber, GF_ISOSample *sample)
{
	GF_Err e;
	GF_TrackBox *trak;
	GF_ISOSample *prev;
	GF_SampleEntryBox *entry;
	u32 dataRefIndex;
	u64 data_offset;
	u32 descIndex;
	u32 sampleNum, prevSampleNum;
	GF_DataEntryURLBox *Dentry;
	Bool offset_times = GF_FALSE;

	e = CanAccessMovie(movie, GF_ISOM_OPEN_WRITE);
	if (e) return e;

	trak = gf_isom_get_track_from_file(movie, trackNumber);
	if (!trak || !sample) return GF_BAD_PARAM;

	e = FlushCaptureMode(movie);
	if (e) return e;

	e = unpack_track(trak);
	if (e) return e;

	e = stbl_findEntryForTime(trak->Media->information->sampleTable, sample->DTS, 0, &sampleNum, &prevSampleNum);
	if (e) return e;
	/*we need the EXACT match*/
	if (!sampleNum) return GF_BAD_PARAM;

	prev = gf_isom_get_sample_info(movie, trackNumber, sampleNum, &descIndex, NULL);
	if (!prev) return gf_isom_last_error(movie);
	/*for conformance*/
	if (sample->DTS==prev->DTS) offset_times = GF_TRUE;
	gf_isom_sample_del(&prev);

	e = Media_GetSampleDesc(trak->Media, descIndex, &entry, &dataRefIndex);
	if (e) return e;
	if (!entry || !dataRefIndex) return GF_BAD_PARAM;
	trak->Media->information->sampleTable->currentEntryIndex = descIndex;

	//get this dataRef and return false if not self contained
	Dentry = (GF_DataEntryURLBox*)gf_list_get(trak->Media->information->dataInformation->dref->child_boxes, dataRefIndex - 1);
	if (!Dentry || Dentry->flags != 1) return GF_BAD_PARAM;

	//Open our data map. We are adding stuff, so use EDIT
	e = gf_isom_datamap_open(trak->Media, dataRefIndex, 1);
	if (e) return e;

	data_offset = gf_isom_datamap_get_offset(trak->Media->information->dataHandler);
	if (offset_times) sample->DTS += 1;

	/*REWRITE ANY OD STUFF*/
	if (trak->Media->handler->handlerType == GF_ISOM_MEDIA_OD) {
		GF_ISOSample *od_sample = NULL;
		e = Media_ParseODFrame(trak->Media, sample, &od_sample);
		if (!e) e = Media_AddSample(trak->Media, data_offset, od_sample, descIndex, sampleNum);
		if (!e) e = gf_isom_datamap_add_data(trak->Media->information->dataHandler, od_sample->data, od_sample->dataLength);
		if (od_sample) gf_isom_sample_del(&od_sample);
	} else {
		e = Media_AddSample(trak->Media, data_offset, sample, descIndex, sampleNum);
		if (!e) e = gf_isom_datamap_add_data(trak->Media->information->dataHandler, sample->data, sample->dataLength);
	}
	if (e) return e;
	if (offset_times) sample->DTS -= 1;

	//OK, update duration
	e = Media_SetDuration(trak);
	if (e) return e;
	if (!movie->keep_utc)
		trak->Media->mediaHeader->modificationTime = gf_isom_get_mp4time();
	return SetTrackDuration(trak);
}

GF_EXPORT
GF_Err gf_isom_append_sample_data(GF_ISOFile *movie, u32 trackNumber, u8 *data, u32 data_size)
{
	GF_Err e;
	GF_TrackBox *trak;
	GF_SampleEntryBox *entry;
	u32 dataRefIndex;
	u32 descIndex;
	GF_DataEntryURLBox *Dentry;

	if (!data_size) return GF_OK;
	e = CanAccessMovie(movie, GF_ISOM_OPEN_WRITE);
	if (e) return e;

	trak = gf_isom_get_track_from_file(movie, trackNumber);
	if (!trak) return GF_BAD_PARAM;

	if (trak->Media->handler->handlerType == GF_ISOM_MEDIA_OD) return GF_BAD_PARAM;

	//OK, add the sample
	descIndex = trak->Media->information->sampleTable->currentEntryIndex;

	e = Media_GetSampleDesc(trak->Media, descIndex, &entry, &dataRefIndex);
	if (e) return e;
	if (!entry || !dataRefIndex) return GF_BAD_PARAM;

	//get this dataRef and return false if not self contained
	Dentry = (GF_DataEntryURLBox*)gf_list_get(trak->Media->information->dataInformation->dref->child_boxes, dataRefIndex - 1);
	if (!Dentry || Dentry->flags != 1) return GF_BAD_PARAM;

	//Open our data map. We are adding stuff, so use EDIT
	e = gf_isom_datamap_open(trak->Media, dataRefIndex, 1);
	if (e) return e;

	//add the media data
	e = gf_isom_datamap_add_data(trak->Media->information->dataHandler, data, data_size);
	if (e) return e;
	//update data size
	return stbl_SampleSizeAppend(trak->Media->information->sampleTable->SampleSize, data_size);
}


//Add sample reference to a track. The SampleOffset is the offset of the data in the referenced file
//you must have created a StreamDescription with URL or URN specifying your referenced file
//the data offset specifies the beginning of the chunk
//Use streamDescriptionIndex to specify the desired stream (if several)
GF_EXPORT
GF_Err gf_isom_add_sample_reference(GF_ISOFile *movie, u32 trackNumber, u32 StreamDescriptionIndex, GF_ISOSample *sample, u64 dataOffset)
{
	GF_TrackBox *trak;
	GF_SampleEntryBox *entry;
	u32 dataRefIndex;
	u32 descIndex;
	GF_DataEntryURLBox *Dentry;
	GF_Err e;

	e = CanAccessMovie(movie, GF_ISOM_OPEN_WRITE);
	if (e) return e;

	trak = gf_isom_get_track_from_file(movie, trackNumber);
	if (!trak) return GF_BAD_PARAM;

	e = unpack_track(trak);
	if (e) return e;

	//OD is not allowed as a data ref
	if (trak->Media->handler->handlerType == GF_ISOM_MEDIA_OD) {
		return GF_BAD_PARAM;
	}
	//OK, add the sample
	//1- Get the streamDescriptionIndex and dataRefIndex
	//not specified, get the latest used...
	descIndex = StreamDescriptionIndex;
	if (!StreamDescriptionIndex) {
		descIndex = trak->Media->information->sampleTable->currentEntryIndex;
	}
	e = Media_GetSampleDesc(trak->Media, descIndex, &entry, &dataRefIndex);
	if (e) return e;
	if (!entry || !dataRefIndex) return GF_BAD_PARAM;
	//set the current to this one
	trak->Media->information->sampleTable->currentEntryIndex = descIndex;


	//get this dataRef and return false if self contained
	Dentry =(GF_DataEntryURLBox*) gf_list_get(trak->Media->information->dataInformation->dref->child_boxes, dataRefIndex - 1);
	if (Dentry->flags == 1) return GF_BAD_PARAM;

	//add the meta data
	e = Media_AddSample(trak->Media, dataOffset, sample, descIndex, 0);
	if (e) return e;

	if (!movie->keep_utc)
		trak->Media->mediaHeader->modificationTime = gf_isom_get_mp4time();
	//OK, update duration
	e = Media_SetDuration(trak);
	if (e) return e;
	return SetTrackDuration(trak);

}

//set the duration of the last media sample. If not set, the duration of the last sample is the
//duration of the previous one if any, or 1000 (default value).
static GF_Err gf_isom_set_last_sample_duration_ex(GF_ISOFile *movie, u32 trackNumber, u64 duration, Bool is_patch)
{
	GF_TrackBox *trak;
	GF_SttsEntry *ent;
	GF_TimeToSampleBox *stts;
	u64 mdur;
	GF_Err e;

	e = CanAccessMovie(movie, GF_ISOM_OPEN_WRITE);
	if (e) return e;

	trak = gf_isom_get_track_from_file(movie, trackNumber);
	if (!trak) return GF_BAD_PARAM;

	mdur = trak->Media->mediaHeader->duration;
	stts = trak->Media->information->sampleTable->TimeToSample;
	if (!stts->nb_entries) return GF_BAD_PARAM;

	if (is_patch) {
		u32 i, avg_dur, nb_samp=0;
		u64 cum_dur=0;
		for (i=0; i<stts->nb_entries; i++) {
			ent = (GF_SttsEntry*) &stts->entries[i];
			cum_dur += ent->sampleCount*ent->sampleDelta;
			nb_samp += ent->sampleCount;
		}
		if (cum_dur <= duration || !nb_samp) return GF_OK;
		avg_dur = (u32) (duration/nb_samp);

		for (i=0; i<stts->nb_entries; i++) {
			ent = (GF_SttsEntry*) &stts->entries[i];
			ent->sampleDelta = avg_dur;
		}
		stts->w_LastDTS = duration-avg_dur;
		return GF_OK;
	}
	//get the last entry
	ent = (GF_SttsEntry*) &stts->entries[stts->nb_entries-1];

	mdur -= ent->sampleDelta;
	mdur += duration;

	//we only have one sample
	if (ent->sampleCount == 1) {
		ent->sampleDelta = (u32) duration;
	} else {
		if (ent->sampleDelta == duration) return GF_OK;
		ent->sampleCount -= 1;

		if (stts->nb_entries==stts->alloc_size) {
			stts->alloc_size++;
			stts->entries = (GF_SttsEntry*)gf_realloc(stts->entries, sizeof(GF_SttsEntry)*stts->alloc_size);
			if (!stts->entries) return GF_OUT_OF_MEM;
		}
		stts->entries[stts->nb_entries].sampleCount = 1;
		stts->entries[stts->nb_entries].sampleDelta = (u32) duration;
		stts->nb_entries++;
		//and update the write cache
		stts->w_currentSampleNum = trak->Media->information->sampleTable->SampleSize->sampleCount;
	}
	if (!movie->keep_utc)
		trak->Media->mediaHeader->modificationTime = gf_isom_get_mp4time();
	trak->Media->mediaHeader->duration = mdur;
	return SetTrackDuration(trak);
}

GF_EXPORT
GF_Err gf_isom_set_last_sample_duration(GF_ISOFile *movie, u32 trackNumber, u32 duration)
{
	return gf_isom_set_last_sample_duration_ex(movie, trackNumber, duration, GF_FALSE);
}

GF_EXPORT
GF_Err gf_isom_patch_last_sample_duration(GF_ISOFile *movie, u32 trackNumber, u64 next_dts)
{
	return gf_isom_set_last_sample_duration_ex(movie, trackNumber, next_dts, GF_TRUE);
}

//update a sample data in the media. Note that the sample MUST exists
GF_EXPORT
GF_Err gf_isom_update_sample(GF_ISOFile *movie, u32 trackNumber, u32 sampleNumber, GF_ISOSample *sample, Bool data_only)
{
	GF_Err e;
	GF_TrackBox *trak;

	e = CanAccessMovie(movie, GF_ISOM_OPEN_EDIT);
	if (e) return e;

	trak = gf_isom_get_track_from_file(movie, trackNumber);
	if (!trak) return GF_BAD_PARAM;

	e = unpack_track(trak);
	if (e) return e;

	//block for hint tracks
	if (trak->Media->handler->handlerType == GF_ISOM_MEDIA_HINT) return GF_BAD_PARAM;

	//REWRITE ANY OD STUFF
	if (trak->Media->handler->handlerType == GF_ISOM_MEDIA_OD) {
		GF_ISOSample *od_sample = NULL;
		e = Media_ParseODFrame(trak->Media, sample, &od_sample);
		if (!e) e = Media_UpdateSample(trak->Media, sampleNumber, od_sample, data_only);
		if (od_sample) gf_isom_sample_del(&od_sample);
	} else {
		e = Media_UpdateSample(trak->Media, sampleNumber, sample, data_only);
	}
	if (e) return e;
	if (!movie->keep_utc)
		trak->Media->mediaHeader->modificationTime = gf_isom_get_mp4time();
	return GF_OK;
}

//update a sample data in the media. Note that the sample MUST exists,
//that sample->data MUST be NULL and sample->dataLength must be NON NULL;
GF_EXPORT
GF_Err gf_isom_update_sample_reference(GF_ISOFile *movie, u32 trackNumber, u32 sampleNumber, GF_ISOSample *sample, u64 data_offset)
{
	GF_Err e;
	GF_TrackBox *trak;

	e = CanAccessMovie(movie, GF_ISOM_OPEN_EDIT);
	if (e) return e;

	trak = gf_isom_get_track_from_file(movie, trackNumber);
	if (!trak) return GF_BAD_PARAM;

	//block for hint tracks
	if (trak->Media->handler->handlerType == GF_ISOM_MEDIA_HINT) return GF_BAD_PARAM;

	if (!sampleNumber || !sample) return GF_BAD_PARAM;

	e = unpack_track(trak);
	if (e) return e;

	//OD is not allowed as a data ref
	if (trak->Media->handler->handlerType == GF_ISOM_MEDIA_OD) {
		return GF_BAD_PARAM;
	}
	//OK, update it
	e = Media_UpdateSampleReference(trak->Media, sampleNumber, sample, data_offset);
	if (e) return e;

	if (!movie->keep_utc)
		trak->Media->mediaHeader->modificationTime = gf_isom_get_mp4time();
	return GF_OK;
}


//Remove a given sample
GF_EXPORT
GF_Err gf_isom_remove_sample(GF_ISOFile *movie, u32 trackNumber, u32 sampleNumber)
{
	GF_Err e;
	GF_TrackBox *trak;

	e = CanAccessMovie(movie, GF_ISOM_OPEN_EDIT);
	if (e) return e;

	trak = gf_isom_get_track_from_file(movie, trackNumber);
	if (!trak || !sampleNumber || (sampleNumber > trak->Media->information->sampleTable->SampleSize->sampleCount) )
		return GF_BAD_PARAM;

	//block for hint tracks
	if (trak->Media->handler->handlerType == GF_ISOM_MEDIA_HINT) return GF_BAD_PARAM;

	e = unpack_track(trak);
	if (e) return e;

	//remove DTS
	e = stbl_RemoveDTS(trak->Media->information->sampleTable, sampleNumber, trak->Media->mediaHeader->timeScale);
	if (e) return e;
	//remove CTS if any
	if (trak->Media->information->sampleTable->CompositionOffset) {
		e = stbl_RemoveCTS(trak->Media->information->sampleTable, sampleNumber);
		if (e) return e;
	}
	//remove size
	e = stbl_RemoveSize(trak->Media->information->sampleTable->SampleSize, sampleNumber);
	if (e) return e;
	//remove sampleToChunk and chunk
	e = stbl_RemoveChunk(trak->Media->information->sampleTable, sampleNumber);
	if (e) return e;
	//remove sync
	if (trak->Media->information->sampleTable->SyncSample) {
		e = stbl_RemoveRAP(trak->Media->information->sampleTable, sampleNumber);
		if (e) return e;
	}
	//remove sample dep
	if (trak->Media->information->sampleTable->SampleDep) {
		e = stbl_RemoveRedundant(trak->Media->information->sampleTable, sampleNumber);
		if (e) return e;
	}
	//remove shadow
	if (trak->Media->information->sampleTable->ShadowSync) {
		e = stbl_RemoveShadow(trak->Media->information->sampleTable->ShadowSync, sampleNumber);
		if (e) return e;
	}
	//remove padding
	e = stbl_RemovePaddingBits(trak->Media->information->sampleTable, sampleNumber);
	if (e) return e;

	e = stbl_RemoveSubSample(trak->Media->information->sampleTable, sampleNumber);
	if (e) return e;

	e = stbl_RemoveSampleGroup(trak->Media->information->sampleTable, sampleNumber);
	if (e) return e;

	return SetTrackDuration(trak);
}


GF_EXPORT
GF_Err gf_isom_set_final_name(GF_ISOFile *movie, char *filename)
{
	GF_Err e;
	if (!movie ) return GF_BAD_PARAM;

	//if mode is not OPEN_EDIT file was created under the right name
	e = CanAccessMovie(movie, GF_ISOM_OPEN_EDIT);
	if (e) return e;

	if (filename) {
		//we don't allow file overwriting
		if ( (movie->openMode == GF_ISOM_OPEN_EDIT)
		        && movie->fileName && !strcmp(filename, movie->fileName))
			return GF_BAD_PARAM;
		if (movie->finalName) gf_free(movie->finalName);
		movie->finalName = gf_strdup(filename);
		if (!movie->finalName) return GF_OUT_OF_MEM;
	}
	return GF_OK;
}

//Add a system descriptor to the ESD of a stream(EDIT or WRITE mode only)
GF_EXPORT
GF_Err gf_isom_add_desc_to_description(GF_ISOFile *movie, u32 trackNumber, u32 StreamDescriptionIndex, GF_Descriptor *theDesc)
{
	GF_IPIPtr *ipiD;
	GF_Err e;
	u16 tmpRef;
	GF_TrackBox *trak;
	GF_Descriptor *desc;
	GF_ESD *esd;
	GF_TrackReferenceBox *tref;
	GF_TrackReferenceTypeBox *dpnd;
	GF_MPEGVisualSampleEntryBox *entry;
	u32 msubtype;
	e = CanAccessMovie(movie, GF_ISOM_OPEN_WRITE);
	if (e) return e;

	trak = gf_isom_get_track_from_file(movie, trackNumber);
	if (!trak) return GF_BAD_PARAM;

	/*GETS NATIVE DESCRIPTOR ONLY*/
	e = Media_GetESD(trak->Media, StreamDescriptionIndex, &esd, GF_TRUE);
	if (e) return e;

	entry = gf_list_get(trak->Media->information->sampleTable->SampleDescription->child_boxes, StreamDescriptionIndex-1);
	if (!entry) return GF_BAD_PARAM;
	msubtype = entry->type;
	if ((msubtype==GF_ISOM_BOX_TYPE_ENCV) || (msubtype==GF_ISOM_BOX_TYPE_ENCA))
		gf_isom_get_original_format_type(movie, trackNumber, StreamDescriptionIndex, &msubtype);

	//duplicate the desc
	e = gf_odf_desc_copy(theDesc, &desc);
	if (e) return e;

	//and add it to the ESD EXCEPT IPI PTR (we need to translate from ES_ID to TrackID!!!
	if (!movie->keep_utc)
		trak->Media->mediaHeader->modificationTime = gf_isom_get_mp4time();

	switch (desc->tag) {
	case GF_ODF_IPI_PTR_TAG:
		goto insertIPI;
	default:
		break;
	}

	if ((msubtype==GF_ISOM_BOX_TYPE_MP4S) || (msubtype==GF_ISOM_BOX_TYPE_MP4V) || (msubtype==GF_ISOM_BOX_TYPE_MP4A)) {
		return gf_odf_desc_add_desc((GF_Descriptor *)esd, desc);
	}

	if (trak->Media->handler->handlerType!=GF_ISOM_MEDIA_VISUAL) {
		gf_odf_desc_del(desc);
		return GF_NOT_SUPPORTED;
	}
	GF_MPEG4ExtensionDescriptorsBox *mdesc = (GF_MPEG4ExtensionDescriptorsBox *) gf_isom_box_find_child(entry->child_boxes, GF_ISOM_BOX_TYPE_M4DS);
	if (!mdesc) {
		mdesc = (GF_MPEG4ExtensionDescriptorsBox *) gf_isom_box_new_parent(&entry->child_boxes, GF_ISOM_BOX_TYPE_M4DS);
	}
	return gf_list_add(mdesc->descriptors, desc);

insertIPI:
	if (esd->ipiPtr) {
		gf_odf_desc_del((GF_Descriptor *) esd->ipiPtr);
		esd->ipiPtr = NULL;
	}

	ipiD = (GF_IPIPtr *) desc;
	//find a tref
	if (!trak->References) {
		tref = (GF_TrackReferenceBox *) gf_isom_box_new_parent(&trak->child_boxes, GF_ISOM_BOX_TYPE_TREF);
		e = trak_on_child_box((GF_Box*)trak, (GF_Box *)tref);
		if (e) return e;
	}
	tref = trak->References;

	e = Track_FindRef(trak, GF_ISOM_REF_IPI, &dpnd);
	if (e) return e;
	if (!dpnd) {
		tmpRef = 0;
		dpnd = (GF_TrackReferenceTypeBox *) gf_isom_box_new_parent(&tref->child_boxes, GF_ISOM_BOX_TYPE_REFT);
		dpnd->reference_type = GF_ISOM_BOX_TYPE_IPIR;
		e = reftype_AddRefTrack(dpnd, ipiD->IPI_ES_Id, &tmpRef);
		if (e) return e;
		//and replace the tag and value...
		ipiD->IPI_ES_Id = tmpRef;
		ipiD->tag = GF_ODF_ISOM_IPI_PTR_TAG;
	} else {
		//Watch out! ONLY ONE IPI dependency is allowed per stream
		dpnd->trackIDCount = 1;
		dpnd->trackIDs[0] = ipiD->IPI_ES_Id;
		//and replace the tag and value...
		ipiD->IPI_ES_Id = 1;
		ipiD->tag = GF_ODF_ISOM_IPI_PTR_TAG;
	}
	//and add the desc to the esd...
	return gf_odf_desc_add_desc((GF_Descriptor *)esd, desc);
}


//use carefully. Very useful when you made a lot of changes (IPMP, IPI, OCI, ...)
//THIS WILL REPLACE THE WHOLE DESCRIPTOR ...
GF_EXPORT
GF_Err gf_isom_change_mpeg4_description(GF_ISOFile *movie, u32 trackNumber, u32 StreamDescriptionIndex, GF_ESD *newESD)
{
	GF_Err e;
	GF_ESD *esd;
	GF_TrackBox *trak;
	GF_SampleEntryBox *entry;
	GF_SampleDescriptionBox *stsd;

	e = CanAccessMovie(movie, GF_ISOM_OPEN_WRITE);
	if (e) return e;

	trak = gf_isom_get_track_from_file(movie, trackNumber);
	if (!trak) return GF_BAD_PARAM;

	stsd = trak->Media->information->sampleTable->SampleDescription;
	if (!stsd) return movie->LastError = GF_ISOM_INVALID_FILE;

	if (!StreamDescriptionIndex || StreamDescriptionIndex > gf_list_count(stsd->child_boxes)) {
		return movie->LastError = GF_BAD_PARAM;
	}
	entry = (GF_SampleEntryBox *)gf_list_get(stsd->child_boxes, StreamDescriptionIndex - 1);
	//no support for generic sample entries (eg, no MPEG4 descriptor)
	if (entry == NULL) return GF_BAD_PARAM;

	if (!movie->keep_utc)
		trak->Media->mediaHeader->modificationTime = gf_isom_get_mp4time();
	//duplicate our desc
	e = gf_odf_desc_copy((GF_Descriptor *)newESD, (GF_Descriptor **)&esd);
	if (e) return e;
	e = Track_SetStreamDescriptor(trak, StreamDescriptionIndex, entry->dataReferenceIndex, esd, NULL);
	if (e != GF_OK) {
		gf_odf_desc_del((GF_Descriptor *) esd);
	}
	return e;
}

GF_EXPORT
GF_Err gf_isom_set_visual_info(GF_ISOFile *movie, u32 trackNumber, u32 StreamDescriptionIndex, u32 Width, u32 Height)
{
	GF_Err e;
	GF_TrackBox *trak;
	GF_SampleEntryBox *entry;
	GF_SampleDescriptionBox *stsd;
	e = CanAccessMovie(movie, GF_ISOM_OPEN_WRITE);
	if (e) return e;

	trak = gf_isom_get_track_from_file(movie, trackNumber);
	if (!trak) return GF_BAD_PARAM;

	stsd = trak->Media->information->sampleTable->SampleDescription;
	if (!stsd) {
		return movie->LastError = GF_ISOM_INVALID_FILE;
	}
	if (!StreamDescriptionIndex || StreamDescriptionIndex > gf_list_count(stsd->child_boxes)) {
		return movie->LastError = GF_BAD_PARAM;
	}
	entry = (GF_SampleEntryBox *)gf_list_get(stsd->child_boxes, StreamDescriptionIndex - 1);
	//no support for generic sample entries (eg, no MPEG4 descriptor)
	if (entry == NULL) return GF_BAD_PARAM;
	if (!movie->keep_utc)
		trak->Media->mediaHeader->modificationTime = gf_isom_get_mp4time();

	//valid for MPEG visual, JPG and 3GPP H263
	if (entry->internal_type == GF_ISOM_SAMPLE_ENTRY_VIDEO) {
		((GF_VisualSampleEntryBox*)entry)->Width = Width;
		((GF_VisualSampleEntryBox*)entry)->Height = Height;
		trak->Header->width = Width<<16;
		trak->Header->height = Height<<16;
		return GF_OK;
	} else if (trak->Media->handler->handlerType==GF_ISOM_MEDIA_SCENE) {
		trak->Header->width = Width<<16;
		trak->Header->height = Height<<16;
		return GF_OK;
	} else {
		return GF_BAD_PARAM;
	}
}

GF_EXPORT
GF_Err gf_isom_set_visual_bit_depth(GF_ISOFile *movie, u32 trackNumber, u32 StreamDescriptionIndex, u16 bitDepth)
{
	GF_Err e;
	GF_TrackBox *trak;
	GF_MPEGVisualSampleEntryBox *entry;
	GF_SampleDescriptionBox *stsd;
	e = CanAccessMovie(movie, GF_ISOM_OPEN_WRITE);
	if (e) return e;

	trak = gf_isom_get_track_from_file(movie, trackNumber);
	if (!trak) return GF_BAD_PARAM;

	switch (trak->Media->handler->handlerType) {
	case GF_ISOM_MEDIA_VISUAL:
	case GF_ISOM_MEDIA_PICT:
	case GF_ISOM_MEDIA_AUXV:
		break;
	default:
		return GF_OK;
	}

	stsd = trak->Media->information->sampleTable->SampleDescription;
	if (!stsd) {
		return movie->LastError = GF_ISOM_INVALID_FILE;
	}
	if (!StreamDescriptionIndex || StreamDescriptionIndex > gf_list_count(stsd->child_boxes)) {
		return movie->LastError = GF_BAD_PARAM;
	}
	entry = (GF_MPEGVisualSampleEntryBox *)gf_list_get(stsd->child_boxes, StreamDescriptionIndex - 1);
	//no support for generic sample entries (eg, no MPEG4 descriptor)
	if (entry == NULL) return GF_BAD_PARAM;
	entry->bit_depth = bitDepth;
	return GF_OK;
}

GF_EXPORT
GF_Err gf_isom_set_pixel_aspect_ratio(GF_ISOFile *movie, u32 trackNumber, u32 StreamDescriptionIndex, u32 hSpacing, u32 vSpacing, Bool force_par)
{
	GF_Err e;
	GF_TrackBox *trak;
	GF_SampleEntryBox *entry;
	GF_SampleDescriptionBox *stsd;
	e = CanAccessMovie(movie, GF_ISOM_OPEN_WRITE);
	if (e) return e;

	trak = gf_isom_get_track_from_file(movie, trackNumber);
	if (!trak) return GF_BAD_PARAM;

	stsd = trak->Media->information->sampleTable->SampleDescription;
	if (!stsd) return movie->LastError = GF_ISOM_INVALID_FILE;
	if (!StreamDescriptionIndex || StreamDescriptionIndex > gf_list_count(stsd->child_boxes)) {
		return movie->LastError = GF_BAD_PARAM;
	}
	entry = (GF_SampleEntryBox *)gf_list_get(stsd->child_boxes, StreamDescriptionIndex - 1);
	//no support for generic sample entries (eg, no MPEG4 descriptor)
	if (entry == NULL) return GF_BAD_PARAM;
	if (!movie->keep_utc)
		trak->Media->mediaHeader->modificationTime = gf_isom_get_mp4time();

	if (entry->internal_type != GF_ISOM_SAMPLE_ENTRY_VIDEO) return GF_BAD_PARAM;

	GF_PixelAspectRatioBox *pasp = (GF_PixelAspectRatioBox *) gf_isom_box_find_child(entry->child_boxes, GF_ISOM_BOX_TYPE_PASP);
	if (!hSpacing || !vSpacing || (((s32)hSpacing > 0) && (hSpacing == vSpacing) && !force_par))  {
		if (pasp) gf_isom_box_del_parent(&entry->child_boxes, (GF_Box *)pasp);
		return GF_OK;
	}
	if (!pasp) {
		pasp = (GF_PixelAspectRatioBox*)gf_isom_box_new_parent(&entry->child_boxes, GF_ISOM_BOX_TYPE_PASP);
	}
	if ((s32) hSpacing<0) {
		pasp->hSpacing = 1;
		pasp->vSpacing = 1;
	} else {
		pasp->hSpacing = hSpacing;
		pasp->vSpacing = vSpacing;
	}
	return GF_OK;
}

GF_EXPORT
GF_Err gf_isom_set_visual_color_info(GF_ISOFile *movie, u32 trackNumber, u32 StreamDescriptionIndex, u32 colour_type, u16 colour_primaries, u16 transfer_characteristics, u16 matrix_coefficients, Bool full_range_flag, u8 *icc_data, u32 icc_size)
{
	GF_Err e;
	GF_TrackBox *trak;
	GF_SampleEntryBox *entry;
	GF_SampleDescriptionBox *stsd;
	GF_ColourInformationBox *clr=NULL;
	e = CanAccessMovie(movie, GF_ISOM_OPEN_WRITE);
	if (e) return e;

	trak = gf_isom_get_track_from_file(movie, trackNumber);
	if (!trak) return GF_BAD_PARAM;

	stsd = trak->Media->information->sampleTable->SampleDescription;
	if (!stsd) return movie->LastError = GF_ISOM_INVALID_FILE;
	if (!StreamDescriptionIndex || StreamDescriptionIndex > gf_list_count(stsd->child_boxes)) {
		return movie->LastError = GF_BAD_PARAM;
	}
	entry = (GF_SampleEntryBox *)gf_list_get(stsd->child_boxes, StreamDescriptionIndex - 1);
	//no support for generic sample entries (eg, no MPEG4 descriptor)
	if (entry == NULL) return GF_BAD_PARAM;
	if (!movie->keep_utc)
		trak->Media->mediaHeader->modificationTime = gf_isom_get_mp4time();

	if (entry->internal_type != GF_ISOM_SAMPLE_ENTRY_VIDEO) return GF_OK;

	clr = (GF_ColourInformationBox *) gf_isom_box_find_child(entry->child_boxes, GF_ISOM_BOX_TYPE_COLR);
	if (!colour_type) {
		if (clr) gf_isom_box_del_parent(&entry->child_boxes, (GF_Box *)clr);
		return GF_OK;
	}
	if (!clr) {
		clr = (GF_ColourInformationBox*)gf_isom_box_new_parent(&entry->child_boxes, GF_ISOM_BOX_TYPE_COLR);
	}
	clr->colour_type = colour_type;
	clr->colour_primaries = colour_primaries;
	clr->transfer_characteristics = transfer_characteristics;
	clr->matrix_coefficients = matrix_coefficients;
	clr->full_range_flag = full_range_flag;
	if (clr->opaque) gf_free(clr->opaque);
	clr->opaque = NULL;
	clr->opaque_size = 0;
	if ((colour_type=GF_ISOM_SUBTYPE_RICC) || (colour_type=GF_ISOM_SUBTYPE_PROF)) {
		clr->opaque_size = icc_data ? icc_size : 0;
		if (clr->opaque_size) {
			clr->opaque = gf_malloc(sizeof(char)*clr->opaque_size);
			memcpy(clr->opaque, icc_data, sizeof(char)*clr->opaque_size);
		}
	}
	return GF_OK;
}

GF_EXPORT
GF_Err gf_isom_set_high_dynamic_range_info(GF_ISOFile* movie, u32 trackNumber, u32 StreamDescriptionIndex, GF_MasteringDisplayColourVolumeInfo *mdcv, GF_ContentLightLevelInfo *clli)
{
	GF_Err e;
	GF_TrackBox* trak;
	GF_SampleEntryBox* entry;
	GF_SampleDescriptionBox* stsd;
	u32 i;

	e = CanAccessMovie(movie, GF_ISOM_OPEN_WRITE);
	if (e) return e;

	trak = gf_isom_get_track_from_file(movie, trackNumber);
	if (!trak) return GF_BAD_PARAM;

	stsd = trak->Media->information->sampleTable->SampleDescription;
	if (!stsd) return movie->LastError = GF_ISOM_INVALID_FILE;
	if (!StreamDescriptionIndex || StreamDescriptionIndex > gf_list_count(stsd->child_boxes)) {
		return movie->LastError = GF_BAD_PARAM;
	}
	entry = (GF_SampleEntryBox*)gf_list_get(stsd->child_boxes, StreamDescriptionIndex - 1);
	//no support for generic sample entries (eg, no MPEG4 descriptor)
	if (entry == NULL) return GF_BAD_PARAM;
	if (!movie->keep_utc)
		trak->Media->mediaHeader->modificationTime = gf_isom_get_mp4time();

	if (entry->internal_type != GF_ISOM_SAMPLE_ENTRY_VIDEO) return GF_BAD_PARAM;

	GF_MasteringDisplayColourVolumeBox *mdcvb = (GF_MasteringDisplayColourVolumeBox *) gf_isom_box_find_child(entry->child_boxes, GF_ISOM_BOX_TYPE_MDCV);
	if (!mdcvb) {
		mdcvb = (GF_MasteringDisplayColourVolumeBox*)gf_isom_box_new_parent(&entry->child_boxes, GF_ISOM_BOX_TYPE_MDCV);
	}
	/*mdcv*/
	for (i = 0; i < 3; ++i) {
		mdcvb->display_primaries[i].x = mdcv->display_primaries[i].x;
		mdcvb->display_primaries[i].y = mdcv->display_primaries[i].y;
	}
	mdcvb->min_display_mastering_luminance = mdcv->min_display_mastering_luminance;
	mdcvb->max_display_mastering_luminance = mdcv->max_display_mastering_luminance;

	/*clli*/
	GF_ContentLightLevelBox *cllib = (GF_ContentLightLevelBox *)gf_isom_box_find_child(entry->child_boxes, GF_ISOM_BOX_TYPE_CLLI);
	if (!cllib) {
		cllib = (GF_ContentLightLevelBox*)gf_isom_box_new_parent(&entry->child_boxes, GF_ISOM_BOX_TYPE_CLLI);
	}
	cllib->max_content_light_level = clli->max_content_light_level;
	cllib->max_pic_average_light_level = clli->max_pic_average_light_level;
	return e;
}

GF_EXPORT
GF_Err gf_isom_set_clean_aperture(GF_ISOFile *movie, u32 trackNumber, u32 StreamDescriptionIndex, u32 cleanApertureWidthN, u32 cleanApertureWidthD, u32 cleanApertureHeightN, u32 cleanApertureHeightD, u32 horizOffN, u32 horizOffD, u32 vertOffN, u32 vertOffD)
{
	GF_Err e;
	GF_TrackBox *trak;
	GF_SampleEntryBox *entry;
	GF_SampleDescriptionBox *stsd;
	e = CanAccessMovie(movie, GF_ISOM_OPEN_WRITE);
	if (e) return e;

	trak = gf_isom_get_track_from_file(movie, trackNumber);
	if (!trak) return GF_BAD_PARAM;

	stsd = trak->Media->information->sampleTable->SampleDescription;
	if (!stsd) return movie->LastError = GF_ISOM_INVALID_FILE;
	if (!StreamDescriptionIndex || StreamDescriptionIndex > gf_list_count(stsd->child_boxes)) {
		return movie->LastError = GF_BAD_PARAM;
	}
	entry = (GF_SampleEntryBox *)gf_list_get(stsd->child_boxes, StreamDescriptionIndex - 1);
	//no support for generic sample entries (eg, no MPEG4 descriptor)
	if (entry == NULL) return GF_BAD_PARAM;
	if (!movie->keep_utc)
		trak->Media->mediaHeader->modificationTime = gf_isom_get_mp4time();

	if (entry->internal_type != GF_ISOM_SAMPLE_ENTRY_VIDEO) return GF_BAD_PARAM;

	GF_CleanApertureBox *clap = (GF_CleanApertureBox *)gf_isom_box_find_child(entry->child_boxes, GF_ISOM_BOX_TYPE_CLAP);
	if (!cleanApertureHeightD || !cleanApertureWidthD || !horizOffD || !vertOffD) {
		if (clap) gf_isom_box_del_parent(&entry->child_boxes, (GF_Box*)clap);
		return GF_OK;
	}
	if (!clap) clap = (GF_CleanApertureBox*)gf_isom_box_new_parent(&entry->child_boxes, GF_ISOM_BOX_TYPE_CLAP);

	clap->cleanApertureWidthN = cleanApertureWidthN;
	clap->cleanApertureWidthD = cleanApertureWidthD;
	clap->cleanApertureHeightN = cleanApertureHeightN;
	clap->cleanApertureHeightD = cleanApertureHeightD;
	clap->horizOffN = horizOffN;
	clap->horizOffD = horizOffD;
	clap->vertOffN = vertOffN;
	clap->vertOffD = vertOffD;
	return GF_OK;
}

GF_EXPORT
GF_Err gf_isom_set_image_sequence_coding_constraints(GF_ISOFile *movie, u32 trackNumber, u32 StreamDescriptionIndex, Bool remove, Bool all_ref_pics_intra, Bool intra_pred_used, u32 max_ref_per_pic)
{
	GF_Err e;
	GF_TrackBox *trak;
	GF_SampleEntryBox *entry;
	GF_SampleDescriptionBox *stsd;
	e = CanAccessMovie(movie, GF_ISOM_OPEN_WRITE);
	if (e) return e;

	trak = gf_isom_get_track_from_file(movie, trackNumber);
	if (!trak) return GF_BAD_PARAM;

	stsd = trak->Media->information->sampleTable->SampleDescription;
	if (!stsd) return movie->LastError = GF_ISOM_INVALID_FILE;
	if (!StreamDescriptionIndex || StreamDescriptionIndex > gf_list_count(stsd->child_boxes)) {
		return movie->LastError = GF_BAD_PARAM;
	}
	entry = (GF_SampleEntryBox *)gf_list_get(stsd->child_boxes, StreamDescriptionIndex - 1);
	//no support for generic sample entries (eg, no MPEG4 descriptor)
	if (entry == NULL) return GF_BAD_PARAM;
	if (!movie->keep_utc)
		trak->Media->mediaHeader->modificationTime = gf_isom_get_mp4time();

	if (entry->internal_type != GF_ISOM_SAMPLE_ENTRY_VIDEO) return GF_BAD_PARAM;

	GF_CodingConstraintsBox*ccst = (GF_CodingConstraintsBox*) gf_isom_box_find_child(entry->child_boxes, GF_ISOM_BOX_TYPE_CCST);
	if (remove)  {
		if (ccst) gf_isom_box_del_parent(&entry->child_boxes, (GF_Box*)ccst);
		return GF_OK;
	}
	if (!ccst) ccst = (GF_CodingConstraintsBox*)gf_isom_box_new_parent(&entry->child_boxes, GF_ISOM_BOX_TYPE_CCST);
	ccst->all_ref_pics_intra = all_ref_pics_intra;
	ccst->intra_pred_used = intra_pred_used;
	ccst->max_ref_per_pic = max_ref_per_pic;
	return GF_OK;
}

GF_EXPORT
GF_Err gf_isom_set_image_sequence_alpha(GF_ISOFile *movie, u32 trackNumber, u32 StreamDescriptionIndex, Bool remove)
{
	GF_Err e;
	GF_TrackBox *trak;
	GF_SampleEntryBox *entry;
	GF_SampleDescriptionBox *stsd;
	e = CanAccessMovie(movie, GF_ISOM_OPEN_WRITE);
	if (e) return e;

	trak = gf_isom_get_track_from_file(movie, trackNumber);
	if (!trak) return GF_BAD_PARAM;

	stsd = trak->Media->information->sampleTable->SampleDescription;
	if (!stsd) return movie->LastError = GF_ISOM_INVALID_FILE;
	if (!StreamDescriptionIndex || StreamDescriptionIndex > gf_list_count(stsd->child_boxes)) {
		return movie->LastError = GF_BAD_PARAM;
	}
	entry = (GF_SampleEntryBox *)gf_list_get(stsd->child_boxes, StreamDescriptionIndex - 1);
	//no support for generic sample entries (eg, no MPEG4 descriptor)
	if (entry == NULL) return GF_BAD_PARAM;
	if (!movie->keep_utc)
		trak->Media->mediaHeader->modificationTime = gf_isom_get_mp4time();

	if (entry->internal_type != GF_ISOM_SAMPLE_ENTRY_VIDEO) return GF_BAD_PARAM;

	GF_AuxiliaryTypeInfoBox *auxi = (GF_AuxiliaryTypeInfoBox *)gf_isom_box_find_child(entry->child_boxes, GF_ISOM_BOX_TYPE_AUXI);
	if (remove)  {
		if (auxi) gf_isom_box_del_parent(&entry->child_boxes, (GF_Box*)auxi);
		return GF_OK;
	}
	if (!auxi) auxi = (GF_AuxiliaryTypeInfoBox*)gf_isom_box_new_parent(&entry->child_boxes, GF_ISOM_BOX_TYPE_AUXI);
	auxi->aux_track_type = gf_strdup("urn:mpeg:mpegB:cicp:systems:auxiliary:alpha");
	return GF_OK;
}

GF_EXPORT
GF_Err gf_isom_set_audio_info(GF_ISOFile *movie, u32 trackNumber, u32 StreamDescriptionIndex, u32 sampleRate, u32 nbChannels, u8 bitsPerSample, GF_AudioSampleEntryImportMode asemode)
{
	GF_Err e;
	u32 i, was_qtff=0;
	GF_TrackBox *trak;
	GF_SampleEntryBox *entry;
	GF_AudioSampleEntryBox*aud_entry;
	GF_SampleDescriptionBox *stsd;
	GF_Box *wave_box = NULL;
#if 0
	GF_ChannelLayoutInfoBox *chan=NULL;
#endif
	GF_OriginalFormatBox *frma=NULL;
	GF_ChromaInfoBox *enda=NULL;
	GF_ESDBox *esds=NULL;
	GF_Box *terminator=NULL;
	e = CanAccessMovie(movie, GF_ISOM_OPEN_WRITE);
	if (e) return e;

	trak = gf_isom_get_track_from_file(movie, trackNumber);
	if (!trak) return GF_BAD_PARAM;

	stsd = trak->Media->information->sampleTable->SampleDescription;
	if (!stsd) {
		return movie->LastError = GF_ISOM_INVALID_FILE;
	}
	if (!StreamDescriptionIndex || StreamDescriptionIndex > gf_list_count(stsd->child_boxes)) {
		return movie->LastError = GF_BAD_PARAM;
	}
	entry = (GF_SampleEntryBox *)gf_list_get(stsd->child_boxes, StreamDescriptionIndex - 1);
	//no support for generic sample entries (eg, no MPEG4 descriptor)
	if (entry == NULL) return GF_BAD_PARAM;
	if (!movie->keep_utc)
		trak->Media->mediaHeader->modificationTime = gf_isom_get_mp4time();

	if (entry->internal_type != GF_ISOM_SAMPLE_ENTRY_AUDIO) return GF_BAD_PARAM;
	aud_entry = (GF_AudioSampleEntryBox*) entry;
	aud_entry->samplerate_hi = sampleRate;
	aud_entry->samplerate_lo = 0;
	aud_entry->bitspersample = bitsPerSample;

	switch (asemode) {
	case GF_IMPORT_AUDIO_SAMPLE_ENTRY_v0_2:
		stsd->version = 0;
		aud_entry->version = 0;
		aud_entry->is_qtff = 0;
		aud_entry->channel_count = 2;
		break;
	case GF_IMPORT_AUDIO_SAMPLE_ENTRY_NOT_SET:
	case GF_IMPORT_AUDIO_SAMPLE_ENTRY_v0_BS:
		stsd->version = 0;
		aud_entry->version = 0;
		aud_entry->is_qtff = 0;
		aud_entry->channel_count = nbChannels;
		break;
	case GF_IMPORT_AUDIO_SAMPLE_ENTRY_v1_MPEG:
		stsd->version = 1;
		aud_entry->version = 1;
		aud_entry->is_qtff = 0;
		aud_entry->channel_count = nbChannels;
		break;
	case GF_IMPORT_AUDIO_SAMPLE_ENTRY_v1_QTFF:
		stsd->version = 0;
		aud_entry->version = 1;
		aud_entry->channel_count = nbChannels;
		was_qtff = aud_entry->is_qtff;
		aud_entry->is_qtff = 1;
		break;
	}

	aud_entry->compression_id = 0;

	//check for wave+children and chan for QTFF or remove them for isobmff
	for (i=0; i<gf_list_count(aud_entry->child_boxes); i++) {
		GF_Box *b = gf_list_get(aud_entry->child_boxes, i);
		if ((b->type != GF_QT_BOX_TYPE_WAVE) && (b->type != GF_QT_BOX_TYPE_CHAN) ) continue;
		if (asemode==GF_IMPORT_AUDIO_SAMPLE_ENTRY_v1_QTFF) {
			if (b->type == GF_QT_BOX_TYPE_WAVE) wave_box = b;
#if 0
			else chan = (GF_ChannelLayoutInfoBox *)b;
#endif

		} else {
			gf_isom_box_del_parent(&aud_entry->child_boxes, b);
			i--;
		}
	}

	//TODO: insert channelLayout for ISOBMFF
	if (asemode!=GF_IMPORT_AUDIO_SAMPLE_ENTRY_v1_QTFF) return GF_OK;

	if (aud_entry->type==GF_ISOM_BOX_TYPE_MP4A)
		aud_entry->compression_id = -2;
		
	if (!aud_entry->child_boxes) aud_entry->child_boxes = gf_list_new();

	if (!wave_box) {
		wave_box = gf_isom_box_new_parent(&aud_entry->child_boxes, GF_QT_BOX_TYPE_WAVE);
	}
#if 0
	if (!chan) {
		chan = (GF_ChannelLayoutInfoBox *) gf_isom_box_new_parent(&aud_entry->child_boxes, GF_QT_BOX_TYPE_CHAN);
	}
	//TODO, proper channel mapping
	chan->layout_tag = (nbChannels==2) ? 6750210 : 6553601;
#endif

	for (i=0; i<gf_list_count(wave_box->child_boxes); i++) {
		GF_Box *b = gf_list_get(wave_box->child_boxes, i);
		switch (b->type) {
		case GF_QT_BOX_TYPE_ENDA:
			enda = (GF_ChromaInfoBox *)b;
			break;
		case GF_QT_BOX_TYPE_FRMA:
			frma = (GF_OriginalFormatBox *)b;
			break;
		case GF_ISOM_BOX_TYPE_ESDS:
			esds = (GF_ESDBox *)b;
			break;
		case GF_ISOM_BOX_TYPE_UNKNOWN:
			if ( ((GF_UnknownBox*)b)->original_4cc == 0)
				terminator = b;
			break;
		case 0:
			terminator = b;
			break;
		}
	}
	if (!wave_box->child_boxes) wave_box->child_boxes = gf_list_new();

	//do not use new_parent, we do this manually to ensure the order
	aud_entry->is_qtff = was_qtff ? was_qtff : 1;
	if (!frma) {
		frma = (GF_OriginalFormatBox *)gf_isom_box_new(GF_QT_BOX_TYPE_FRMA);
	} else {
		gf_list_del_item(wave_box->child_boxes, frma);
	}
	gf_list_add(wave_box->child_boxes, frma);

	if (esds) gf_list_del_item(wave_box->child_boxes, esds);
	if (!esds && (aud_entry->type==GF_ISOM_BOX_TYPE_MP4A) && ((GF_MPEGAudioSampleEntryBox*)aud_entry)->esd) {
		gf_list_del_item(entry->child_boxes, (GF_Box *) ((GF_MPEGAudioSampleEntryBox*)aud_entry)->esd);
		gf_list_add(wave_box->child_boxes, (GF_Box *) ((GF_MPEGAudioSampleEntryBox*)aud_entry)->esd);
	}

	if (!enda) {
		enda = (GF_ChromaInfoBox *)gf_isom_box_new(GF_QT_BOX_TYPE_ENDA);
	} else {
		gf_list_del_item(wave_box->child_boxes, enda);
	}
	enda->chroma=1;
	gf_list_add(wave_box->child_boxes, enda);

	if (!terminator) {
		terminator = gf_isom_box_new(0);
	} else {
		gf_list_del_item(wave_box->child_boxes, terminator);
	}
	gf_list_add(wave_box->child_boxes, terminator);

	if (aud_entry->type==GF_ISOM_BOX_TYPE_GNRA) {
		frma->data_format = ((GF_GenericAudioSampleEntryBox*) aud_entry)->EntryType;
	} else {
		frma->data_format = aud_entry->type;
	}

	return GF_OK;
}

//set the storage mode of a file (FLAT, STREAMABLE, INTERLEAVED)
GF_EXPORT
GF_Err gf_isom_set_storage_mode(GF_ISOFile *movie, u8 storageMode)
{
	GF_Err e;
	e = CanAccessMovie(movie, GF_ISOM_OPEN_WRITE);
	if (e) return e;

	switch (storageMode) {
	case GF_ISOM_STORE_FLAT:
	case GF_ISOM_STORE_STREAMABLE:
	case GF_ISOM_STORE_INTERLEAVED:
	case GF_ISOM_STORE_DRIFT_INTERLEAVED:
	case GF_ISOM_STORE_TIGHT:
		movie->storageMode = storageMode;
		return GF_OK;
	default:
		return GF_BAD_PARAM;
	}
}

GF_EXPORT
void gf_isom_force_64bit_chunk_offset(GF_ISOFile *file, Bool set_on)
{
	file->force_co64 = set_on;
}


//update or insert a new edit segment in the track time line. Edits are used to modify
//the media normal timing. EditTime and EditDuration are expressed in Movie TimeScale
//If a segment with EditTime already exists, IT IS ERASED
GF_EXPORT
GF_Err gf_isom_set_edit_segment(GF_ISOFile *movie, u32 trackNumber, u64 EditTime, u64 EditDuration, u64 MediaTime, u8 EditMode)
{
	GF_TrackBox *trak;
	GF_EditBox *edts;
	GF_EditListBox *elst;
	GF_EdtsEntry *ent, *newEnt;
	u32 i;
	GF_Err e;
	u64 startTime;

	e = CanAccessMovie(movie, GF_ISOM_OPEN_WRITE);
	if (e) return e;

	trak = gf_isom_get_track_from_file(movie, trackNumber);
	if (!trak) return GF_BAD_PARAM;

	edts = trak->editBox;
	if (! edts) {
		edts = (GF_EditBox *) gf_isom_box_new_parent(&trak->child_boxes, GF_ISOM_BOX_TYPE_EDTS);
		if (!edts) return GF_OUT_OF_MEM;
		trak_on_child_box((GF_Box*)trak, (GF_Box *)edts);
	}
	elst = edts->editList;
	if (!elst) {
		elst = (GF_EditListBox *) gf_isom_box_new_parent(&edts->child_boxes, GF_ISOM_BOX_TYPE_ELST);
		if (!elst) return GF_OUT_OF_MEM;
		edts_on_child_box((GF_Box*)edts, (GF_Box *)elst);
	}

	startTime = 0;
	ent = NULL;
	//get the prev entry to this startTime if any
	i=0;
	while ((ent = (GF_EdtsEntry *)gf_list_enum(elst->entryList, &i))) {
		if ( (startTime <= EditTime) && (startTime + ent->segmentDuration > EditTime) )
			goto found;
		startTime += ent->segmentDuration;
	}

	//not found, add a new entry and adjust the prev one if any
	if (!ent) {
		newEnt = CreateEditEntry(EditDuration, MediaTime, EditMode);
		if (!newEnt) return GF_OUT_OF_MEM;
		gf_list_add(elst->entryList, newEnt);
		return SetTrackDuration(trak);
	}

	startTime -= ent->segmentDuration;

found:

	//if same time, we erase the current one...
	if (startTime == EditTime) {
		ent->segmentDuration = EditDuration;
		switch (EditMode) {
		case GF_ISOM_EDIT_EMPTY:
			ent->mediaRate = 1;
			ent->mediaTime = -1;
			break;
		case GF_ISOM_EDIT_DWELL:
			ent->mediaRate = 0;
			ent->mediaTime = MediaTime;
			break;
		default:
			ent->mediaRate = 1;
			ent->mediaTime = MediaTime;
			break;
		}
		return SetTrackDuration(trak);
	}

	//adjust so that the prev ent leads to EntryTime
	//Note: we don't change the next one as it is unknown to us in
	//a lot of case (the author's changes)
	ent->segmentDuration = EditTime - startTime;
	newEnt = CreateEditEntry(EditDuration, MediaTime, EditMode);
	if (!newEnt) return GF_OUT_OF_MEM;
	//is it the last entry ???
	if (i >= gf_list_count(elst->entryList) - 1) {
		//add the new entry at the end
		gf_list_add(elst->entryList, newEnt);
		return SetTrackDuration(trak);
	} else {
		//insert after the current entry (which is i)
		gf_list_insert(elst->entryList, newEnt, i+1);
		return SetTrackDuration(trak);
	}
}

//remove the edit segments for the whole track
GF_EXPORT
GF_Err gf_isom_remove_edit_segments(GF_ISOFile *movie, u32 trackNumber)
{
	GF_Err e;
	GF_TrackBox *trak;
	GF_EdtsEntry *ent;
	trak = gf_isom_get_track_from_file(movie, trackNumber);
	if (!trak) return GF_BAD_PARAM;

	e = CanAccessMovie(movie, GF_ISOM_OPEN_WRITE);
	if (e) return e;

	if (!trak->editBox || !trak->editBox->editList) return GF_OK;

	while (gf_list_count(trak->editBox->editList->entryList)) {
		ent = (GF_EdtsEntry*)gf_list_get(trak->editBox->editList->entryList, 0);
		gf_free(ent);
		e = gf_list_rem(trak->editBox->editList->entryList, 0);
		if (e) return e;
	}
	//then delete the GF_EditBox...
	gf_isom_box_del_parent(&trak->child_boxes, (GF_Box *)trak->editBox);
	trak->editBox = NULL;
	return SetTrackDuration(trak);
}


//remove the edit segments for the whole track
GF_EXPORT
GF_Err gf_isom_remove_edit_segment(GF_ISOFile *movie, u32 trackNumber, u32 seg_index)
{
	GF_Err e;
	GF_TrackBox *trak;
	GF_EdtsEntry *ent, *next_ent;
	trak = gf_isom_get_track_from_file(movie, trackNumber);
	if (!trak || !seg_index) return GF_BAD_PARAM;

	e = CanAccessMovie(movie, GF_ISOM_OPEN_WRITE);
	if (e) return e;

	if (!trak->editBox || !trak->editBox->editList) return GF_OK;
	if (gf_list_count(trak->editBox->editList->entryList)<=1) return gf_isom_remove_edit_segments(movie, trackNumber);

	ent = (GF_EdtsEntry*) gf_list_get(trak->editBox->editList->entryList, seg_index-1);
	gf_list_rem(trak->editBox->editList->entryList, seg_index-1);
	next_ent = (GF_EdtsEntry *)gf_list_get(trak->editBox->editList->entryList, seg_index-1);
	if (next_ent) next_ent->segmentDuration += ent->segmentDuration;
	gf_free(ent);
	return SetTrackDuration(trak);
}


GF_EXPORT
GF_Err gf_isom_append_edit_segment(GF_ISOFile *movie, u32 trackNumber, u64 EditDuration, u64 MediaTime, u8 EditMode)
{
	GF_Err e;
	GF_TrackBox *trak;
	GF_EdtsEntry *ent;
	trak = gf_isom_get_track_from_file(movie, trackNumber);
	if (!trak) return GF_BAD_PARAM;
	e = CanAccessMovie(movie, GF_ISOM_OPEN_WRITE);
	if (e) return e;

	if (!trak->editBox) {
		GF_EditBox *edts = (GF_EditBox *) gf_isom_box_new_parent(&trak->child_boxes, GF_ISOM_BOX_TYPE_EDTS);
		if (!edts) return GF_OUT_OF_MEM;
		trak_on_child_box((GF_Box*)trak, (GF_Box *)edts);
	}
	if (!trak->editBox->editList) {
		GF_EditListBox *elst = (GF_EditListBox *) gf_isom_box_new_parent(&trak->editBox->child_boxes, GF_ISOM_BOX_TYPE_ELST);
		if (!elst) return GF_OUT_OF_MEM;
		edts_on_child_box((GF_Box*)trak->editBox, (GF_Box *)elst);
	}
	ent = (GF_EdtsEntry *)gf_malloc(sizeof(GF_EdtsEntry));
	if (!ent) return GF_OUT_OF_MEM;

	ent->segmentDuration = EditDuration;
	switch (EditMode) {
	case GF_ISOM_EDIT_EMPTY:
		ent->mediaRate = 1;
		ent->mediaTime = -1;
		break;
	case GF_ISOM_EDIT_DWELL:
		ent->mediaRate = 0;
		ent->mediaTime = MediaTime;
		break;
	default:
		ent->mediaRate = 1;
		ent->mediaTime = MediaTime;
		break;
	}
	gf_list_add(trak->editBox->editList->entryList, ent);
	return SetTrackDuration(trak);
}

GF_EXPORT
GF_Err gf_isom_modify_edit_segment(GF_ISOFile *movie, u32 trackNumber, u32 seg_index, u64 EditDuration, u64 MediaTime, u8 EditMode)
{
	GF_Err e;
	GF_TrackBox *trak;
	GF_EdtsEntry *ent;
	trak = gf_isom_get_track_from_file(movie, trackNumber);
	if (!trak || !seg_index) return GF_BAD_PARAM;
	e = CanAccessMovie(movie, GF_ISOM_OPEN_WRITE);
	if (e) return e;

	if (!trak->editBox || !trak->editBox->editList) return GF_OK;
	if (gf_list_count(trak->editBox->editList->entryList)<seg_index) return GF_BAD_PARAM;
	ent = (GF_EdtsEntry*) gf_list_get(trak->editBox->editList->entryList, seg_index-1);

	ent->segmentDuration = EditDuration;
	switch (EditMode) {
	case GF_ISOM_EDIT_EMPTY:
		ent->mediaRate = 1;
		ent->mediaTime = -1;
		break;
	case GF_ISOM_EDIT_DWELL:
		ent->mediaRate = 0;
		ent->mediaTime = MediaTime;
		break;
	default:
		ent->mediaRate = 1;
		ent->mediaTime = MediaTime;
		break;
	}
	return SetTrackDuration(trak);
}

//removes the desired track
GF_EXPORT
GF_Err gf_isom_remove_track(GF_ISOFile *movie, u32 trackNumber)
{
	GF_Err e;
	GF_TrackBox *the_trak, *trak;
	GF_TrackReferenceTypeBox *tref;
	u32 i, j, k, descIndex;
	GF_ISOTrackID *newRefs;
	u8 found;
	GF_ISOSample *samp;
	the_trak = gf_isom_get_track_from_file(movie, trackNumber);
	if (!the_trak) return GF_BAD_PARAM;

	e = CanAccessMovie(movie, GF_ISOM_OPEN_WRITE);
	if (e) return e;

	if (movie->moov->iods && movie->moov->iods->descriptor) {
		GF_Descriptor *desc;
		GF_ES_ID_Inc *inc;
		GF_List *ESDs;
		desc = movie->moov->iods->descriptor;
		if (desc->tag == GF_ODF_ISOM_IOD_TAG) {
			ESDs = ((GF_IsomInitialObjectDescriptor *)desc)->ES_ID_IncDescriptors;
		} else if (desc->tag == GF_ODF_ISOM_OD_TAG) {
			ESDs = ((GF_IsomObjectDescriptor *)desc)->ES_ID_IncDescriptors;
		} else {
			return GF_ISOM_INVALID_FILE;
		}

		//remove the track ref from the root OD if any
		i=0;
		while ((inc = (GF_ES_ID_Inc *)gf_list_enum(ESDs, &i))) {
			if (inc->trackID == the_trak->Header->trackID) {
				gf_odf_desc_del((GF_Descriptor *)inc);
				i--;
				gf_list_rem(ESDs, i);
			}
		}
	}

	//remove the track from the movie
	gf_list_del_item(movie->moov->trackList, the_trak);

	//rewrite any OD tracks
	i=0;
	while ((trak = (GF_TrackBox *)gf_list_enum(movie->moov->trackList, &i))) {
		if (trak->Media->handler->handlerType != GF_ISOM_MEDIA_OD) continue;
		//this is an OD track...
		j = gf_isom_get_sample_count(movie, i);
		for (k=0; k < j; k++) {
			//getting the sample will remove the references to the deleted track in the output OD frame
			samp = gf_isom_get_sample(movie, i, k+1, &descIndex);
			if (!samp) break;
			//so let's update with the new OD frame ! If the sample is empty, remove it
			if (!samp->dataLength) {
				e = gf_isom_remove_sample(movie, i, k+1);
				if (e) return e;
			} else {
				e = gf_isom_update_sample(movie, i, k+1, samp, GF_TRUE);
				if (e) return e;
			}
			//and don't forget to delete the sample
			gf_isom_sample_del(&samp);
		}
	}

	//remove the track ref from any "tref" box in all tracks, except the one to delete
	//note that we don't touch scal references, as we don't want to rewrite AVC/HEVC samples ...
	i=0;
	while ((trak = (GF_TrackBox *)gf_list_enum(movie->moov->trackList, &i))) {
		if (trak == the_trak) continue;
		if (! trak->References || ! gf_list_count(trak->References->child_boxes)) continue;

		j=0;
		while ((tref = (GF_TrackReferenceTypeBox *)gf_list_enum(trak->References->child_boxes, &j))) {
			if (tref->reference_type==GF_ISOM_REF_SCAL)
				continue;

			found = 0;
			for (k=0; k<tref->trackIDCount; k++) {
				if (tref->trackIDs[k] == the_trak->Header->trackID) found++;
			}
			if (!found) continue;
			//no more refs, remove this ref_type
			if (found == tref->trackIDCount) {
				gf_isom_box_del_parent(&trak->References->child_boxes, (GF_Box *)tref);
				j--;
			} else {
				newRefs = (GF_ISOTrackID*)gf_malloc(sizeof(GF_ISOTrackID) * (tref->trackIDCount - found));
				found = 0;
				for (k = 0; k < tref->trackIDCount; k++) {
					if (tref->trackIDs[k] != the_trak->Header->trackID) {
						newRefs[k-found] = tref->trackIDs[k];
					} else {
						found++;
					}
				}
				gf_free(tref->trackIDs);
				tref->trackIDs = newRefs;
				tref->trackIDCount -= found;
			}
		}
		//a little opt: remove the ref box if empty...
		if (! gf_list_count(trak->References->child_boxes)) {
			gf_isom_box_del_parent(&trak->child_boxes, (GF_Box *)trak->References);
			trak->References = NULL;
		}
	}

	//delete the track
	gf_isom_box_del_parent(&movie->moov->child_boxes, (GF_Box *)the_trak);

	/*update next track ID*/
	movie->moov->mvhd->nextTrackID = 0;
	i=0;
	while ((trak = (GF_TrackBox *)gf_list_enum(movie->moov->trackList, &i))) {
		if (trak->Header->trackID>movie->moov->mvhd->nextTrackID)
			movie->moov->mvhd->nextTrackID = trak->Header->trackID;
	}

	if (!gf_list_count(movie->moov->trackList)) {
		gf_list_del_item(movie->TopBoxes, movie->moov);
		gf_isom_box_del((GF_Box *)movie->moov);
		movie->moov = NULL;
	}
	return GF_OK;
}


GF_EXPORT
GF_Err gf_isom_set_copyright(GF_ISOFile *movie, const char *threeCharCode, char *notice)
{
	GF_Err e;
	GF_CopyrightBox *ptr;
	GF_UserDataMap *map;
	u32 count, i;

	e = CanAccessMovie(movie, GF_ISOM_OPEN_WRITE);
	if (e) return e;

	if (!notice || !threeCharCode) return GF_BAD_PARAM;

	gf_isom_insert_moov(movie);

	if (!movie->moov->udta) {
		e = moov_on_child_box((GF_Box*)movie->moov, gf_isom_box_new_parent(&movie->moov->child_boxes, GF_ISOM_BOX_TYPE_UDTA));
		if (e) return e;
	}
	map = udta_getEntry(movie->moov->udta, GF_ISOM_BOX_TYPE_CPRT, NULL);

	if (map) {
		//try to find one in our language...
		count = gf_list_count(map->boxes);
		for (i=0; i<count; i++) {
			ptr = (GF_CopyrightBox*)gf_list_get(map->boxes, i);
			if (!strcmp(threeCharCode, (const char *) ptr->packedLanguageCode)) {
				gf_free(ptr->notice);
				ptr->notice = (char*)gf_malloc(sizeof(char) * (strlen(notice) + 1));
				strcpy(ptr->notice, notice);
				return GF_OK;
			}
		}
	}
	//nope, create one
	ptr = (GF_CopyrightBox *)gf_isom_box_new(GF_ISOM_BOX_TYPE_CPRT);

	memcpy(ptr->packedLanguageCode, threeCharCode, 4);
	ptr->notice = (char*)gf_malloc(sizeof(char) * (strlen(notice)+1));
	strcpy(ptr->notice, notice);
	return udta_on_child_box((GF_Box *)movie->moov->udta, (GF_Box *) ptr);
}

GF_EXPORT
GF_Err gf_isom_add_track_kind(GF_ISOFile *movie, u32 trackNumber, const char *schemeURI, const char *value)
{
	GF_Err e;
	GF_KindBox *ptr;
	GF_UserDataBox *udta;
	GF_UserDataMap *map;
	u32 i, count;

	e = CanAccessMovie(movie, GF_ISOM_OPEN_WRITE);
	if (e) return e;

	gf_isom_insert_moov(movie);

	if (trackNumber) {
		GF_TrackBox *trak = gf_isom_get_track_from_file(movie, trackNumber);
		if (!trak) return GF_BAD_PARAM;
		if (!trak->udta) {
			e = trak_on_child_box((GF_Box*)trak, gf_isom_box_new_parent(&trak->child_boxes, GF_ISOM_BOX_TYPE_UDTA));
			if (e) return e;
		}
		udta = trak->udta;
	} else {
		return GF_BAD_PARAM;
	}

	map = udta_getEntry(udta, GF_ISOM_BOX_TYPE_KIND, NULL);
	if (map) {
		count = gf_list_count(map->boxes);
		for (i=0; i<count; i++) {
			GF_Box *b = (GF_Box *)gf_list_get(map->boxes, i);
			if (b->type == GF_ISOM_BOX_TYPE_KIND) {
				GF_KindBox *kb = (GF_KindBox *)b;
				if (!strcmp(kb->schemeURI, schemeURI) &&
				        ((value && kb->value && !strcmp(value, kb->value)) || (!value && !kb->value))) {
					// Already there
					return GF_OK;
				}
			}
		}
	}

	ptr = (GF_KindBox *)gf_isom_box_new(GF_ISOM_BOX_TYPE_KIND);
	if (e) return e;

	ptr->schemeURI = gf_strdup(schemeURI);
	if (value) ptr->value = gf_strdup(value);
	return udta_on_child_box((GF_Box *)udta, (GF_Box *) ptr);
}

GF_EXPORT
GF_Err gf_isom_remove_track_kind(GF_ISOFile *movie, u32 trackNumber, const char *schemeURI, const char *value)
{
	GF_Err e;
	GF_UserDataBox *udta;
	GF_UserDataMap *map;
	u32 i;

	e = CanAccessMovie(movie, GF_ISOM_OPEN_WRITE);
	if (e) return e;
	gf_isom_insert_moov(movie);

	if (trackNumber) {
		GF_TrackBox *trak = gf_isom_get_track_from_file(movie, trackNumber);
		if (!trak) return GF_BAD_PARAM;
		if (!trak->udta) {
			e = trak_on_child_box((GF_Box*)trak, gf_isom_box_new_parent(&trak->child_boxes, GF_ISOM_BOX_TYPE_UDTA));
			if (e) return e;
		}
		udta = trak->udta;
	} else {
		return GF_OK;
	}
	map = udta_getEntry(udta, GF_ISOM_BOX_TYPE_KIND, NULL);
	if (map) {
		for (i=0; i<gf_list_count(map->boxes); i++) {
			GF_Box *b = (GF_Box *)gf_list_get(map->boxes, i);
			if (b->type == GF_ISOM_BOX_TYPE_KIND) {
				GF_KindBox *kb = (GF_KindBox *)b;
				if (!schemeURI ||
				        (!strcmp(kb->schemeURI, schemeURI) &&
				         ((value && kb->value && !strcmp(value, kb->value)) || (!value && !kb->value)))) {
					gf_isom_box_del_parent(&map->boxes, b);
					i--;
				}
			}
		}
	}
	return GF_OK;
}

GF_EXPORT
GF_Err gf_isom_add_chapter(GF_ISOFile *movie, u32 trackNumber, u64 timestamp, char *name)
{
	GF_Err e;
	GF_ChapterListBox *ptr;
	u32 i, count;
	GF_ChapterEntry *ce;
	GF_UserDataBox *udta;
	GF_UserDataMap *map;

	e = CanAccessMovie(movie, GF_ISOM_OPEN_WRITE);
	if (e) return e;

	gf_isom_insert_moov(movie);

	if (trackNumber) {
		GF_TrackBox *trak = gf_isom_get_track_from_file(movie, trackNumber);
		if (!trak) return GF_BAD_PARAM;
		if (!trak->udta) {
			e = trak_on_child_box((GF_Box*)trak, gf_isom_box_new_parent(&trak->child_boxes, GF_ISOM_BOX_TYPE_UDTA));
			if (e) return e;
		}
		udta = trak->udta;
	} else {
		if (!movie->moov->udta) {
			e = moov_on_child_box((GF_Box*)movie->moov, gf_isom_box_new_parent(&movie->moov->child_boxes, GF_ISOM_BOX_TYPE_UDTA));
			if (e) return e;
		}
		udta = movie->moov->udta;
	}

	ptr = NULL;
	map = udta_getEntry(udta, GF_ISOM_BOX_TYPE_CHPL, NULL);
	if (!map) {
		ptr = (GF_ChapterListBox *)gf_isom_box_new(GF_ISOM_BOX_TYPE_CHPL);
		e = udta_on_child_box((GF_Box *)udta, (GF_Box *) ptr);
		if (e) return e;
		map = udta_getEntry(udta, GF_ISOM_BOX_TYPE_CHPL, NULL);
	} else {
		ptr = (GF_ChapterListBox*)gf_list_get(map->boxes, 0);
	}
	if (!map) return GF_OUT_OF_MEM;

	/*this may happen if original MP4 is not properly formatted*/
	if (!ptr) {
		ptr = (GF_ChapterListBox *)gf_isom_box_new(GF_ISOM_BOX_TYPE_CHPL);
		if (!ptr) return GF_OUT_OF_MEM;
		gf_list_add(map->boxes, ptr);
	}

	GF_SAFEALLOC(ce, GF_ChapterEntry);
	if (!ce) return GF_OUT_OF_MEM;

	ce->start_time = timestamp * 10000L;
	ce->name = name ? gf_strdup(name) : NULL;

	/*insert in order*/
	count = gf_list_count(ptr->list);
	for (i=0; i<count; i++) {
		GF_ChapterEntry *ace = (GF_ChapterEntry *)gf_list_get(ptr->list, i);
		if (ace->start_time == ce->start_time) {
			if (ace->name) gf_free(ace->name);
			ace->name = ce->name;
			gf_free(ce);
			return GF_OK;
		}
		if (ace->start_time >= ce->start_time)
			return gf_list_insert(ptr->list, ce, i);
	}
	return gf_list_add(ptr->list, ce);
}

GF_EXPORT
GF_Err gf_isom_remove_chapter(GF_ISOFile *movie, u32 trackNumber, u32 index)
{
	GF_Err e;
	GF_ChapterListBox *ptr;
	GF_ChapterEntry *ce;
	GF_UserDataBox *udta;
	GF_UserDataMap *map;

	e = CanAccessMovie(movie, GF_ISOM_OPEN_WRITE);
	if (e) return e;
	gf_isom_insert_moov(movie);

	if (trackNumber) {
		GF_TrackBox *trak = gf_isom_get_track_from_file(movie, trackNumber);
		if (!trak) return GF_BAD_PARAM;
		if (!trak->udta) {
			e = trak_on_child_box((GF_Box*)trak, gf_isom_box_new_parent(&trak->child_boxes, GF_ISOM_BOX_TYPE_UDTA));
			if (e) return e;
		}
		udta = trak->udta;
	} else {
		if (!movie->moov->udta) {
			e = moov_on_child_box((GF_Box*)movie->moov, gf_isom_box_new_parent(&movie->moov->child_boxes, GF_ISOM_BOX_TYPE_UDTA));
			if (e) return e;
		}
		udta = movie->moov->udta;
	}

	map = udta_getEntry(udta, GF_ISOM_BOX_TYPE_CHPL, NULL);
	if (!map) return GF_OK;
	ptr = (GF_ChapterListBox*)gf_list_get(map->boxes, 0);
	if (!ptr) return GF_OK;

	if (index) {
		ce = (GF_ChapterEntry *)gf_list_get(ptr->list, index-1);
		if (!ce) return GF_BAD_PARAM;
		if (ce->name) gf_free(ce->name);
		gf_free(ce);
		gf_list_rem(ptr->list, index-1);
	} else {
		while (gf_list_count(ptr->list)) {
			ce = (GF_ChapterEntry *)gf_list_get(ptr->list, 0);
			if (ce->name) gf_free(ce->name);
			gf_free(ce);
			gf_list_rem(ptr->list, 0);
		}
	}
	if (!gf_list_count(ptr->list)) {
		gf_list_del_item(udta->recordList, map);
		gf_isom_box_array_del(map->boxes);
		gf_free(map);
	}
	return GF_OK;
}

#if 0 //unused
GF_Err gf_isom_remove_copyright(GF_ISOFile *movie, u32 index)
{
	GF_Err e;
	GF_CopyrightBox *ptr;
	GF_UserDataMap *map;
	u32 count;

	e = CanAccessMovie(movie, GF_ISOM_OPEN_WRITE);
	if (e) return e;
	gf_isom_insert_moov(movie);

	if (!index) return GF_BAD_PARAM;
	if (!movie->moov->udta) return GF_OK;

	map = udta_getEntry(movie->moov->udta, GF_ISOM_BOX_TYPE_CPRT, NULL);
	if (!map) return GF_OK;

	count = gf_list_count(map->boxes);
	if (index>count) return GF_BAD_PARAM;

	ptr = (GF_CopyrightBox*)gf_list_get(map->boxes, index-1);
	if (ptr) {
		gf_list_rem(map->boxes, index-1);
		if (ptr->notice) gf_free(ptr->notice);
		gf_free(ptr);
	}
	/*last copyright, remove*/
	if (!gf_list_count(map->boxes)) {
		gf_list_del_item(movie->moov->udta->recordList, map);
		gf_list_del(map->boxes);
		gf_free(map);
	}
	return GF_OK;
}

GF_Err gf_isom_set_watermark(GF_ISOFile *movie, bin128 UUID, u8* data, u32 length)
{
	GF_Err e;
	GF_UnknownUUIDBox *ptr;
	GF_UserDataMap *map;

	e = CanAccessMovie(movie, GF_ISOM_OPEN_WRITE);
	if (e) return e;

	gf_isom_insert_moov(movie);
	if (!movie->moov->udta) {
		e = moov_on_child_box((GF_Box*)movie->moov, gf_isom_box_new_parent(&movie->moov->child_boxes, GF_ISOM_BOX_TYPE_UDTA));
		if (e) return e;
	}

	map = udta_getEntry(movie->moov->udta, GF_ISOM_BOX_TYPE_UUID, (bin128 *) & UUID);
	if (map) {
		ptr = (GF_UnknownUUIDBox *)gf_list_get(map->boxes, 0);
		if (ptr) {
			gf_free(ptr->data);
			ptr->data = (char*)gf_malloc(length);
			memcpy(ptr->data, data, length);
			ptr->dataSize = length;
			return GF_OK;
		}
	}
	//nope, create one
	ptr = (GF_UnknownUUIDBox *)gf_isom_box_new(GF_ISOM_BOX_TYPE_UUID);
	memcpy(ptr->uuid, UUID, 16);
	ptr->data = (char*)gf_malloc(length);
	memcpy(ptr->data, data, length);
	ptr->dataSize = length;
	return udta_on_child_box((GF_Box *)movie->moov->udta, (GF_Box *) ptr);
}
#endif

//set the interleaving time of media data (INTERLEAVED mode only)
//InterleaveTime is in MovieTimeScale
GF_EXPORT
GF_Err gf_isom_set_interleave_time(GF_ISOFile *movie, u32 InterleaveTime)
{
	GF_Err e;
	e = CanAccessMovie(movie, GF_ISOM_OPEN_WRITE);
	if (e) return e;

	if (!InterleaveTime || !movie->moov) return GF_OK;
	movie->interleavingTime = InterleaveTime;
	return GF_OK;
}



//use a compact track version for sample size. This is not usually recommended
//except for speech codecs where the track has a lot of small samples
//compaction is done automatically while writing based on the track's sample sizes
GF_EXPORT
GF_Err gf_isom_use_compact_size(GF_ISOFile *movie, u32 trackNumber, u8 CompactionOn)
{
	GF_TrackBox *trak;
	u32 i, size;
	GF_SampleSizeBox *stsz;
	GF_Err e;

	e = CanAccessMovie(movie, GF_ISOM_OPEN_WRITE);
	if (e) return e;

	trak = gf_isom_get_track_from_file(movie, trackNumber);
	if (!trak) return GF_BAD_PARAM;

	if (!trak->Media || !trak->Media->information
	        || !trak->Media->information->sampleTable || !trak->Media->information->sampleTable->SampleSize)
		return GF_ISOM_INVALID_FILE;

	stsz = trak->Media->information->sampleTable->SampleSize;

	//switch to regular table
	if (!CompactionOn) {
		if (stsz->type == GF_ISOM_BOX_TYPE_STSZ) return GF_OK;
		stsz->type = GF_ISOM_BOX_TYPE_STSZ;
		//invalidate the sampleSize and recompute it
		stsz->sampleSize = 0;
		if (!stsz->sampleCount) return GF_OK;
		//if the table is empty we can only assume the track is empty (no size indication)
		if (!stsz->sizes) return GF_OK;
		size = stsz->sizes[0];
		//check whether the sizes are all the same or not
		for (i=1; i<stsz->sampleCount; i++) {
			if (size != stsz->sizes[i]) {
				size = 0;
				break;
			}
		}
		if (size) {
			gf_free(stsz->sizes);
			stsz->sizes = NULL;
			stsz->sampleSize = size;
		}
		return GF_OK;
	}

	//switch to compact table
	if (stsz->type == GF_ISOM_BOX_TYPE_STZ2) return GF_OK;
	//fill the table. Although it seems weird , this is needed in case of edition
	//after the function is called. NOte however than we force regular table
	//at write time if all samples are of same size
	if (stsz->sampleSize) {
		//this is a weird table indeed ;)
		if (stsz->sizes) gf_free(stsz->sizes);
		stsz->sizes = (u32*) gf_malloc(sizeof(u32)*stsz->sampleCount);
		memset(stsz->sizes, stsz->sampleSize, sizeof(u32));
	}
	//set the SampleSize to 0 while the file is open
	stsz->sampleSize = 0;
	stsz->type = GF_ISOM_BOX_TYPE_STZ2;
	return GF_OK;
}


GF_EXPORT
GF_Err gf_isom_set_brand_info(GF_ISOFile *movie, u32 MajorBrand, u32 MinorVersion)
{
	u32 i, *p;

	if (!MajorBrand) return GF_BAD_PARAM;

#ifndef GPAC_DISABLE_ISOM_FRAGMENTS
	if (! (movie->FragmentsFlags & GF_ISOM_FRAG_WRITE_READY)) {
		GF_Err e = CanAccessMovie(movie, GF_ISOM_OPEN_WRITE);
		if (e) return e;

		e = CheckNoData(movie);
		if (e) return e;
	}
#endif

	if (!movie->brand) {
		movie->brand = (GF_FileTypeBox *) gf_isom_box_new(GF_ISOM_BOX_TYPE_FTYP);
		gf_list_add(movie->TopBoxes, movie->brand);
	}

	movie->brand->majorBrand = MajorBrand;
	movie->brand->minorVersion = MinorVersion;

	if (!movie->brand->altBrand) {
		movie->brand->altBrand = (u32*)gf_malloc(sizeof(u32));
		movie->brand->altBrand[0] = MajorBrand;
		movie->brand->altCount = 1;
		return GF_OK;
	}

	//if brand already present don't change anything
	for (i=0; i<movie->brand->altCount; i++) {
		if (movie->brand->altBrand[i] == MajorBrand) return GF_OK;
	}
	p = (u32*)gf_malloc(sizeof(u32)*(movie->brand->altCount + 1));
	if (!p) return GF_OUT_OF_MEM;
	memcpy(p, movie->brand->altBrand, sizeof(u32)*movie->brand->altCount);
	p[movie->brand->altCount] = MajorBrand;
	movie->brand->altCount += 1;
	gf_free(movie->brand->altBrand);
	movie->brand->altBrand = p;
	return GF_OK;
}


GF_EXPORT
GF_Err gf_isom_modify_alternate_brand(GF_ISOFile *movie, u32 Brand, u8 AddIt)
{
	u32 i, k, *p;

	if (!Brand) return GF_BAD_PARAM;

#ifndef GPAC_DISABLE_ISOM_FRAGMENTS
	if (! (movie->FragmentsFlags & GF_ISOM_FRAG_WRITE_READY)) {
		GF_Err e = CanAccessMovie(movie, GF_ISOM_OPEN_WRITE);
		if (e) return e;

		e = CheckNoData(movie);
		if (e) return e;
	}
#endif

	if (!movie->brand && AddIt) {
		movie->brand = (GF_FileTypeBox *) gf_isom_box_new(GF_ISOM_BOX_TYPE_FTYP);
		if (!movie->brand) return GF_OUT_OF_MEM;
		gf_list_add(movie->TopBoxes, movie->brand);
	}
	if (!AddIt && !movie->brand) return GF_OK;

	//do not mofify major one
	if (!AddIt && movie->brand->majorBrand == Brand) return GF_OK;

	if (!AddIt && movie->brand->altCount == 1) {
		//fixes it in case
		movie->brand->altBrand[0] = movie->brand->majorBrand;
		return GF_OK;
	}
	//check for the brand
	for (i=0; i<movie->brand->altCount; i++) {
		if (movie->brand->altBrand[i] == Brand) goto found;
	}
	//Not found
	if (!AddIt) return GF_OK;
	//add it
	p = (u32*)gf_malloc(sizeof(u32)*(movie->brand->altCount + 1));
	if (!p) return GF_OUT_OF_MEM;
	memcpy(p, movie->brand->altBrand, sizeof(u32)*movie->brand->altCount);
	p[movie->brand->altCount] = Brand;
	movie->brand->altCount += 1;
	gf_free(movie->brand->altBrand);
	movie->brand->altBrand = p;
	return GF_OK;

found:

	//found
	if (AddIt) return GF_OK;
	assert(movie->brand->altCount>1);

	//remove it
	p = (u32*)gf_malloc(sizeof(u32)*(movie->brand->altCount - 1));
	if (!p) return GF_OUT_OF_MEM;
	k = 0;
	for (i=0; i<movie->brand->altCount; i++) {
		if (movie->brand->altBrand[i] == Brand) continue;
		else {
			p[k] = movie->brand->altBrand[i];
			k++;
		}
	}
	movie->brand->altCount -= 1;
	gf_free(movie->brand->altBrand);
	movie->brand->altBrand = p;
	return GF_OK;
}


GF_EXPORT
GF_Err gf_isom_reset_alt_brands(GF_ISOFile *movie)
{
	u32 *p;

#ifndef GPAC_DISABLE_ISOM_FRAGMENTS
	if (! (movie->FragmentsFlags & GF_ISOM_FRAG_WRITE_READY)) {
		GF_Err e = CanAccessMovie(movie, GF_ISOM_OPEN_WRITE);
		if (e) return e;

		e = CheckNoData(movie);
		if (e) return e;
	}
#endif

	if (!movie->brand) {
		movie->brand = (GF_FileTypeBox *) gf_isom_box_new(GF_ISOM_BOX_TYPE_FTYP);
		gf_list_add(movie->TopBoxes, movie->brand);
	}
	p = (u32*)gf_malloc(sizeof(u32));
	if (!p) return GF_OUT_OF_MEM;
	p[0] = movie->brand->majorBrand;
	movie->brand->altCount = 1;
	gf_free(movie->brand->altBrand);
	movie->brand->altBrand = p;
	return GF_OK;
}

#if 0 //unused
GF_Err gf_isom_set_sample_padding_bits(GF_ISOFile *movie, u32 trackNumber, u32 sampleNumber, u8 NbBits)
{
	GF_TrackBox *trak;
	GF_Err e;

	e = CanAccessMovie(movie, GF_ISOM_OPEN_WRITE);
	if (e) return e;

	trak = gf_isom_get_track_from_file(movie, trackNumber);
	if (!trak || NbBits > 7) return GF_BAD_PARAM;

	//set Padding info
	return stbl_SetPaddingBits(trak->Media->information->sampleTable, sampleNumber, NbBits);
}
#endif

GF_EXPORT
GF_Err gf_isom_remove_user_data_item(GF_ISOFile *movie, u32 trackNumber, u32 UserDataType, bin128 UUID, u32 UserDataIndex)
{
	GF_UserDataMap *map;
	GF_Box *a;
	u32 i;
	bin128 t;
	GF_Err e;
	GF_TrackBox *trak;
	GF_UserDataBox *udta;

	e = CanAccessMovie(movie, GF_ISOM_OPEN_WRITE);
	if (e) return e;

	if (UserDataType == GF_ISOM_BOX_TYPE_UUID) UserDataType = 0;
	memset(t, 1, 16);

	if (trackNumber) {
		trak = gf_isom_get_track_from_file(movie, trackNumber);
		if (!trak) return GF_BAD_PARAM;
		udta = trak->udta;
	} else {
		udta = movie->moov->udta;
	}
	if (!udta) return GF_BAD_PARAM;
	if (!UserDataIndex) return GF_BAD_PARAM;

	i=0;
	while ((map = (GF_UserDataMap*)gf_list_enum(udta->recordList, &i))) {
		if ((map->boxType == GF_ISOM_BOX_TYPE_UUID)  && !memcmp(map->uuid, UUID, 16)) goto found;
		else if (map->boxType == UserDataType) goto found;
	}
	//not found
	return GF_OK;

found:

	if (UserDataIndex > gf_list_count(map->boxes) ) return GF_BAD_PARAM;
	//delete the box
	a = (GF_Box*)gf_list_get(map->boxes, UserDataIndex-1);
	gf_isom_box_del_parent(&map->boxes, a);

	//remove the map if empty
	if (!gf_list_count(map->boxes)) {
		gf_list_rem(udta->recordList, i-1);
		gf_isom_box_array_del(map->boxes);
		gf_free(map);
	}
	//but we keep the UDTA no matter what
	return GF_OK;
}

GF_EXPORT
GF_Err gf_isom_remove_user_data(GF_ISOFile *movie, u32 trackNumber, u32 UserDataType, bin128 UUID)
{
	GF_UserDataMap *map;
	u32 i;
	GF_Err e;
	bin128 t;
	GF_TrackBox *trak;
	GF_UserDataBox *udta;

	e = CanAccessMovie(movie, GF_ISOM_OPEN_WRITE);
	if (e) return e;

	if (UserDataType == GF_ISOM_BOX_TYPE_UUID) UserDataType = 0;
	memset(t, 1, 16);

	if (trackNumber) {
		trak = gf_isom_get_track_from_file(movie, trackNumber);
		if (!trak) return GF_BAD_PARAM;
		udta = trak->udta;
	} else {
		udta = movie->moov->udta;
	}
	if (!udta) return GF_BAD_PARAM;

	i=0;
	while ((map = (GF_UserDataMap*)gf_list_enum(udta->recordList, &i))) {
		if ((map->boxType == GF_ISOM_BOX_TYPE_UUID)  && !memcmp(map->uuid, UUID, 16)) goto found;
		else if (map->boxType == UserDataType) goto found;
	}
	//not found
	return GF_OK;

found:

	gf_list_rem(udta->recordList, i-1);
	gf_isom_box_array_del(map->boxes);
	gf_free(map);

	//but we keep the UDTA no matter what
	return GF_OK;
}

GF_EXPORT
GF_Err gf_isom_add_user_data(GF_ISOFile *movie, u32 trackNumber, u32 UserDataType, bin128 UUID, u8 *data, u32 DataLength)
{
	GF_Err e;
	GF_TrackBox *trak;
	GF_UserDataBox *udta;

	e = CanAccessMovie(movie, GF_ISOM_OPEN_WRITE);
	if (e) return e;

	if (UserDataType == GF_ISOM_BOX_TYPE_UUID) UserDataType = 0;

	if (trackNumber) {
		trak = gf_isom_get_track_from_file(movie, trackNumber);
		if (!trak) return GF_BAD_PARAM;
		if (!trak->udta) trak_on_child_box((GF_Box*)trak, gf_isom_box_new_parent(&trak->child_boxes, GF_ISOM_BOX_TYPE_UDTA));
		udta = trak->udta;
	} else {
		if (!movie->moov->udta) moov_on_child_box((GF_Box*)movie->moov, gf_isom_box_new_parent(&movie->moov->child_boxes, GF_ISOM_BOX_TYPE_UDTA));
		udta = movie->moov->udta;
	}
	if (!udta) return GF_OUT_OF_MEM;

	//create a default box
	if (UserDataType) {
		GF_UnknownBox *a = (GF_UnknownBox *) gf_isom_box_new(GF_ISOM_BOX_TYPE_UNKNOWN);
		a->original_4cc = UserDataType;
		if (DataLength) {
			a->data = (char*)gf_malloc(sizeof(char)*DataLength);
			memcpy(a->data, data, DataLength);
			a->dataSize = DataLength;
		}
		return udta_on_child_box((GF_Box *)udta, (GF_Box *) a);
	} else {
		GF_UnknownUUIDBox *a = (GF_UnknownUUIDBox *) gf_isom_box_new(GF_ISOM_BOX_TYPE_UUID);
		memcpy(a->uuid, UUID, 16);
		if (DataLength) {
			a->data = (char*)gf_malloc(sizeof(char)*DataLength);
			memcpy(a->data, data, DataLength);
			a->dataSize = DataLength;
		}
		return udta_on_child_box((GF_Box *)udta, (GF_Box *) a);
	}
	return GF_OK;
}

GF_EXPORT
GF_Err gf_isom_add_user_data_boxes(GF_ISOFile *movie, u32 trackNumber, u8 *data, u32 DataLength)
{
	GF_Err e;
	GF_TrackBox *trak;
	GF_UserDataBox *udta;
	GF_BitStream *bs;

	e = CanAccessMovie(movie, GF_ISOM_OPEN_WRITE);
	if (e) return e;

	if (trackNumber) {
		trak = gf_isom_get_track_from_file(movie, trackNumber);
		if (!trak) return GF_BAD_PARAM;
		if (!trak->udta) trak_on_child_box((GF_Box*)trak, gf_isom_box_new_parent(&trak->child_boxes, GF_ISOM_BOX_TYPE_UDTA));
		udta = trak->udta;
	} else {
		if (!movie->moov) return GF_BAD_PARAM;
		if (!movie->moov->udta) moov_on_child_box((GF_Box*)movie->moov, gf_isom_box_new_parent(&movie->moov->child_boxes, GF_ISOM_BOX_TYPE_UDTA));
		udta = movie->moov->udta;
	}
	if (!udta) return GF_OUT_OF_MEM;

	bs = gf_bs_new(data, DataLength, GF_BITSTREAM_READ);
	while (gf_bs_available(bs)) {
		GF_Box *a;
		e = gf_isom_box_parse(&a, bs);
		if (e) break;
		e = udta_on_child_box((GF_Box *)udta, a);
		if (e) break;
	}
	gf_bs_del(bs);
	return e;
}

GF_EXPORT
GF_Err gf_isom_clone_pl_indications(GF_ISOFile *orig, GF_ISOFile *dest)
{
	GF_IsomInitialObjectDescriptor *iod_d;
	if (!orig || !dest) return GF_BAD_PARAM;
	if (!orig->moov->iods || !orig->moov->iods->descriptor) return GF_OK;
	if (orig->moov->iods->descriptor->tag != GF_ODF_ISOM_IOD_TAG) return GF_OK;

	AddMovieIOD(dest->moov, 1);
	gf_odf_desc_del((GF_Descriptor *)dest->moov->iods->descriptor);
	gf_odf_desc_copy((GF_Descriptor *)orig->moov->iods->descriptor, (GF_Descriptor **)&dest->moov->iods->descriptor);
	iod_d = (GF_IsomInitialObjectDescriptor *) dest->moov->iods->descriptor;
	while (gf_list_count(iod_d->ES_ID_IncDescriptors)) {
		GF_Descriptor *d = (GF_Descriptor *)gf_list_get(iod_d->ES_ID_IncDescriptors, 0);
		gf_list_rem(iod_d->ES_ID_IncDescriptors, 0);
		gf_odf_desc_del(d);
	}
	while (gf_list_count(iod_d->ES_ID_RefDescriptors)) {
		GF_Descriptor *d = (GF_Descriptor *)gf_list_get(iod_d->ES_ID_RefDescriptors, 0);
		gf_list_rem(iod_d->ES_ID_RefDescriptors, 0);
		gf_odf_desc_del(d);
	}
	return GF_OK;
}

GF_EXPORT
GF_Err gf_isom_clone_box(GF_Box *src, GF_Box **dst)
{
	GF_Err e;
	u8 *data;
	u32 data_size;
	GF_BitStream *bs;

	if (*dst) {
		gf_isom_box_del(*dst);
		*dst=NULL;
	}
	bs = gf_bs_new(NULL, 0, GF_BITSTREAM_WRITE);
	if (!bs) return GF_OUT_OF_MEM;
	e = gf_isom_box_size( (GF_Box *) src);
	if (!e) e = gf_isom_box_write((GF_Box *) src, bs);
	gf_bs_get_content(bs, &data, &data_size);
	gf_bs_del(bs);
	if (e) return e;
	bs = gf_bs_new(data, data_size, GF_BITSTREAM_READ);
	if (!bs) return GF_OUT_OF_MEM;
	e = gf_isom_box_parse(dst, bs);
	gf_bs_del(bs);
	gf_free(data);
	return e;
}

#if 0 //unused
/*clones the entire movie file to destination. Tracks can be cloned if clone_tracks is set, in which case hint tracks can be
kept if keep_hint_tracks is set
if keep_pssh, all pssh boxes will be kept
fragment information (mvex) is not kept*/
GF_Err gf_isom_clone_movie(GF_ISOFile *orig_file, GF_ISOFile *dest_file, Bool clone_tracks, Bool keep_hint_tracks, Bool keep_pssh)
{
	GF_Err e;
	u32 i;
	GF_Box *box;

	e = CanAccessMovie(dest_file, GF_ISOM_OPEN_WRITE);
	if (e) return e;

	if (orig_file->brand) {
		gf_list_del_item(dest_file->TopBoxes, dest_file->brand);
		gf_isom_box_del((GF_Box *)dest_file->brand);
		dest_file->brand = NULL;
		gf_isom_clone_box((GF_Box *)orig_file->brand, (GF_Box **)&dest_file->brand);
		if (dest_file->brand) gf_list_add(dest_file->TopBoxes, dest_file->brand);
	}

	if (orig_file->meta) {
		gf_list_del_item(dest_file->TopBoxes, dest_file->meta);
		gf_isom_box_del((GF_Box *)dest_file->meta);
		dest_file->meta = NULL;
		/*fixme - check imports*/
		gf_isom_clone_box((GF_Box *)orig_file->meta, (GF_Box **)&dest_file->meta);
		if (dest_file->meta) gf_list_add(dest_file->TopBoxes, dest_file->meta);
	}
	if (orig_file->moov) {
		u32 i, dstTrack;
		GF_Box *iods;
		GF_List *tracks = gf_list_new();
		GF_List *old_tracks = orig_file->moov->trackList;
		orig_file->moov->trackList = tracks;
		iods = (GF_Box*)orig_file->moov->iods;
		orig_file->moov->iods = NULL;
		e = gf_isom_clone_box((GF_Box *)orig_file->moov, (GF_Box **)&dest_file->moov);
		if (e) {
			gf_list_del(tracks);
			orig_file->moov->trackList = old_tracks;
			return e;
		}
		orig_file->moov->trackList = old_tracks;
		gf_list_del(tracks);
		orig_file->moov->iods = (GF_ObjectDescriptorBox*)iods;
		gf_list_add(dest_file->TopBoxes, dest_file->moov);

#ifndef GPAC_DISABLE_ISOM_FRAGMENTS
		if (dest_file->moov->mvex) {
			gf_isom_box_del_parent(&dest_file->moov->child_boxes, (GF_Box *)dest_file->moov->mvex);
			dest_file->moov->mvex = NULL;
		}
#endif

		if (clone_tracks) {
			for (i=0; i<gf_list_count(orig_file->moov->trackList); i++) {
				GF_TrackBox *trak = (GF_TrackBox*)gf_list_get( orig_file->moov->trackList, i);
				if (!trak) continue;
				if (keep_hint_tracks || (trak->Media->handler->handlerType != GF_ISOM_MEDIA_HINT)) {
					e = gf_isom_clone_track(orig_file, i+1, dest_file, 0, &dstTrack);
					if (e) return e;
				}
			}
			if (iods)
				gf_isom_clone_box((GF_Box *)orig_file->moov->iods, (GF_Box **)dest_file->moov->iods);
		} else {
			dest_file->moov->mvhd->nextTrackID = 1;
			gf_isom_clone_pl_indications(orig_file, dest_file);
		}
		dest_file->moov->mov = dest_file;
	}

	if (!keep_pssh) {
		i=0;
		while ((box = (GF_Box*)gf_list_get(dest_file->moov->child_boxes, i++))) {
			if (box->type == GF_ISOM_BOX_TYPE_PSSH) {
				i--;
				gf_isom_box_del_parent(&dest_file->moov->child_boxes, box);
			}
		}
	}

	//duplicate other boxes
	i=0;
	while ((box = (GF_Box*)gf_list_get(orig_file->TopBoxes, i++))) {
		switch(box->type) {
		case GF_ISOM_BOX_TYPE_MOOV:
		case GF_ISOM_BOX_TYPE_META:
		case GF_ISOM_BOX_TYPE_MDAT:
		case GF_ISOM_BOX_TYPE_FTYP:
		case GF_ISOM_BOX_TYPE_PDIN:
#ifndef	GPAC_DISABLE_ISOM_FRAGMENTS
		case GF_ISOM_BOX_TYPE_STYP:
		case GF_ISOM_BOX_TYPE_SIDX:
		case GF_ISOM_BOX_TYPE_SSIX:
		case GF_ISOM_BOX_TYPE_MOOF:
#endif
		case GF_ISOM_BOX_TYPE_JP:
			break;

		case GF_ISOM_BOX_TYPE_PSSH:
			if (!keep_pssh)
				break;

		default:
		{
			GF_Box *box2 = NULL;
			gf_isom_clone_box(box, &box2);
			gf_list_add(dest_file->TopBoxes, box2);
		}
		break;
		}
	}

	return GF_OK;
}
#endif


GF_EXPORT
GF_Err gf_isom_get_raw_user_data(GF_ISOFile *file, u8 **output, u32 *output_size)
{
	GF_BitStream *bs;
	GF_Err e;
	GF_Box *b;
	u32 i;

	*output = NULL;
	*output_size = 0;
	if (!file || !file->moov || (!file->moov->udta && !file->moov->child_boxes)) return GF_OK;
	bs = gf_bs_new(NULL, 0, GF_BITSTREAM_WRITE);

	if (file->moov->udta) {
		e = gf_isom_box_size( (GF_Box *) file->moov->udta);
		if (e) goto exit;
		e = gf_isom_box_write((GF_Box *) file->moov->udta, bs);
		if (e) goto exit;
	}
	e = GF_OK;
	i=0;
	while ((b = gf_list_enum(file->moov->child_boxes, &i))) {
		switch (b->type) {
		case GF_ISOM_BOX_TYPE_TRAK:
		case GF_ISOM_BOX_TYPE_MVHD:
		case GF_ISOM_BOX_TYPE_MVEX:
		case GF_ISOM_BOX_TYPE_IODS:
		case GF_ISOM_BOX_TYPE_META:
			continue;
		}
		e = gf_isom_box_size( (GF_Box *) b);
		if (e) goto exit;
		e = gf_isom_box_write((GF_Box *) b, bs);
		if (e) goto exit;
	}

	gf_bs_get_content(bs, output, output_size);

exit:
	gf_bs_del(bs);
	return e;
}

GF_EXPORT
GF_Err gf_isom_get_track_template(GF_ISOFile *file, u32 track, u8 **output, u32 *output_size)
{
	GF_TrackBox *trak;
	GF_BitStream *bs;
	GF_DataReferenceBox *dref;
	GF_SampleTableBox *stbl, *stbl_temp;
	GF_SampleEncryptionBox *senc;
	u32 i, count;

	*output = NULL;
	*output_size = 0;
	/*get orig sample desc and clone it*/
	trak = gf_isom_get_track_from_file(file, track);
	if (!trak || !trak->Media) return GF_BAD_PARAM;

	//don't serialize dref
	dref = NULL;
	if (trak->Media->information->dataInformation) {
		dref = trak->Media->information->dataInformation->dref;
		trak->Media->information->dataInformation->dref = NULL;
		gf_list_del_item(trak->Media->information->dataInformation->child_boxes, dref);
	}

	//don't serialize stbl but create a temp one
	stbl_temp = (GF_SampleTableBox *) gf_isom_box_new(GF_ISOM_BOX_TYPE_STBL);
	if (!stbl_temp->child_boxes) stbl_temp->child_boxes = gf_list_new();
	stbl = trak->Media->information->sampleTable;
	gf_list_del_item(trak->Media->information->child_boxes, stbl);

	trak->Media->information->sampleTable = stbl_temp;
	gf_list_add(trak->Media->information->child_boxes, stbl_temp);

	/*do not clone sampleDescription table but create an empty one*/
	stbl_temp->SampleDescription = (GF_SampleDescriptionBox *) gf_isom_box_new_parent(&stbl_temp->child_boxes, GF_ISOM_BOX_TYPE_STSD);

	/*clone sampleGroups description tables if any*/
	stbl_temp->sampleGroupsDescription = stbl->sampleGroupsDescription;
	count = gf_list_count(stbl->sampleGroupsDescription);
	for (i=0;i<count; i++) {
		GF_Box *b = gf_list_get(stbl->sampleGroupsDescription, i);
		gf_list_add(stbl_temp->child_boxes, b);
	}
	/*clone CompositionToDecode table, we may remove it later*/
	stbl_temp->CompositionToDecode = stbl->CompositionToDecode;
	gf_list_add(stbl_temp->child_boxes, stbl->CompositionToDecode);


	//don't serialize senc
	senc = trak->sample_encryption;
	if (senc) {
		assert(trak->child_boxes);
		gf_list_del_item(trak->child_boxes, senc);
		trak->sample_encryption = NULL;
	}

	bs = gf_bs_new(NULL, 0, GF_BITSTREAM_WRITE);

	gf_isom_box_size( (GF_Box *) trak);
	gf_isom_box_write((GF_Box *) trak, bs);
	gf_bs_get_content(bs, output, output_size);
	gf_bs_del(bs);

	//restore our pointers
	if (dref) {
		trak->Media->information->dataInformation->dref = dref;
		gf_list_add(trak->Media->information->dataInformation->child_boxes, dref);
	}
	trak->Media->information->sampleTable = stbl;
	gf_list_add(trak->Media->information->child_boxes, stbl);
	gf_list_del_item(trak->Media->information->child_boxes, stbl_temp);
	if (senc) {
		trak->sample_encryption = senc;
		gf_list_add(trak->child_boxes, senc);
	}

	stbl_temp->sampleGroupsDescription = NULL;
	count = gf_list_count(stbl->sampleGroupsDescription);
	for (i=0;i<count; i++) {
		GF_Box *b = gf_list_get(stbl->sampleGroupsDescription, i);
		gf_list_del_item(stbl_temp->child_boxes, b);
	}

	stbl_temp->CompositionToDecode = NULL;
	gf_list_del_item(stbl_temp->child_boxes, stbl->CompositionToDecode);
	gf_isom_box_del((GF_Box *)stbl_temp);
	return GF_OK;

}

GF_EXPORT
GF_Err gf_isom_get_trex_template(GF_ISOFile *file, u32 track, u8 **output, u32 *output_size)
{
	GF_TrackBox *trak;
	GF_BitStream *bs;
	u32 i;
	GF_TrackExtendsBox *trex = NULL;
	GF_TrackExtensionPropertiesBox *trexprop = NULL;

	*output = NULL;
	*output_size = 0;
	/*get orig sample desc and clone it*/
	trak = gf_isom_get_track_from_file(file, track);
	if (!trak || !trak->Media) return GF_BAD_PARAM;
	if (!file->moov->mvex) return GF_NOT_FOUND;
	for (i=0; i<gf_list_count(file->moov->mvex->TrackExList); i++) {
		trex = gf_list_get(file->moov->mvex->TrackExList, i);
		if (trex->trackID == trak->Header->trackID) break;
		trex = NULL;
	}
	if (!trex) return GF_NOT_FOUND;

	for (i=0; i<gf_list_count(file->moov->mvex->TrackExPropList); i++) {
		trexprop = gf_list_get(file->moov->mvex->TrackExPropList, i);
		if (trexprop->trackID== trak->Header->trackID) break;
		trexprop = NULL;
	}
	bs = gf_bs_new(NULL, 0, GF_BITSTREAM_WRITE);
	if (trex) {
		gf_isom_box_size( (GF_Box *) trex);
		gf_isom_box_write((GF_Box *) trex, bs);
	}
	if (trexprop) {
		gf_isom_box_size( (GF_Box *) trexprop);
		gf_isom_box_write((GF_Box *) trexprop, bs);
	}
	gf_bs_get_content(bs, output, output_size);
	gf_bs_del(bs);

	return GF_OK;

}

GF_EXPORT
GF_Err gf_isom_get_stsd_template(GF_ISOFile *file, u32 track, u32 stsd_idx, u8 **output, u32 *output_size)
{
	GF_TrackBox *trak;
	GF_BitStream *bs;
	GF_Box *ent;

	*output = NULL;
	*output_size = 0;
	/*get orig sample desc and clone it*/
	trak = gf_isom_get_track_from_file(file, track);
	if (!trak || !stsd_idx || !trak->Media || !trak->Media->information || !trak->Media->information->sampleTable || !trak->Media->information->sampleTable->SampleDescription) return GF_BAD_PARAM;

	ent = gf_list_get(trak->Media->information->sampleTable->SampleDescription->child_boxes, stsd_idx-1);
	if (!ent) return GF_BAD_PARAM;

	bs = gf_bs_new(NULL, 0, GF_BITSTREAM_WRITE);

	gf_isom_box_size( (GF_Box *) ent);
	gf_isom_box_write((GF_Box *) ent, bs);
	gf_bs_get_content(bs, output, output_size);
	gf_bs_del(bs);
	return GF_OK;

}


GF_EXPORT
GF_Err gf_isom_clone_track(GF_ISOFile *orig_file, u32 orig_track, GF_ISOFile *dest_file, u32 flags, u32 *dest_track)
{
	GF_TrackBox *trak, *new_tk;
	GF_BitStream *bs;
	u8 *data;
	const u8 *buffer;
	u32 data_size;
	Double ts_scale;
	u32 i, count;
	GF_Err e;
	GF_SampleEntryBox *entry;
	GF_SampleTableBox *stbl, *stbl_temp;
	GF_SampleEncryptionBox *senc;

	e = CanAccessMovie(dest_file, GF_ISOM_OPEN_WRITE);
	if (e) return e;
	gf_isom_insert_moov(dest_file);

	/*get orig sample desc and clone it*/
	trak = gf_isom_get_track_from_file(orig_file, orig_track);
	if (!trak || !trak->Media) return GF_BAD_PARAM;

	stbl = trak->Media->information->sampleTable;
	stbl_temp = (GF_SampleTableBox *) gf_isom_box_new(GF_ISOM_BOX_TYPE_STBL);
	if (!stbl_temp->child_boxes) stbl_temp->child_boxes = gf_list_new();

	trak->Media->information->sampleTable = stbl_temp;
	gf_list_add(trak->Media->information->child_boxes, stbl_temp);
	gf_list_del_item(trak->Media->information->child_boxes, stbl);

	if (!stbl_temp->child_boxes) stbl_temp->child_boxes = gf_list_new();

	/*clone sampleDescription table*/
	stbl_temp->SampleDescription = stbl->SampleDescription;
	gf_list_add(stbl_temp->child_boxes, stbl->SampleDescription);
	/*also clone sampleGroups description tables if any*/
	stbl_temp->sampleGroupsDescription = stbl->sampleGroupsDescription;
	count = gf_list_count(stbl->sampleGroupsDescription);
	for (i=0; i<count; i++) {
		GF_Box *b = gf_list_get(stbl->sampleGroupsDescription, i);
		gf_list_add(stbl_temp->child_boxes, b);
	}
	/*clone CompositionToDecode table, we may remove it later*/
	stbl_temp->CompositionToDecode = stbl->CompositionToDecode;
	gf_list_add(stbl_temp->child_boxes, stbl->CompositionToDecode);

	senc = trak->sample_encryption;
	if (senc) {
		assert(trak->child_boxes);
		gf_list_del_item(trak->child_boxes, senc);
		trak->sample_encryption = NULL;
	}

	bs = gf_bs_new(NULL, 0, GF_BITSTREAM_WRITE);

	gf_isom_box_size( (GF_Box *) trak);
	gf_isom_box_write((GF_Box *) trak, bs);
	gf_bs_get_content(bs, &data, &data_size);
	gf_bs_del(bs);
	bs = gf_bs_new(data, data_size, GF_BITSTREAM_READ);
	if (flags & GF_ISOM_CLONE_TRACK_NO_QT)
		gf_bs_set_cookie(bs, 1);
	e = gf_isom_box_parse((GF_Box **) &new_tk, bs);
	gf_bs_del(bs);
	gf_free(data);

	trak->Media->information->sampleTable = stbl;
	gf_list_del_item(trak->Media->information->child_boxes, stbl_temp);
	gf_list_add(trak->Media->information->child_boxes, stbl);

	if (senc) {
		trak->sample_encryption = senc;
		gf_list_add(trak->child_boxes, senc);
	}
	gf_list_del_item(stbl_temp->child_boxes, stbl_temp->SampleDescription);
	stbl_temp->SampleDescription = NULL;

	count = gf_list_count(stbl->sampleGroupsDescription);
	for (i=0; i<count; i++) {
		GF_Box *b = gf_list_get(stbl->sampleGroupsDescription, i);
		gf_list_del_item(stbl_temp->child_boxes, b);
	}
	stbl_temp->sampleGroupsDescription = NULL;

	gf_list_del_item(stbl_temp->child_boxes, stbl_temp->CompositionToDecode);
	stbl_temp->CompositionToDecode = NULL;
	gf_isom_box_del((GF_Box *)stbl_temp);

	if (e) return e;


	/*create default boxes*/
	stbl = new_tk->Media->information->sampleTable;
	stbl->ChunkOffset = gf_isom_box_new_parent(&stbl->child_boxes, GF_ISOM_BOX_TYPE_STCO);
	stbl->SampleSize = (GF_SampleSizeBox *) gf_isom_box_new_parent(&stbl->child_boxes, GF_ISOM_BOX_TYPE_STSZ);
	stbl->SampleToChunk = (GF_SampleToChunkBox *) gf_isom_box_new_parent(&stbl->child_boxes, GF_ISOM_BOX_TYPE_STSC);
	stbl->TimeToSample = (GF_TimeToSampleBox *) gf_isom_box_new_parent(&stbl->child_boxes, GF_ISOM_BOX_TYPE_STTS);

	/*check trackID validity before adding track*/
	if (gf_isom_get_track_by_id(dest_file, new_tk->Header->trackID)) {
		u32 ID = 1;
		while (1) {
			if (RequestTrack(dest_file->moov, ID)) break;
			ID += 1;
			if (ID == 0xFFFFFFFF) break;
		}
		new_tk->Header->trackID = ID;
	}
	if (!dest_file->moov->child_boxes) dest_file->moov->child_boxes = gf_list_new();
	gf_list_add(dest_file->moov->child_boxes, new_tk);
	moov_on_child_box((GF_Box*)dest_file->moov, (GF_Box *)new_tk);

	/*set originalID*/
	new_tk->originalID = trak->Header->trackID;
	/*set originalFile*/
	buffer = gf_isom_get_filename(orig_file);
	new_tk->originalFile = gf_crc_32(buffer, (u32) strlen(buffer));

	/*rewrite edit list segmentDuration to new movie timescale*/
	ts_scale = dest_file->moov->mvhd->timeScale;
	ts_scale /= orig_file->moov->mvhd->timeScale;
	new_tk->Header->duration = (u64) (s64) ((s64) new_tk->Header->duration * ts_scale);
	if (new_tk->editBox && new_tk->editBox->editList) {
		u32 i, count = gf_list_count(new_tk->editBox->editList->entryList);
		for (i=0; i<count; i++) {
			GF_EdtsEntry *ent = (GF_EdtsEntry *)gf_list_get(new_tk->editBox->editList->entryList, i);
			ent->segmentDuration = (u64) (s64) ((s64) ent->segmentDuration * ts_scale);
		}
	}

	/*reset data ref*/
	if (! (flags & GF_ISOM_CLONE_TRACK_KEEP_DREF) ) {
		gf_isom_box_array_del(new_tk->Media->information->dataInformation->dref->child_boxes);
		new_tk->Media->information->dataInformation->dref->child_boxes = gf_list_new();
		/*update data ref*/
		entry = (GF_SampleEntryBox*)gf_list_get(new_tk->Media->information->sampleTable->SampleDescription->child_boxes, 0);
		if (entry) {
			u32 dref;
			Media_CreateDataRef(dest_file, new_tk->Media->information->dataInformation->dref, NULL, NULL, &dref);
			entry->dataReferenceIndex = dref;
		}
	} else {
		u32 i;
		for (i=0; i<gf_list_count(new_tk->Media->information->dataInformation->dref->child_boxes); i++) {
			GF_DataEntryBox *dref_entry = (GF_DataEntryBox *)gf_list_get(new_tk->Media->information->dataInformation->dref->child_boxes, i);
			if (dref_entry->flags & 1) {
				dref_entry->flags &= ~1;
				e = Media_SetDrefURL((GF_DataEntryURLBox *)dref_entry, orig_file->fileName, dest_file->finalName);
				if (e) return e;
			}
		}
	}

	*dest_track = gf_list_count(dest_file->moov->trackList);

	if (dest_file->moov->mvhd->nextTrackID<= new_tk->Header->trackID)
		dest_file->moov->mvhd->nextTrackID = new_tk->Header->trackID+1;

	return GF_OK;
}

#if 0
/*clones all sampleDescription entries in new track, after an optional reset of existing entries*/
GF_Err gf_isom_clone_sample_descriptions(GF_ISOFile *the_file, u32 trackNumber, GF_ISOFile *orig_file, u32 orig_track, Bool reset_existing)
{
	u32 i;
	GF_TrackBox *dst_trak, *src_trak;
	GF_Err e = CanAccessMovie(the_file, GF_ISOM_OPEN_WRITE);
	if (e) return e;

	dst_trak = gf_isom_get_track_from_file(the_file, trackNumber);
	if (!dst_trak || !dst_trak->Media) return GF_BAD_PARAM;
	src_trak = gf_isom_get_track_from_file(orig_file, orig_track);
	if (!src_trak || !src_trak->Media) return GF_BAD_PARAM;

	if (reset_existing) {
		gf_isom_box_array_del(dst_trak->Media->information->sampleTable->SampleDescription->child_boxes);
		dst_trak->Media->information->sampleTable->SampleDescription->child_boxes = gf_list_new();
	}

	for (i=0; i<gf_list_count(src_trak->Media->information->sampleTable->SampleDescription->child_boxes); i++) {
		u32 outDesc;
		e = gf_isom_clone_sample_description(the_file, trackNumber, orig_file, orig_track, i+1, NULL, NULL, &outDesc);
		if (e) break;
	}
	return e;
}
#endif


GF_EXPORT
GF_Err gf_isom_clone_sample_description(GF_ISOFile *the_file, u32 trackNumber, GF_ISOFile *orig_file, u32 orig_track, u32 orig_desc_index, char *URLname, char *URNname, u32 *outDescriptionIndex)
{
	GF_TrackBox *trak;
	GF_BitStream *bs;
	u8 *data;
	u32 data_size;
	GF_Box *entry;
	GF_Err e;
	u32 dataRefIndex;
    u32 mtype;

	e = CanAccessMovie(the_file, GF_ISOM_OPEN_WRITE);
	if (e) return e;

	/*get orig sample desc and clone it*/
	trak = gf_isom_get_track_from_file(orig_file, orig_track);
	if (!trak || !trak->Media) return GF_BAD_PARAM;

	entry = (GF_Box*)gf_list_get(trak->Media->information->sampleTable->SampleDescription->child_boxes, orig_desc_index-1);
	if (!entry) return GF_BAD_PARAM;

	bs = gf_bs_new(NULL, 0, GF_BITSTREAM_WRITE);

	gf_isom_box_size(entry);
	gf_isom_box_write(entry, bs);
	gf_bs_get_content(bs, &data, &data_size);
	gf_bs_del(bs);
	bs = gf_bs_new(data, data_size, GF_BITSTREAM_READ);
	e = gf_isom_box_parse(&entry, bs);
	gf_bs_del(bs);
	gf_free(data);
	if (e) return e;

	/*get new track and insert clone*/
	trak = gf_isom_get_track_from_file(the_file, trackNumber);
	if (!trak || !trak->Media) goto exit;

	/*get or create the data ref*/
	e = Media_FindDataRef(trak->Media->information->dataInformation->dref, URLname, URNname, &dataRefIndex);
	if (e) goto exit;
	if (!dataRefIndex) {
		e = Media_CreateDataRef(the_file, trak->Media->information->dataInformation->dref, URLname, URNname, &dataRefIndex);
		if (e) goto exit;
	}
	if (!the_file->keep_utc)
		trak->Media->mediaHeader->modificationTime = gf_isom_get_mp4time();
	/*overwrite dref*/
	((GF_SampleEntryBox *)entry)->dataReferenceIndex = dataRefIndex;
	e = gf_list_add(trak->Media->information->sampleTable->SampleDescription->child_boxes, entry);
	*outDescriptionIndex = gf_list_count(trak->Media->information->sampleTable->SampleDescription->child_boxes);

	/*also clone track w/h info*/
    mtype = gf_isom_get_media_type(the_file, trackNumber);
	if (gf_isom_is_video_subtype(mtype) ) {
		gf_isom_set_visual_info(the_file, trackNumber, (*outDescriptionIndex), ((GF_VisualSampleEntryBox*)entry)->Width, ((GF_VisualSampleEntryBox*)entry)->Height);
	}
	return e;

exit:
	gf_isom_box_del(entry);
	return e;
}

GF_EXPORT
GF_Err gf_isom_new_generic_sample_description(GF_ISOFile *movie, u32 trackNumber, char *URLname, char *URNname, GF_GenericSampleDescription *udesc, u32 *outDescriptionIndex)
{
	GF_TrackBox *trak;
	GF_Err e;
	u32 dataRefIndex;

	e = CanAccessMovie(movie, GF_ISOM_OPEN_WRITE);
	if (e) return e;

	trak = gf_isom_get_track_from_file(movie, trackNumber);
	if (!trak || !trak->Media || !udesc) return GF_BAD_PARAM;

	//get or create the data ref
	e = Media_FindDataRef(trak->Media->information->dataInformation->dref, URLname, URNname, &dataRefIndex);
	if (e) return e;
	if (!dataRefIndex) {
		e = Media_CreateDataRef(movie, trak->Media->information->dataInformation->dref, URLname, URNname, &dataRefIndex);
		if (e) return e;
	}
	if (!movie->keep_utc)
		trak->Media->mediaHeader->modificationTime = gf_isom_get_mp4time();

	if (gf_isom_is_video_subtype(trak->Media->handler->handlerType)) {
		GF_GenericVisualSampleEntryBox *entry;
		//create a new entry
		entry = (GF_GenericVisualSampleEntryBox*) gf_isom_box_new(GF_ISOM_BOX_TYPE_GNRV);
		if (!entry) return GF_OUT_OF_MEM;

		if (!udesc->codec_tag) {
			entry->EntryType = GF_ISOM_BOX_TYPE_UUID;
			memcpy(entry->uuid, udesc->UUID, sizeof(bin128));
		} else {
			entry->EntryType = udesc->codec_tag;
		}
		if (entry->EntryType == 0) {
			gf_isom_box_del((GF_Box *)entry);
			return GF_NOT_SUPPORTED;
		}

		entry->dataReferenceIndex = dataRefIndex;
		entry->vendor = udesc->vendor_code;
		entry->version = udesc->version;
		entry->revision = udesc->revision;
		entry->temporal_quality = udesc->temporal_quality;
		entry->spatial_quality = udesc->spatial_quality;
		entry->Width = udesc->width;
		entry->Height = udesc->height;
		strcpy(entry->compressor_name, udesc->compressor_name);
		entry->color_table_index = -1;
		entry->frames_per_sample = 1;
		entry->horiz_res = udesc->h_res ? udesc->h_res : 0x00480000;
		entry->vert_res = udesc->v_res ? udesc->v_res : 0x00480000;
		entry->bit_depth = udesc->depth ? udesc->depth : 0x18;
		if (udesc->extension_buf && udesc->extension_buf_size) {
			entry->data = (char*)gf_malloc(sizeof(char) * udesc->extension_buf_size);
			if (!entry->data) {
				gf_isom_box_del((GF_Box *) entry);
				return GF_OUT_OF_MEM;
			}
			memcpy(entry->data, udesc->extension_buf, udesc->extension_buf_size);
			entry->data_size = udesc->extension_buf_size;
		}
		e = gf_list_add(trak->Media->information->sampleTable->SampleDescription->child_boxes, entry);
	}
	else if (trak->Media->handler->handlerType==GF_ISOM_MEDIA_AUDIO) {
		GF_GenericAudioSampleEntryBox *gena;
		//create a new entry
		gena = (GF_GenericAudioSampleEntryBox*) gf_isom_box_new(GF_ISOM_BOX_TYPE_GNRA);
		if (!gena) return GF_OUT_OF_MEM;

		if (!udesc->codec_tag) {
			gena->EntryType = GF_ISOM_BOX_TYPE_UUID;
			memcpy(gena->uuid, udesc->UUID, sizeof(bin128));
		} else {
			gena->EntryType = udesc->codec_tag;
		}
		if (gena->EntryType == 0) {
			gf_isom_box_del((GF_Box *)gena);
			return GF_NOT_SUPPORTED;
		}

		gena->dataReferenceIndex = dataRefIndex;
		gena->vendor = udesc->vendor_code;
		gena->version = udesc->version;
		gena->revision = udesc->revision;
		gena->bitspersample = udesc->bits_per_sample ? udesc->bits_per_sample : 16;
		gena->channel_count = udesc->nb_channels ? udesc->nb_channels : 2;
		gena->samplerate_hi = udesc->samplerate;
		gena->samplerate_lo = 0;
		gena->is_qtff = udesc->is_qtff;

		if (udesc->extension_buf && udesc->extension_buf_size) {
			gena->data = (char*)gf_malloc(sizeof(char) * udesc->extension_buf_size);
			if (!gena->data) {
				gf_isom_box_del((GF_Box *) gena);
				return GF_OUT_OF_MEM;
			}
			memcpy(gena->data, udesc->extension_buf, udesc->extension_buf_size);
			gena->data_size = udesc->extension_buf_size;
		}
		e = gf_list_add(trak->Media->information->sampleTable->SampleDescription->child_boxes, gena);
	}
	else {
		GF_GenericSampleEntryBox *genm;
		//create a new entry
		genm = (GF_GenericSampleEntryBox*) gf_isom_box_new(GF_ISOM_BOX_TYPE_GNRM);
		if (!genm) return GF_OUT_OF_MEM;

		if (!udesc->codec_tag) {
			genm->EntryType = GF_ISOM_BOX_TYPE_UUID;
			memcpy(genm->uuid, udesc->UUID, sizeof(bin128));
		} else {
			genm->EntryType = udesc->codec_tag;
		}
		if (genm->EntryType == 0) {
			gf_isom_box_del((GF_Box *)genm);
			return GF_NOT_SUPPORTED;
		}

		genm->dataReferenceIndex = dataRefIndex;
		if (udesc->extension_buf && udesc->extension_buf_size) {
			genm->data = (char*)gf_malloc(sizeof(char) * udesc->extension_buf_size);
			if (!genm->data) {
				gf_isom_box_del((GF_Box *) genm);
				return GF_OUT_OF_MEM;
			}
			memcpy(genm->data, udesc->extension_buf, udesc->extension_buf_size);
			genm->data_size = udesc->extension_buf_size;
		}
		e = gf_list_add(trak->Media->information->sampleTable->SampleDescription->child_boxes, genm);
	}
	*outDescriptionIndex = gf_list_count(trak->Media->information->sampleTable->SampleDescription->child_boxes);
	return e;
}

//use carefully. Very useful when you made a lot of changes (IPMP, IPI, OCI, ...)
//THIS WILL REPLACE THE WHOLE DESCRIPTOR ...
#if 0 //unused
/*change the data field of an unknown sample description*/
GF_Err gf_isom_change_generic_sample_description(GF_ISOFile *movie, u32 trackNumber, u32 StreamDescriptionIndex, GF_GenericSampleDescription *udesc)
{
	GF_TrackBox *trak;
	GF_Err e;
	GF_GenericVisualSampleEntryBox *entry;

	e = CanAccessMovie(movie, GF_ISOM_OPEN_WRITE);
	if (e) return e;

	trak = gf_isom_get_track_from_file(movie, trackNumber);
	if (!trak || !trak->Media || !StreamDescriptionIndex) return GF_BAD_PARAM;

	entry = (GF_GenericVisualSampleEntryBox *)gf_list_get(trak->Media->information->sampleTable->SampleDescription->child_boxes, StreamDescriptionIndex-1);
	if (!entry) return GF_BAD_PARAM;
	if (entry->type == GF_ISOM_BOX_TYPE_GNRV) {
		entry->vendor = udesc->vendor_code;
		entry->version = udesc->version;
		entry->revision = udesc->revision;
		entry->temporal_quality = udesc->temporal_quality;
		entry->spatial_quality = udesc->spatial_quality;
		entry->Width = udesc->width;
		entry->Height = udesc->height;
		strcpy(entry->compressor_name, udesc->compressor_name);
		entry->color_table_index = -1;
		entry->frames_per_sample = 1;
		entry->horiz_res = udesc->h_res ? udesc->h_res : 0x00480000;
		entry->vert_res = udesc->v_res ? udesc->v_res : 0x00480000;
		entry->bit_depth = udesc->depth ? udesc->depth : 0x18;
		if (entry->data) gf_free(entry->data);
		entry->data = NULL;
		entry->data_size = 0;
		if (udesc->extension_buf && udesc->extension_buf_size) {
			entry->data = (char*)gf_malloc(sizeof(char) * udesc->extension_buf_size);
			if (!entry->data) {
				gf_isom_box_del((GF_Box *) entry);
				return GF_OUT_OF_MEM;
			}
			memcpy(entry->data, udesc->extension_buf, udesc->extension_buf_size);
			entry->data_size = udesc->extension_buf_size;
		}
		return GF_OK;
	} else if (entry->type == GF_ISOM_BOX_TYPE_GNRA) {
		GF_GenericAudioSampleEntryBox *gena = (GF_GenericAudioSampleEntryBox *)entry;
		gena->vendor = udesc->vendor_code;
		gena->version = udesc->version;
		gena->revision = udesc->revision;
		gena->bitspersample = udesc->bits_per_sample ? udesc->bits_per_sample : 16;
		gena->channel_count = udesc->nb_channels ? udesc->nb_channels : 2;
		gena->samplerate_hi = udesc->samplerate;
		gena->samplerate_lo = 0;
		if (gena->data) gf_free(gena->data);
		gena->data = NULL;
		gena->data_size = 0;

		if (udesc->extension_buf && udesc->extension_buf_size) {
			gena->data = (char*)gf_malloc(sizeof(char) * udesc->extension_buf_size);
			if (!gena->data) {
				gf_isom_box_del((GF_Box *) gena);
				return GF_OUT_OF_MEM;
			}
			memcpy(gena->data, udesc->extension_buf, udesc->extension_buf_size);
			gena->data_size = udesc->extension_buf_size;
		}
		return GF_OK;
	} else if (entry->type == GF_ISOM_BOX_TYPE_GNRM) {
		GF_GenericSampleEntryBox *genm = (GF_GenericSampleEntryBox *)entry;
		if (genm->data) gf_free(genm->data);
		genm->data = NULL;
		genm->data_size = 0;

		if (udesc->extension_buf && udesc->extension_buf_size) {
			genm->data = (char*)gf_malloc(sizeof(char) * udesc->extension_buf_size);
			if (!genm->data) {
				gf_isom_box_del((GF_Box *) genm);
				return GF_OUT_OF_MEM;
			}
			memcpy(genm->data, udesc->extension_buf, udesc->extension_buf_size);
			genm->data_size = udesc->extension_buf_size;
		}
		return GF_OK;
	}
	return GF_BAD_PARAM;
}
#endif

#if 0
/*removes given stream description*/
GF_Err gf_isom_remove_sample_description(GF_ISOFile *movie, u32 trackNumber, u32 streamDescIndex)
{
	GF_TrackBox *trak;
	GF_Err e;
	GF_Box *entry;

	e = CanAccessMovie(movie, GF_ISOM_OPEN_WRITE);
	if (e) return e;
	trak = gf_isom_get_track_from_file(movie, trackNumber);
	if (!trak || !trak->Media || !streamDescIndex) return GF_BAD_PARAM;
	entry = (GF_Box*)gf_list_get(trak->Media->information->sampleTable->SampleDescription->child_boxes, streamDescIndex-1);
	if (!entry) return GF_BAD_PARAM;
	gf_list_rem(trak->Media->information->sampleTable->SampleDescription->child_boxes, streamDescIndex-1);
	gf_isom_box_del(entry);
	return GF_OK;
}
#endif

//sets a track reference
GF_EXPORT
GF_Err gf_isom_set_track_reference(GF_ISOFile *the_file, u32 trackNumber, u32 referenceType, GF_ISOTrackID ReferencedTrackID)
{
	GF_Err e;
	GF_TrackBox *trak;
	GF_TrackReferenceBox *tref;
	GF_TrackReferenceTypeBox *dpnd;

	trak = gf_isom_get_track_from_file(the_file, trackNumber);
	if (!trak) return GF_BAD_PARAM;

	//no tref, create one
	tref = trak->References;
	if (!tref) {
		tref = (GF_TrackReferenceBox *) gf_isom_box_new_parent(&trak->child_boxes, GF_ISOM_BOX_TYPE_TREF);
		e = trak_on_child_box((GF_Box*)trak, (GF_Box *) tref);
		if (e) return e;
	}
	//find a ref of the given type
	e = Track_FindRef(trak, referenceType, &dpnd);
	if (e) return e;

	if (!dpnd) {
		dpnd = (GF_TrackReferenceTypeBox *) gf_isom_box_new_parent(&tref->child_boxes, GF_ISOM_BOX_TYPE_REFT);
		dpnd->reference_type = referenceType;
	}
	//add the ref
	return reftype_AddRefTrack(dpnd, ReferencedTrackID, NULL);
}

//removes a track reference
#if 0 //unused
GF_Err gf_isom_remove_track_reference(GF_ISOFile *the_file, u32 trackNumber, u32 referenceType, u32 ReferenceIndex)
{
	GF_Err e;
	GF_TrackBox *trak;
	GF_TrackReferenceBox *tref;
	GF_TrackReferenceTypeBox *dpnd;
	u32 i, k, *newIDs;
	trak = gf_isom_get_track_from_file(the_file, trackNumber);
	if (!trak || !ReferenceIndex) return GF_BAD_PARAM;

	//no tref, nothing to remove
	tref = trak->References;
	if (!tref) return GF_OK;
	//find a ref of the given type otherwise return
	e = Track_FindRef(trak, referenceType, &dpnd);
	if (e || !dpnd) return GF_OK;
	//remove the ref
	if (ReferenceIndex > dpnd->trackIDCount) return GF_BAD_PARAM;
	//last one
	if (dpnd->trackIDCount==1) {
		gf_isom_box_del_parent(&tref->child_boxes, (GF_Box *) dpnd);
		return GF_OK;
	}
	k = 0;
	newIDs = (u32*)gf_malloc(sizeof(u32)*(dpnd->trackIDCount-1));
	for (i=0; i<dpnd->trackIDCount; i++) {
		if (i+1 != ReferenceIndex) {
			newIDs[k] = dpnd->trackIDs[i];
			k++;
		}
	}
	gf_free(dpnd->trackIDs);
	dpnd->trackIDCount -= 1;
	dpnd->trackIDs = newIDs;
	return GF_OK;
}
#endif

//sets a track reference
GF_EXPORT
GF_Err gf_isom_remove_track_references(GF_ISOFile *the_file, u32 trackNumber)
{
	GF_TrackBox *trak;

	trak = gf_isom_get_track_from_file(the_file, trackNumber);
	if (!trak) return GF_BAD_PARAM;

	if (trak->References) {
		gf_isom_box_del_parent(&trak->child_boxes, (GF_Box *)trak->References);
		trak->References = NULL;
	}
	return GF_OK;
}



//changes track ID
GF_EXPORT
GF_Err gf_isom_set_track_id(GF_ISOFile *movie, u32 trackNumber, GF_ISOTrackID trackID)
{
	GF_TrackReferenceTypeBox *ref;
	GF_TrackBox *trak, *a_trak;
	u32 i, j, k;

	trak = gf_isom_get_track_from_file(movie, trackNumber);
	if (trak && (trak->Header->trackID==trackID)) return GF_OK;
	a_trak = gf_isom_get_track_from_id(movie->moov, trackID);
	if (!movie || !trak || a_trak) return GF_BAD_PARAM;

	if (movie->moov->mvhd->nextTrackID<=trackID)
		movie->moov->mvhd->nextTrackID = trackID;

	/*rewrite all dependencies*/
	i=0;
	while ((a_trak = (GF_TrackBox*)gf_list_enum(movie->moov->trackList, &i))) {
		if (!a_trak->References) continue;
		j=0;
		while ((ref = (GF_TrackReferenceTypeBox *)gf_list_enum(a_trak->References->child_boxes, &j))) {
			for (k=0; k<ref->trackIDCount; k++) {
				if (ref->trackIDs[k]==trak->Header->trackID) {
					ref->trackIDs[k] = trackID;
					break;
				}
			}
		}
	}

	/*and update IOD if any*/
	if (movie->moov->iods && movie->moov->iods->descriptor) {
		GF_ES_ID_Inc *inc;
		GF_IsomObjectDescriptor *od = (GF_IsomObjectDescriptor *)movie->moov->iods->descriptor;
		u32 i = 0;
		while ((inc = (GF_ES_ID_Inc*)gf_list_enum(od->ES_ID_IncDescriptors, &i))) {
			if (inc->trackID==trak->Header->trackID) inc->trackID = trackID;
		}
	}
	trak->Header->trackID = trackID;
	return GF_OK;
}

/*force to rewrite all dependencies when the trackID of referenced track changes*/
GF_EXPORT
GF_Err gf_isom_rewrite_track_dependencies(GF_ISOFile *movie, u32 trackNumber)
{
	GF_TrackReferenceTypeBox *ref;
	GF_TrackBox *trak, *a_trak;
	u32 i, k;

	trak = gf_isom_get_track_from_file(movie, trackNumber);
	if (!trak)
		return GF_BAD_PARAM;
	if (!trak->References)
		return GF_OK;

	i=0;
	while ((ref = (GF_TrackReferenceTypeBox *)gf_list_enum(trak->References->child_boxes, &i))) {
		for (k=0; k < ref->trackIDCount; k++) {
			a_trak = gf_isom_get_track_from_original_id(movie->moov, ref->trackIDs[k], trak->originalFile);
			if (a_trak) {
				ref->trackIDs[k] = a_trak->Header->trackID;
			} else {
				a_trak = gf_isom_get_track_from_id(movie->moov, ref->trackIDs[k]);
				/*we should have a track with no original ID (not imported) - should we rewrite the dependency ?*/
				if (! a_trak || a_trak->originalID) return GF_BAD_PARAM;
			}
		}
	}

	return GF_OK;
}

#if 0 //unused
/*modify CTS offset of a given sample (used for B-frames) - MUST be called in unpack mode only*/
GF_Err gf_isom_modify_cts_offset(GF_ISOFile *the_file, u32 trackNumber, u32 sample_number, u32 offset)
{
	GF_TrackBox *trak = gf_isom_get_track_from_file(the_file, trackNumber);
	if (!trak) return GF_BAD_PARAM;
	if (!trak->Media->information->sampleTable->CompositionOffset) return GF_BAD_PARAM;
	if (!trak->Media->information->sampleTable->CompositionOffset->unpack_mode) return GF_BAD_PARAM;
	/*we're in unpack mode: one entry per sample*/
	trak->Media->information->sampleTable->CompositionOffset->entries[sample_number - 1].decodingOffset = offset;
	return GF_OK;
}
#endif

GF_EXPORT
GF_Err gf_isom_shift_cts_offset(GF_ISOFile *the_file, u32 trackNumber, s32 offset_shift)
{
	u32 i;
	GF_TrackBox *trak = gf_isom_get_track_from_file(the_file, trackNumber);
	if (!trak) return GF_BAD_PARAM;
	if (!trak->Media->information->sampleTable->CompositionOffset) return GF_BAD_PARAM;
	if (!trak->Media->information->sampleTable->CompositionOffset->unpack_mode) return GF_BAD_PARAM;

	for (i=0; i<trak->Media->information->sampleTable->CompositionOffset->nb_entries; i++) {
		/*we're in unpack mode: one entry per sample*/
		trak->Media->information->sampleTable->CompositionOffset->entries[i].decodingOffset -= offset_shift;
	}
	return GF_OK;
}

#if 0 //unused
GF_Err gf_isom_remove_cts_info(GF_ISOFile *the_file, u32 trackNumber)
{
	GF_SampleTableBox *stbl;
	GF_TrackBox *trak = gf_isom_get_track_from_file(the_file, trackNumber);
	if (!trak) return GF_BAD_PARAM;

	stbl = trak->Media->information->sampleTable;
	if (!stbl->CompositionOffset) return GF_OK;

	gf_isom_box_del_parent(&stbl->child_boxes, (GF_Box *)stbl->CompositionOffset);
	stbl->CompositionOffset = NULL;
	return GF_OK;
}
#endif

GF_EXPORT
GF_Err gf_isom_set_cts_packing(GF_ISOFile *the_file, u32 trackNumber, Bool unpack)
{
	GF_Err e;
	GF_Err stbl_repackCTS(GF_CompositionOffsetBox *ctts);
	GF_Err stbl_unpackCTS(GF_SampleTableBox *stbl);
	GF_SampleTableBox *stbl;

	GF_TrackBox *trak = gf_isom_get_track_from_file(the_file, trackNumber);
	if (!trak) return GF_BAD_PARAM;

	stbl = trak->Media->information->sampleTable;
	if (unpack) {
		if (!stbl->CompositionOffset) stbl->CompositionOffset = (GF_CompositionOffsetBox *) gf_isom_box_new_parent(&stbl->child_boxes, GF_ISOM_BOX_TYPE_CTTS);
		e = stbl_unpackCTS(stbl);
	} else {
		if (!stbl->CompositionOffset) return GF_OK;
		e = stbl_repackCTS(stbl->CompositionOffset);
	}
	if (e) return e;
	return SetTrackDuration(trak);
}

GF_EXPORT
GF_Err gf_isom_set_track_matrix(GF_ISOFile *the_file, u32 trackNumber, s32 matrix[9])
{
	GF_TrackBox *trak = gf_isom_get_track_from_file(the_file, trackNumber);
	if (!trak || !trak->Header) return GF_BAD_PARAM;
	memcpy(trak->Header->matrix, matrix, sizeof(trak->Header->matrix));
	return GF_OK;
}

GF_EXPORT
GF_Err gf_isom_set_track_layout_info(GF_ISOFile *the_file, u32 trackNumber, u32 width, u32 height, s32 translation_x, s32 translation_y, s16 layer)
{
	GF_TrackBox *trak = gf_isom_get_track_from_file(the_file, trackNumber);
	if (!trak || !trak->Header) return GF_BAD_PARAM;
	trak->Header->width = width;
	trak->Header->height = height;
	trak->Header->matrix[6] = translation_x;
	trak->Header->matrix[7] = translation_y;
	trak->Header->layer = layer;
	return GF_OK;
}

GF_EXPORT
<<<<<<< HEAD
GF_Err gf_isom_set_media_timescale(GF_ISOFile *the_file, u32 trackNumber, u32 newTS, Bool force_rescale)
=======
GF_Err gf_isom_set_track_name(GF_ISOFile *the_file, u32 trackNumber, char *name)
{
	GF_TrackBox *trak = gf_isom_get_track_from_file(the_file, trackNumber);
	if (!trak) return GF_BAD_PARAM;
	if (trak->name) gf_free(trak->name);
	trak->name = NULL;
	if (name) trak->name = gf_strdup(name);
	return GF_OK;
}

GF_EXPORT
const char *gf_isom_get_track_name(GF_ISOFile *the_file, u32 trackNumber)
{
	GF_TrackBox *trak = gf_isom_get_track_from_file(the_file, trackNumber);
	if (!trak) return NULL;
	return trak->name;
}

GF_EXPORT
GF_Err gf_isom_store_movie_config(GF_ISOFile *movie, Bool remove_all)
{
	u32 i, count, len;
	char *data;
	GF_BitStream *bs;
	bin128 binID;
	if (movie == NULL) return GF_BAD_PARAM;

	gf_isom_remove_user_data(movie, 0, GF_VENDOR_GPAC, binID);
	count = gf_isom_get_track_count(movie);
	for (i=0; i<count; i++) gf_isom_remove_user_data(movie, i+1, GF_VENDOR_GPAC, binID);

	if (remove_all) return GF_OK;

	bs = gf_bs_new(NULL, 0, GF_BITSTREAM_WRITE);
	/*update movie: storage mode and interleaving type*/
	gf_bs_write_u8(bs, 0xFE); /*marker*/
	gf_bs_write_u8(bs, movie->storageMode);
	gf_bs_write_u32(bs, movie->interleavingTime);
	gf_bs_get_content(bs, &data, &len);
	gf_bs_del(bs);
	gf_isom_add_user_data(movie, 0, GF_VENDOR_GPAC, binID, data, len);
	gf_free(data);
	/*update tracks: interleaving group/priority and track edit name*/
	for (i=0; i<count; i++) {
		u32 j;
		GF_TrackBox *trak = gf_isom_get_track_from_file(movie, i+1);
		bs = gf_bs_new(NULL, 0, GF_BITSTREAM_WRITE);
		gf_bs_write_u8(bs, 0xFE);	/*marker*/
		gf_bs_write_u32(bs, trak->Media->information->sampleTable->groupID);
		gf_bs_write_u32(bs, trak->Media->information->sampleTable->trackPriority);
		len = trak->name ? (u32) strlen(trak->name) : 0;
		gf_bs_write_u32(bs, len);
		for (j=0; j<len; j++) gf_bs_write_u8(bs, trak->name[j]);
		gf_bs_get_content(bs, &data, &len);
		gf_bs_del(bs);
		gf_isom_add_user_data(movie, i+1, GF_VENDOR_GPAC, binID, data, len);
		gf_free(data);
	}
	return GF_OK;
}

GF_EXPORT
GF_Err gf_isom_load_movie_config(GF_ISOFile *movie)
{
	u32 i, count, len;
	char *data;
	GF_BitStream *bs;
	Bool found_cfg;
	bin128 binID;
	if (movie == NULL) return GF_BAD_PARAM;

	found_cfg = GF_FALSE;
	/*restore movie*/
	count = gf_isom_get_user_data_count(movie, 0, GF_VENDOR_GPAC, binID);
	for (i=0; i<count; i++) {
		data = NULL;
		gf_isom_get_user_data(movie, 0, GF_VENDOR_GPAC, binID, i+1, &data, &len);
		if (!data) continue;
		/*check marker*/
		if ((unsigned char) data[0] != 0xFE) {
			gf_free(data);
			continue;
		}
		bs = gf_bs_new(data, len, GF_BITSTREAM_READ);
		gf_bs_read_u8(bs);	/*marker*/
		movie->storageMode = gf_bs_read_u8(bs);
		movie->interleavingTime = gf_bs_read_u32(bs);
		gf_bs_del(bs);
		gf_free(data);
		found_cfg = GF_TRUE;
		break;
	}

	for (i=0; i<gf_isom_get_track_count(movie); i++) {
		u32 j;
		GF_TrackBox *trak = gf_isom_get_track_from_file(movie, i+1);
		count = gf_isom_get_user_data_count(movie, i+1, GF_VENDOR_GPAC, binID);
		for (j=0; j<count; j++) {
			data = NULL;
			gf_isom_get_user_data(movie, i+1, GF_VENDOR_GPAC, binID, j+1, &data, &len);
			if (!data) continue;
			/*check marker*/
			if ((unsigned char) data[0] != 0xFE) {
				gf_free(data);
				continue;
			}
			bs = gf_bs_new(data, len, GF_BITSTREAM_READ);
			gf_bs_read_u8(bs);	/*marker*/
			trak->Media->information->sampleTable->groupID = gf_bs_read_u32(bs);
			trak->Media->information->sampleTable->trackPriority = gf_bs_read_u32(bs);
			len = gf_bs_read_u32(bs);
			if (len) {
				u32 k;
				trak->name = (char*)gf_malloc(sizeof(char)*(len+1));
				for (k=0; k<len; k++) trak->name[k] = gf_bs_read_u8(bs);
				trak->name[k] = 0;
			}
			gf_bs_del(bs);
			gf_free(data);
			found_cfg = GF_TRUE;
			break;
		}
	}
	return found_cfg ? GF_OK : GF_NOT_SUPPORTED;
}

GF_EXPORT
GF_Err gf_isom_set_media_timescale(GF_ISOFile *the_file, u32 trackNumber, u32 newTS, u32 new_tsinc, Bool force_rescale)
>>>>>>> 72d57b05
{
	Double scale;
	u32 old_ts_inc=0;
	GF_TrackBox *trak;
	GF_SampleTableBox *stbl;

	trak = gf_isom_get_track_from_file(the_file, trackNumber);
	if (!trak || !trak->Media | !trak->Media->mediaHeader) return GF_BAD_PARAM;
	if (trak->Media->mediaHeader->timeScale==newTS) return GF_OK;

	scale = newTS;
	scale /= trak->Media->mediaHeader->timeScale;
	trak->Media->mediaHeader->timeScale = newTS;

	stbl = trak->Media->information->sampleTable;
	if (new_tsinc) {
		u32 i;
		if (!stbl->TimeToSample || !stbl->TimeToSample->nb_entries)
			return GF_BAD_PARAM;

		for (i=0; i<stbl->TimeToSample->nb_entries; i++) {
			if (!old_ts_inc)
				old_ts_inc = stbl->TimeToSample->entries[i].sampleDelta;
			else if (old_ts_inc<stbl->TimeToSample->entries[i].sampleDelta)
				old_ts_inc = stbl->TimeToSample->entries[i].sampleDelta;
		}
		force_rescale = GF_TRUE;
		stbl->TimeToSample->entries[0].sampleDelta = new_tsinc;
		if (stbl->CompositionOffset) {
			for (i=0; i<stbl->CompositionOffset->nb_entries; i++) {
				u32 old_offset = stbl->CompositionOffset->entries[i].decodingOffset;
				old_offset *= new_tsinc;
				old_offset /= old_ts_inc;
				stbl->CompositionOffset->entries[i].decodingOffset = old_offset;
			}
		}
		if (stbl->CompositionToDecode) {
			stbl->CompositionToDecode->compositionEndTime *= new_tsinc;
			stbl->CompositionToDecode->compositionEndTime /= old_ts_inc;

			stbl->CompositionToDecode->compositionStartTime *= new_tsinc;
			stbl->CompositionToDecode->compositionStartTime /= old_ts_inc;

			stbl->CompositionToDecode->compositionToDTSShift *= new_tsinc;
			stbl->CompositionToDecode->compositionToDTSShift /= old_ts_inc;

			stbl->CompositionToDecode->greatestDecodeToDisplayDelta *= new_tsinc;
			stbl->CompositionToDecode->greatestDecodeToDisplayDelta /= old_ts_inc;

			stbl->CompositionToDecode->leastDecodeToDisplayDelta *= new_tsinc;
			stbl->CompositionToDecode->leastDecodeToDisplayDelta /= old_ts_inc;
		}
		if (trak->editBox) {
			GF_EdtsEntry *ent;
			u32 i=0;
			while ((ent = (GF_EdtsEntry*)gf_list_enum(trak->editBox->editList->entryList, &i))) {
				ent->mediaTime *= new_tsinc;
				ent->mediaTime /= old_ts_inc;
			}
		}
	}

	if (!force_rescale) {
		u32 i, k, idx, last_delta;
		u64 cur_dts;
		u64*DTSs = NULL;
		s64*CTSs = NULL;

		if (trak->editBox) {
			GF_EdtsEntry *ent;
			u32 i=0;
			while ((ent = (GF_EdtsEntry*)gf_list_enum(trak->editBox->editList->entryList, &i))) {
				ent->mediaTime = (u32) (scale*ent->mediaTime);
			}
		}
		if (! stbl || !stbl->TimeToSample || !stbl->TimeToSample->nb_entries) {
			return SetTrackDuration(trak);
		}

		idx = 0;
		cur_dts = 0;
		//unpack the DTSs
		DTSs = (u64*)gf_malloc(sizeof(u64) * (stbl->SampleSize->sampleCount) );
		CTSs = NULL;

		if (!DTSs) return GF_OUT_OF_MEM;
		if (stbl->CompositionOffset) {
			CTSs = (s64*)gf_malloc(sizeof(u64) * (stbl->SampleSize->sampleCount) );
		}

		for (i=0; i<stbl->TimeToSample->nb_entries; i++) {
			for (k=0; k<stbl->TimeToSample->entries[i].sampleCount; k++) {
				cur_dts += stbl->TimeToSample->entries[i].sampleDelta;
				DTSs[idx] = (u64) (cur_dts * scale);

				if (stbl->CompositionOffset) {
					s32 cts_o;
					stbl_GetSampleCTS(stbl->CompositionOffset, idx+1, &cts_o);
					CTSs[idx] = (s64) ( ((s64) cur_dts + cts_o) * scale);
				}
				idx++;
			}
		}
		last_delta = (u32) (stbl->TimeToSample->entries[stbl->TimeToSample->nb_entries-1].sampleDelta * scale);

		//repack DTS
		if (stbl->SampleSize->sampleCount) {
			stbl->TimeToSample->entries = gf_realloc(stbl->TimeToSample->entries, sizeof(GF_SttsEntry)*stbl->SampleSize->sampleCount);
			memset(stbl->TimeToSample->entries, 0, sizeof(GF_SttsEntry)*stbl->SampleSize->sampleCount);
			stbl->TimeToSample->nb_entries = 1;
			stbl->TimeToSample->entries[0].sampleDelta = (u32) DTSs[0];
			stbl->TimeToSample->entries[0].sampleCount = 1;
			idx=0;
			for (i=1; i< stbl->SampleSize->sampleCount - 1; i++) {
				if (DTSs[i+1] - DTSs[i] == stbl->TimeToSample->entries[idx].sampleDelta) {
					stbl->TimeToSample->entries[idx].sampleCount++;
				} else {
					idx++;
					stbl->TimeToSample->entries[idx].sampleDelta = (u32) ( DTSs[i+1] - DTSs[i] );
					stbl->TimeToSample->entries[idx].sampleCount=1;
				}
			}
			//add the sample delta for the last sample
			if (stbl->TimeToSample->entries[idx].sampleDelta == last_delta) {
				stbl->TimeToSample->entries[idx].sampleCount++;
			} else {
				idx++;
				stbl->TimeToSample->entries[idx].sampleDelta = last_delta;
				stbl->TimeToSample->entries[idx].sampleCount=1;
			}

			stbl->TimeToSample->nb_entries = idx+1;
			stbl->TimeToSample->entries = gf_realloc(stbl->TimeToSample->entries, sizeof(GF_SttsEntry)*stbl->TimeToSample->nb_entries);
		}

		if (CTSs && stbl->SampleSize->sampleCount>0) {
			//repack CTS
			stbl->CompositionOffset->entries = gf_realloc(stbl->CompositionOffset->entries, sizeof(GF_DttsEntry)*stbl->SampleSize->sampleCount);
			memset(stbl->CompositionOffset->entries, 0, sizeof(GF_DttsEntry)*stbl->SampleSize->sampleCount);
			stbl->CompositionOffset->nb_entries = 1;
			stbl->CompositionOffset->entries[0].decodingOffset = (s32) (CTSs[0] - DTSs[0]);
			stbl->CompositionOffset->entries[0].sampleCount = 1;
			idx=0;
			for (i=1; i< stbl->SampleSize->sampleCount; i++) {
				s32 cts_o = (s32) (CTSs[i] - DTSs[i]);
				if (cts_o == stbl->CompositionOffset->entries[idx].decodingOffset) {
					stbl->CompositionOffset->entries[idx].sampleCount++;
				} else {
					idx++;
					stbl->CompositionOffset->entries[idx].decodingOffset = cts_o;
					stbl->CompositionOffset->entries[idx].sampleCount=1;
				}
			}
			stbl->CompositionOffset->nb_entries = idx+1;
			stbl->CompositionOffset->entries = gf_realloc(stbl->CompositionOffset->entries, sizeof(GF_DttsEntry)*stbl->CompositionOffset->nb_entries);

			gf_free(CTSs);
		}
		gf_free(DTSs);

		if (stbl->CompositionToDecode) {
			stbl->CompositionToDecode->compositionEndTime = (s32) (stbl->CompositionToDecode->compositionEndTime * scale);
			stbl->CompositionToDecode->compositionStartTime = (s32)(stbl->CompositionToDecode->compositionStartTime * scale);
			stbl->CompositionToDecode->compositionToDTSShift = (s32)(stbl->CompositionToDecode->compositionToDTSShift * scale);
			stbl->CompositionToDecode->greatestDecodeToDisplayDelta = (s32)(stbl->CompositionToDecode->greatestDecodeToDisplayDelta * scale);
			stbl->CompositionToDecode->leastDecodeToDisplayDelta = (s32)(stbl->CompositionToDecode->leastDecodeToDisplayDelta * scale);
		}
	}
	return SetTrackDuration(trak);
}

GF_EXPORT
Bool gf_isom_box_equal(GF_Box *a, GF_Box *b)
{
	Bool ret;
	u8 *data1, *data2;
	u32 data1_size, data2_size;
	GF_BitStream *bs;

	if (a == b) return GF_TRUE;
	if (!a || !b) return GF_FALSE;

	data1 = data2 = NULL;

	bs = gf_bs_new(NULL, 0, GF_BITSTREAM_WRITE);
	gf_isom_box_size(a);
	gf_isom_box_write(a, bs);
	gf_bs_get_content(bs, &data1, &data1_size);
	gf_bs_del(bs);

	bs = gf_bs_new(NULL, 0, GF_BITSTREAM_WRITE);
	gf_isom_box_size(b);
	gf_isom_box_write(b, bs);
	gf_bs_get_content(bs, &data2, &data2_size);
	gf_bs_del(bs);

	ret = GF_FALSE;
	if (data1_size == data2_size) {
		ret = (memcmp(data1, data2, sizeof(char)*data1_size) == 0) ? GF_TRUE : GF_FALSE;
	}
	gf_free(data1);
	gf_free(data2);
	return ret;
}

GF_EXPORT
Bool gf_isom_is_same_sample_description(GF_ISOFile *f1, u32 tk1, u32 sdesc_index1, GF_ISOFile *f2, u32 tk2, u32 sdesc_index2)
{
	u32 i, count;
	GF_TrackBox *trak1, *trak2;
	GF_ESD *esd1, *esd2;
	Bool need_memcmp, ret;
	GF_Box *a, *b;

	/*get orig sample desc and clone it*/
	trak1 = gf_isom_get_track_from_file(f1, tk1);
	if (!trak1 || !trak1->Media) return GF_FALSE;
	trak2 = gf_isom_get_track_from_file(f2, tk2);
	if (!trak2 || !trak2->Media) return GF_FALSE;

	if (trak1->Media->handler->handlerType != trak2->Media->handler->handlerType) return GF_FALSE;
	count = gf_list_count(trak1->Media->information->sampleTable->SampleDescription->child_boxes);
	if (count != gf_list_count(trak2->Media->information->sampleTable->SampleDescription->child_boxes)) {
		if (!sdesc_index1 && !sdesc_index2) return GF_FALSE;
	}

	need_memcmp = GF_TRUE;
	for (i=0; i<count; i++) {
		GF_Box *ent1 = (GF_Box *)gf_list_get(trak1->Media->information->sampleTable->SampleDescription->child_boxes, i);
		GF_Box *ent2 = (GF_Box *)gf_list_get(trak2->Media->information->sampleTable->SampleDescription->child_boxes, i);

		if (sdesc_index1) ent1 = (GF_Box *)gf_list_get(trak1->Media->information->sampleTable->SampleDescription->child_boxes, sdesc_index1 - 1);
		if (sdesc_index2) ent2 = (GF_Box *)gf_list_get(trak2->Media->information->sampleTable->SampleDescription->child_boxes, sdesc_index2 - 1);

		if (!ent1 || !ent2) return GF_FALSE;
		if (ent1->type != ent2->type) return GF_FALSE;

		switch (ent1->type) {
		/*for MPEG-4 streams, only compare decSpecInfo (bitrate may not be the same but that's not an issue)*/
		case GF_ISOM_BOX_TYPE_MP4S:
		case GF_ISOM_BOX_TYPE_MP4A:
		case GF_ISOM_BOX_TYPE_MP4V:
		case GF_ISOM_BOX_TYPE_ENCA:
		case GF_ISOM_BOX_TYPE_ENCV:
		case GF_ISOM_BOX_TYPE_RESV:
		case GF_ISOM_BOX_TYPE_ENCS:
			Media_GetESD(trak1->Media, sdesc_index1 ? sdesc_index1 : i+1, &esd1, GF_TRUE);
			Media_GetESD(trak2->Media, sdesc_index2 ? sdesc_index2 : i+1, &esd2, GF_TRUE);
			if (!esd1 || !esd2) continue;
			need_memcmp = GF_FALSE;
			if (esd1->decoderConfig->streamType != esd2->decoderConfig->streamType) return GF_FALSE;
			if (esd1->decoderConfig->objectTypeIndication != esd2->decoderConfig->objectTypeIndication) return GF_FALSE;
			if (!esd1->decoderConfig->decoderSpecificInfo && esd2->decoderConfig->decoderSpecificInfo) return GF_FALSE;
			if (esd1->decoderConfig->decoderSpecificInfo && !esd2->decoderConfig->decoderSpecificInfo) return GF_FALSE;
			if (!esd1->decoderConfig->decoderSpecificInfo || !esd2->decoderConfig->decoderSpecificInfo) continue;
			if (memcmp(esd1->decoderConfig->decoderSpecificInfo->data, esd2->decoderConfig->decoderSpecificInfo->data, sizeof(char)*esd1->decoderConfig->decoderSpecificInfo->dataLength)!=0) return GF_FALSE;
			break;
		case GF_ISOM_BOX_TYPE_HVT1:
			return GF_TRUE;
		case GF_ISOM_BOX_TYPE_AVC1:
		case GF_ISOM_BOX_TYPE_AVC2:
		case GF_ISOM_BOX_TYPE_AVC3:
		case GF_ISOM_BOX_TYPE_AVC4:
		case GF_ISOM_BOX_TYPE_SVC1:
		case GF_ISOM_BOX_TYPE_MVC1:
		case GF_ISOM_BOX_TYPE_HVC1:
		case GF_ISOM_BOX_TYPE_HEV1:
		case GF_ISOM_BOX_TYPE_HVC2:
		case GF_ISOM_BOX_TYPE_HEV2:
		case GF_ISOM_BOX_TYPE_LHE1:
		case GF_ISOM_BOX_TYPE_LHV1:
		case GF_ISOM_BOX_TYPE_AV01:
		{
			GF_MPEGVisualSampleEntryBox *avc1 = (GF_MPEGVisualSampleEntryBox *)ent1;
			GF_MPEGVisualSampleEntryBox *avc2 = (GF_MPEGVisualSampleEntryBox *)ent2;

			if (avc1->hevc_config)
				a = (GF_Box *) avc1->hevc_config;
			else if (avc1->lhvc_config)
				a = (GF_Box *) avc1->lhvc_config;
			else if (avc1->svc_config)
				a = (GF_Box *) avc1->svc_config;
			else if (avc1->mvc_config)
				a = (GF_Box *) avc1->mvc_config;
			else if (avc1->av1_config)
				a = (GF_Box *)avc1->av1_config;
			else
				a = (GF_Box *) avc1->avc_config;

			if (avc2->hevc_config)
				b = (GF_Box *) avc2->hevc_config;
			else if (avc2->lhvc_config)
				b = (GF_Box *) avc2->lhvc_config;
			else if (avc2->svc_config)
				b = (GF_Box *) avc2->svc_config;
			else if (avc2->mvc_config)
				b = (GF_Box *) avc2->mvc_config;
			else if (avc2->av1_config)
				b = (GF_Box *)avc2->av1_config;
			else
				b = (GF_Box *) avc2->avc_config;

			return gf_isom_box_equal(a,b);
		}
		break;
		case GF_ISOM_BOX_TYPE_LSR1:
		{
			GF_LASeRSampleEntryBox *lsr1 = (GF_LASeRSampleEntryBox *)ent1;
			GF_LASeRSampleEntryBox *lsr2 = (GF_LASeRSampleEntryBox *)ent2;
			if (lsr1->lsr_config && lsr2->lsr_config
			        && lsr1->lsr_config->hdr && lsr2->lsr_config->hdr
			        && (lsr1->lsr_config->hdr_size==lsr2->lsr_config->hdr_size)
			        && !memcmp(lsr1->lsr_config->hdr, lsr2->lsr_config->hdr, lsr2->lsr_config->hdr_size)
			   ) {
				return GF_TRUE;
			}
			return GF_FALSE;
		}
		break;
#ifndef GPAC_DISABLE_VTT
		case GF_ISOM_BOX_TYPE_WVTT:
		{
			GF_WebVTTSampleEntryBox *wvtt1 = (GF_WebVTTSampleEntryBox *)ent1;
			GF_WebVTTSampleEntryBox *wvtt2 = (GF_WebVTTSampleEntryBox *)ent2;
			if (wvtt1->config && wvtt2->config &&
			        (wvtt1->config->string && wvtt1->config->string && !strcmp(wvtt1->config->string, wvtt2->config->string))) {
				return GF_TRUE;
			}
			return GF_FALSE;
		}
		break;
#endif
		case GF_ISOM_BOX_TYPE_STPP:
		{
			GF_MetaDataSampleEntryBox *stpp1 = (GF_MetaDataSampleEntryBox *)ent1;
			GF_MetaDataSampleEntryBox *stpp2 = (GF_MetaDataSampleEntryBox *)ent2;
			if (stpp1->xml_namespace && stpp2->xml_namespace && !strcmp(stpp1->xml_namespace, stpp2->xml_namespace)) {
				return GF_TRUE;
			}
			return GF_FALSE;
		}
		break;
		case GF_ISOM_BOX_TYPE_SBTT:
		{
			return GF_FALSE;
		}
		break;
		case GF_ISOM_BOX_TYPE_STXT:
		{
			GF_MetaDataSampleEntryBox *stxt1 = (GF_MetaDataSampleEntryBox *)ent1;
			GF_MetaDataSampleEntryBox *stxt2 = (GF_MetaDataSampleEntryBox *)ent2;
			if (stxt1->mime_type && stxt2->mime_type &&
			        ( (!stxt1->config && !stxt2->config) ||
			          (stxt1->config && stxt2->config && stxt1->config->config && stxt2->config->config &&
			           !strcmp(stxt1->config->config, stxt2->config->config)))) {
				return GF_TRUE;
			}
			return GF_FALSE;
		}
		case GF_ISOM_BOX_TYPE_MP3:
		case GF_QT_SUBTYPE_RAW:
		case GF_QT_SUBTYPE_TWOS:
		case GF_QT_SUBTYPE_SOWT:
		case GF_QT_SUBTYPE_FL32:
		case GF_QT_SUBTYPE_FL64:
		case GF_QT_SUBTYPE_IN24:
		case GF_QT_SUBTYPE_IN32:
		case GF_QT_SUBTYPE_ULAW:
		case GF_QT_SUBTYPE_ALAW:
		case GF_QT_SUBTYPE_ADPCM:
		case GF_QT_SUBTYPE_IMA_ADPCM:
		case GF_QT_SUBTYPE_DVCA:
		case GF_QT_SUBTYPE_QDMC:
		case GF_QT_SUBTYPE_QDMC2:
		case GF_QT_SUBTYPE_QCELP:
		case GF_QT_SUBTYPE_kMP3:
			return GF_TRUE;
		}

		if (sdesc_index1 && sdesc_index2) break;
	}
	if (!need_memcmp) return GF_TRUE;
	a = (GF_Box *)trak1->Media->information->sampleTable->SampleDescription;
	b = (GF_Box *)trak2->Media->information->sampleTable->SampleDescription;
	//we ignore all bitrate boxes when comparing the box, disable their writing
	gf_isom_registry_disable(GF_ISOM_BOX_TYPE_BTRT, GF_TRUE);
	ret = gf_isom_box_equal(a,b);
	//re-enable btrt writing
	gf_isom_registry_disable(GF_ISOM_BOX_TYPE_BTRT, GF_FALSE);

	return ret;
}

GF_EXPORT
u64 gf_isom_estimate_size(GF_ISOFile *movie)
{
	GF_Err e;
	GF_Box *a;
	u32 i, count;
	u64 mdat_size;
	if (!movie || !movie->moov) return 0;

	mdat_size = 0;
	count = gf_list_count(movie->moov->trackList);
	for (i=0; i<count; i++) {
		mdat_size += gf_isom_get_media_data_size(movie, i+1);
	}
	if (mdat_size) {
		mdat_size += 8;
		if (mdat_size > 0xFFFFFFFF) mdat_size += 8;
	}

	i=0;
	while ((a = (GF_Box*)gf_list_enum(movie->TopBoxes, &i))) {
		e = gf_isom_box_size(a);
		if (e == GF_OK)
			mdat_size += a->size;
	}
	return mdat_size;
}


//set shadowing on/off
#if 0 //unused
GF_Err gf_isom_remove_sync_shadows(GF_ISOFile *movie, u32 trackNumber)
{
	GF_TrackBox *trak;
	GF_SampleTableBox *stbl;

	if (movie->openMode == GF_ISOM_OPEN_READ) return GF_ISOM_INVALID_MODE;
	trak = gf_isom_get_track_from_file(movie, trackNumber);
	if (!trak) return GF_BAD_PARAM;

	stbl = trak->Media->information->sampleTable;
	if (stbl->ShadowSync) {
		gf_isom_box_del_parent(&stbl->child_boxes, (GF_Box *) stbl->ShadowSync);
		stbl->ShadowSync = NULL;
	}
	return GF_OK;
}

/*Use this function to do the shadowing if you use shadowing.
the sample to be shadowed MUST be a non-sync sample (ignored if not)
the sample shadowing must be a Sync sample (error if not)*/
GF_Err gf_isom_set_sync_shadow(GF_ISOFile *movie, u32 trackNumber, u32 sampleNumber, u32 syncSample)
{
	GF_TrackBox *trak;
	GF_SampleTableBox *stbl;
	SAPType isRAP;
	GF_Err e;

	if (movie->openMode == GF_ISOM_OPEN_READ) return GF_ISOM_INVALID_MODE;
	trak = gf_isom_get_track_from_file(movie, trackNumber);
	if (!trak || !sampleNumber || !syncSample) return GF_BAD_PARAM;

	stbl = trak->Media->information->sampleTable;
	if (!stbl->ShadowSync) stbl->ShadowSync = (GF_ShadowSyncBox *) gf_isom_box_new_parent(&stbl->child_boxes, GF_ISOM_BOX_TYPE_STSH);

	//if no sync, skip
	if (!stbl->SyncSample) return GF_OK;
	//else set the sync shadow.
	//if the sample is sync, ignore
	e = stbl_GetSampleRAP(stbl->SyncSample, sampleNumber, &isRAP, NULL, NULL);
	if (e) return e;
	if (isRAP) return GF_OK;
	//if the shadowing sample is not sync, error
	e = stbl_GetSampleRAP(stbl->SyncSample, syncSample, &isRAP, NULL, NULL);
	if (e) return e;
	if (!isRAP) return GF_BAD_PARAM;

	return stbl_SetSyncShadow(stbl->ShadowSync, sampleNumber, syncSample);
}
#endif

//set the GroupID of a track (only used for interleaving)
GF_EXPORT
GF_Err gf_isom_set_track_interleaving_group(GF_ISOFile *movie, u32 trackNumber, u32 GroupID)
{
	GF_TrackBox *trak;

	if (movie->openMode != GF_ISOM_OPEN_EDIT) return GF_ISOM_INVALID_MODE;
	trak = gf_isom_get_track_from_file(movie, trackNumber);
	if (!trak || !GroupID) return GF_BAD_PARAM;

	trak->Media->information->sampleTable->groupID = GroupID;
	return GF_OK;
}


//set the Priority of a track within a Group (only used for tight interleaving)
//Priority ranges from 1 to 9
GF_EXPORT
GF_Err gf_isom_set_track_priority_in_group(GF_ISOFile *movie, u32 trackNumber, u32 Priority)
{
	GF_TrackBox *trak;

	if (movie->openMode != GF_ISOM_OPEN_EDIT) return GF_ISOM_INVALID_MODE;
	trak = gf_isom_get_track_from_file(movie, trackNumber);
	if (!trak || !Priority) return GF_BAD_PARAM;

	trak->Media->information->sampleTable->trackPriority = Priority > 255 ? 255 : Priority;
	return GF_OK;
}

//set the max SamplesPerChunk (for file optimization)
GF_EXPORT
GF_Err gf_isom_hint_max_chunk_size(GF_ISOFile *movie, u32 trackNumber, u32 maxChunkSize)
{
	GF_TrackBox *trak;

	if (movie->openMode == GF_ISOM_OPEN_READ) return GF_ISOM_INVALID_MODE;
	trak = gf_isom_get_track_from_file(movie, trackNumber);
	if (!trak || !maxChunkSize) return GF_BAD_PARAM;

	trak->Media->information->sampleTable->MaxChunkSize = maxChunkSize;
	return GF_OK;
}


GF_EXPORT
GF_Err gf_isom_set_extraction_slc(GF_ISOFile *the_file, u32 trackNumber, u32 StreamDescriptionIndex, GF_SLConfig *slConfig)
{
	GF_TrackBox *trak;
	GF_SampleEntryBox *entry;
	GF_Err e;
	GF_SLConfig **slc;

	trak = gf_isom_get_track_from_file(the_file, trackNumber);
	if (!trak) return GF_BAD_PARAM;

	e = Media_GetSampleDesc(trak->Media, StreamDescriptionIndex, &entry, NULL);
	if (e) return e;

	//we must be sure we are not using a remote ESD
	switch (entry->type) {
	case GF_ISOM_BOX_TYPE_MP4S:
		if (((GF_MPEGSampleEntryBox *)entry)->esd->desc->slConfig->predefined != SLPredef_MP4) return GF_BAD_PARAM;
		slc = & ((GF_MPEGSampleEntryBox *)entry)->slc;
		break;
	case GF_ISOM_BOX_TYPE_MP4A:
		if (((GF_MPEGAudioSampleEntryBox *)entry)->esd->desc->slConfig->predefined != SLPredef_MP4) return GF_BAD_PARAM;
		slc = & ((GF_MPEGAudioSampleEntryBox *)entry)->slc;
		break;
	case GF_ISOM_BOX_TYPE_MP4V:
		if (((GF_MPEGVisualSampleEntryBox *)entry)->esd->desc->slConfig->predefined != SLPredef_MP4) return GF_BAD_PARAM;
		slc = & ((GF_MPEGVisualSampleEntryBox *)entry)->slc;
		break;
	default:
		return GF_BAD_PARAM;
	}

	if (*slc) {
		gf_odf_desc_del((GF_Descriptor *)*slc);
		*slc = NULL;
	}
	if (!slConfig) return GF_OK;
	//finally duplicate the SL
	return gf_odf_desc_copy((GF_Descriptor *) slConfig, (GF_Descriptor **) slc);
}

#if 0 //unused
GF_Err gf_isom_get_extraction_slc(GF_ISOFile *the_file, u32 trackNumber, u32 StreamDescriptionIndex, GF_SLConfig **slConfig)
{
	GF_TrackBox *trak;
	GF_SampleEntryBox *entry;
	GF_Err e;
	GF_SLConfig *slc;

	trak = gf_isom_get_track_from_file(the_file, trackNumber);
	if (!trak) return GF_BAD_PARAM;

	e = Media_GetSampleDesc(trak->Media, StreamDescriptionIndex, &entry, NULL);
	if (e) return e;

	//we must be sure we are not using a remote ESD
	slc = NULL;
	*slConfig = NULL;
	switch (entry->type) {
	case GF_ISOM_BOX_TYPE_MP4S:
		if (((GF_MPEGSampleEntryBox *)entry)->esd->desc->slConfig->predefined != SLPredef_MP4) return GF_BAD_PARAM;
		slc = ((GF_MPEGSampleEntryBox *)entry)->slc;
		break;
	case GF_ISOM_BOX_TYPE_MP4A:
		if (((GF_MPEGAudioSampleEntryBox *)entry)->esd->desc->slConfig->predefined != SLPredef_MP4) return GF_BAD_PARAM;
		slc = ((GF_MPEGAudioSampleEntryBox *)entry)->slc;
		break;
	case GF_ISOM_BOX_TYPE_MP4V:
		if (((GF_MPEGVisualSampleEntryBox *)entry)->esd->desc->slConfig->predefined != SLPredef_MP4) return GF_BAD_PARAM;
		slc = ((GF_MPEGVisualSampleEntryBox *)entry)->slc;
		break;
	default:
		return GF_BAD_PARAM;
	}

	if (!slc) return GF_OK;
	//finally duplicate the SL
	return gf_odf_desc_copy((GF_Descriptor *) slc, (GF_Descriptor **) slConfig);
}

u32 gf_isom_get_track_group(GF_ISOFile *the_file, u32 trackNumber)
{
	GF_TrackBox *trak;
	trak = gf_isom_get_track_from_file(the_file, trackNumber);
	if (!trak) return 0;
	return trak->Media->information->sampleTable->groupID;
}

u32 gf_isom_get_track_priority_in_group(GF_ISOFile *the_file, u32 trackNumber)
{
	GF_TrackBox *trak;
	trak = gf_isom_get_track_from_file(the_file, trackNumber);
	if (!trak) return 0;
	return trak->Media->information->sampleTable->trackPriority;
}
#endif


GF_EXPORT
GF_Err gf_isom_make_interleave(GF_ISOFile *file, Double TimeInSec)
{
	GF_Err e;
	if (gf_isom_get_mode(file) < GF_ISOM_OPEN_EDIT) return GF_BAD_PARAM;
	e = gf_isom_set_storage_mode(file, GF_ISOM_STORE_DRIFT_INTERLEAVED);
	if (e) return e;
	return gf_isom_set_interleave_time(file, (u32) (TimeInSec * gf_isom_get_timescale(file)));
}


GF_EXPORT
GF_Err gf_isom_set_handler_name(GF_ISOFile *the_file, u32 trackNumber, const char *nameUTF8)
{
	GF_TrackBox *trak;
	trak = gf_isom_get_track_from_file(the_file, trackNumber);
	if (!trak) return GF_BAD_PARAM;
	if (trak->Media->handler->nameUTF8) gf_free(trak->Media->handler->nameUTF8);
	trak->Media->handler->nameUTF8 = NULL;

	if (!nameUTF8) return GF_OK;

	if (!strnicmp(nameUTF8, "file://", 7)) {
		u8 BOM[4];
		FILE *f = gf_fopen(nameUTF8+7, "rb");
		u64 size;
		if (!f) return GF_URL_ERROR;
		gf_fseek(f, 0, SEEK_END);
		size = gf_ftell(f);
		gf_fseek(f, 0, SEEK_SET);
		if (3!=fread(BOM, sizeof(char), 3, f)) {
			gf_fclose(f);
			return GF_CORRUPTED_DATA;
		}
		/*skip BOM if any*/
		if ((BOM[0]==0xEF) && (BOM[1]==0xBB) && (BOM[2]==0xBF)) size -= 3;
		else if ((BOM[0]==0xEF) || (BOM[0]==0xFF)) {
			gf_fclose(f);
			return GF_BAD_PARAM;
		}
		else gf_fseek(f, 0, SEEK_SET);
		trak->Media->handler->nameUTF8 = (char*)gf_malloc(sizeof(char)*(size_t)(size+1));
		size = fread(trak->Media->handler->nameUTF8, sizeof(char), (size_t)size, f);
		trak->Media->handler->nameUTF8[size] = 0;
		gf_fclose(f);
	} else {
		u32 i, j, len;
		char szOrig[1024], szLine[1024];
		strcpy(szOrig, nameUTF8);
		j=0;
		len = (u32) strlen(szOrig);
		for (i=0; i<len; i++) {
			if (szOrig[i] & 0x80) {
				/*non UTF8 (likely some win-CP)*/
				if ( (szOrig[i+1] & 0xc0) != 0x80) {
					szLine[j] = 0xc0 | ( (szOrig[i] >> 6) & 0x3 );
					j++;
					szOrig[i] &= 0xbf;
				}
				/*UTF8 2 bytes char */
				else if ( (szOrig[i] & 0xe0) == 0xc0) {
					szLine[j] = szOrig[i];
					i++;
					j++;
				}
				/*UTF8 3 bytes char */
				else if ( (szOrig[i] & 0xf0) == 0xe0) {
					szLine[j] = szOrig[i];
					i++;
					j++;
					szLine[j] = szOrig[i];
					i++;
					j++;
				}
				/*UTF8 4 bytes char */
				else if ( (szOrig[i] & 0xf8) == 0xf0) {
					szLine[j] = szOrig[i];
					i++;
					j++;
					szLine[j] = szOrig[i];
					i++;
					j++;
					szLine[j] = szOrig[i];
					i++;
					j++;
				}
			}
			szLine[j] = szOrig[i];
			j++;
		}
		szLine[j] = 0;
		trak->Media->handler->nameUTF8 = gf_strdup(szLine);
	}
	return GF_OK;
}

#if 0 //unused
/*clones root OD from input to output file, without copying root OD track references*/
GF_Err gf_isom_clone_root_od(GF_ISOFile *input, GF_ISOFile *output)
{
	GF_List *esds;
	GF_Err e;
	u32 i;
	GF_Descriptor *desc;

	e = gf_isom_remove_root_od(output);
	if (e) return e;
	if (!input->moov || !input->moov->iods || !input->moov->iods->descriptor) return GF_OK;
	gf_isom_insert_moov(output);
	e = AddMovieIOD(output->moov, 0);
	if (e) return e;
	if (output->moov->iods->descriptor) gf_odf_desc_del(output->moov->iods->descriptor);
	output->moov->iods->descriptor = NULL;
	gf_odf_desc_copy(input->moov->iods->descriptor, &output->moov->iods->descriptor);

	switch (output->moov->iods->descriptor->tag) {
	case GF_ODF_ISOM_IOD_TAG:
		esds = ((GF_IsomInitialObjectDescriptor *)output->moov->iods->descriptor)->ES_ID_IncDescriptors;
		break;
	case GF_ODF_ISOM_OD_TAG:
		esds = ((GF_IsomObjectDescriptor *)output->moov->iods->descriptor)->ES_ID_IncDescriptors;
		break;
	default:
		return GF_ISOM_INVALID_FILE;
	}

	//get the desc
	i=0;
	while ((desc = (GF_Descriptor*)gf_list_enum(esds, &i))) {
		gf_odf_desc_del(desc);
		gf_list_rem(esds, i-1);
	}
	return GF_OK;
}
#endif

GF_EXPORT
GF_Err gf_isom_set_media_type(GF_ISOFile *movie, u32 trackNumber, u32 new_type)
{
	GF_TrackBox *trak = gf_isom_get_track_from_file(movie, trackNumber);
	if (!trak || !new_type) return GF_BAD_PARAM;
	trak->Media->handler->handlerType = new_type;
	return GF_OK;
}

GF_EXPORT
GF_Err gf_isom_set_media_subtype(GF_ISOFile *movie, u32 trackNumber, u32 sampleDescriptionIndex, u32 new_type)
{
	GF_SampleEntryBox*entry;
	GF_TrackBox *trak = gf_isom_get_track_from_file(movie, trackNumber);
	if (!trak || !sampleDescriptionIndex || !new_type) return GF_BAD_PARAM;

	entry = (GF_SampleEntryBox*)gf_list_get(trak->Media->information->sampleTable->SampleDescription->child_boxes, sampleDescriptionIndex - 1);
	if (!entry) return GF_BAD_PARAM;
	entry->type = new_type;
	return GF_OK;
}


#if 0 //unused
GF_Err gf_isom_set_JPEG2000(GF_ISOFile *mov, Bool set_on)
{
	if (!mov) return GF_BAD_PARAM;
	mov->is_jp2 = set_on;
	return GF_OK;
}
#endif

GF_Err gf_isom_remove_uuid(GF_ISOFile *movie, u32 trackNumber, bin128 UUID)
{
	u32 i, count;
	GF_List *list;

	if (trackNumber==(u32) -1) {
		if (!movie) return GF_BAD_PARAM;
		list = movie->TopBoxes;
	} else if (trackNumber) {
		GF_TrackBox *trak = gf_isom_get_track_from_file(movie, trackNumber);
		if (!trak) return GF_BAD_PARAM;
		list = trak->child_boxes;
	} else {
		if (!movie) return GF_BAD_PARAM;
		list = movie->moov->child_boxes;
	}

	count = list ? gf_list_count(list) : 0;
	for (i=0; i<count; i++) {
		GF_UnknownUUIDBox *uuid = (GF_UnknownUUIDBox *)gf_list_get(list, i);
		if (uuid->type != GF_ISOM_BOX_TYPE_UUID) continue;
		if (memcmp(UUID, uuid->uuid, sizeof(bin128))) continue;
		gf_list_rem(list, i);
		i--;
		count--;
		gf_isom_box_del((GF_Box*)uuid);
	}
	return GF_OK;
}

GF_EXPORT
GF_Err gf_isom_add_uuid(GF_ISOFile *movie, u32 trackNumber, bin128 UUID, const u8 *data, u32 data_size)
{
	GF_List *list;
    u32 btype;
	GF_Box *box;
	GF_UnknownUUIDBox *uuidb;

	if (!data_size || !data) return GF_OK;

	if (trackNumber==(u32) -1) {
		if (!movie) return GF_BAD_PARAM;
		list = movie->TopBoxes;
	} else if (trackNumber) {
		GF_TrackBox *trak = gf_isom_get_track_from_file(movie, trackNumber);
		if (!trak) return GF_BAD_PARAM;
		if (!trak->child_boxes) trak->child_boxes = gf_list_new();
		list = trak->child_boxes;
	} else {
		if (!movie) return GF_BAD_PARAM;
		if (!movie->moov->child_boxes) movie->moov->child_boxes = gf_list_new();
		list = movie->moov->child_boxes;
	}
    btype = gf_isom_solve_uuid_box((char *) UUID);
    if (!btype) btype = GF_ISOM_BOX_TYPE_UUID;
    box = gf_isom_box_new(btype);
	uuidb = (GF_UnknownUUIDBox*)box;
	uuidb->internal_4cc = gf_isom_solve_uuid_box((char *) UUID);
	memcpy(uuidb->uuid, UUID, sizeof(bin128));
	uuidb->dataSize = data_size;
	uuidb->data = (char*)gf_malloc(sizeof(char)*data_size);
	memcpy(uuidb->data, data, sizeof(char)*data_size);
	gf_list_add(list, uuidb);
	return GF_OK;
}

/*Apple extensions*/

GF_EXPORT
GF_Err gf_isom_apple_set_tag(GF_ISOFile *mov, u32 tag, const u8 *data, u32 data_len)
{
	GF_BitStream *bs;
	GF_Err e;
	GF_ItemListBox *ilst;
	GF_MetaBox *meta;
	GF_ListItemBox *info;
	u32 btype, i;


	e = CanAccessMovie(mov, GF_ISOM_OPEN_WRITE);
	if (e) return e;

	meta = gf_isom_apple_create_meta_extensions(mov);
	if (!meta) return GF_BAD_PARAM;

	ilst = gf_ismo_locate_box(meta->child_boxes, GF_ISOM_BOX_TYPE_ILST, NULL);
	if (!ilst) {
		ilst = (GF_ItemListBox *) gf_isom_box_new_parent(&meta->child_boxes, GF_ISOM_BOX_TYPE_ILST);
	}

	if (tag==GF_ISOM_ITUNE_GENRE) {
		btype = data ? GF_ISOM_BOX_TYPE_0xA9GEN : GF_ISOM_BOX_TYPE_GNRE;
	} else {
		btype = tag;
	}
	/*remove tag*/
	i = 0;
	while ((info = (GF_ListItemBox*)gf_list_enum(ilst->child_boxes, &i))) {
		if (info->type==btype) {
			gf_isom_box_del_parent(&ilst->child_boxes, (GF_Box *) info);
			info = NULL;
			break;
		}
	}

	if (data != NULL) {
		info = (GF_ListItemBox *)gf_isom_box_new(btype);
		if (info == NULL) return GF_OUT_OF_MEM;
		switch (btype) {
		case GF_ISOM_BOX_TYPE_TRKN:
		case GF_ISOM_BOX_TYPE_DISK:
		case GF_ISOM_BOX_TYPE_GNRE:
			info->data->flags = 0x0;
			break;
		case GF_ISOM_BOX_TYPE_PGAP:
		case GF_ISOM_BOX_TYPE_CPIL:
			info->data->flags = 0x15;
			break;
		default:
			info->data->flags = 0x1;
			break;
		}
		if (tag==GF_ISOM_ITUNE_COVER_ART) {
			if (data_len & 0x80000000) {
				data_len = (data_len & 0x7FFFFFFF);
				info->data->flags = 14;
			} else {
				info->data->flags = 13;
			}
		}
		info->data->dataSize = data_len;
		info->data->data = (char*)gf_malloc(sizeof(char)*data_len);
		memcpy(info->data->data , data, sizeof(char)*data_len);
	}
	else if (data_len && (tag==GF_ISOM_ITUNE_GENRE)) {
		info = (GF_ListItemBox *)gf_isom_box_new(btype);
		if (info == NULL) return GF_OUT_OF_MEM;
		bs = gf_bs_new(NULL, 0, GF_BITSTREAM_WRITE);
		gf_bs_write_u16(bs, data_len);
		gf_bs_get_content(bs, & info->data->data, &info->data->dataSize);
		info->data->flags = 0x0;
		gf_bs_del(bs);
	} else if (data_len && (tag==GF_ISOM_ITUNE_COMPILATION)) {
		info = (GF_ListItemBox *)gf_isom_box_new(btype);
		if (info == NULL) return GF_OUT_OF_MEM;
		info->data->data = (char*)gf_malloc(sizeof(char));
		info->data->data[0] = 1;
		info->data->dataSize = 1;
		info->data->flags = 21;
	} else if (data_len && (tag==GF_ISOM_ITUNE_TEMPO)) {
		info = (GF_ListItemBox *)gf_isom_box_new(btype);
		if (info == NULL) return GF_OUT_OF_MEM;
		bs = gf_bs_new(NULL, 0, GF_BITSTREAM_WRITE);
		gf_bs_write_u16(bs, data_len);
		gf_bs_get_content(bs, &info->data->data, &info->data->dataSize);
		info->data->flags = 0x15;
		gf_bs_del(bs);
	}

	if (!info || (tag==GF_ISOM_ITUNE_ALL) ) {
		if (!gf_list_count(ilst->child_boxes) || (tag==GF_ISOM_ITUNE_ALL) ) {
			gf_isom_box_del_parent(&meta->child_boxes, (GF_Box *) ilst);
		}
		return GF_OK;
	}

	return gf_list_add(ilst->child_boxes, info);
}

GF_EXPORT
GF_Err gf_isom_set_alternate_group_id(GF_ISOFile *movie, u32 trackNumber, u32 groupId)
{
	GF_TrackBox *trak = gf_isom_get_track_from_file(movie, trackNumber);
	if (!trak) return GF_BAD_PARAM;
	trak->Header->alternate_group = groupId;
	return GF_OK;
}


GF_EXPORT
GF_Err gf_isom_set_track_switch_parameter(GF_ISOFile *movie, u32 trackNumber, u32 trackRefGroup, Bool is_switch_group, u32 *switchGroupID, u32 *criteriaList, u32 criteriaListCount)
{
	GF_TrackSelectionBox *tsel;
	GF_TrackBox *trak;
	GF_UserDataMap *map;
	GF_Err e;
	u32 alternateGroupID = 0;
	u32 next_switch_group_id = 0;

	trak = gf_isom_get_track_from_file(movie, trackNumber);
	if (!trak || !switchGroupID) return GF_BAD_PARAM;


	if (trackRefGroup) {
		GF_TrackBox *trak_ref = gf_isom_get_track_from_file(movie, trackRefGroup);
		if (trak_ref != trak) {
			if (!trak_ref || !trak_ref->Header->alternate_group) {
				GF_LOG(GF_LOG_WARNING, GF_LOG_CONTAINER, ("Track %d has not an alternate group - skipping\n", trak_ref->Header->trackID));
				return GF_BAD_PARAM;
			}
			alternateGroupID = trak_ref->Header->alternate_group;
		} else {
			alternateGroupID = trak->Header->alternate_group;
		}
	}
	if (!alternateGroupID) {
		/*there is a function for this ....*/
		if (trak->Header->alternate_group) {
			GF_LOG(GF_LOG_WARNING, GF_LOG_CONTAINER, ("Track %d has already an alternate group - skipping\n", trak->Header->trackID));
			return GF_BAD_PARAM;
		}
		alternateGroupID = gf_isom_get_next_alternate_group_id(movie);
	}

	if (is_switch_group) {
		u32 i=0;
		while (i< gf_isom_get_track_count(movie) ) {
			//locate first available ID
			GF_TrackBox *a_trak = gf_isom_get_track_from_file(movie, i+1);

			if (a_trak->udta) {
				u32 j, count;
				map = udta_getEntry(a_trak->udta, GF_ISOM_BOX_TYPE_TSEL, NULL);
				if (map) {
					count = gf_list_count(map->boxes);
					for (j=0; j<count; j++) {
						tsel = (GF_TrackSelectionBox*)gf_list_get(map->boxes, j);

						if (*switchGroupID) {
							if (tsel->switchGroup==next_switch_group_id) {
								if (a_trak->Header->alternate_group != alternateGroupID) return GF_BAD_PARAM;
							}
						} else {
							if (tsel->switchGroup && (tsel->switchGroup>=next_switch_group_id) )
								next_switch_group_id = tsel->switchGroup;
						}
					}
				}

			}
			i++;
		}
		if (! *switchGroupID) *switchGroupID = next_switch_group_id+1;
	}


	trak->Header->alternate_group = alternateGroupID;

	tsel = NULL;
	if (*switchGroupID) {
		if (!trak->udta) {
			e = trak_on_child_box((GF_Box*)trak, gf_isom_box_new_parent(&trak->child_boxes, GF_ISOM_BOX_TYPE_UDTA));
			if (e) return e;
		}

		map = udta_getEntry(trak->udta, GF_ISOM_BOX_TYPE_TSEL, NULL);

		/*locate tsel box with no switch group*/
		if (map)  {
			u32 j, count = gf_list_count(map->boxes);
			for (j=0; j<count; j++) {
				tsel = (GF_TrackSelectionBox*)gf_list_get(map->boxes, j);
				if (tsel->switchGroup == *switchGroupID) break;
				tsel = NULL;
			}
		}
		if (!tsel) {
			tsel = (GF_TrackSelectionBox *)gf_isom_box_new(GF_ISOM_BOX_TYPE_TSEL);
			e = udta_on_child_box((GF_Box *)trak->udta, (GF_Box *) tsel);
			if (e) return e;
		}

		tsel->switchGroup = *switchGroupID;
		tsel->attributeListCount = criteriaListCount;
		if (tsel->attributeList) gf_free(tsel->attributeList);
		tsel->attributeList = (u32*)gf_malloc(sizeof(u32)*criteriaListCount);
		memcpy(tsel->attributeList, criteriaList, sizeof(u32)*criteriaListCount);
	}
	return GF_OK;
}

void reset_tsel_box(GF_TrackBox *trak)
{
	GF_UserDataMap *map;
	trak->Header->alternate_group = 0;
	map = udta_getEntry(trak->udta, GF_ISOM_BOX_TYPE_TSEL, NULL);
	if (map) {
		gf_list_del_item(trak->udta->recordList, map);
		gf_isom_box_array_del(map->boxes);
		gf_free(map);
	}

}

GF_EXPORT
GF_Err gf_isom_reset_track_switch_parameter(GF_ISOFile *movie, u32 trackNumber, Bool reset_all_group)
{
	GF_TrackBox *trak;
	u32 alternateGroupID = 0;

	trak = gf_isom_get_track_from_file(movie, trackNumber);
	if (!trak) return GF_BAD_PARAM;
	if (!trak->Header->alternate_group) return GF_OK;

	alternateGroupID = trak->Header->alternate_group;
	if (reset_all_group) {
		u32 i=0;
		while (i< gf_isom_get_track_count(movie) ) {
			//locate first available ID
			GF_TrackBox *a_trak = gf_isom_get_track_from_file(movie, i+1);
			if (a_trak->Header->alternate_group == alternateGroupID) reset_tsel_box(a_trak);
			i++;
		}
	} else {
		reset_tsel_box(trak);
	}
	return GF_OK;
}


GF_EXPORT
GF_Err gf_isom_reset_switch_parameters(GF_ISOFile *movie)
{
	u32 i=0;
	while (i< gf_isom_get_track_count(movie) ) {
		//locate first available ID
		GF_TrackBox *a_trak = gf_isom_get_track_from_file(movie, i+1);
		reset_tsel_box(a_trak);
		i++;
	}
	return GF_OK;
}


GF_Err gf_isom_add_subsample(GF_ISOFile *movie, u32 track, u32 sampleNumber, u32 flags, u32 subSampleSize, u8 priority, u32 reserved, Bool discardable)
{
	u32 i, count;
	GF_SubSampleInformationBox *sub_samples;
	GF_TrackBox *trak;
	GF_Err e;

	e = CanAccessMovie(movie, GF_ISOM_OPEN_WRITE);
	if (e) return e;

	trak = gf_isom_get_track_from_file(movie, track);
	if (!trak || !trak->Media || !trak->Media->information->sampleTable)
		return GF_BAD_PARAM;

	if (!trak->Media->information->sampleTable->sub_samples) {
		trak->Media->information->sampleTable->sub_samples=gf_list_new();
	}

	sub_samples = NULL;
	count = gf_list_count(trak->Media->information->sampleTable->sub_samples);
	for (i=0; i<count; i++) {
		sub_samples = gf_list_get(trak->Media->information->sampleTable->sub_samples, i);
		if (sub_samples->flags==flags) break;
		sub_samples = NULL;
	}
	if (!sub_samples) {
		sub_samples = (GF_SubSampleInformationBox *) gf_isom_box_new_parent(&trak->Media->information->sampleTable->child_boxes, GF_ISOM_BOX_TYPE_SUBS);
		gf_list_add(trak->Media->information->sampleTable->sub_samples, sub_samples);
		sub_samples->version = (subSampleSize>0xFFFF) ? 1 : 0;
		sub_samples->flags = flags;
	}
	return gf_isom_add_subsample_info(sub_samples, sampleNumber, subSampleSize, priority, reserved, discardable);
}


GF_EXPORT
GF_Err gf_isom_set_rvc_config(GF_ISOFile *movie, u32 track, u32 sampleDescriptionIndex, u16 rvc_predefined, char *mime, u8 *data, u32 size)
{
	GF_MPEGVisualSampleEntryBox *entry;
	GF_Err e;
	GF_TrackBox *trak;

	e = CanAccessMovie(movie, GF_ISOM_OPEN_WRITE);
	if (e) return e;

	trak = gf_isom_get_track_from_file(movie, track);
	if (!trak) return GF_BAD_PARAM;


	entry = (GF_MPEGVisualSampleEntryBox *) gf_list_get(trak->Media->information->sampleTable->SampleDescription->child_boxes, sampleDescriptionIndex-1);
	if (!entry ) return GF_BAD_PARAM;
	if (entry->internal_type != GF_ISOM_SAMPLE_ENTRY_VIDEO) return GF_BAD_PARAM;

	GF_RVCConfigurationBox *rvcc = (GF_RVCConfigurationBox *) gf_isom_box_find_child(entry->child_boxes, GF_ISOM_BOX_TYPE_RVCC);
	if (rvcc && rvcc->rvc_meta_idx) {
		gf_isom_remove_meta_item(movie, GF_FALSE, track, rvcc->rvc_meta_idx);
		rvcc->rvc_meta_idx = 0;
	}

	if (!rvcc) {
		rvcc = (GF_RVCConfigurationBox *) gf_isom_box_new_parent(&entry->child_boxes, GF_ISOM_BOX_TYPE_RVCC);
	}
	rvcc->predefined_rvc_config = rvc_predefined;
	if (!rvc_predefined) {
		e = gf_isom_set_meta_type(movie, GF_FALSE, track, GF_META_TYPE_RVCI);
		if (e) return e;
		gf_isom_modify_alternate_brand(movie, GF_ISOM_BRAND_ISO2, 1);
		e = gf_isom_add_meta_item_memory(movie, GF_FALSE, track, "rvcconfig.xml", 0, GF_META_ITEM_TYPE_MIME, mime, NULL, NULL, data, size, NULL);
		if (e) return e;
		rvcc->rvc_meta_idx = gf_isom_get_meta_item_count(movie, GF_FALSE, track);
	}
	return GF_OK;
}

/*for now not exported*/
/*expands sampleGroup table for the given grouping type and sample_number. If sample_number is 0, just appends an entry at the end of the table*/
static GF_Err gf_isom_add_sample_group_entry(GF_List *sampleGroups, u32 sample_number, u32 grouping_type, u32 grouping_type_parameter, u32 sampleGroupDescriptionIndex, GF_List *parent)
{
	GF_SampleGroupBox *sgroup = NULL;
	u32 i, count, last_sample_in_entry;

	assert(sampleGroups);
	count = gf_list_count(sampleGroups);
	for (i=0; i<count; i++) {
		sgroup = (GF_SampleGroupBox*)gf_list_get(sampleGroups, i);
		if (sgroup->grouping_type==grouping_type) break;
		sgroup = NULL;
	}
	if (!sgroup) {
		sgroup = (GF_SampleGroupBox *) gf_isom_box_new(GF_ISOM_BOX_TYPE_SBGP);
		sgroup->grouping_type = grouping_type;
		sgroup->grouping_type_parameter = grouping_type_parameter;
//		gf_list_add(sampleGroups, sgroup);
		//crude patch to align old arch and filters
		gf_list_insert(sampleGroups, sgroup, 0);
		assert(parent);
		gf_list_add(parent, sgroup);
	}
	/*used in fragments, means we are adding the last sample*/
	if (!sample_number) {
		sample_number = 1;
		if (sgroup->entry_count) {
			for (i=0; i<sgroup->entry_count; i++) {
				sample_number += sgroup->sample_entries[i].sample_count;
			}
		}
	}

	if (!sgroup->entry_count) {
		u32 idx = 0;
		sgroup->entry_count = (sample_number>1) ? 2 : 1;
		sgroup->sample_entries = (GF_SampleGroupEntry*)gf_malloc(sizeof(GF_SampleGroupEntry) * sgroup->entry_count );
		if (sample_number>1) {
			sgroup->sample_entries[0].sample_count = sample_number-1;
			sgroup->sample_entries[0].group_description_index = sampleGroupDescriptionIndex ? 0 : 1;
			idx = 1;
		}
		sgroup->sample_entries[idx].sample_count = 1;
		sgroup->sample_entries[idx].group_description_index = sampleGroupDescriptionIndex;
		return GF_OK;
	}
	last_sample_in_entry = 0;
	for (i=0; i<sgroup->entry_count; i++) {
		/*TODO*/
		if (last_sample_in_entry + sgroup->sample_entries[i].sample_count > sample_number) return GF_NOT_SUPPORTED;
		last_sample_in_entry += sgroup->sample_entries[i].sample_count;
	}

	if (last_sample_in_entry == sample_number) {
		if (sgroup->sample_entries[sgroup->entry_count-1].group_description_index==sampleGroupDescriptionIndex)
			return GF_OK;
		else
			return GF_NOT_SUPPORTED;
	}

	if ((sgroup->sample_entries[sgroup->entry_count-1].group_description_index==sampleGroupDescriptionIndex) && (last_sample_in_entry+1==sample_number)) {
		sgroup->sample_entries[sgroup->entry_count-1].sample_count++;
		return GF_OK;
	}
	/*last entry was an empty desc (no group associated), just add the number of samples missing until new one, then add new one*/
	if (! sgroup->sample_entries[sgroup->entry_count-1].group_description_index) {
		sgroup->sample_entries[sgroup->entry_count-1].sample_count += sample_number - 1 - last_sample_in_entry;
		sgroup->sample_entries = (GF_SampleGroupEntry*)gf_realloc(sgroup->sample_entries, sizeof(GF_SampleGroupEntry) * (sgroup->entry_count + 1) );
		sgroup->sample_entries[sgroup->entry_count].sample_count = 1;
		sgroup->sample_entries[sgroup->entry_count].group_description_index = sampleGroupDescriptionIndex;
		sgroup->entry_count++;
		return GF_OK;
	}
	/*we are adding a sample with no desc, add entry at the end*/
	if (!sampleGroupDescriptionIndex || (sample_number - 1 - last_sample_in_entry==0) ) {
		sgroup->sample_entries = (GF_SampleGroupEntry*)gf_realloc(sgroup->sample_entries, sizeof(GF_SampleGroupEntry) * (sgroup->entry_count + 1) );
		sgroup->sample_entries[sgroup->entry_count].sample_count = 1;
		sgroup->sample_entries[sgroup->entry_count].group_description_index = sampleGroupDescriptionIndex;
		sgroup->entry_count++;
		return GF_OK;
	}
	/*need to insert two entries ...*/
	sgroup->sample_entries = (GF_SampleGroupEntry*)gf_realloc(sgroup->sample_entries, sizeof(GF_SampleGroupEntry) * (sgroup->entry_count + 2) );

	sgroup->sample_entries[sgroup->entry_count].sample_count = sample_number - 1 - last_sample_in_entry;
	sgroup->sample_entries[sgroup->entry_count].group_description_index = 0;

	sgroup->sample_entries[sgroup->entry_count+1].sample_count = 1;
	sgroup->sample_entries[sgroup->entry_count+1].group_description_index = sampleGroupDescriptionIndex;
	sgroup->entry_count+=2;
	return GF_OK;
}

#ifndef GPAC_DISABLE_ISOM_FRAGMENTS
static GF_SampleGroupDescriptionBox *get_sgdp(GF_SampleTableBox *stbl, GF_TrackFragmentBox *traf, u32 grouping_type, Bool *is_traf_sgdp)
#else
static GF_SampleGroupDescriptionBox *get_sgdp(GF_SampleTableBox *stbl, void *traf, u32 grouping_type, Bool *is_traf_sgdp)
#endif /* GPAC_DISABLE_ISOM_FRAGMENTS */
{
	GF_List *groupList=NULL;
	GF_List **parent=NULL;
	GF_SampleGroupDescriptionBox *sgdesc=NULL;
	u32 count, i;

#ifndef GPAC_DISABLE_ISOM_FRAGMENTS
	if (!stbl && traf && traf->trex->track->Media->information->sampleTable)
		stbl = traf->trex->track->Media->information->sampleTable;
#endif
	if (stbl) {
		if (!stbl->sampleGroupsDescription && !traf)
			stbl->sampleGroupsDescription = gf_list_new();

		groupList = stbl->sampleGroupsDescription;
		if (is_traf_sgdp) *is_traf_sgdp = GF_FALSE;
		parent = &stbl->child_boxes;

		count = gf_list_count(groupList);
		for (i=0; i<count; i++) {
			sgdesc = (GF_SampleGroupDescriptionBox*)gf_list_get(groupList, i);
			if (sgdesc->grouping_type==grouping_type) break;
			sgdesc = NULL;
		}
	}
	
#ifndef GPAC_DISABLE_ISOM_FRAGMENTS
	/*look in stbl or traf for sample sampleGroupsDescription*/
	if (!sgdesc && traf) {
		if (!traf->sampleGroupsDescription)
			traf->sampleGroupsDescription = gf_list_new();
		groupList = traf->sampleGroupsDescription;
		parent = &traf->child_boxes;
		if (is_traf_sgdp) *is_traf_sgdp = GF_TRUE;

		count = gf_list_count(groupList);
		for (i=0; i<count; i++) {
			sgdesc = (GF_SampleGroupDescriptionBox*)gf_list_get(groupList, i);
			if (sgdesc->grouping_type==grouping_type) break;
			sgdesc = NULL;
		}
	}
#endif

	if (!sgdesc) {
		sgdesc = (GF_SampleGroupDescriptionBox *) gf_isom_box_new_parent(parent, GF_ISOM_BOX_TYPE_SGPD);
		sgdesc->grouping_type = grouping_type;
		assert(groupList);
		gf_list_add(groupList, sgdesc);
	}
	return sgdesc;
}

#ifndef GPAC_DISABLE_ISOM_FRAGMENTS
static GF_Err gf_isom_set_sample_group_info_ex(GF_SampleTableBox *stbl, GF_TrackFragmentBox *traf, u32 sample_number, u32 grouping_type, u32 grouping_type_parameter, void *udta, void *(*sg_create_entry)(void *udta), Bool (*sg_compare_entry)(void *udta, void *entry))
#else
static GF_Err gf_isom_set_sample_group_info_ex(GF_SampleTableBox *stbl, void *traf, u32 sample_number, u32 grouping_type, u32 grouping_type_parameter, void *udta, void *(*sg_create_entry)(void *udta), Bool (*sg_compare_entry)(void *udta, void *entry))
#endif /* GPAC_DISABLE_ISOM_FRAGMENTS */
{
	GF_List *groupList, *parent;
	void *entry;
	Bool is_traf_sgpd;
	GF_SampleGroupDescriptionBox *sgdesc = NULL;
	u32 i, entry_idx;

	if (!stbl && !traf) return GF_BAD_PARAM;

	sgdesc = get_sgdp(stbl, traf, grouping_type, &is_traf_sgpd);
	if (!sgdesc) return GF_OUT_OF_MEM;

	entry = NULL;
	if (sg_compare_entry) {
		for (i=0; i<gf_list_count(sgdesc->group_descriptions); i++) {
			entry = gf_list_get(sgdesc->group_descriptions, i);
			if (sg_compare_entry(udta, entry)) break;
			entry = NULL;
		}
	}
	if (!entry && sg_create_entry) {
		entry = sg_create_entry(udta);
		if (!entry) return GF_IO_ERR;
		if (traf && !is_traf_sgpd) {
			sgdesc = get_sgdp(NULL, traf, grouping_type, &is_traf_sgpd);
		}
		gf_list_add(sgdesc->group_descriptions, entry);
	}
	if (!entry)
		entry_idx = 0;
	else
		entry_idx = 1 + gf_list_find(sgdesc->group_descriptions, entry);

	/*look in stbl or traf for sample sampleGroups*/
#ifndef GPAC_DISABLE_ISOM_FRAGMENTS
	if (traf) {
		if (!traf->sampleGroups)
			traf->sampleGroups = gf_list_new();
		groupList = traf->sampleGroups;
		parent = traf->child_boxes;
		if (entry_idx && is_traf_sgpd)
			entry_idx |= 0x10000;
	} else
#endif
	{
		if (!stbl->sampleGroups)
			stbl->sampleGroups = gf_list_new();
		groupList = stbl->sampleGroups;
		parent = stbl->child_boxes;
	}

	return gf_isom_add_sample_group_entry(groupList, sample_number, grouping_type, grouping_type_parameter, entry_idx, parent);
}

/*for now not exported*/
static GF_Err gf_isom_set_sample_group_info(GF_ISOFile *movie, u32 track, u32 trafID, u32 sample_number, u32 grouping_type, u32 grouping_type_parameter, void *udta, void *(*sg_create_entry)(void *udta), Bool (*sg_compare_entry)(void *udta, void *entry))
{
	GF_Err e;
	GF_TrackBox *trak=NULL;
#ifndef GPAC_DISABLE_ISOM_FRAGMENTS
	GF_TrackFragmentBox *traf=NULL;
#endif
	if (!trafID && (movie->FragmentsFlags & GF_ISOM_FRAG_WRITE_READY)) {
		trak = gf_isom_get_track_from_file(movie, track);
		if (!trak) return GF_BAD_PARAM;
		trafID = trak->Header->trackID;
	}

	if (trafID) {
#ifndef GPAC_DISABLE_ISOM_FRAGMENTS
		GF_TrackFragmentBox *GetTraf(GF_ISOFile *mov, GF_ISOTrackID TrackID);
		if (!movie->moof || !(movie->FragmentsFlags & GF_ISOM_FRAG_WRITE_READY) )
			return GF_BAD_PARAM;

		traf = GetTraf(movie, trafID);
#else
		return GF_NOT_SUPPORTED;
#endif

	} else if (track) {
		e = CanAccessMovie(movie, GF_ISOM_OPEN_WRITE);
		if (e) return e;

		trak = gf_isom_get_track_from_file(movie, track);
		if (!trak) return GF_BAD_PARAM;
	}

#ifndef GPAC_DISABLE_ISOM_FRAGMENTS
	return gf_isom_set_sample_group_info_ex(trak ? trak->Media->information->sampleTable : NULL, traf, sample_number, grouping_type, grouping_type_parameter, udta, sg_create_entry, sg_compare_entry);
#else
	return gf_isom_set_sample_group_info_ex(trak->Media->information->sampleTable, sample_number, grouping_type, grouping_type_parameter, udta, sg_create_entry, sg_compare_entry);
#endif

}


GF_EXPORT
GF_Err gf_isom_add_sample_group_info(GF_ISOFile *movie, u32 track, u32 grouping_type, void *data, u32 data_size, Bool is_default, u32 *sampleGroupDescriptionIndex)
{
	GF_Err e;
	GF_TrackBox *trak;
	GF_DefaultSampleGroupDescriptionEntry *entry=NULL;
	GF_SampleGroupDescriptionBox *sgdesc = NULL;

	if (sampleGroupDescriptionIndex) *sampleGroupDescriptionIndex = 0;
	e = CanAccessMovie(movie, GF_ISOM_OPEN_WRITE);
	if (e) return e;

	trak = gf_isom_get_track_from_file(movie, track);
	if (!trak) return GF_BAD_PARAM;


	sgdesc = get_sgdp(trak->Media->information->sampleTable, NULL, grouping_type, NULL);
	if (!sgdesc) return GF_OUT_OF_MEM;

	if (grouping_type==GF_ISOM_SAMPLE_GROUP_OINF) {
		GF_OperatingPointsInformation *ptr = gf_isom_oinf_new_entry();
		GF_BitStream *bs=gf_bs_new(data, data_size, GF_BITSTREAM_READ);
		e = gf_isom_oinf_read_entry(ptr, bs);
		gf_bs_del(bs);
		if (e) {
			gf_isom_oinf_del_entry(ptr);
			return e;
		}
		e = gf_list_add(sgdesc->group_descriptions, ptr);
		if (e) return e;
		entry = (GF_DefaultSampleGroupDescriptionEntry *) ptr;
	} else if (grouping_type==GF_ISOM_SAMPLE_GROUP_LINF) {
		GF_LHVCLayerInformation *ptr = gf_isom_linf_new_entry();
		GF_BitStream *bs=gf_bs_new(data, data_size, GF_BITSTREAM_READ);
		e = gf_isom_linf_read_entry(ptr, bs);
		gf_bs_del(bs);
		if (e) {
			gf_isom_linf_del_entry(ptr);
			return e;
		}
		e = gf_list_add(sgdesc->group_descriptions, ptr);
		if (e) return e;
		entry = (GF_DefaultSampleGroupDescriptionEntry *) ptr;
	} else {
		u32 i, count=gf_list_count(sgdesc->group_descriptions);
		for (i=0; i<count; i++) {
			GF_DefaultSampleGroupDescriptionEntry *ent = gf_list_get(sgdesc->group_descriptions, i);
			if ((ent->length == data_size) && !memcmp(ent->data, data, data_size)) {
				entry = ent;
				break;
			}
			entry=NULL;
		}
		if (!entry) {
			GF_SAFEALLOC(entry, GF_DefaultSampleGroupDescriptionEntry);
			if (!entry) return GF_OUT_OF_MEM;
			entry->data = (u8*)gf_malloc(sizeof(char) * data_size);
			if (!entry->data) {
				gf_free(entry);
				return GF_OUT_OF_MEM;
			}
			entry->length = data_size;
			memcpy(entry->data, data, sizeof(char) * data_size);
			e = gf_list_add(sgdesc->group_descriptions, entry);
			if (e) {
				gf_free(entry->data);
				gf_free(entry);
				return e;
			}
		}
	}


	if (is_default) {
		sgdesc->default_description_index = 1 + gf_list_find(sgdesc->group_descriptions, entry);
		sgdesc->version = 2;
	}
	if (sampleGroupDescriptionIndex) *sampleGroupDescriptionIndex = 1 + gf_list_find(sgdesc->group_descriptions, entry);

	return GF_OK;
}

GF_EXPORT
GF_Err gf_isom_remove_sample_group(GF_ISOFile *movie, u32 track, u32 grouping_type)
{
	GF_Err e;
	GF_TrackBox *trak;
	u32 count, i;

	e = CanAccessMovie(movie, GF_ISOM_OPEN_WRITE);
	if (e) return e;

	trak = gf_isom_get_track_from_file(movie, track);
	if (!trak) return GF_BAD_PARAM;

	if (trak->Media->information->sampleTable->sampleGroupsDescription) {
		count = gf_list_count(trak->Media->information->sampleTable->sampleGroupsDescription);
		for (i=0; i<count; i++) {
			GF_SampleGroupDescriptionBox *sgdesc = (GF_SampleGroupDescriptionBox*)gf_list_get(trak->Media->information->sampleTable->sampleGroupsDescription, i);
			if (sgdesc->grouping_type==grouping_type) {
				gf_isom_box_del_parent(&trak->Media->information->sampleTable->child_boxes, (GF_Box*)sgdesc);
				gf_list_rem(trak->Media->information->sampleTable->sampleGroupsDescription, i);
				i--;
				count--;
			}
		}
	}
	if (trak->Media->information->sampleTable->sampleGroups) {
		count = gf_list_count(trak->Media->information->sampleTable->sampleGroups);
		for (i=0; i<count; i++) {
			GF_SampleGroupBox *sgroup = gf_list_get(trak->Media->information->sampleTable->sampleGroups, i);
			if (sgroup->grouping_type==grouping_type) {
				gf_isom_box_del_parent(&trak->Media->information->sampleTable->child_boxes, (GF_Box*)sgroup);
				gf_list_rem(trak->Media->information->sampleTable->sampleGroups, i);
				i--;
				count--;
			}
		}
	}
	return GF_OK;
}

GF_EXPORT
GF_Err gf_isom_add_sample_info(GF_ISOFile *movie, u32 track, u32 sample_number, u32 grouping_type, u32 sampleGroupDescriptionIndex, u32 grouping_type_parameter)
{
	GF_Err e;
	GF_TrackBox *trak;
	GF_List *groupList;
	e = CanAccessMovie(movie, GF_ISOM_OPEN_WRITE);
	if (e) return e;

	trak = gf_isom_get_track_from_file(movie, track);
	if (!trak) return GF_BAD_PARAM;

	if (!trak->Media->information->sampleTable->sampleGroups)
		trak->Media->information->sampleTable->sampleGroups = gf_list_new();

	groupList = trak->Media->information->sampleTable->sampleGroups;
	return gf_isom_add_sample_group_entry(groupList, sample_number, grouping_type, grouping_type_parameter, sampleGroupDescriptionIndex, trak->Media->information->sampleTable->child_boxes);
}

void *sg_rap_create_entry(void *udta)
{
	GF_VisualRandomAccessEntry *entry;
	u32 *num_leading_samples = (u32 *) udta;
	assert(udta);
	GF_SAFEALLOC(entry, GF_VisualRandomAccessEntry);
	if (!entry) return NULL;
	entry->num_leading_samples = *num_leading_samples;
	entry->num_leading_samples_known = entry->num_leading_samples ? 1 : 0;
	return entry;
}

Bool sg_rap_compare_entry(void *udta, void *entry)
{
	u32 *num_leading_samples = (u32 *) udta;
	if (*num_leading_samples == ((GF_VisualRandomAccessEntry *)entry)->num_leading_samples) return GF_TRUE;
	return GF_FALSE;
}

GF_EXPORT
GF_Err gf_isom_set_sample_rap_group(GF_ISOFile *movie, u32 track, u32 sample_number, Bool is_rap, u32 num_leading_samples)
{
	return gf_isom_set_sample_group_info(movie, track, 0, sample_number, GF_ISOM_SAMPLE_GROUP_RAP, 0, &num_leading_samples, is_rap ? sg_rap_create_entry : NULL, is_rap ? sg_rap_compare_entry : NULL);
}

GF_Err gf_isom_fragment_set_sample_rap_group(GF_ISOFile *movie, GF_ISOTrackID trackID, u32 sample_number_in_frag, Bool is_rap, u32 num_leading_samples)
{
	return gf_isom_set_sample_group_info(movie, 0, trackID, sample_number_in_frag, GF_ISOM_SAMPLE_GROUP_RAP, 0, &num_leading_samples, is_rap ? sg_rap_create_entry : NULL, is_rap ? sg_rap_compare_entry : NULL);
}



void *sg_roll_create_entry(void *udta)
{
	GF_RollRecoveryEntry *entry;
	s16 *roll_distance = (s16 *) udta;
	GF_SAFEALLOC(entry, GF_RollRecoveryEntry);
	if (!entry) return NULL;
	entry->roll_distance = *roll_distance;
	return entry;
}

Bool sg_roll_compare_entry(void *udta, void *entry)
{
	s16 *roll_distance = (s16 *) udta;
	if (*roll_distance == ((GF_RollRecoveryEntry *)entry)->roll_distance) return GF_TRUE;
	return GF_FALSE;
}

GF_EXPORT
GF_Err gf_isom_set_sample_roll_group(GF_ISOFile *movie, u32 track, u32 sample_number, Bool is_roll, s16 roll_distance)
{
	return gf_isom_set_sample_group_info(movie, track, 0, sample_number, GF_ISOM_SAMPLE_GROUP_ROLL, 0, &roll_distance, is_roll ? sg_roll_create_entry : NULL, is_roll ? sg_roll_compare_entry : NULL);
}

GF_EXPORT
GF_Err gf_isom_fragment_set_sample_roll_group(GF_ISOFile *movie, GF_ISOTrackID trackID, u32 sample_number_in_frag, Bool is_roll, s16 roll_distance)
{
	return gf_isom_set_sample_group_info(movie, 0, trackID, sample_number_in_frag, GF_ISOM_SAMPLE_GROUP_ROLL, 0, &roll_distance, is_roll ? sg_roll_create_entry : NULL, is_roll ? sg_roll_compare_entry : NULL);
}


void *sg_encryption_create_entry(void *udta)
{
	GF_CENCSampleEncryptionGroupEntry *entry, *from_entry;
	GF_SAFEALLOC(entry, GF_CENCSampleEncryptionGroupEntry);
	if (!entry) return NULL;
	from_entry = (GF_CENCSampleEncryptionGroupEntry *)udta;
	memcpy(entry, from_entry, sizeof(GF_CENCSampleEncryptionGroupEntry) );
	return entry;
}

Bool sg_encryption_compare_entry(void *udta, void *_entry)
{
	GF_CENCSampleEncryptionGroupEntry *entry = (GF_CENCSampleEncryptionGroupEntry *)_entry;
	GF_CENCSampleEncryptionGroupEntry *with_entry = (GF_CENCSampleEncryptionGroupEntry *)udta;
	if (!memcmp(entry, with_entry, sizeof(GF_CENCSampleEncryptionGroupEntry)))
		return GF_TRUE;

	return GF_FALSE;
}


/*sample encryption information group can be in stbl or traf*/
GF_EXPORT
GF_Err gf_isom_set_sample_cenc_group(GF_ISOFile *movie, u32 track, u32 sample_number, u8 isEncrypted, u8 IV_size, bin128 KeyID, u8 crypt_byte_block, u8 skip_byte_block, u8 constant_IV_size, bin128 constant_IV)
{
	GF_CENCSampleEncryptionGroupEntry entry;
	if ((IV_size!=0) && (IV_size!=8) && (IV_size!=16)) return GF_BAD_PARAM;

	memset(&entry, 0, sizeof(GF_CENCSampleEncryptionGroupEntry));
	entry.crypt_byte_block = crypt_byte_block;
	entry.skip_byte_block = skip_byte_block;
	entry.IsProtected = isEncrypted;
	entry.Per_Sample_IV_size = IV_size;
	if (!IV_size && isEncrypted) {
		entry.constant_IV_size = constant_IV_size;
		memcpy(entry.constant_IV, constant_IV, constant_IV_size);
	}
	memcpy(entry.KID, KeyID, 16);
	return gf_isom_set_sample_group_info(movie, track, 0, sample_number, GF_ISOM_SAMPLE_GROUP_SEIG, 0, &entry, sg_encryption_create_entry, sg_encryption_compare_entry);
}

GF_EXPORT
GF_Err gf_isom_set_sample_cenc_default_group(GF_ISOFile *movie, u32 track, u32 sample_number)
{
	return gf_isom_set_sample_group_info(movie, track, 0, sample_number, GF_ISOM_SAMPLE_GROUP_SEIG, 0, NULL, NULL, NULL);
}

GF_Err gf_isom_set_ctts_v1(GF_ISOFile *file, u32 track, u32 ctts_shift)
{
	u32 i, shift;
	u64 duration;
	GF_CompositionOffsetBox *ctts;
	GF_CompositionToDecodeBox *cslg;
	s32 leastCTTS, greatestCTTS;
	GF_TrackBox *trak;
	GF_Err e = CanAccessMovie(file, GF_ISOM_OPEN_WRITE);
	if (e) return e;

 	trak = gf_isom_get_track_from_file(file, track);
	if (!trak) return GF_BAD_PARAM;

	ctts = trak->Media->information->sampleTable->CompositionOffset;
	shift = ctts->version ? ctts_shift : ctts->entries[0].decodingOffset;
	leastCTTS = GF_INT_MAX;
	greatestCTTS = 0;
	for (i=0; i<ctts->nb_entries; i++) {
		if (!ctts->version)
			ctts->entries[i].decodingOffset -= shift;

		if ((s32)ctts->entries[i].decodingOffset < leastCTTS)
			leastCTTS = ctts->entries[i].decodingOffset;
		if ((s32)ctts->entries[i].decodingOffset > greatestCTTS)
			greatestCTTS = ctts->entries[i].decodingOffset;
	}
	if (!ctts->version) {
		ctts->version = 1;
		gf_isom_remove_edit_segments(file, track);
	}

	if (!trak->Media->information->sampleTable->CompositionToDecode)
		trak->Media->information->sampleTable->CompositionToDecode = (GF_CompositionToDecodeBox *) gf_isom_box_new_parent(&trak->Media->information->sampleTable->child_boxes, GF_ISOM_BOX_TYPE_CSLG);

	cslg = trak->Media->information->sampleTable->CompositionToDecode;

	cslg->compositionToDTSShift = shift;
	cslg->leastDecodeToDisplayDelta = leastCTTS;
	cslg->greatestDecodeToDisplayDelta = greatestCTTS;
	cslg->compositionStartTime = 0;
	/*for our use case (first CTS set to 0), the composition end time is the media duration if it fits on 32 bits*/
	duration = gf_isom_get_media_duration(file, track);
	cslg->compositionEndTime = (duration<0x7FFFFFFF) ? (s32) duration : 0;

	gf_isom_modify_alternate_brand(file, GF_ISOM_BRAND_ISO4, GF_TRUE);
	return GF_OK;
}

static GF_Err gf_isom_set_ctts_v0(GF_ISOFile *file, GF_TrackBox *trak)
{
	u32 i;
	s32 shift;
	GF_CompositionOffsetBox *ctts;
	GF_CompositionToDecodeBox *cslg;

	ctts = trak->Media->information->sampleTable->CompositionOffset;

	if (!trak->Media->information->sampleTable->CompositionToDecode)
	{
		shift = 0;
		for (i=0; i<ctts->nb_entries; i++) {
			if (-ctts->entries[i].decodingOffset > shift)
				shift = -ctts->entries[i].decodingOffset;
		}
		if (shift > 0)
		{
			for (i=0; i<ctts->nb_entries; i++) {
				ctts->entries[i].decodingOffset += shift;
			}
		}
	}
	else
	{
		cslg = trak->Media->information->sampleTable->CompositionToDecode;
		shift = cslg->compositionToDTSShift;
		for (i=0; i<ctts->nb_entries; i++) {
			ctts->entries[i].decodingOffset += shift;
		}
		gf_isom_box_del_parent(&trak->Media->information->sampleTable->child_boxes, (GF_Box *)cslg);
		trak->Media->information->sampleTable->CompositionToDecode = NULL;
	}
	if (! trak->editBox && shift>0) {
		u64 dur = trak->Media->mediaHeader->duration;
		dur *= file->moov->mvhd->timeScale;
		dur /= trak->Media->mediaHeader->timeScale;
		gf_isom_set_edit_segment(file, gf_list_find(file->moov->trackList, trak)+1, 0, dur, shift, GF_ISOM_EDIT_NORMAL);
	}
	ctts->version = 0;
	gf_isom_modify_alternate_brand(file, GF_ISOM_BRAND_ISO4, GF_FALSE);
	return GF_OK;
}

GF_EXPORT
GF_Err gf_isom_set_composition_offset_mode(GF_ISOFile *file, u32 track, Bool use_negative_offsets)
{
	GF_Err e;
	GF_TrackBox *trak;
	GF_CompositionOffsetBox *ctts;

	e = CanAccessMovie(file, GF_ISOM_OPEN_WRITE);
	if (e) return e;

	trak = gf_isom_get_track_from_file(file, track);
	if (!trak) return GF_BAD_PARAM;

	ctts = trak->Media->information->sampleTable->CompositionOffset;
	if (!ctts) {
		if (!use_negative_offsets && trak->Media->information->sampleTable->CompositionToDecode) {
			gf_isom_box_del_parent(&trak->Media->information->sampleTable->child_boxes, (GF_Box *)trak->Media->information->sampleTable->CompositionToDecode);
			trak->Media->information->sampleTable->CompositionToDecode = NULL;
		}
		return GF_OK;
	}

	if (use_negative_offsets) {
		return gf_isom_set_ctts_v1(file, track, 0);
	} else {
		if (ctts->version==0) return GF_OK;
		return gf_isom_set_ctts_v0(file, trak);
	}
}

#if 0 //unused
GF_Err gf_isom_set_sync_table(GF_ISOFile *file, u32 track)
{
	GF_Err e;
	GF_TrackBox *trak;

	e = CanAccessMovie(file, GF_ISOM_OPEN_WRITE);
	if (e) return e;

	trak = gf_isom_get_track_from_file(file, track);
	if (!trak) return GF_BAD_PARAM;

	if (!trak->Media->information->sampleTable->SyncSample)
		trak->Media->information->sampleTable->SyncSample = (GF_SyncSampleBox *) gf_isom_box_new_parent(&trak->Media->information->sampleTable->child_boxes, GF_ISOM_BOX_TYPE_STSS);

	return GF_OK;
}
#endif

Bool gf_isom_is_identical_sgpd(void *ptr1, void *ptr2, u32 grouping_type)
{
	Bool res = GF_FALSE;
#ifndef GPAC_DISABLE_ISOM_WRITE
	GF_BitStream *bs1, *bs2;
	u8 *buf1, *buf2;
	u32 len1, len2;

	if (!ptr1 || !ptr2)
		return GF_FALSE;

	bs1 = gf_bs_new(NULL, 0, GF_BITSTREAM_WRITE);
	if (grouping_type) {
		sgpd_write_entry(grouping_type, ptr1, bs1);
	} else {
		gf_isom_box_write((GF_Box *)ptr1, bs1);
	}
	gf_bs_get_content(bs1, &buf1, &len1);
	gf_bs_del(bs1);

	bs2 = gf_bs_new(NULL, 0, GF_BITSTREAM_WRITE);
	if (grouping_type) {
		sgpd_write_entry(grouping_type, ptr2, bs2);
	} else {
		gf_isom_box_write((GF_Box *)ptr2, bs2);
	}
	gf_bs_get_content(bs2, &buf2, &len2);
	gf_bs_del(bs2);


	if ((len1==len2) && !memcmp(buf1, buf2, len1))
		res = GF_TRUE;

	gf_free(buf1);
	gf_free(buf2);
#endif
	return res;
}


GF_Err gf_isom_set_sample_flags(GF_ISOFile *file, u32 track, u32 sampleNumber, u32 isLeading, u32 dependsOn, u32 dependedOn, u32 redundant)
{
	GF_Err e;
	GF_TrackBox *trak;

	e = CanAccessMovie(file, GF_ISOM_OPEN_WRITE);
	if (e) return e;

	trak = gf_isom_get_track_from_file(file, track);
	if (!trak) return GF_BAD_PARAM;
	return stbl_SetDependencyType(trak->Media->information->sampleTable, sampleNumber, isLeading, dependsOn, dependedOn, redundant);
}

#if 0 //unused
GF_Err gf_isom_sample_set_dep_info(GF_ISOFile *file, u32 track, u32 sampleNumber, u32 isLeading, u32 dependsOn, u32 dependedOn, u32 redundant)
{
	GF_TrackBox *trak;

	trak = gf_isom_get_track_from_file(file, track);
	if (!trak) return GF_BAD_PARAM;

	return stbl_AddDependencyType(trak->Media->information->sampleTable, sampleNumber, isLeading, dependsOn, dependedOn, redundant);
}
#endif

GF_EXPORT
GF_Err gf_isom_copy_sample_info(GF_ISOFile *dst, u32 dst_track, GF_ISOFile *src, u32 src_track, u32 sampleNumber)
{
	u32 i, count, idx, dst_sample_num, subs_flags;
	GF_SubSampleInfoEntry *sub_sample;
	GF_Err e;
	GF_TrackBox *src_trak, *dst_trak;

	src_trak = gf_isom_get_track_from_file(src, src_track);
	if (!src_trak) return GF_BAD_PARAM;

	dst_trak = gf_isom_get_track_from_file(dst, dst_track);
	if (!dst_trak) return GF_BAD_PARAM;

	dst_sample_num = dst_trak->Media->information->sampleTable->SampleSize->sampleCount;

	/*modify depends flags*/
	if (src_trak->Media->information->sampleTable->SampleDep) {
		u32 isLeading, dependsOn, dependedOn, redundant;

		isLeading = dependsOn = dependedOn = redundant = 0;

		e = stbl_GetSampleDepType(src_trak->Media->information->sampleTable->SampleDep, sampleNumber, &isLeading, &dependsOn, &dependedOn, &redundant);
		if (e) return e;

		e = stbl_AppendDependencyType(dst_trak->Media->information->sampleTable, isLeading, dependsOn, dependedOn, redundant);
		if (e) return e;
	}

	/*copy subsample info if any*/
	idx=1;
	while (gf_isom_get_subsample_types(src, src_track, idx, &subs_flags)) {
		GF_SubSampleInformationBox *dst_subs=NULL;
		idx++;

		if ( ! gf_isom_sample_get_subsample_entry(src, src_track, sampleNumber, subs_flags, &sub_sample))
			continue;

		/*create subsample if needed*/
		if (!dst_trak->Media->information->sampleTable->sub_samples) {
			dst_trak->Media->information->sampleTable->sub_samples = gf_list_new();
		}
		count = gf_list_count(dst_trak->Media->information->sampleTable->sub_samples);
		for (i=0; i<count; i++) {
			dst_subs = gf_list_get(dst_trak->Media->information->sampleTable->sub_samples, i);
			if (dst_subs->flags==subs_flags) break;
			dst_subs=NULL;
		}
		if (!dst_subs) {
			dst_subs = (GF_SubSampleInformationBox *) gf_isom_box_new_parent(&dst_trak->Media->information->sampleTable->child_boxes, GF_ISOM_BOX_TYPE_SUBS);
			dst_subs->version=0;
			dst_subs->flags = subs_flags;
			gf_list_add(dst_trak->Media->information->sampleTable->sub_samples, dst_subs);
		}

		count = gf_list_count(sub_sample->SubSamples);
		for (i=0; i<count; i++) {
			GF_SubSampleEntry *entry = (GF_SubSampleEntry*)gf_list_get(sub_sample->SubSamples, i);
			e = gf_isom_add_subsample_info(dst_subs, dst_sample_num, entry->subsample_size, entry->subsample_priority, entry->reserved, entry->discardable);
			if (e) return e;
		}
	}

	/*copy sampleToGroup info if any*/
	if (src_trak->Media->information->sampleTable->sampleGroups) {
		count = gf_list_count(src_trak->Media->information->sampleTable->sampleGroups);
		for (i=0; i<count; i++) {
			GF_SampleGroupBox *sg;
			u32 j, k, default_index;
			u32 first_sample_in_entry, last_sample_in_entry, group_desc_index_src, group_desc_index_dst;
			first_sample_in_entry = 1;

			sg = (GF_SampleGroupBox*)gf_list_get(src_trak->Media->information->sampleTable->sampleGroups, i);
			for (j=0; j<sg->entry_count; j++) {
				last_sample_in_entry = first_sample_in_entry + sg->sample_entries[j].sample_count - 1;
				if ((sampleNumber<first_sample_in_entry) || (sampleNumber>last_sample_in_entry)) {
					first_sample_in_entry = last_sample_in_entry+1;
					continue;
				}

				if (!dst_trak->Media->information->sampleTable->sampleGroups)
					dst_trak->Media->information->sampleTable->sampleGroups = gf_list_new();

				group_desc_index_src = group_desc_index_dst = sg->sample_entries[j].group_description_index;

				if (group_desc_index_src) {
					GF_SampleGroupDescriptionBox *sgd_src, *sgd_dst;
					GF_DefaultSampleGroupDescriptionEntry *sgde_src, *sgde_dst;

					group_desc_index_dst = 0;
					//check that the sample group description exists !!
					sgde_src = gf_isom_get_sample_group_info_entry(src, src_trak, sg->grouping_type, sg->sample_entries[j].group_description_index, &default_index, &sgd_src);

					if (!sgde_src) break;

					if (!dst_trak->Media->information->sampleTable->sampleGroupsDescription)
						dst_trak->Media->information->sampleTable->sampleGroupsDescription = gf_list_new();

					sgd_dst = NULL;
					for (k=0; k< gf_list_count(dst_trak->Media->information->sampleTable->sampleGroupsDescription); k++) {
						sgd_dst = gf_list_get(dst_trak->Media->information->sampleTable->sampleGroupsDescription, k);
						if (sgd_dst->grouping_type==sgd_src->grouping_type) break;
						sgd_dst = NULL;
					}
					if (!sgd_dst) {
						gf_isom_clone_box( (GF_Box *) sgd_src, (GF_Box **) &sgd_dst);
						if (!sgd_dst) return GF_OUT_OF_MEM;
						gf_list_add(dst_trak->Media->information->sampleTable->sampleGroupsDescription, sgd_dst);
					}

					//find the same entry
					for (k=0; k<gf_list_count(sgd_dst->group_descriptions); k++) {
						sgde_dst = gf_list_get(sgd_dst->group_descriptions, i);
						if (gf_isom_is_identical_sgpd(sgde_src, sgde_dst, sgd_src->grouping_type)) {
							group_desc_index_dst = k+1;
							break;
						}
					}
					if (!group_desc_index_dst) {
						GF_SampleGroupDescriptionBox *cloned=NULL;
						gf_isom_clone_box( (GF_Box *) sgd_src, (GF_Box **)  &cloned);
						if (!cloned) return GF_OUT_OF_MEM;
						sgde_dst = gf_list_get(cloned->group_descriptions, group_desc_index_dst);
						gf_list_rem(cloned->group_descriptions, group_desc_index_dst);
						gf_isom_box_del( (GF_Box *) cloned);
						gf_list_add(sgd_dst->group_descriptions, sgde_dst);
						group_desc_index_dst = gf_list_count(sgd_dst->group_descriptions);
					}
				}


				/*found our sample, add it to trak->sampleGroups*/
				e = gf_isom_add_sample_group_entry(dst_trak->Media->information->sampleTable->sampleGroups, dst_sample_num, sg->grouping_type, sg->grouping_type_parameter, group_desc_index_dst, dst_trak->Media->information->sampleTable->child_boxes);
				if (e) return e;
				break;
			}
		}
	}
	return GF_OK;
}

GF_EXPORT
GF_Err gf_isom_text_set_display_flags(GF_ISOFile *file, u32 track, u32 desc_index, u32 flags, GF_TextFlagsMode op_type)
{
	u32 i;
	GF_Err e;
	GF_TrackBox *trak;

	e = CanAccessMovie(file, GF_ISOM_OPEN_WRITE);
	if (e) return e;

	trak = gf_isom_get_track_from_file(file, track);
	if (!trak) return GF_BAD_PARAM;

	for (i=0; i < gf_list_count(trak->Media->information->sampleTable->SampleDescription->child_boxes); i++) {
		GF_Tx3gSampleEntryBox *txt;
		if (desc_index && (i+1 != desc_index)) continue;

		txt = (GF_Tx3gSampleEntryBox*)gf_list_get(trak->Media->information->sampleTable->SampleDescription->child_boxes, i);
		if (txt->type != GF_ISOM_BOX_TYPE_TX3G) continue;

		switch (op_type) {
		case GF_ISOM_TEXT_FLAGS_TOGGLE:
			txt->displayFlags |= flags;
			break;
		case GF_ISOM_TEXT_FLAGS_UNTOGGLE:
			txt->displayFlags &= ~flags;
			break;
		default:
			txt->displayFlags = flags;
			break;
		}
	}
	return GF_OK;

}


GF_EXPORT
GF_Err gf_isom_update_duration(GF_ISOFile *movie)
{
	u32 i;
	u64 maxDur;
	GF_TrackBox *trak;

	if (!movie || !movie->moov) return GF_BAD_PARAM;

	//if file was open in Write or Edit mode, recompute the duration
	//the duration of a movie is the MaxDuration of all the tracks...

	maxDur = 0;
	i=0;
	while ((trak = (GF_TrackBox *)gf_list_enum(movie->moov->trackList, &i))) {
		if( (movie->LastError = SetTrackDuration(trak))	) return movie->LastError;
		if (trak->Header->duration > maxDur)
			maxDur = trak->Header->duration;
	}
	movie->moov->mvhd->duration = maxDur;

	return GF_OK;
}

GF_EXPORT
GF_Err gf_isom_update_edit_list_duration(GF_ISOFile *file, u32 track)
{
	u32 i;
	u64 trackDuration;
	GF_EdtsEntry *ent;
	GF_EditListBox *elst;
	GF_Err e;
	GF_TrackBox *trak;

	e = CanAccessMovie(file, GF_ISOM_OPEN_WRITE);
	if (e) return e;

	trak = gf_isom_get_track_from_file(file, track);
	if (!trak) return GF_BAD_PARAM;


	//the total duration is the media duration: adjust it in case...
	e = Media_SetDuration(trak);
	if (e) return e;

	//assert the timeScales are non-NULL
	if (!trak->moov->mvhd->timeScale || !trak->Media->mediaHeader->timeScale) return GF_ISOM_INVALID_FILE;
	trackDuration = (trak->Media->mediaHeader->duration * trak->moov->mvhd->timeScale) / trak->Media->mediaHeader->timeScale;

	//if we have an edit list, the duration is the sum of all the editList
	//entries' duration (always expressed in MovieTimeScale)
	if (trak->editBox && trak->editBox->editList) {
		u64 editListDuration = 0;
		elst = trak->editBox->editList;
		i=0;
		while ((ent = (GF_EdtsEntry*)gf_list_enum(elst->entryList, &i))) {
			if (ent->segmentDuration > trackDuration)
				ent->segmentDuration = trackDuration;
			if (!ent->segmentDuration) {
				u64 diff;
				ent->segmentDuration = trackDuration;
				if (ent->mediaTime>0) {
					diff = ent->mediaTime;
					diff *= trak->moov->mvhd->timeScale;
					diff /= trak->Media->mediaHeader->timeScale;
					if (diff < ent->segmentDuration)
						ent->segmentDuration -= diff;
					else
						diff = 0;
				}
			}
			if ((ent->mediaTime>=0) && ((u64) ent->mediaTime>=trak->Media->mediaHeader->duration)) {
				ent->mediaTime = trak->Media->mediaHeader->duration;
			}
			editListDuration += ent->segmentDuration;
		}
		trackDuration = editListDuration;
	}
	if (!trackDuration) {
		trackDuration = (trak->Media->mediaHeader->duration * trak->moov->mvhd->timeScale) / trak->Media->mediaHeader->timeScale;
	}
	trak->Header->duration = trackDuration;

	return GF_OK;

}


GF_EXPORT
GF_Err gf_isom_clone_pssh(GF_ISOFile *output, GF_ISOFile *input, Bool in_moof) {
	GF_Box *a;
	u32 i;
	i = 0;

	while ((a = (GF_Box *)gf_list_enum(input->moov->child_boxes, &i))) {
		if (a->type == GF_ISOM_BOX_TYPE_PSSH) {
			GF_List **child_boxes = &output->moov->child_boxes;
#ifndef GPAC_DISABLE_ISOM_FRAGMENTS
			if (in_moof)
				child_boxes = &output->moof->child_boxes;
#endif

			GF_ProtectionSystemHeaderBox *pssh = (GF_ProtectionSystemHeaderBox *)gf_isom_box_new_parent(child_boxes, GF_ISOM_BOX_TYPE_PSSH);
			memmove(pssh->SystemID, ((GF_ProtectionSystemHeaderBox *)a)->SystemID, 16);
			pssh->KID_count = ((GF_ProtectionSystemHeaderBox *)a)->KID_count;
			pssh->KIDs = (bin128 *)gf_malloc(pssh->KID_count*sizeof(bin128));
			memmove(pssh->KIDs, ((GF_ProtectionSystemHeaderBox *)a)->KIDs, pssh->KID_count*sizeof(bin128));
			pssh->private_data_size = ((GF_ProtectionSystemHeaderBox *)a)->private_data_size;
			pssh->private_data = (u8 *)gf_malloc(pssh->private_data_size*sizeof(char));
			memmove(pssh->private_data, ((GF_ProtectionSystemHeaderBox *)a)->private_data, pssh->private_data_size);
		}
	}
	return GF_OK;
}

GF_EXPORT
GF_Err gf_isom_set_track_group(GF_ISOFile *file, u32 track_number, u32 track_group_id, u32 group_type, Bool do_add)
{
	u32 i, j;
	GF_TrackGroupTypeBox *trgt;
	GF_Err e;
	GF_TrackBox *trak;

	e = CanAccessMovie(file, GF_ISOM_OPEN_WRITE);
	if (e) return e;

	trak = gf_isom_get_track_from_file(file, track_number);
	if (!trak) return GF_BAD_PARAM;
	if (!trak->groups) trak->groups = (GF_TrackGroupBox*) gf_isom_box_new_parent(&trak->child_boxes, GF_ISOM_BOX_TYPE_TRGR);

	for (j=0; j<gf_list_count(file->moov->trackList); j++) {
		GF_TrackBox *a_trak = gf_list_get(file->moov->trackList, j);
		if (!a_trak->groups) continue;

		for (i=0; i<gf_list_count(a_trak->groups->groups); i++) {
			trgt = gf_list_get(a_trak->groups->groups, i);

			if (trgt->track_group_id==track_group_id) {
				if (trgt->group_type != group_type) {
					GF_LOG(GF_LOG_ERROR, GF_LOG_CONTAINER, ("A track with same group ID is already defined for different group type %s\n", gf_4cc_to_str(trgt->group_type) ));
					return GF_BAD_PARAM;
				}
				if (a_trak==trak) {
					if (!do_add) {
						gf_list_rem(trak->groups->groups, i);
						gf_isom_box_del_parent(&trak->groups->child_boxes, (GF_Box *)trgt);
					}
					return GF_OK;
				}
			}
		}
	}
	//not found, add new group
	trgt = (GF_TrackGroupTypeBox*) gf_isom_box_new_parent(&trak->groups->child_boxes, GF_ISOM_BOX_TYPE_TRGT);
	trgt->track_group_id = track_group_id;
	trgt->group_type = group_type;
	return gf_list_add(trak->groups->groups, trgt);
}

GF_EXPORT
GF_Err gf_isom_set_nalu_length_field(GF_ISOFile *file, u32 track, u32 StreamDescriptionIndex, u32 nalu_size_length)
{
	GF_Err e;
	GF_TrackBox *trak;
	GF_SampleEntryBox *entry;
	GF_MPEGVisualSampleEntryBox *ve;
	GF_SampleDescriptionBox *stsd;

	e = CanAccessMovie(file, GF_ISOM_OPEN_WRITE);
	if (e) return e;

	trak = gf_isom_get_track_from_file(file, track);
	if (!trak) return GF_BAD_PARAM;

	stsd = trak->Media->information->sampleTable->SampleDescription;
	if (!stsd || !StreamDescriptionIndex || StreamDescriptionIndex > gf_list_count(stsd->child_boxes)) {
		return GF_BAD_PARAM;
	}

	entry = (GF_SampleEntryBox *)gf_list_get(stsd->child_boxes, StreamDescriptionIndex - 1);
	//no support for generic sample entries (eg, no MPEG4 descriptor)
	if (!entry || ! gf_isom_is_nalu_based_entry(trak->Media, entry)) {
		return GF_BAD_PARAM;
	}

	ve = (GF_MPEGVisualSampleEntryBox*)entry;
	if (ve->avc_config) ve->avc_config->config->nal_unit_size = nalu_size_length;
	if (ve->svc_config) ve->svc_config->config->nal_unit_size = nalu_size_length;
	if (ve->hevc_config) ve->hevc_config->config->nal_unit_size = nalu_size_length;
	if (ve->lhvc_config) ve->lhvc_config->config->nal_unit_size = nalu_size_length;
	return GF_OK;
}

GF_Err gf_isom_set_sample_group_in_traf(GF_ISOFile *file)
{
	GF_Err e;
	e = CanAccessMovie(file, GF_ISOM_OPEN_WRITE);
	if (e) return e;

	file->sample_groups_in_traf = GF_TRUE;
	return GF_OK;
}

GF_EXPORT
void gf_isom_set_progress_callback(GF_ISOFile *file, void (*progress_cbk)(void *udta, u64 nb_done, u64 nb_total), void *progress_cbk_udta)
{
	if (file) {
		file->progress_cbk = progress_cbk;
		file->progress_cbk_udta = progress_cbk_udta;

	}
}

GF_Err gf_isom_update_video_sample_entry_fields(GF_ISOFile *file, u32 track, u32 stsd_idx, u16 revision, u32 vendor, u32 temporalQ, u32 spatialQ, u32 horiz_res, u32 vert_res, u16 frames_per_sample, char *compressor_name, s16 color_table_index)
{

	GF_TrackBox *trak;
	GF_MPEGVisualSampleEntryBox *vid_ent;

	/*get orig sample desc and clone it*/
	trak = gf_isom_get_track_from_file(file, track);
	if (!trak || !stsd_idx) return GF_BAD_PARAM;

	if (!trak->Media || !trak->Media->handler || !trak->Media->information || !trak->Media->information->sampleTable || !trak->Media->information->sampleTable->SampleDescription)
		return GF_ISOM_INVALID_FILE;

	switch (trak->Media->handler->handlerType) {
	case GF_ISOM_MEDIA_VISUAL:
    case GF_ISOM_MEDIA_AUXV:
    case GF_ISOM_MEDIA_PICT:
    	break;
	default:
		return GF_BAD_PARAM;
	}
	vid_ent = gf_list_get(trak->Media->information->sampleTable->SampleDescription->child_boxes, stsd_idx-1);
	if (!vid_ent)
		return GF_BAD_PARAM;

	vid_ent->revision = revision;
	vid_ent->vendor = vendor;
	vid_ent->temporal_quality = temporalQ;
	vid_ent->spatial_quality = spatialQ;
	vid_ent->horiz_res = horiz_res;
	vid_ent->vert_res = vert_res;
	vid_ent->frames_per_sample = frames_per_sample;
	if (compressor_name)
		strncpy(vid_ent->compressor_name, compressor_name, 32);

	vid_ent->color_table_index = color_table_index;
	return GF_OK;
}


GF_Err gf_isom_update_sample_description_from_template(GF_ISOFile *file, u32 track, u32 sampleDescriptionIndex, u8 *data, u32 size)
{
	GF_BitStream *bs;
	GF_TrackBox *trak;
	GF_Box *ent, *tpl_ent;
	GF_Err e;
	/*get orig sample desc and clone it*/
	trak = gf_isom_get_track_from_file(file, track);
	if (!trak || !sampleDescriptionIndex) return GF_BAD_PARAM;

	if (!trak->Media || !trak->Media->handler || !trak->Media->information || !trak->Media->information->sampleTable || !trak->Media->information->sampleTable->SampleDescription)
		return GF_ISOM_INVALID_FILE;

	ent = gf_list_get(trak->Media->information->sampleTable->SampleDescription->child_boxes, sampleDescriptionIndex-1);
	if (!ent) return GF_BAD_PARAM;

	bs = gf_bs_new(data, size, GF_BITSTREAM_READ);
	e = gf_isom_box_parse(&tpl_ent, bs);
	gf_bs_del(bs);
	if (e) return e;

	while (gf_list_count(tpl_ent->child_boxes)) {
		u32 j=0;
		Bool found = GF_FALSE;
		GF_Box *abox = gf_list_pop_front(tpl_ent->child_boxes);

		switch (abox->type) {
		case GF_ISOM_BOX_TYPE_SINF:
		case GF_ISOM_BOX_TYPE_RINF:
		case GF_ISOM_BOX_TYPE_BTRT:
			found = GF_TRUE;
			break;
		}

		if (found) {
			gf_isom_box_del(abox);
			continue;
		}
		
		if (!ent->child_boxes) ent->child_boxes = gf_list_new();
		for (j=0; j<gf_list_count(ent->child_boxes); j++) {
			GF_Box *b = gf_list_get(ent->child_boxes, j);
			if (b->type == abox->type) {
				found = GF_TRUE;
				break;
			}
		}
		if (!found) {
			gf_list_add(ent->child_boxes, abox);
		} else {
			gf_isom_box_del(abox);
		}
	}
	gf_isom_box_del(tpl_ent);

	//pacth for old export
	GF_Box *abox = gf_isom_box_find_child(ent->child_boxes, GF_ISOM_BOX_TYPE_SINF);
	if (abox) {
		gf_list_del_item(ent->child_boxes, abox);
		gf_list_add(ent->child_boxes, abox);
	}
	return GF_OK;
}

#include <gpac/xml.h>
GF_EXPORT
GF_Err gf_isom_apply_box_patch(GF_ISOFile *file, GF_ISOTrackID trackID, char *box_patch_filename)
{
	GF_Err e;
	GF_DOMParser *dom;
	u32 i;
	GF_XMLNode *root;
	u8 *box_data=NULL;
	u32 box_data_size;
	if (!file || !box_patch_filename) return GF_BAD_PARAM;
	dom = gf_xml_dom_new();
	e = gf_xml_dom_parse(dom, box_patch_filename, NULL, NULL);
	if (e) goto err_exit;

	root = gf_xml_dom_get_root(dom);
	if (!root || strcmp(root->name, "GPACBOXES")) {
		e = GF_NON_COMPLIANT_BITSTREAM;
		goto err_exit;
	}

	//compute size of each boxes
	for (i=0; i<gf_list_count(file->TopBoxes); i++) {
		GF_Box *box = gf_list_get(file->TopBoxes, i);
		if (!(box->internal_flags & GF_ISOM_ORDER_FREEZE)) {
			gf_isom_box_size(box);
			gf_isom_box_freeze_order(box);
		}
	}

	for (i=0; i<gf_list_count(root->content); i++) {
		u32 j;
		u32 path_len;
		char *box_path=NULL;
		GF_Box *parent_box = NULL;
		GF_XMLNode *box_edit = gf_list_get(root->content, i);
		if (!box_edit->name || strcmp(box_edit->name, "Box")) continue;

		for (j=0; j<gf_list_count(box_edit->attributes);j++) {
			GF_XMLAttribute *att = gf_list_get(box_edit->attributes, j);
			if (!strcmp(att->name, "path")) box_path = att->value;
		}

		if (!box_path) continue;
		path_len = box_path ? (u32) strlen(box_path) : 0;

		gf_xml_parse_bit_sequence(box_edit, box_patch_filename, &box_data, &box_data_size);
		if (box_data_size && (box_data_size<4) ) {
			GF_LOG(GF_LOG_ERROR, GF_LOG_CONTAINER, ("[ISOBMFF] Wrong BS specification for box, shall either be empty or at least 4 bytes for box type\n"));
			e = GF_NON_COMPLIANT_BITSTREAM;
			goto err_exit;
		}

		while (path_len>=4) {
			GF_List **parent_list;
			u32 box_type = GF_4CC(box_path[0],box_path[1],box_path[2],box_path[3]);
			GF_Box *box=NULL;
			GF_BitStream *bs;
			s32 insert_pos = -1;
			box_path+=4;
			path_len-=4;

			if (!parent_box) {
				box=gf_isom_box_find_child(file->TopBoxes, box_type);
				if (!box && (box_type==GF_ISOM_BOX_TYPE_TRAK)) {
					if (trackID) {
						box = (GF_Box *) gf_isom_get_track_from_file(file, gf_isom_get_track_by_id(file, trackID) );
					}
					if (!box && gf_list_count(file->moov->trackList)==1) {
						box = gf_list_get(file->moov->trackList, 0);
					}
				}
				if (!box) {
					GF_LOG(GF_LOG_ERROR, GF_LOG_CONTAINER, ("[ISOBMFF] Cannot locate box type %s at root or as track\n", gf_4cc_to_str(box_type) ));
					e = GF_NON_COMPLIANT_BITSTREAM;
					goto err_exit;
				}
			} else {
				box = gf_isom_box_find_child(parent_box->child_boxes, box_type);
				if (!box) {
					GF_LOG(GF_LOG_ERROR, GF_LOG_CONTAINER, ("[ISOBMFF] Cannot locate box type %s at child of %s\n", gf_4cc_to_str(box_type), gf_4cc_to_str(parent_box->type)));
					e = GF_NON_COMPLIANT_BITSTREAM;
					goto err_exit;
				}
			}
			// '.' is child access
			if (path_len && (box_path[0]=='.')) {
				box_path += 1;
				path_len-=1;
				parent_box = box;
				continue;
			}

			if (parent_box && !parent_box->child_boxes) parent_box->child_boxes = gf_list_new();
			parent_list = parent_box ? &parent_box->child_boxes : &file->TopBoxes;

			// '+' is append after, '-' is insert before
			if (path_len && ((box_path[0]=='-') || (box_path[0]=='+')) ) {
				s32 idx = gf_list_find(*parent_list, box);
				assert(idx>=0);
				if (box_path[0]=='+') insert_pos = idx+1;
				else insert_pos = idx;
			}
			else if (path_len) {
				GF_LOG(GF_LOG_ERROR, GF_LOG_CONTAINER, ("[ISOBMFF] Invalid path %s, expecting either '-', '+' or '.' as separators\n", box_path));
				e = GF_NON_COMPLIANT_BITSTREAM;
				goto err_exit;
			}

			if (!box_data) {
				if (insert_pos>=0) {
					GF_LOG(GF_LOG_WARNING, GF_LOG_CONTAINER, ("[ISOBMFF] Invalid path %s for box removal, ignoring position\n", box_path));
				}
				switch (box->type) {
				case GF_ISOM_BOX_TYPE_MOOV:
					file->moov = NULL;
					break;
				case GF_ISOM_BOX_TYPE_MDAT:
					file->mdat = NULL;
					break;
				case GF_ISOM_BOX_TYPE_PDIN:
					file->pdin = NULL;
					break;
				case GF_ISOM_BOX_TYPE_FTYP:
					file->brand = NULL;
					break;
				case GF_ISOM_BOX_TYPE_META:
					if ((GF_Box *) file->meta == box) file->meta = NULL;
					break;
				}
				gf_isom_box_del_parent(parent_list, box);
			} else {
				u32 size;

				bs = gf_bs_new(box_data, box_data_size, GF_BITSTREAM_READ);
				size = gf_bs_read_u32(bs);
				if (size != box_data_size) {
					GF_UnknownBox *new_box = (GF_UnknownBox *) gf_isom_box_new(GF_ISOM_BOX_TYPE_UNKNOWN);
					new_box->original_4cc = size;
					new_box->dataSize = (u32) gf_bs_available(bs);
					new_box->data = gf_malloc(sizeof(u8)*new_box->dataSize);
					gf_bs_read_data(bs, new_box->data, new_box->dataSize);
					if (insert_pos<0) {
						gf_list_add(box->child_boxes, new_box);
					} else {
						gf_list_insert(*parent_list, new_box, insert_pos);
					}
				} else {
					u32 box_idx = 0;

					gf_bs_seek(bs, 0);
					while (gf_bs_available(bs)) {
						GF_Box *new_box;
						e = gf_isom_box_parse_ex(&new_box, bs, box->type, parent_box ? GF_FALSE : GF_TRUE);
						if (e) {
							GF_LOG(GF_LOG_ERROR, GF_LOG_CONTAINER, ("[ISOBMFF] failed to parse box\n", box_path));
							gf_bs_del(bs);
							goto err_exit;
						}
						if (insert_pos<0) {
							gf_list_add(box->child_boxes, new_box);
						} else {
							gf_list_insert(*parent_list, new_box, insert_pos+box_idx);
							box_idx++;
						}
					}
				}
				gf_bs_del(bs);
			}
			gf_free(box_data);
			box_data = NULL;
			box_path = NULL;
		}
	}

err_exit:

	gf_xml_dom_del(dom);
	if (box_data) gf_free(box_data);
	return e;
}

#endif	/*!defined(GPAC_DISABLE_ISOM) && !defined(GPAC_DISABLE_ISOM_WRITE)*/

<|MERGE_RESOLUTION|>--- conflicted
+++ resolved
@@ -4235,138 +4235,7 @@
 }
 
 GF_EXPORT
-<<<<<<< HEAD
-GF_Err gf_isom_set_media_timescale(GF_ISOFile *the_file, u32 trackNumber, u32 newTS, Bool force_rescale)
-=======
-GF_Err gf_isom_set_track_name(GF_ISOFile *the_file, u32 trackNumber, char *name)
-{
-	GF_TrackBox *trak = gf_isom_get_track_from_file(the_file, trackNumber);
-	if (!trak) return GF_BAD_PARAM;
-	if (trak->name) gf_free(trak->name);
-	trak->name = NULL;
-	if (name) trak->name = gf_strdup(name);
-	return GF_OK;
-}
-
-GF_EXPORT
-const char *gf_isom_get_track_name(GF_ISOFile *the_file, u32 trackNumber)
-{
-	GF_TrackBox *trak = gf_isom_get_track_from_file(the_file, trackNumber);
-	if (!trak) return NULL;
-	return trak->name;
-}
-
-GF_EXPORT
-GF_Err gf_isom_store_movie_config(GF_ISOFile *movie, Bool remove_all)
-{
-	u32 i, count, len;
-	char *data;
-	GF_BitStream *bs;
-	bin128 binID;
-	if (movie == NULL) return GF_BAD_PARAM;
-
-	gf_isom_remove_user_data(movie, 0, GF_VENDOR_GPAC, binID);
-	count = gf_isom_get_track_count(movie);
-	for (i=0; i<count; i++) gf_isom_remove_user_data(movie, i+1, GF_VENDOR_GPAC, binID);
-
-	if (remove_all) return GF_OK;
-
-	bs = gf_bs_new(NULL, 0, GF_BITSTREAM_WRITE);
-	/*update movie: storage mode and interleaving type*/
-	gf_bs_write_u8(bs, 0xFE); /*marker*/
-	gf_bs_write_u8(bs, movie->storageMode);
-	gf_bs_write_u32(bs, movie->interleavingTime);
-	gf_bs_get_content(bs, &data, &len);
-	gf_bs_del(bs);
-	gf_isom_add_user_data(movie, 0, GF_VENDOR_GPAC, binID, data, len);
-	gf_free(data);
-	/*update tracks: interleaving group/priority and track edit name*/
-	for (i=0; i<count; i++) {
-		u32 j;
-		GF_TrackBox *trak = gf_isom_get_track_from_file(movie, i+1);
-		bs = gf_bs_new(NULL, 0, GF_BITSTREAM_WRITE);
-		gf_bs_write_u8(bs, 0xFE);	/*marker*/
-		gf_bs_write_u32(bs, trak->Media->information->sampleTable->groupID);
-		gf_bs_write_u32(bs, trak->Media->information->sampleTable->trackPriority);
-		len = trak->name ? (u32) strlen(trak->name) : 0;
-		gf_bs_write_u32(bs, len);
-		for (j=0; j<len; j++) gf_bs_write_u8(bs, trak->name[j]);
-		gf_bs_get_content(bs, &data, &len);
-		gf_bs_del(bs);
-		gf_isom_add_user_data(movie, i+1, GF_VENDOR_GPAC, binID, data, len);
-		gf_free(data);
-	}
-	return GF_OK;
-}
-
-GF_EXPORT
-GF_Err gf_isom_load_movie_config(GF_ISOFile *movie)
-{
-	u32 i, count, len;
-	char *data;
-	GF_BitStream *bs;
-	Bool found_cfg;
-	bin128 binID;
-	if (movie == NULL) return GF_BAD_PARAM;
-
-	found_cfg = GF_FALSE;
-	/*restore movie*/
-	count = gf_isom_get_user_data_count(movie, 0, GF_VENDOR_GPAC, binID);
-	for (i=0; i<count; i++) {
-		data = NULL;
-		gf_isom_get_user_data(movie, 0, GF_VENDOR_GPAC, binID, i+1, &data, &len);
-		if (!data) continue;
-		/*check marker*/
-		if ((unsigned char) data[0] != 0xFE) {
-			gf_free(data);
-			continue;
-		}
-		bs = gf_bs_new(data, len, GF_BITSTREAM_READ);
-		gf_bs_read_u8(bs);	/*marker*/
-		movie->storageMode = gf_bs_read_u8(bs);
-		movie->interleavingTime = gf_bs_read_u32(bs);
-		gf_bs_del(bs);
-		gf_free(data);
-		found_cfg = GF_TRUE;
-		break;
-	}
-
-	for (i=0; i<gf_isom_get_track_count(movie); i++) {
-		u32 j;
-		GF_TrackBox *trak = gf_isom_get_track_from_file(movie, i+1);
-		count = gf_isom_get_user_data_count(movie, i+1, GF_VENDOR_GPAC, binID);
-		for (j=0; j<count; j++) {
-			data = NULL;
-			gf_isom_get_user_data(movie, i+1, GF_VENDOR_GPAC, binID, j+1, &data, &len);
-			if (!data) continue;
-			/*check marker*/
-			if ((unsigned char) data[0] != 0xFE) {
-				gf_free(data);
-				continue;
-			}
-			bs = gf_bs_new(data, len, GF_BITSTREAM_READ);
-			gf_bs_read_u8(bs);	/*marker*/
-			trak->Media->information->sampleTable->groupID = gf_bs_read_u32(bs);
-			trak->Media->information->sampleTable->trackPriority = gf_bs_read_u32(bs);
-			len = gf_bs_read_u32(bs);
-			if (len) {
-				u32 k;
-				trak->name = (char*)gf_malloc(sizeof(char)*(len+1));
-				for (k=0; k<len; k++) trak->name[k] = gf_bs_read_u8(bs);
-				trak->name[k] = 0;
-			}
-			gf_bs_del(bs);
-			gf_free(data);
-			found_cfg = GF_TRUE;
-			break;
-		}
-	}
-	return found_cfg ? GF_OK : GF_NOT_SUPPORTED;
-}
-
-GF_EXPORT
 GF_Err gf_isom_set_media_timescale(GF_ISOFile *the_file, u32 trackNumber, u32 newTS, u32 new_tsinc, Bool force_rescale)
->>>>>>> 72d57b05
 {
 	Double scale;
 	u32 old_ts_inc=0;
