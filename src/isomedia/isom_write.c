/*
 *			GPAC - Multimedia Framework C SDK
 *
 *			Authors: Jean Le Feuvre
 *			Copyright (c) Telecom ParisTech 2000-2012
 *					All rights reserved
 *
 *  This file is part of GPAC / ISO Media File Format sub-project
 *
 *  GPAC is free software; you can redistribute it and/or modify
 *  it under the terms of the GNU Lesser General Public License as published by
 *  the Free Software Foundation; either version 2, or (at your option)
 *  any later version.
 *
 *  GPAC is distributed in the hope that it will be useful,
 *  but WITHOUT ANY WARRANTY; without even the implied warranty of
 *  MERCHANTABILITY or FITNESS FOR A PARTICULAR PURPOSE.  See the
 *  GNU Lesser General Public License for more details.
 *
 *  You should have received a copy of the GNU Lesser General Public
 *  License along with this library; see the file COPYING.  If not, write to
 *  the Free Software Foundation, 675 Mass Ave, Cambridge, MA 02139, USA.
 *
 */

#include <gpac/internal/isomedia_dev.h>
#include <gpac/constants.h>
#include <gpac/iso639.h>


#if !defined(GPAC_DISABLE_ISOM) && !defined(GPAC_DISABLE_ISOM_WRITE)

GF_Err CanAccessMovie(GF_ISOFile *movie, u32 Mode)
{
	if (!movie) return GF_BAD_PARAM;
	if (movie->openMode < Mode) return GF_ISOM_INVALID_MODE;

#ifndef	GPAC_DISABLE_ISOM_FRAGMENTS
	if (movie->FragmentsFlags & GF_ISOM_FRAG_WRITE_READY) return GF_ISOM_INVALID_MODE;
#endif
	return GF_OK;
}

static GF_Err unpack_track(GF_TrackBox *trak)
{
	GF_Err e = GF_OK;
	if (!trak->is_unpacked) {
		e = stbl_UnpackOffsets(trak->Media->information->sampleTable);
		if (e) return e;
		e = stbl_unpackCTS(trak->Media->information->sampleTable);
		trak->is_unpacked = GF_TRUE;
	}
	return e;
}


GF_Err FlushCaptureMode(GF_ISOFile *movie)
{
	GF_Err e;
	if (movie->openMode != GF_ISOM_OPEN_WRITE) return GF_OK;
	/*make sure nothing was added*/
	if (gf_bs_get_position(movie->editFileMap->bs)) return GF_OK;

	if (!strcmp(movie->fileName, "_gpac_isobmff_redirect")) {
		if (!movie->on_block_out) {
			GF_LOG(GF_LOG_ERROR, GF_LOG_CONTAINER, ("[ISOBMFF] Missing output block callback, cannot write\n"));
			return GF_BAD_PARAM;
		}

		gf_bs_del(movie->editFileMap->bs);
		movie->editFileMap->bs = gf_bs_new_cbk(movie->on_block_out, movie->on_block_out_usr_data, movie->on_block_out_block_size);
	}

	/*add all first boxes*/
	if (movie->brand) {
		e = gf_isom_box_size((GF_Box *)movie->brand);
		if (e) return e;
		e = gf_isom_box_write((GF_Box *)movie->brand, movie->editFileMap->bs);
		if (e) return e;
	}
	if (movie->pdin) {
		e = gf_isom_box_size((GF_Box *)movie->pdin);
		if (e) return e;
		e = gf_isom_box_write((GF_Box *)movie->pdin, movie->editFileMap->bs);
		if (e) return e;
	}
	movie->mdat->bsOffset = gf_bs_get_position(movie->editFileMap->bs);
	/*we have a trick here: the data will be stored on the fly, so the first
	thing in the file is the MDAT. As we don't know if we have a large file (>4 GB) or not
	do as if we had one and write 16 bytes: 4 (type) + 4 (size) + 8 (largeSize)...*/
	gf_bs_write_long_int(movie->editFileMap->bs, 0, 64);
	gf_bs_write_long_int(movie->editFileMap->bs, 0, 64);
	return GF_OK;
}

static GF_Err CheckNoData(GF_ISOFile *movie)
{
	if (movie->openMode != GF_ISOM_OPEN_WRITE) return GF_OK;
	if (gf_bs_get_position(movie->editFileMap->bs)) return GF_BAD_PARAM;
	return GF_OK;
}

/**************************************************************
					File Writing / Editing
**************************************************************/
//quick function to add an IOD/OD to the file if not present (iods is optional)
GF_Err AddMovieIOD(GF_MovieBox *moov, u8 isIOD)
{
	GF_Descriptor *od;
	GF_ObjectDescriptorBox *iods;

	//do we have an IOD ?? If not, create one.
	if (moov->iods) return GF_OK;

	if (isIOD) {
		od = gf_odf_desc_new(GF_ODF_ISOM_IOD_TAG);
	} else {
		od = gf_odf_desc_new(GF_ODF_ISOM_OD_TAG);
	}
	if (!od) return GF_OUT_OF_MEM;
	((GF_IsomObjectDescriptor *)od)->objectDescriptorID = 1;

	iods = (GF_ObjectDescriptorBox *) gf_isom_box_new(GF_ISOM_BOX_TYPE_IODS);
	iods->descriptor = od;
	return moov_AddBox((GF_Box*)moov, (GF_Box *)iods);
}

//add a track to the root OD
GF_EXPORT
GF_Err gf_isom_add_track_to_root_od(GF_ISOFile *movie, u32 trackNumber)
{
	GF_Err e;
	GF_ES_ID_Inc *inc;

	e = CanAccessMovie(movie, GF_ISOM_OPEN_WRITE);
	if (e) return e;
	gf_isom_insert_moov(movie);

	if (!movie->moov->iods) AddMovieIOD(movie->moov, 0);

	if (gf_isom_is_track_in_root_od(movie, trackNumber) == 1) return GF_OK;

	inc = (GF_ES_ID_Inc *) gf_odf_desc_new(GF_ODF_ESD_INC_TAG);
	inc->trackID = gf_isom_get_track_id(movie, trackNumber);
	if (!inc->trackID) {
		gf_odf_desc_del((GF_Descriptor *)inc);
		return movie->LastError;
	}
	if ( (movie->LastError = gf_isom_add_desc_to_root_od(movie, (GF_Descriptor *)inc) ) ) {
		return movie->LastError;
	}
	gf_odf_desc_del((GF_Descriptor *)inc);
	return GF_OK;
}

//remove the root OD
GF_EXPORT
GF_Err gf_isom_remove_root_od(GF_ISOFile *movie)
{
	GF_Err e;

	e = CanAccessMovie(movie, GF_ISOM_OPEN_WRITE);
	if (e) return e;
	if (!movie->moov || !movie->moov->iods) return GF_OK;
	gf_isom_box_del((GF_Box *)movie->moov->iods);
	movie->moov->iods = NULL;
	return GF_OK;
}

//remove a track to the root OD
GF_EXPORT
GF_Err gf_isom_remove_track_from_root_od(GF_ISOFile *movie, u32 trackNumber)
{
	GF_List *esds;
	GF_ES_ID_Inc *inc;
	u32 i;
	GF_Err e;

	e = CanAccessMovie(movie, GF_ISOM_OPEN_WRITE);
	if (e) return e;
	if (!movie->moov) return GF_OK;

	if (!gf_isom_is_track_in_root_od(movie, trackNumber)) return GF_OK;

	if (!movie->moov->iods) AddMovieIOD(movie->moov, 0);
	if (!movie->moov->iods) return GF_OUT_OF_MEM;

	switch (movie->moov->iods->descriptor->tag) {
	case GF_ODF_ISOM_IOD_TAG:
		esds = ((GF_IsomInitialObjectDescriptor *)movie->moov->iods->descriptor)->ES_ID_IncDescriptors;
		break;
	case GF_ODF_ISOM_OD_TAG:
		esds = ((GF_IsomObjectDescriptor *)movie->moov->iods->descriptor)->ES_ID_IncDescriptors;
		break;
	default:
		return GF_ISOM_INVALID_FILE;
	}

	//get the desc
	i=0;
	while ((inc = (GF_ES_ID_Inc*)gf_list_enum(esds, &i))) {
		if (inc->trackID == gf_isom_get_track_id(movie, trackNumber)) {
			gf_odf_desc_del((GF_Descriptor *)inc);
			gf_list_rem(esds, i-1);
			break;
		}
	}
	//we don't remove the iod for P&Ls and other potential info
	return GF_OK;
}

GF_EXPORT
GF_Err gf_isom_set_creation_time(GF_ISOFile *movie, u64 time)
{
	if (!movie || !movie->moov) return GF_BAD_PARAM;
	movie->moov->mvhd->creationTime = time;
	movie->moov->mvhd->modificationTime = time;
	return GF_OK;
}

GF_EXPORT
GF_Err gf_isom_set_track_creation_time(GF_ISOFile *movie,u32 trackNumber, u64 time)
{
	GF_TrackBox *trak;
	trak = gf_isom_get_track_from_file(movie, trackNumber);
	if (!trak) return GF_BAD_PARAM;

	trak->Header->creationTime = time;
	trak->Header->modificationTime = time;
	return GF_OK;
}


//sets the enable flag of a track
GF_EXPORT
GF_Err gf_isom_set_track_enabled(GF_ISOFile *movie, u32 trackNumber, u8 enableTrack)
{
	GF_Err e;
	GF_TrackBox *trak;

	e = CanAccessMovie(movie, GF_ISOM_OPEN_WRITE);
	if (e) return e;

	trak = gf_isom_get_track_from_file(movie, trackNumber);
	if (!trak) return GF_BAD_PARAM;

	if (enableTrack) {
		trak->Header->flags |= 1;
	} else {
		trak->Header->flags &= ~1;
	}
	return GF_OK;
}

GF_EXPORT
GF_Err gf_isom_set_media_language(GF_ISOFile *movie, u32 trackNumber, char *code)
{
	GF_Err e;
	GF_TrackBox *trak;

	trak = gf_isom_get_track_from_file(movie, trackNumber);
	if (!trak) return GF_BAD_PARAM;
	e = CanAccessMovie(movie, GF_ISOM_OPEN_WRITE);
	if (e) return e;

	// Old language-storage processing
	// if the new code is on 3 chars, we use it
	// otherwise, we find the associated 3 chars code and use it
	if (strlen(code) == 3) {
		memcpy(trak->Media->mediaHeader->packedLanguage, code, sizeof(char)*3);
	} else {
		s32 lang_idx;
		const char *code_3cc;
		lang_idx = gf_lang_find(code);
		if (lang_idx == -1) {
			GF_LOG(GF_LOG_WARNING, GF_LOG_CONTAINER, ("The given code is not a valid one: %s, using 'und' as 3-letter code\n", code));
			code_3cc = "und";
		} else {
			code_3cc = gf_lang_get_3cc(lang_idx);
		}
		memcpy(trak->Media->mediaHeader->packedLanguage, code_3cc, sizeof(char)*3);
	}

	// New language-storage processing
	// change the code in the extended language box (if any)
	// otherwise add an extended language box only if the given code is not 3 chars
	{
		u32 i, count;
		GF_ExtendedLanguageBox *elng;
		elng = NULL;
		count = gf_list_count(trak->Media->other_boxes);
		for (i = 0; i < count; i++) {
			GF_Box *box = (GF_Box *)gf_list_get(trak->Media->other_boxes, i);
			if (box->type == GF_ISOM_BOX_TYPE_ELNG) {
				elng = (GF_ExtendedLanguageBox *)box;
				break;
			}
		}
		if (!elng && (strlen(code) > 3)) {
			elng = (GF_ExtendedLanguageBox *)gf_isom_box_new(GF_ISOM_BOX_TYPE_ELNG);
			if (!count) {
				trak->Media->other_boxes = gf_list_new();
			}
			gf_list_add(trak->Media->other_boxes, elng);
		}
		if (elng) {
			if (elng->extended_language) {
				gf_free(elng->extended_language);
			}
			elng->extended_language = gf_strdup(code);
		}
	}
	if (!movie->keep_utc)
		trak->Media->mediaHeader->modificationTime = gf_isom_get_mp4time();
	return GF_OK;
}

static void gf_isom_set_root_iod(GF_ISOFile *movie)
{
	GF_IsomInitialObjectDescriptor *iod;
	GF_IsomObjectDescriptor *od;

	gf_isom_insert_moov(movie);
	if (!movie->moov->iods) {
		AddMovieIOD(movie->moov, 1);
		return;
	}
	//if OD, switch to IOD
	if (movie->moov->iods->descriptor->tag == GF_ODF_ISOM_IOD_TAG) return;
	od = (GF_IsomObjectDescriptor *) movie->moov->iods->descriptor;
	iod = (GF_IsomInitialObjectDescriptor*)gf_malloc(sizeof(GF_IsomInitialObjectDescriptor));
	memset(iod, 0, sizeof(GF_IsomInitialObjectDescriptor));

	iod->ES_ID_IncDescriptors = od->ES_ID_IncDescriptors;
	od->ES_ID_IncDescriptors = NULL;
	//not used in root OD
	iod->ES_ID_RefDescriptors = NULL;
	iod->extensionDescriptors = od->extensionDescriptors;
	od->extensionDescriptors = NULL;
	iod->IPMP_Descriptors = od->IPMP_Descriptors;
	od->IPMP_Descriptors = NULL;
	iod->objectDescriptorID = od->objectDescriptorID;
	iod->OCIDescriptors = od->OCIDescriptors;
	od->OCIDescriptors = NULL;
	iod->tag = GF_ODF_ISOM_IOD_TAG;
	iod->URLString = od->URLString;
	od->URLString = NULL;

	gf_odf_desc_del((GF_Descriptor *) od);
	movie->moov->iods->descriptor = (GF_Descriptor *)iod;
}

GF_EXPORT
GF_Err gf_isom_add_desc_to_root_od(GF_ISOFile *movie, GF_Descriptor *theDesc)
{
	GF_Err e;
	GF_Descriptor *desc, *dupDesc;

	e = CanAccessMovie(movie, GF_ISOM_OPEN_WRITE);
	if (e) return e;
	gf_isom_insert_moov(movie);

	if (!movie->moov->iods) AddMovieIOD(movie->moov, 0);
	if (!movie->moov->iods) return GF_OUT_OF_MEM;
	if (theDesc->tag==GF_ODF_IPMP_TL_TAG) gf_isom_set_root_iod(movie);

	desc = movie->moov->iods->descriptor;
	//the type of desc is handled at the OD/IOD level, we'll be notified
	//if the desc is not allowed
	switch (desc->tag) {
	case GF_ODF_ISOM_IOD_TAG:
	case GF_ODF_ISOM_OD_TAG:
		//duplicate the desc
		e = gf_odf_desc_copy(theDesc, &dupDesc);
		if (e) return e;
		//add it (MUST BE  (I)OD level desc)
		movie->LastError = gf_odf_desc_add_desc(desc, dupDesc);
		if (movie->LastError) gf_odf_desc_del((GF_Descriptor *)dupDesc);
		break;
	default:
		movie->LastError = GF_ISOM_INVALID_FILE;
		break;
	}
	return movie->LastError;
}


GF_EXPORT
GF_Err gf_isom_set_timescale(GF_ISOFile *movie, u32 timeScale)
{
	GF_TrackBox *trak;
	u32 i;
	GF_Err e;
	e = CanAccessMovie(movie, GF_ISOM_OPEN_WRITE);
	if (e) return e;
	gf_isom_insert_moov(movie);

	if (movie->moov->mvhd->timeScale == timeScale) return GF_OK;

	/*rewrite all durations and edit lists*/
	movie->moov->mvhd->duration *= timeScale;
	movie->moov->mvhd->duration /= movie->moov->mvhd->timeScale;
	if (movie->moov->mvex && movie->moov->mvex->mehd) {
		movie->moov->mvex->mehd->fragment_duration *= timeScale;
		movie->moov->mvex->mehd->fragment_duration /= movie->moov->mvhd->timeScale;
	}
	
	i=0;
	while ((trak = (GF_TrackBox*)gf_list_enum(movie->moov->trackList, &i))) {
		trak->Header->duration *= timeScale;
		trak->Header->duration /= movie->moov->mvhd->timeScale;

		if (trak->editBox && trak->editBox->editList) {
			u32 j, count = gf_list_count(trak->editBox->editList->entryList);
			for (j=0; j<count; j++) {
				GF_EdtsEntry *ent = (GF_EdtsEntry *)gf_list_get(trak->editBox->editList->entryList, j);
				ent->segmentDuration *= timeScale;
				ent->segmentDuration /= movie->moov->mvhd->timeScale;
			}
		}
	}

	movie->moov->mvhd->timeScale = timeScale;
	movie->interleavingTime = timeScale;
	return GF_OK;
}


GF_EXPORT
GF_Err gf_isom_set_pl_indication(GF_ISOFile *movie, u8 PL_Code, u8 ProfileLevel)
{
	GF_IsomInitialObjectDescriptor *iod;
	GF_Err e;

	e = CanAccessMovie(movie, GF_ISOM_OPEN_WRITE);
	if (e) return e;

	gf_isom_set_root_iod(movie);
	iod = (GF_IsomInitialObjectDescriptor *)movie->moov->iods->descriptor;

	switch (PL_Code) {
	case GF_ISOM_PL_AUDIO:
		iod->audio_profileAndLevel = ProfileLevel;
		break;
	case GF_ISOM_PL_GRAPHICS:
		iod->graphics_profileAndLevel = ProfileLevel;
		break;
	case GF_ISOM_PL_OD:
		iod->OD_profileAndLevel = ProfileLevel;
		break;
	case GF_ISOM_PL_SCENE:
		iod->scene_profileAndLevel = ProfileLevel;
		break;
	case GF_ISOM_PL_VISUAL:
		iod->visual_profileAndLevel = ProfileLevel;
		break;
	case GF_ISOM_PL_INLINE:
		iod->inlineProfileFlag = ProfileLevel ? 1 : 0;
		break;
	}
	return GF_OK;
}

GF_EXPORT
GF_Err gf_isom_set_root_od_id(GF_ISOFile *movie, u32 OD_ID)
{
	GF_Err e;
	e = CanAccessMovie(movie, GF_ISOM_OPEN_WRITE);
	if (e) return e;

	gf_isom_insert_moov(movie);
	if (!movie->moov->iods) AddMovieIOD(movie->moov, 0);
	if (!movie->moov->iods) return GF_OUT_OF_MEM;

	switch (movie->moov->iods->descriptor->tag) {
	case GF_ODF_ISOM_OD_TAG:
		((GF_IsomObjectDescriptor *)movie->moov->iods->descriptor)->objectDescriptorID = OD_ID;
		break;
	case GF_ODF_ISOM_IOD_TAG:
		((GF_IsomInitialObjectDescriptor *)movie->moov->iods->descriptor)->objectDescriptorID = OD_ID;
		break;
	default:
		return GF_ISOM_INVALID_FILE;
	}
	return GF_OK;
}

GF_EXPORT
GF_Err gf_isom_set_root_od_url(GF_ISOFile *movie, char *url_string)
{
	GF_Err e;
	e = CanAccessMovie(movie, GF_ISOM_OPEN_WRITE);
	if (e) return e;
	gf_isom_insert_moov(movie);

	if (!movie->moov->iods) AddMovieIOD(movie->moov, 0);
	if (!movie->moov->iods) return GF_OUT_OF_MEM;

	switch (movie->moov->iods->descriptor->tag) {
	case GF_ODF_ISOM_OD_TAG:
		if (((GF_IsomObjectDescriptor *)movie->moov->iods->descriptor)->URLString) gf_free(((GF_IsomObjectDescriptor *)movie->moov->iods->descriptor)->URLString);
		((GF_IsomObjectDescriptor *)movie->moov->iods->descriptor)->URLString = url_string ? gf_strdup(url_string) : NULL;
		break;
	case GF_ODF_ISOM_IOD_TAG:
		if (((GF_IsomInitialObjectDescriptor *)movie->moov->iods->descriptor)->URLString) gf_free(((GF_IsomInitialObjectDescriptor *)movie->moov->iods->descriptor)->URLString);
		((GF_IsomInitialObjectDescriptor *)movie->moov->iods->descriptor)->URLString = url_string ? gf_strdup(url_string) : NULL;
		break;
	default:
		return GF_ISOM_INVALID_FILE;
	}
	return GF_OK;
}

GF_EXPORT
u32 gf_isom_get_last_created_track_id(GF_ISOFile *movie)
{
	return movie ? movie->last_created_track_id : 0;
}


GF_EXPORT
GF_Err gf_isom_load_extra_boxes(GF_ISOFile *movie, char *moov_boxes, u32 moov_boxes_size, Bool udta_only)
{
	GF_BitStream *bs;

	GF_Err e = CanAccessMovie(movie, GF_ISOM_OPEN_WRITE);
	if (e) return e;
	gf_isom_insert_moov(movie);

	bs = gf_bs_new(moov_boxes, moov_boxes_size, GF_BITSTREAM_READ);

	//we may have terminators in some QT files (4 bytes set to 0 ...)
	while (gf_bs_available(bs) >= 8) {
		GF_Box *a_box;
		e = gf_isom_box_parse_ex((GF_Box**)&a_box, bs, GF_ISOM_BOX_TYPE_MOOV, GF_FALSE);
		if (e || !a_box) goto exit;

		if (a_box->type == GF_ISOM_BOX_TYPE_UDTA) {
			if (movie->moov->udta) gf_isom_box_del((GF_Box*)movie->moov->udta);
			movie->moov->udta = (GF_UserDataBox*) a_box;
		} else if (!udta_only && (a_box->type!=GF_ISOM_BOX_TYPE_PSSH) ) {
			if (!movie->moov->other_boxes) movie->moov->other_boxes = gf_list_new();
			gf_list_add(movie->moov->other_boxes, a_box);
		} else {
			gf_isom_box_del(a_box);
		}
	}
exit:
	gf_bs_del(bs);
	return e;
}

//creates a new Track. If trackID = 0, the trackID is chosen by the API
//returns the track number or 0 if error
GF_EXPORT
u32 gf_isom_new_track_from_template(GF_ISOFile *movie, u32 trakID, u32 MediaType, u32 TimeScale, char *tk_box, u32 tk_box_size, Bool udta_only)
{
	GF_Err e;
	u64 now;
	u8 isHint;
	GF_TrackBox *trak;
	GF_TrackHeaderBox *tkhd;
	GF_MediaBox *mdia;
	GF_UserDataBox *udta = NULL;

	e = CanAccessMovie(movie, GF_ISOM_OPEN_WRITE);
	if (e) {
		gf_isom_set_last_error(movie, e);
		return 0;
	}
	gf_isom_insert_moov(movie);


	isHint = 0;
	//we're creating a hint track... it's the same, but mode HAS TO BE EDIT
	if (MediaType == GF_ISOM_MEDIA_HINT) {
//		if (movie->openMode != GF_ISOM_OPEN_EDIT) return 0;
		isHint = 1;
	}

	mdia = NULL;
	tkhd = NULL;
	trak = NULL;
	if (trakID) {
		//check if we are in ES_ID boundaries
		if (!isHint && (trakID > 0xFFFF)) {
			gf_isom_set_last_error(movie, GF_BAD_PARAM);
			return 0;
		}
		//here we should look for available IDs ...
		if (!RequestTrack(movie->moov, trakID)) return 0;
	} else {
		trakID = movie->moov->mvhd->nextTrackID;
		if (!trakID) trakID = 1;
		/*ESIDs are on 16 bits*/
		if (! isHint && (trakID > 0xFFFF)) trakID = 1;

		while (1) {
			if (RequestTrack(movie->moov, trakID)) break;
			trakID += 1;
			if (trakID == 0xFFFFFFFF) break;
		}
		if (trakID == 0xFFFFFFFF) {
			gf_isom_set_last_error(movie, GF_BAD_PARAM);
			return 0;
		}
		if (! isHint && (trakID > 0xFFFF)) {
			gf_isom_set_last_error(movie, GF_BAD_PARAM);
			return 0;
		}
	}

	if (tk_box) {
		GF_BitStream *bs = gf_bs_new(tk_box, tk_box_size, GF_BITSTREAM_READ);
		gf_bs_set_cookie(bs, 1);

		e = gf_isom_box_parse_ex((GF_Box**)&trak, bs, GF_ISOM_BOX_TYPE_MOOV, GF_FALSE);
		gf_bs_del(bs);
		if (e) trak = NULL;
		else if (udta_only) {
			udta = trak->udta;
			trak->udta = NULL;
			gf_isom_box_del((GF_Box*)trak);
		} else {
			Bool tpl_ok = GF_TRUE;
			if (!trak->Header || !trak->Media || !trak->Media->handler || !trak->Media->mediaHeader || !trak->Media->information) tpl_ok = GF_FALSE;

			else {
				if (!MediaType) MediaType = trak->Media->handler->handlerType;
				e = NewMedia(&trak->Media, MediaType, TimeScale);
				if (e) tpl_ok = GF_FALSE;
			}
			if (!tpl_ok) {
				udta = trak->udta;
				trak->udta = NULL;
				gf_isom_box_del((GF_Box*)trak);
			} else {
				if (trak->References) gf_isom_box_del((GF_Box*)trak->References);
				trak->References = NULL;
			}
		}
	}
	now = gf_isom_get_mp4time();
	if (!trak) {
		//OK, now create a track...
		trak = (GF_TrackBox *) gf_isom_box_new(GF_ISOM_BOX_TYPE_TRAK);
		if (!trak) {
			gf_isom_set_last_error(movie, GF_OUT_OF_MEM);
			return 0;
		}
		tkhd = (GF_TrackHeaderBox *) gf_isom_box_new(GF_ISOM_BOX_TYPE_TKHD);
		if (!tkhd) {
			gf_isom_set_last_error(movie, GF_OUT_OF_MEM);
			gf_isom_box_del((GF_Box *)trak);
			return 0;
		}

		//OK, set up the media trak
		e = NewMedia(&mdia, MediaType, TimeScale);
		if (e) {
			gf_isom_box_del((GF_Box *)mdia);
			gf_isom_box_del((GF_Box *)trak);
			gf_isom_box_del((GF_Box *)tkhd);
			return 0;
		}
		//OK, add this media to our track
		mdia->mediaTrack = trak;

		e = trak_AddBox((GF_Box*)trak, (GF_Box *) tkhd);
		if (e) goto err_exit;
		e = trak_AddBox((GF_Box*)trak, (GF_Box *) mdia);
		if (e) goto err_exit;
		movie->last_created_track_id = tkhd->trackID = trakID;

		if (gf_sys_is_test_mode() ) {
			tkhd->creationTime = 0;
			mdia->mediaHeader->creationTime = 0;
		} else {
			tkhd->creationTime = now;
			mdia->mediaHeader->creationTime = now;
		}

	} else {
		tkhd = trak->Header;
		tkhd->trackID = trakID;
		mdia = trak->Media;
		mdia->mediaTrack = trak;
		mdia->mediaHeader->timeScale = TimeScale;
		if (mdia->handler->handlerType != MediaType) {
			mdia->handler->handlerType = MediaType;
			tkhd->width = 0;
			tkhd->height = 0;
			tkhd->volume = 0;
		} else {
			MediaType = 0;
		}
		trak->Header->duration = 0;
		mdia->mediaHeader->duration = 0;
	}
	if (MediaType) {
		//some default properties for Audio, Visual or private tracks
		switch (MediaType) {
		case GF_ISOM_MEDIA_VISUAL:
		case GF_ISOM_MEDIA_AUXV:
		case GF_ISOM_MEDIA_PICT:
		case GF_ISOM_MEDIA_SCENE:
		case GF_ISOM_MEDIA_TEXT:
		case GF_ISOM_MEDIA_SUBT:
			/*320-240 pix in 16.16*/
			tkhd->width = 0x01400000;
			tkhd->height = 0x00F00000;
			break;
		case GF_ISOM_MEDIA_AUDIO:
			tkhd->volume = 0x0100;
			break;
		}
	}

	if (!movie->keep_utc && !gf_sys_is_test_mode() ) {
		tkhd->modificationTime = now;
	 	mdia->mediaHeader->modificationTime = now;
	}

	//OK, add our trak
	e = moov_AddBox((GF_Box*)movie->moov, (GF_Box *)trak);
	if (e) goto err_exit;
	//set the new ID available
	if (trakID+1> movie->moov->mvhd->nextTrackID)
		movie->moov->mvhd->nextTrackID = trakID+1;

	trak->udta = udta;

	//and return our track number
	return gf_isom_get_track_by_id(movie, trakID);

err_exit:
	if (tkhd) gf_isom_box_del((GF_Box *)tkhd);
	if (trak) gf_isom_box_del((GF_Box *)trak);
	if (mdia) gf_isom_box_del((GF_Box *)mdia);
	return 0;
}

GF_EXPORT
u32 gf_isom_new_track(GF_ISOFile *movie, u32 trakID, u32 MediaType, u32 TimeScale)
{
	return gf_isom_new_track_from_template(movie, trakID, MediaType, TimeScale, NULL, 0, GF_FALSE);
}

GF_EXPORT
GF_Err gf_isom_remove_stream_description(GF_ISOFile *movie, u32 trackNumber, u32 StreamDescriptionIndex)
{
	GF_TrackBox *trak;
	GF_Err e;
	GF_SampleEntryBox *entry;

	e = CanAccessMovie(movie, GF_ISOM_OPEN_WRITE);
	if (e) return e;

	trak = gf_isom_get_track_from_file(movie, trackNumber);
	if (!trak || !trak->Media) return GF_BAD_PARAM;

	if (!movie->keep_utc)
		trak->Media->mediaHeader->modificationTime = gf_isom_get_mp4time();

	entry = (GF_SampleEntryBox*)gf_list_get(trak->Media->information->sampleTable->SampleDescription->other_boxes, StreamDescriptionIndex - 1);
	if (!entry) return GF_BAD_PARAM;
	gf_list_rem(trak->Media->information->sampleTable->SampleDescription->other_boxes, StreamDescriptionIndex - 1);
	gf_isom_box_del((GF_Box *)entry);
	return GF_OK;
}

//Create a new StreamDescription in the file. The URL and URN are used to describe external media
GF_EXPORT
GF_Err gf_isom_new_mpeg4_description(GF_ISOFile *movie,
                                     u32 trackNumber,
                                     GF_ESD *esd,
                                     char *URLname,
                                     char *URNname,
                                     u32 *outDescriptionIndex)
{
	GF_TrackBox *trak;
	GF_Err e;
	u32 dataRefIndex;
	GF_ESD *new_esd;

	e = CanAccessMovie(movie, GF_ISOM_OPEN_WRITE);
	if (e) return e;

	trak = gf_isom_get_track_from_file(movie, trackNumber);
	if (!trak || !trak->Media ||
	        !esd || !esd->decoderConfig ||
	        !esd->slConfig) return GF_BAD_PARAM;

	//get or create the data ref
	e = Media_FindDataRef(trak->Media->information->dataInformation->dref, URLname, URNname, &dataRefIndex);
	if (e) return e;
	if (!dataRefIndex) {
		e = Media_CreateDataRef(movie, trak->Media->information->dataInformation->dref, URLname, URNname, &dataRefIndex);
		if (e) return e;
	}
	//duplicate our desc
	e = gf_odf_desc_copy((GF_Descriptor *)esd, (GF_Descriptor **)&new_esd);
	if (e) return e;
	if (!movie->keep_utc)
		trak->Media->mediaHeader->modificationTime = gf_isom_get_mp4time();
	e = Track_SetStreamDescriptor(trak, 0, dataRefIndex, new_esd, outDescriptionIndex);
	if (e) {
		gf_odf_desc_del((GF_Descriptor *)new_esd);
		return e;
	}
	return e;
}

//Add samples to a track. Use streamDescriptionIndex to specify the desired stream (if several)
GF_EXPORT
GF_Err gf_isom_add_sample(GF_ISOFile *movie, u32 trackNumber, u32 StreamDescriptionIndex, const GF_ISOSample *sample)
{
	GF_Err e;
	GF_TrackBox *trak;
	GF_SampleEntryBox *entry;
	u32 dataRefIndex;
	u64 data_offset;
	u32 descIndex;
	GF_DataEntryURLBox *Dentry;

	e = CanAccessMovie(movie, GF_ISOM_OPEN_WRITE);
	if (e) return e;

	trak = gf_isom_get_track_from_file(movie, trackNumber);
	if (!trak) return GF_BAD_PARAM;

	e = FlushCaptureMode(movie);
	if (e) return e;

	e = unpack_track(trak);
	if (e) return e;

	//OK, add the sample
	//1- Get the streamDescriptionIndex and dataRefIndex
	//not specified, get the latest used...
	descIndex = StreamDescriptionIndex;
	if (!StreamDescriptionIndex) {
		descIndex = trak->Media->information->sampleTable->currentEntryIndex;
	}
	e = Media_GetSampleDesc(trak->Media, descIndex, &entry, &dataRefIndex);
	if (e) return e;
	if (!entry || !dataRefIndex) return GF_BAD_PARAM;
	//set the current to this one
	trak->Media->information->sampleTable->currentEntryIndex = descIndex;


	//get this dataRef and return false if not self contained
	Dentry = (GF_DataEntryURLBox*)gf_list_get(trak->Media->information->dataInformation->dref->other_boxes, dataRefIndex - 1);
	if (!Dentry || Dentry->flags != 1) return GF_BAD_PARAM;

	//Open our data map. We are adding stuff, so use EDIT
	e = gf_isom_datamap_open(trak->Media, dataRefIndex, 1);
	if (e) return e;

	//Get the offset...
	data_offset = gf_isom_datamap_get_offset(trak->Media->information->dataHandler);

	/*rewrite OD frame*/
	if (trak->Media->handler->handlerType == GF_ISOM_MEDIA_OD) {
		GF_ISOSample *od_sample = NULL;
		e = Media_ParseODFrame(trak->Media, sample, &od_sample);
		if (e) return e;
		e = Media_AddSample(trak->Media, data_offset, od_sample, descIndex, 0);
		if (e) return e;
		e = gf_isom_datamap_add_data(trak->Media->information->dataHandler, od_sample->data, od_sample->dataLength);
		if (e) return e;
		if (od_sample) gf_isom_sample_del(&od_sample);
	} else {
		e = Media_AddSample(trak->Media, data_offset, sample, descIndex, 0);
		if (e) return e;
		if (sample->dataLength) {
			e = gf_isom_datamap_add_data(trak->Media->information->dataHandler, sample->data, sample->dataLength);
			if (e) return e;
		}
	}

	if (!movie->keep_utc)
		trak->Media->mediaHeader->modificationTime = gf_isom_get_mp4time();
	return SetTrackDuration(trak);
}

GF_EXPORT
GF_Err gf_isom_add_sample_shadow(GF_ISOFile *movie, u32 trackNumber, GF_ISOSample *sample)
{
	GF_Err e;
	GF_TrackBox *trak;
	GF_ISOSample *prev;
	GF_SampleEntryBox *entry;
	u32 dataRefIndex;
	u64 data_offset;
	u32 descIndex;
	u32 sampleNum, prevSampleNum;
	GF_DataEntryURLBox *Dentry;
	Bool offset_times = GF_FALSE;

	e = CanAccessMovie(movie, GF_ISOM_OPEN_WRITE);
	if (e) return e;

	trak = gf_isom_get_track_from_file(movie, trackNumber);
	if (!trak || !sample) return GF_BAD_PARAM;

	e = FlushCaptureMode(movie);
	if (e) return e;

	e = unpack_track(trak);
	if (e) return e;

	e = stbl_findEntryForTime(trak->Media->information->sampleTable, sample->DTS, 0, &sampleNum, &prevSampleNum);
	if (e) return e;
	/*we need the EXACT match*/
	if (!sampleNum) return GF_BAD_PARAM;

	prev = gf_isom_get_sample_info(movie, trackNumber, sampleNum, &descIndex, NULL);
	if (!prev) return gf_isom_last_error(movie);
	/*for conformance*/
	if (sample->DTS==prev->DTS) offset_times = GF_TRUE;
	gf_isom_sample_del(&prev);

	e = Media_GetSampleDesc(trak->Media, descIndex, &entry, &dataRefIndex);
	if (e) return e;
	if (!entry || !dataRefIndex) return GF_BAD_PARAM;
	trak->Media->information->sampleTable->currentEntryIndex = descIndex;

	//get this dataRef and return false if not self contained
	Dentry = (GF_DataEntryURLBox*)gf_list_get(trak->Media->information->dataInformation->dref->other_boxes, dataRefIndex - 1);
	if (!Dentry || Dentry->flags != 1) return GF_BAD_PARAM;

	//Open our data map. We are adding stuff, so use EDIT
	e = gf_isom_datamap_open(trak->Media, dataRefIndex, 1);
	if (e) return e;

	data_offset = gf_isom_datamap_get_offset(trak->Media->information->dataHandler);
	if (offset_times) sample->DTS += 1;

	/*REWRITE ANY OD STUFF*/
	if (trak->Media->handler->handlerType == GF_ISOM_MEDIA_OD) {
		GF_ISOSample *od_sample = NULL;
		e = Media_ParseODFrame(trak->Media, sample, &od_sample);
		if (!e) e = Media_AddSample(trak->Media, data_offset, od_sample, descIndex, sampleNum);
		if (!e) e = gf_isom_datamap_add_data(trak->Media->information->dataHandler, od_sample->data, od_sample->dataLength);
		if (od_sample) gf_isom_sample_del(&od_sample);
	} else {
		e = Media_AddSample(trak->Media, data_offset, sample, descIndex, sampleNum);
		if (!e) e = gf_isom_datamap_add_data(trak->Media->information->dataHandler, sample->data, sample->dataLength);
	}
	if (e) return e;
	if (offset_times) sample->DTS -= 1;

	//OK, update duration
	e = Media_SetDuration(trak);
	if (e) return e;
	if (!movie->keep_utc)
		trak->Media->mediaHeader->modificationTime = gf_isom_get_mp4time();
	return SetTrackDuration(trak);
}

GF_EXPORT
GF_Err gf_isom_append_sample_data(GF_ISOFile *movie, u32 trackNumber, char *data, u32 data_size)
{
	GF_Err e;
	GF_TrackBox *trak;
	GF_SampleEntryBox *entry;
	u32 dataRefIndex;
	u32 descIndex;
	GF_DataEntryURLBox *Dentry;

	if (!data_size) return GF_OK;
	e = CanAccessMovie(movie, GF_ISOM_OPEN_WRITE);
	if (e) return e;

	trak = gf_isom_get_track_from_file(movie, trackNumber);
	if (!trak) return GF_BAD_PARAM;

	if (trak->Media->handler->handlerType == GF_ISOM_MEDIA_OD) return GF_BAD_PARAM;

	//OK, add the sample
	descIndex = trak->Media->information->sampleTable->currentEntryIndex;

	e = Media_GetSampleDesc(trak->Media, descIndex, &entry, &dataRefIndex);
	if (e) return e;
	if (!entry || !dataRefIndex) return GF_BAD_PARAM;

	//get this dataRef and return false if not self contained
	Dentry = (GF_DataEntryURLBox*)gf_list_get(trak->Media->information->dataInformation->dref->other_boxes, dataRefIndex - 1);
	if (!Dentry || Dentry->flags != 1) return GF_BAD_PARAM;

	//Open our data map. We are adding stuff, so use EDIT
	e = gf_isom_datamap_open(trak->Media, dataRefIndex, 1);
	if (e) return e;

	//add the media data
	e = gf_isom_datamap_add_data(trak->Media->information->dataHandler, data, data_size);
	if (e) return e;
	//update data size
	return stbl_SampleSizeAppend(trak->Media->information->sampleTable->SampleSize, data_size);
}


//Add sample reference to a track. The SampleOffset is the offset of the data in the referenced file
//you must have created a StreamDescription with URL or URN specifying your referenced file
//the data offset specifies the beginning of the chunk
//Use streamDescriptionIndex to specify the desired stream (if several)
GF_EXPORT
GF_Err gf_isom_add_sample_reference(GF_ISOFile *movie, u32 trackNumber, u32 StreamDescriptionIndex, GF_ISOSample *sample, u64 dataOffset)
{
	GF_TrackBox *trak;
	GF_SampleEntryBox *entry;
	u32 dataRefIndex;
	u32 descIndex;
	GF_DataEntryURLBox *Dentry;
	GF_Err e;

	e = CanAccessMovie(movie, GF_ISOM_OPEN_WRITE);
	if (e) return e;

	trak = gf_isom_get_track_from_file(movie, trackNumber);
	if (!trak) return GF_BAD_PARAM;

	e = unpack_track(trak);
	if (e) return e;

	//OD is not allowed as a data ref
	if (trak->Media->handler->handlerType == GF_ISOM_MEDIA_OD) {
		return GF_BAD_PARAM;
	}
	//OK, add the sample
	//1- Get the streamDescriptionIndex and dataRefIndex
	//not specified, get the latest used...
	descIndex = StreamDescriptionIndex;
	if (!StreamDescriptionIndex) {
		descIndex = trak->Media->information->sampleTable->currentEntryIndex;
	}
	e = Media_GetSampleDesc(trak->Media, descIndex, &entry, &dataRefIndex);
	if (e) return e;
	if (!entry || !dataRefIndex) return GF_BAD_PARAM;
	//set the current to this one
	trak->Media->information->sampleTable->currentEntryIndex = descIndex;


	//get this dataRef and return false if self contained
	Dentry =(GF_DataEntryURLBox*) gf_list_get(trak->Media->information->dataInformation->dref->other_boxes, dataRefIndex - 1);
	if (Dentry->flags == 1) return GF_BAD_PARAM;

	//add the meta data
	e = Media_AddSample(trak->Media, dataOffset, sample, descIndex, 0);
	if (e) return e;

	if (!movie->keep_utc)
		trak->Media->mediaHeader->modificationTime = gf_isom_get_mp4time();
	//OK, update duration
	e = Media_SetDuration(trak);
	if (e) return e;
	return SetTrackDuration(trak);

}

//set the duration of the last media sample. If not set, the duration of the last sample is the
//duration of the previous one if any, or 1000 (default value).
static GF_Err gf_isom_set_last_sample_duration_ex(GF_ISOFile *movie, u32 trackNumber, u64 duration, Bool is_patch)
{
	GF_TrackBox *trak;
	GF_SttsEntry *ent;
	GF_TimeToSampleBox *stts;
	u64 mdur;
	GF_Err e;

	e = CanAccessMovie(movie, GF_ISOM_OPEN_WRITE);
	if (e) return e;

	trak = gf_isom_get_track_from_file(movie, trackNumber);
	if (!trak) return GF_BAD_PARAM;

	mdur = trak->Media->mediaHeader->duration;
	stts = trak->Media->information->sampleTable->TimeToSample;
	if (!stts->nb_entries) return GF_BAD_PARAM;

	if (is_patch) {
		u32 i, avg_dur, nb_samp=0;
		u64 cum_dur=0;
		for (i=0; i<stts->nb_entries; i++) {
			ent = (GF_SttsEntry*) &stts->entries[i];
			cum_dur += ent->sampleCount*ent->sampleDelta;
			nb_samp += ent->sampleCount;
		}
		if (cum_dur <= duration || !nb_samp) return GF_OK;
		avg_dur = (u32) (duration/nb_samp);

		for (i=0; i<stts->nb_entries; i++) {
			ent = (GF_SttsEntry*) &stts->entries[i];
			ent->sampleDelta = avg_dur;
		}
		stts->w_LastDTS = duration-avg_dur;
		return GF_OK;
	}
	//get the last entry
	ent = (GF_SttsEntry*) &stts->entries[stts->nb_entries-1];

	mdur -= ent->sampleDelta;
	mdur += duration;

	//we only have one sample
	if (ent->sampleCount == 1) {
		ent->sampleDelta = (u32) duration;
	} else {
		if (ent->sampleDelta == duration) return GF_OK;
		ent->sampleCount -= 1;

		if (stts->nb_entries==stts->alloc_size) {
			stts->alloc_size++;
			stts->entries = (GF_SttsEntry*)gf_realloc(stts->entries, sizeof(GF_SttsEntry)*stts->alloc_size);
			if (!stts->entries) return GF_OUT_OF_MEM;
		}
		stts->entries[stts->nb_entries].sampleCount = 1;
		stts->entries[stts->nb_entries].sampleDelta = (u32) duration;
		stts->nb_entries++;
		//and update the write cache
		stts->w_currentSampleNum = trak->Media->information->sampleTable->SampleSize->sampleCount;
	}
	if (!movie->keep_utc)
		trak->Media->mediaHeader->modificationTime = gf_isom_get_mp4time();
	trak->Media->mediaHeader->duration = mdur;
	return SetTrackDuration(trak);
}

GF_EXPORT
GF_Err gf_isom_set_last_sample_duration(GF_ISOFile *movie, u32 trackNumber, u32 duration)
{
	return gf_isom_set_last_sample_duration_ex(movie, trackNumber, duration, GF_FALSE);
}

GF_EXPORT
GF_Err gf_isom_patch_last_sample_duration(GF_ISOFile *movie, u32 trackNumber, u64 next_dts)
{
	return gf_isom_set_last_sample_duration_ex(movie, trackNumber, next_dts, GF_TRUE);
}

//update a sample data in the media. Note that the sample MUST exists
GF_EXPORT
GF_Err gf_isom_update_sample(GF_ISOFile *movie, u32 trackNumber, u32 sampleNumber, GF_ISOSample *sample, Bool data_only)
{
	GF_Err e;
	GF_TrackBox *trak;

	e = CanAccessMovie(movie, GF_ISOM_OPEN_EDIT);
	if (e) return e;

	trak = gf_isom_get_track_from_file(movie, trackNumber);
	if (!trak) return GF_BAD_PARAM;

	e = unpack_track(trak);
	if (e) return e;

	//block for hint tracks
	if (trak->Media->handler->handlerType == GF_ISOM_MEDIA_HINT) return GF_BAD_PARAM;

	//REWRITE ANY OD STUFF
	if (trak->Media->handler->handlerType == GF_ISOM_MEDIA_OD) {
		GF_ISOSample *od_sample = NULL;
		e = Media_ParseODFrame(trak->Media, sample, &od_sample);
		if (!e) e = Media_UpdateSample(trak->Media, sampleNumber, od_sample, data_only);
		if (od_sample) gf_isom_sample_del(&od_sample);
	} else {
		e = Media_UpdateSample(trak->Media, sampleNumber, sample, data_only);
	}
	if (e) return e;
	if (!movie->keep_utc)
		trak->Media->mediaHeader->modificationTime = gf_isom_get_mp4time();
	return GF_OK;
}

//update a sample data in the media. Note that the sample MUST exists,
//that sample->data MUST be NULL and sample->dataLength must be NON NULL;
GF_EXPORT
GF_Err gf_isom_update_sample_reference(GF_ISOFile *movie, u32 trackNumber, u32 sampleNumber, GF_ISOSample *sample, u64 data_offset)
{
	GF_Err e;
	GF_TrackBox *trak;

	e = CanAccessMovie(movie, GF_ISOM_OPEN_EDIT);
	if (e) return e;

	trak = gf_isom_get_track_from_file(movie, trackNumber);
	if (!trak) return GF_BAD_PARAM;

	//block for hint tracks
	if (trak->Media->handler->handlerType == GF_ISOM_MEDIA_HINT) return GF_BAD_PARAM;

	if (!sampleNumber || !sample) return GF_BAD_PARAM;

	e = unpack_track(trak);
	if (e) return e;

	//OD is not allowed as a data ref
	if (trak->Media->handler->handlerType == GF_ISOM_MEDIA_OD) {
		return GF_BAD_PARAM;
	}
	//OK, update it
	e = Media_UpdateSampleReference(trak->Media, sampleNumber, sample, data_offset);
	if (e) return e;

	if (!movie->keep_utc)
		trak->Media->mediaHeader->modificationTime = gf_isom_get_mp4time();
	return GF_OK;
}


//Remove a given sample
GF_EXPORT
GF_Err gf_isom_remove_sample(GF_ISOFile *movie, u32 trackNumber, u32 sampleNumber)
{
	GF_Err e;
	GF_TrackBox *trak;

	e = CanAccessMovie(movie, GF_ISOM_OPEN_EDIT);
	if (e) return e;

	trak = gf_isom_get_track_from_file(movie, trackNumber);
	if (!trak || !sampleNumber || (sampleNumber > trak->Media->information->sampleTable->SampleSize->sampleCount) )
		return GF_BAD_PARAM;

	//block for hint tracks
	if (trak->Media->handler->handlerType == GF_ISOM_MEDIA_HINT) return GF_BAD_PARAM;

	e = unpack_track(trak);
	if (e) return e;

	//remove DTS
	e = stbl_RemoveDTS(trak->Media->information->sampleTable, sampleNumber, trak->Media->mediaHeader->timeScale);
	if (e) return e;
	//remove CTS if any
	if (trak->Media->information->sampleTable->CompositionOffset) {
		e = stbl_RemoveCTS(trak->Media->information->sampleTable, sampleNumber);
		if (e) return e;
	}
	//remove size
	e = stbl_RemoveSize(trak->Media->information->sampleTable->SampleSize, sampleNumber);
	if (e) return e;
	//remove sampleToChunk and chunk
	e = stbl_RemoveChunk(trak->Media->information->sampleTable, sampleNumber);
	if (e) return e;
	//remove sync
	if (trak->Media->information->sampleTable->SyncSample) {
		e = stbl_RemoveRAP(trak->Media->information->sampleTable, sampleNumber);
		if (e) return e;
	}
	//remove sample dep
	if (trak->Media->information->sampleTable->SampleDep) {
		e = stbl_RemoveRedundant(trak->Media->information->sampleTable, sampleNumber);
		if (e) return e;
	}
	//remove shadow
	if (trak->Media->information->sampleTable->ShadowSync) {
		e = stbl_RemoveShadow(trak->Media->information->sampleTable->ShadowSync, sampleNumber);
		if (e) return e;
	}
	//remove padding
	e = stbl_RemovePaddingBits(trak->Media->information->sampleTable, sampleNumber);
	if (e) return e;

	e = stbl_RemoveSubSample(trak->Media->information->sampleTable, sampleNumber);
	if (e) return e;

	e = stbl_RemoveSampleGroup(trak->Media->information->sampleTable, sampleNumber);
	if (e) return e;

	return SetTrackDuration(trak);
}


GF_EXPORT
GF_Err gf_isom_set_final_name(GF_ISOFile *movie, char *filename)
{
	GF_Err e;
	if (!movie ) return GF_BAD_PARAM;

	//if mode is not OPEN_EDIT file was created under the right name
	e = CanAccessMovie(movie, GF_ISOM_OPEN_EDIT);
	if (e) return e;

	if (filename) {
		//we don't allow file overwriting
		if ( (movie->openMode == GF_ISOM_OPEN_EDIT)
		        && movie->fileName && !strcmp(filename, movie->fileName))
			return GF_BAD_PARAM;
		if (movie->finalName) gf_free(movie->finalName);
		movie->finalName = gf_strdup(filename);
		if (!movie->finalName) return GF_OUT_OF_MEM;
	}
	return GF_OK;
}

//Add a system descriptor to the ESD of a stream(EDIT or WRITE mode only)
GF_EXPORT
GF_Err gf_isom_add_desc_to_description(GF_ISOFile *movie, u32 trackNumber, u32 StreamDescriptionIndex, GF_Descriptor *theDesc)
{
	GF_IPIPtr *ipiD;
	GF_Err e;
	u16 tmpRef;
	GF_TrackBox *trak;
	GF_Descriptor *desc;
	GF_ESD *esd;
	GF_TrackReferenceBox *tref;
	GF_TrackReferenceTypeBox *dpnd;
	GF_MPEGVisualSampleEntryBox *entry;
	u32 msubtype;
	e = CanAccessMovie(movie, GF_ISOM_OPEN_WRITE);
	if (e) return e;

	trak = gf_isom_get_track_from_file(movie, trackNumber);
	if (!trak) return GF_BAD_PARAM;

	/*GETS NATIVE DESCRIPTOR ONLY*/
	e = Media_GetESD(trak->Media, StreamDescriptionIndex, &esd, GF_TRUE);
	if (e) return e;

	entry = gf_list_get(trak->Media->information->sampleTable->SampleDescription->other_boxes, StreamDescriptionIndex-1);
	if (!entry) return GF_BAD_PARAM;
	msubtype = entry->type;
	if ((msubtype==GF_ISOM_BOX_TYPE_ENCV) || (msubtype==GF_ISOM_BOX_TYPE_ENCA))
		gf_isom_get_original_format_type(movie, trackNumber, StreamDescriptionIndex, &msubtype);

	//duplicate the desc
	e = gf_odf_desc_copy(theDesc, &desc);
	if (e) return e;

	//and add it to the ESD EXCEPT IPI PTR (we need to translate from ES_ID to TrackID!!!
	if (!movie->keep_utc)
		trak->Media->mediaHeader->modificationTime = gf_isom_get_mp4time();

	switch (desc->tag) {
	case GF_ODF_IPI_PTR_TAG:
		goto insertIPI;
	default:
		break;
	}

	if ((msubtype==GF_ISOM_BOX_TYPE_MP4S) || (msubtype==GF_ISOM_BOX_TYPE_MP4V) || (msubtype==GF_ISOM_BOX_TYPE_MP4A)) {
		return gf_odf_desc_add_desc((GF_Descriptor *)esd, desc);
	}

	if (trak->Media->handler->handlerType!=GF_ISOM_MEDIA_VISUAL) {
		gf_odf_desc_del(desc);
		return GF_NOT_SUPPORTED;
	}
	if (!entry->descr) {
		entry->descr = (GF_MPEG4ExtensionDescriptorsBox *) gf_isom_box_new(GF_ISOM_BOX_TYPE_M4DS);
	}
	if (!entry->descr) {
		gf_odf_desc_del(desc);
		return GF_OUT_OF_MEM;
	}
	return gf_list_add(entry->descr->descriptors, desc);

insertIPI:
	if (esd->ipiPtr) {
		gf_odf_desc_del((GF_Descriptor *) esd->ipiPtr);
		esd->ipiPtr = NULL;
	}

	ipiD = (GF_IPIPtr *) desc;
	//find a tref
	if (!trak->References) {
		tref = (GF_TrackReferenceBox *) gf_isom_box_new(GF_ISOM_BOX_TYPE_TREF);
		e = trak_AddBox((GF_Box*)trak, (GF_Box *)tref);
		if (e) return e;
	}
	tref = trak->References;

	e = Track_FindRef(trak, GF_ISOM_REF_IPI, &dpnd);
	if (e) return e;
	if (!dpnd) {
		tmpRef = 0;
		dpnd = (GF_TrackReferenceTypeBox *) gf_isom_box_new(GF_ISOM_BOX_TYPE_REFT);
		dpnd->reference_type = GF_ISOM_BOX_TYPE_IPIR;
		e = tref_AddBox((GF_Box*)tref, (GF_Box *) dpnd);
		if (e) return e;
		e = reftype_AddRefTrack(dpnd, ipiD->IPI_ES_Id, &tmpRef);
		if (e) return e;
		//and replace the tag and value...
		ipiD->IPI_ES_Id = tmpRef;
		ipiD->tag = GF_ODF_ISOM_IPI_PTR_TAG;
	} else {
		//Watch out! ONLY ONE IPI dependency is allowed per stream
		dpnd->trackIDCount = 1;
		dpnd->trackIDs[0] = ipiD->IPI_ES_Id;
		//and replace the tag and value...
		ipiD->IPI_ES_Id = 1;
		ipiD->tag = GF_ODF_ISOM_IPI_PTR_TAG;
	}
	//and add the desc to the esd...
	return gf_odf_desc_add_desc((GF_Descriptor *)esd, desc);
}


//use carefully. Very useful when you made a lot of changes (IPMP, IPI, OCI, ...)
//THIS WILL REPLACE THE WHOLE DESCRIPTOR ...
GF_EXPORT
GF_Err gf_isom_change_mpeg4_description(GF_ISOFile *movie, u32 trackNumber, u32 StreamDescriptionIndex, GF_ESD *newESD)
{
	GF_Err e;
	GF_ESD *esd;
	GF_TrackBox *trak;
	GF_SampleEntryBox *entry;
	GF_SampleDescriptionBox *stsd;

	e = CanAccessMovie(movie, GF_ISOM_OPEN_WRITE);
	if (e) return e;

	trak = gf_isom_get_track_from_file(movie, trackNumber);
	if (!trak) return GF_BAD_PARAM;

	stsd = trak->Media->information->sampleTable->SampleDescription;
	if (!stsd) return movie->LastError = GF_ISOM_INVALID_FILE;

	if (!StreamDescriptionIndex || StreamDescriptionIndex > gf_list_count(stsd->other_boxes)) {
		return movie->LastError = GF_BAD_PARAM;
	}
	entry = (GF_SampleEntryBox *)gf_list_get(stsd->other_boxes, StreamDescriptionIndex - 1);
	//no support for generic sample entries (eg, no MPEG4 descriptor)
	if (entry == NULL) return GF_BAD_PARAM;

	if (!movie->keep_utc)
		trak->Media->mediaHeader->modificationTime = gf_isom_get_mp4time();
	//duplicate our desc
	e = gf_odf_desc_copy((GF_Descriptor *)newESD, (GF_Descriptor **)&esd);
	if (e) return e;
	e = Track_SetStreamDescriptor(trak, StreamDescriptionIndex, entry->dataReferenceIndex, esd, NULL);
	if (e != GF_OK) {
		gf_odf_desc_del((GF_Descriptor *) esd);
	}
	return e;
}

GF_EXPORT
GF_Err gf_isom_set_visual_info(GF_ISOFile *movie, u32 trackNumber, u32 StreamDescriptionIndex, u32 Width, u32 Height)
{
	GF_Err e;
	GF_TrackBox *trak;
	GF_SampleEntryBox *entry;
	GF_SampleDescriptionBox *stsd;
	e = CanAccessMovie(movie, GF_ISOM_OPEN_WRITE);
	if (e) return e;

	trak = gf_isom_get_track_from_file(movie, trackNumber);
	if (!trak) return GF_BAD_PARAM;

	stsd = trak->Media->information->sampleTable->SampleDescription;
	if (!stsd) {
		return movie->LastError = GF_ISOM_INVALID_FILE;
	}
	if (!StreamDescriptionIndex || StreamDescriptionIndex > gf_list_count(stsd->other_boxes)) {
		return movie->LastError = GF_BAD_PARAM;
	}
	entry = (GF_SampleEntryBox *)gf_list_get(stsd->other_boxes, StreamDescriptionIndex - 1);
	//no support for generic sample entries (eg, no MPEG4 descriptor)
	if (entry == NULL) return GF_BAD_PARAM;
	if (!movie->keep_utc)
		trak->Media->mediaHeader->modificationTime = gf_isom_get_mp4time();

	//valid for MPEG visual, JPG and 3GPP H263
	if (entry->internal_type == GF_ISOM_SAMPLE_ENTRY_VIDEO) {
		((GF_VisualSampleEntryBox*)entry)->Width = Width;
		((GF_VisualSampleEntryBox*)entry)->Height = Height;
		trak->Header->width = Width<<16;
		trak->Header->height = Height<<16;
		return GF_OK;
	} else if (trak->Media->handler->handlerType==GF_ISOM_MEDIA_SCENE) {
		trak->Header->width = Width<<16;
		trak->Header->height = Height<<16;
		return GF_OK;
	} else {
		return GF_BAD_PARAM;
	}
}

GF_EXPORT
GF_Err gf_isom_set_pixel_aspect_ratio(GF_ISOFile *movie, u32 trackNumber, u32 StreamDescriptionIndex, u32 hSpacing, u32 vSpacing)
{
	GF_Err e;
	GF_TrackBox *trak;
	GF_SampleEntryBox *entry;
	GF_VisualSampleEntryBox*vent;
	GF_SampleDescriptionBox *stsd;
	e = CanAccessMovie(movie, GF_ISOM_OPEN_WRITE);
	if (e) return e;

	trak = gf_isom_get_track_from_file(movie, trackNumber);
	if (!trak) return GF_BAD_PARAM;

	stsd = trak->Media->information->sampleTable->SampleDescription;
	if (!stsd) return movie->LastError = GF_ISOM_INVALID_FILE;
	if (!StreamDescriptionIndex || StreamDescriptionIndex > gf_list_count(stsd->other_boxes)) {
		return movie->LastError = GF_BAD_PARAM;
	}
	entry = (GF_SampleEntryBox *)gf_list_get(stsd->other_boxes, StreamDescriptionIndex - 1);
	//no support for generic sample entries (eg, no MPEG4 descriptor)
	if (entry == NULL) return GF_BAD_PARAM;
	if (!movie->keep_utc)
		trak->Media->mediaHeader->modificationTime = gf_isom_get_mp4time();

	if (entry->internal_type != GF_ISOM_SAMPLE_ENTRY_VIDEO) return GF_BAD_PARAM;

	vent = (GF_VisualSampleEntryBox*)entry;
	if (!hSpacing || !vSpacing || (((s32) hSpacing >0) && (hSpacing==vSpacing)))  {
		if (vent->pasp) gf_isom_box_del((GF_Box*)vent->pasp);
		vent->pasp = NULL;
		return GF_OK;
	}
	if (!vent->pasp) vent->pasp = (GF_PixelAspectRatioBox*)gf_isom_box_new(GF_ISOM_BOX_TYPE_PASP);
	if ((s32) hSpacing<0) {
		vent->pasp->hSpacing = 1;
		vent->pasp->vSpacing = 1;
	} else {
		vent->pasp->hSpacing = hSpacing;
		vent->pasp->vSpacing = vSpacing;
	}
	return GF_OK;
}

GF_EXPORT
GF_Err gf_isom_set_color_info(GF_ISOFile *movie, u32 trackNumber, u32 StreamDescriptionIndex, u32 colour_type, u16 colour_primaries, u16 transfer_characteristics, u16 matrix_coefficients, Bool full_range_flag)
{
	GF_Err e;
	GF_TrackBox *trak;
	GF_SampleEntryBox *entry;
	GF_SampleDescriptionBox *stsd;
	GF_ColourInformationBox *clr=NULL;
	u32 i, count;
	e = CanAccessMovie(movie, GF_ISOM_OPEN_WRITE);
	if (e) return e;

	trak = gf_isom_get_track_from_file(movie, trackNumber);
	if (!trak) return GF_BAD_PARAM;

	stsd = trak->Media->information->sampleTable->SampleDescription;
	if (!stsd) return movie->LastError = GF_ISOM_INVALID_FILE;
	if (!StreamDescriptionIndex || StreamDescriptionIndex > gf_list_count(stsd->other_boxes)) {
		return movie->LastError = GF_BAD_PARAM;
	}
	entry = (GF_SampleEntryBox *)gf_list_get(stsd->other_boxes, StreamDescriptionIndex - 1);
	//no support for generic sample entries (eg, no MPEG4 descriptor)
	if (entry == NULL) return GF_BAD_PARAM;
	if (!movie->keep_utc)
		trak->Media->mediaHeader->modificationTime = gf_isom_get_mp4time();

	if (entry->internal_type != GF_ISOM_SAMPLE_ENTRY_VIDEO) return GF_BAD_PARAM;

	clr=NULL;
	count = gf_list_count(entry->other_boxes);
	for (i=0; i<count; i++) {
		clr=gf_list_get(entry->other_boxes, i);
		if (clr->type==GF_ISOM_BOX_TYPE_COLR) break;
		clr=NULL;

	}
	if (!clr) {
		clr = (GF_ColourInformationBox*)gf_isom_box_new(GF_ISOM_BOX_TYPE_COLR);
		gf_list_add(entry->other_boxes, clr);
	}
	clr->colour_primaries = colour_primaries;
	clr->colour_type = colour_type;
	clr->transfer_characteristics = transfer_characteristics;
	clr->matrix_coefficients = matrix_coefficients;
	clr->full_range_flag = full_range_flag;
	return GF_OK;
}


GF_EXPORT
GF_Err gf_isom_set_clean_aperture(GF_ISOFile *movie, u32 trackNumber, u32 StreamDescriptionIndex, u32 cleanApertureWidthN, u32 cleanApertureWidthD, u32 cleanApertureHeightN, u32 cleanApertureHeightD, u32 horizOffN, u32 horizOffD, u32 vertOffN, u32 vertOffD)
{
	GF_Err e;
	GF_TrackBox *trak;
	GF_SampleEntryBox *entry;
	GF_VisualSampleEntryBox*vent;
	GF_SampleDescriptionBox *stsd;
	e = CanAccessMovie(movie, GF_ISOM_OPEN_WRITE);
	if (e) return e;

	trak = gf_isom_get_track_from_file(movie, trackNumber);
	if (!trak) return GF_BAD_PARAM;

	stsd = trak->Media->information->sampleTable->SampleDescription;
	if (!stsd) return movie->LastError = GF_ISOM_INVALID_FILE;
	if (!StreamDescriptionIndex || StreamDescriptionIndex > gf_list_count(stsd->other_boxes)) {
		return movie->LastError = GF_BAD_PARAM;
	}
	entry = (GF_SampleEntryBox *)gf_list_get(stsd->other_boxes, StreamDescriptionIndex - 1);
	//no support for generic sample entries (eg, no MPEG4 descriptor)
	if (entry == NULL) return GF_BAD_PARAM;
	if (!movie->keep_utc)
		trak->Media->mediaHeader->modificationTime = gf_isom_get_mp4time();

	if (entry->internal_type != GF_ISOM_SAMPLE_ENTRY_VIDEO) return GF_BAD_PARAM;

	vent = (GF_VisualSampleEntryBox*)entry;
	if (!cleanApertureHeightD || !cleanApertureWidthD || !horizOffD || !vertOffD) {
		if (vent->clap) gf_isom_box_del((GF_Box*)vent->clap);
		vent->clap = NULL;
		return GF_OK;
	}
	if (!vent->clap) vent->clap = (GF_CleanApertureBox*)gf_isom_box_new(GF_ISOM_BOX_TYPE_CLAP);
	vent->clap->cleanApertureWidthN = cleanApertureWidthN;
	vent->clap->cleanApertureWidthD = cleanApertureWidthD;
	vent->clap->cleanApertureHeightN = cleanApertureHeightN;
	vent->clap->cleanApertureHeightD = cleanApertureHeightD;
	vent->clap->horizOffN = horizOffN;
	vent->clap->horizOffD = horizOffD;
	vent->clap->vertOffN = vertOffN;
	vent->clap->vertOffD = vertOffD;
	return GF_OK;
}

GF_EXPORT
GF_Err gf_isom_set_image_sequence_coding_constraints(GF_ISOFile *movie, u32 trackNumber, u32 StreamDescriptionIndex, Bool remove, Bool all_ref_pics_intra, Bool intra_pred_used, u32 max_ref_per_pic)
{
	GF_Err e;
	GF_TrackBox *trak;
	GF_SampleEntryBox *entry;
	GF_VisualSampleEntryBox*vent;
	GF_SampleDescriptionBox *stsd;
	e = CanAccessMovie(movie, GF_ISOM_OPEN_WRITE);
	if (e) return e;

	trak = gf_isom_get_track_from_file(movie, trackNumber);
	if (!trak) return GF_BAD_PARAM;

	stsd = trak->Media->information->sampleTable->SampleDescription;
	if (!stsd) return movie->LastError = GF_ISOM_INVALID_FILE;
	if (!StreamDescriptionIndex || StreamDescriptionIndex > gf_list_count(stsd->other_boxes)) {
		return movie->LastError = GF_BAD_PARAM;
	}
	entry = (GF_SampleEntryBox *)gf_list_get(stsd->other_boxes, StreamDescriptionIndex - 1);
	//no support for generic sample entries (eg, no MPEG4 descriptor)
	if (entry == NULL) return GF_BAD_PARAM;
	if (!movie->keep_utc)
		trak->Media->mediaHeader->modificationTime = gf_isom_get_mp4time();

	if (entry->internal_type != GF_ISOM_SAMPLE_ENTRY_VIDEO) return GF_BAD_PARAM;

	vent = (GF_VisualSampleEntryBox*)entry;
	if (remove)  {
		if (vent->ccst) gf_isom_box_del((GF_Box*)vent->ccst);
		vent->ccst = NULL;
		return GF_OK;
	}
	if (!vent->ccst) vent->ccst = (GF_CodingConstraintsBox*)gf_isom_box_new(GF_ISOM_BOX_TYPE_CCST);
	vent->ccst->all_ref_pics_intra = all_ref_pics_intra;
	vent->ccst->intra_pred_used = intra_pred_used;
	vent->ccst->max_ref_per_pic = max_ref_per_pic;
	return GF_OK;
}

GF_EXPORT
GF_Err gf_isom_set_image_sequence_alpha(GF_ISOFile *movie, u32 trackNumber, u32 StreamDescriptionIndex, Bool remove)
{
	GF_Err e;
	GF_TrackBox *trak;
	GF_SampleEntryBox *entry;
	GF_VisualSampleEntryBox*vent;
	GF_SampleDescriptionBox *stsd;
	e = CanAccessMovie(movie, GF_ISOM_OPEN_WRITE);
	if (e) return e;

	trak = gf_isom_get_track_from_file(movie, trackNumber);
	if (!trak) return GF_BAD_PARAM;

	stsd = trak->Media->information->sampleTable->SampleDescription;
	if (!stsd) return movie->LastError = GF_ISOM_INVALID_FILE;
	if (!StreamDescriptionIndex || StreamDescriptionIndex > gf_list_count(stsd->other_boxes)) {
		return movie->LastError = GF_BAD_PARAM;
	}
	entry = (GF_SampleEntryBox *)gf_list_get(stsd->other_boxes, StreamDescriptionIndex - 1);
	//no support for generic sample entries (eg, no MPEG4 descriptor)
	if (entry == NULL) return GF_BAD_PARAM;
	if (!movie->keep_utc)
		trak->Media->mediaHeader->modificationTime = gf_isom_get_mp4time();

	if (entry->internal_type != GF_ISOM_SAMPLE_ENTRY_VIDEO) return GF_BAD_PARAM;

	vent = (GF_VisualSampleEntryBox*)entry;
	if (remove)  {
		if (vent->auxi) gf_isom_box_del((GF_Box*)vent->auxi);
		vent->ccst = NULL;
		return GF_OK;
	}
	if (!vent->auxi) vent->auxi = (GF_AuxiliaryTypeInfoBox*)gf_isom_box_new(GF_ISOM_BOX_TYPE_AUXI);
	vent->auxi->aux_track_type = gf_strdup("urn:mpeg:mpegB:cicp:systems:auxiliary:alpha");
	return GF_OK;
}

GF_EXPORT
GF_Err gf_isom_set_audio_info(GF_ISOFile *movie, u32 trackNumber, u32 StreamDescriptionIndex, u32 sampleRate, u32 nbChannels, u8 bitsPerSample, GF_AudioSampleEntryImportMode asemode)
{
	GF_Err e;
	u32 i;
	GF_TrackBox *trak;
	GF_SampleEntryBox *entry;
	GF_AudioSampleEntryBox*aud_entry;
	GF_SampleDescriptionBox *stsd;
	GF_Box *wave_box = NULL;
	GF_ChannelLayoutInfoBox *chan=NULL;
	GF_OriginalFormatBox *frma=NULL;
	GF_ChromaInfoBox *enda=NULL;
	GF_Box *terminator=NULL;
	e = CanAccessMovie(movie, GF_ISOM_OPEN_WRITE);
	if (e) return e;

	trak = gf_isom_get_track_from_file(movie, trackNumber);
	if (!trak) return GF_BAD_PARAM;

	stsd = trak->Media->information->sampleTable->SampleDescription;
	if (!stsd) {
		return movie->LastError = GF_ISOM_INVALID_FILE;
	}
	if (!StreamDescriptionIndex || StreamDescriptionIndex > gf_list_count(stsd->other_boxes)) {
		return movie->LastError = GF_BAD_PARAM;
	}
	entry = (GF_SampleEntryBox *)gf_list_get(stsd->other_boxes, StreamDescriptionIndex - 1);
	//no support for generic sample entries (eg, no MPEG4 descriptor)
	if (entry == NULL) return GF_BAD_PARAM;
	if (!movie->keep_utc)
		trak->Media->mediaHeader->modificationTime = gf_isom_get_mp4time();

	if (entry->internal_type != GF_ISOM_SAMPLE_ENTRY_AUDIO) return GF_BAD_PARAM;
	aud_entry = (GF_AudioSampleEntryBox*) entry;
	aud_entry->samplerate_hi = sampleRate;
	aud_entry->samplerate_lo = 0;
	aud_entry->bitspersample = bitsPerSample;

	switch (asemode) {
	case GF_IMPORT_AUDIO_SAMPLE_ENTRY_v0_2:
		stsd->version = 0;
		aud_entry->version = 0;
		aud_entry->is_qtff = 0;
		aud_entry->channel_count = 2;
		break;
	case GF_IMPORT_AUDIO_SAMPLE_ENTRY_NOT_SET:
	case GF_IMPORT_AUDIO_SAMPLE_ENTRY_v0_BS:
		stsd->version = 0;
		aud_entry->version = 0;
		aud_entry->is_qtff = 0;
		aud_entry->channel_count = nbChannels;
		break;
	case GF_IMPORT_AUDIO_SAMPLE_ENTRY_v1_MPEG:
		stsd->version = 1;
		aud_entry->version = 1;
		aud_entry->is_qtff = 0;
		aud_entry->channel_count = nbChannels;
		break;
	case GF_IMPORT_AUDIO_SAMPLE_ENTRY_v1_QTFF:
<<<<<<< HEAD
	case GF_IMPORT_AUDIO_SAMPLE_ENTRY_v1_QTFF_FULL:
		stsd->version = 1;
=======
		stsd->version = 0;
>>>>>>> 2a6ac096
		aud_entry->version = 1;
		aud_entry->is_qtff = 1;
		aud_entry->channel_count = nbChannels;
		break;
	}
<<<<<<< HEAD
	//insert wave+children and chan for QTFF
	for (i=0; i<gf_list_count(aud_entry->other_boxes); i++) {
		GF_Box *b = gf_list_get(aud_entry->other_boxes, i);
		if ((b->type != GF_QT_BOX_TYPE_WAVE) && (b->type != GF_QT_BOX_TYPE_CHAN) ) continue;
		if (asemode==GF_IMPORT_AUDIO_SAMPLE_ENTRY_v1_QTFF_FULL) {
			if (b->type == GF_QT_BOX_TYPE_WAVE) wave_box = b;
			else chan = (GF_ChannelLayoutInfoBox *)b;
		} else {
			gf_isom_box_del(b);
			gf_list_rem(aud_entry->other_boxes, i);
			i--;
		}
	}

	//TODO: insert channelLayout for ISOBMFF
	if (asemode!=GF_IMPORT_AUDIO_SAMPLE_ENTRY_v1_QTFF_FULL) return GF_OK;

	if (!aud_entry->other_boxes) aud_entry->other_boxes = gf_list_new();
	//qtff doesn't use v1 for stsd
	stsd->version = 0;
	if (!wave_box) {
		wave_box = gf_isom_box_new(GF_QT_BOX_TYPE_WAVE);
		gf_list_add(aud_entry->other_boxes, wave_box);
	}
	if (!chan) {
		chan = (GF_ChannelLayoutInfoBox *) gf_isom_box_new(GF_QT_BOX_TYPE_CHAN);
		gf_list_add(aud_entry->other_boxes, chan);
	}
	//TODO, proper channel mapping
	chan->layout_tag = (nbChannels==2) ? 6750210 : 6553601;

	for (i=0; i<gf_list_count(wave_box->other_boxes); i++) {
		GF_Box *b = gf_list_get(wave_box->other_boxes, i);
		switch (b->type) {
		case GF_QT_BOX_TYPE_ENDA:
			enda = (GF_ChromaInfoBox *)b;
			break;
		case GF_QT_BOX_TYPE_FRMA:
			frma = (GF_OriginalFormatBox *)b;
			break;
		case 0:
			terminator = b;
			break;
		}
	}
	if (!wave_box->other_boxes) wave_box->other_boxes = gf_list_new();

	if (!enda) {
		enda = (GF_ChromaInfoBox *)gf_isom_box_new(GF_QT_BOX_TYPE_ENDA);
		enda->chroma=1;
		gf_list_insert(wave_box->other_boxes, enda, 0);
	}
	if (!frma) {
		frma = (GF_OriginalFormatBox *)gf_isom_box_new(GF_QT_BOX_TYPE_FRMA);
		gf_list_insert(wave_box->other_boxes, frma, 0);
	}
	if (!terminator) {
		terminator = gf_isom_box_new(0);
		gf_list_add(wave_box->other_boxes, terminator);
	}
	if (aud_entry->type==GF_ISOM_BOX_TYPE_GNRA) {
		frma->data_format = ((GF_GenericAudioSampleEntryBox*) aud_entry)->EntryType;
	} else {
		frma->data_format = aud_entry->type;
=======
	if (aud_entry->is_qtff) {
		GF_UnknownBox *wave=NULL;
		u32 i, count = gf_list_count(aud_entry->other_boxes);
		for (i=0; i<count; i++) {
			wave = gf_list_get(aud_entry->other_boxes, i);
			if (wave->type != GF_ISOM_BOX_TYPE_UNKNOWN) {
				wave = NULL;
			} else if (wave->original_4cc!=GF_QT_BOX_TYPE_WAVE) {
				wave = NULL;
			} else {
				break;
			}
		}
		if (wave)
			aud_entry->is_qtff=2;
>>>>>>> 2a6ac096
	}
	return GF_OK;
}

//set the storage mode of a file (FLAT, STREAMABLE, INTERLEAVED)
GF_EXPORT
GF_Err gf_isom_set_storage_mode(GF_ISOFile *movie, u8 storageMode)
{
	GF_Err e;
	e = CanAccessMovie(movie, GF_ISOM_OPEN_WRITE);
	if (e) return e;

	switch (storageMode) {
	case GF_ISOM_STORE_FLAT:
	case GF_ISOM_STORE_STREAMABLE:
	case GF_ISOM_STORE_INTERLEAVED:
	case GF_ISOM_STORE_DRIFT_INTERLEAVED:
	case GF_ISOM_STORE_TIGHT:
		movie->storageMode = storageMode;
		return GF_OK;
	default:
		return GF_BAD_PARAM;
	}
}

GF_EXPORT
void gf_isom_force_64bit_chunk_offset(GF_ISOFile *file, Bool set_on)
{
	file->force_co64 = set_on;
}


//update or insert a new edit segment in the track time line. Edits are used to modify
//the media normal timing. EditTime and EditDuration are expressed in Movie TimeScale
//If a segment with EditTime already exists, IT IS ERASED
GF_EXPORT
GF_Err gf_isom_set_edit_segment(GF_ISOFile *movie, u32 trackNumber, u64 EditTime, u64 EditDuration, u64 MediaTime, u8 EditMode)
{
	GF_TrackBox *trak;
	GF_EditBox *edts;
	GF_EditListBox *elst;
	GF_EdtsEntry *ent, *newEnt;
	u32 i;
	GF_Err e;
	u64 startTime;

	e = CanAccessMovie(movie, GF_ISOM_OPEN_WRITE);
	if (e) return e;

	trak = gf_isom_get_track_from_file(movie, trackNumber);
	if (!trak) return GF_BAD_PARAM;

	edts = trak->editBox;
	if (! edts) {
		edts = (GF_EditBox *) gf_isom_box_new(GF_ISOM_BOX_TYPE_EDTS);
		if (!edts) return GF_OUT_OF_MEM;
		trak_AddBox((GF_Box*)trak, (GF_Box *)edts);
	}
	elst = edts->editList;
	if (!elst) {
		elst = (GF_EditListBox *) gf_isom_box_new(GF_ISOM_BOX_TYPE_ELST);
		if (!elst) return GF_OUT_OF_MEM;
		edts_AddBox((GF_Box*)edts, (GF_Box *)elst);
	}

	startTime = 0;
	ent = NULL;
	//get the prev entry to this startTime if any
	i=0;
	while ((ent = (GF_EdtsEntry *)gf_list_enum(elst->entryList, &i))) {
		if ( (startTime <= EditTime) && (startTime + ent->segmentDuration > EditTime) )
			goto found;
		startTime += ent->segmentDuration;
	}

	//not found, add a new entry and adjust the prev one if any
	if (!ent) {
		newEnt = CreateEditEntry(EditDuration, MediaTime, EditMode);
		if (!newEnt) return GF_OUT_OF_MEM;
		gf_list_add(elst->entryList, newEnt);
		return SetTrackDuration(trak);
	}

	startTime -= ent->segmentDuration;

found:

	//if same time, we erase the current one...
	if (startTime == EditTime) {
		ent->segmentDuration = EditDuration;
		switch (EditMode) {
		case GF_ISOM_EDIT_EMPTY:
			ent->mediaRate = 1;
			ent->mediaTime = -1;
			break;
		case GF_ISOM_EDIT_DWELL:
			ent->mediaRate = 0;
			ent->mediaTime = MediaTime;
			break;
		default:
			ent->mediaRate = 1;
			ent->mediaTime = MediaTime;
			break;
		}
		return SetTrackDuration(trak);
	}

	//adjust so that the prev ent leads to EntryTime
	//Note: we don't change the next one as it is unknown to us in
	//a lot of case (the author's changes)
	ent->segmentDuration = EditTime - startTime;
	newEnt = CreateEditEntry(EditDuration, MediaTime, EditMode);
	if (!newEnt) return GF_OUT_OF_MEM;
	//is it the last entry ???
	if (i >= gf_list_count(elst->entryList) - 1) {
		//add the new entry at the end
		gf_list_add(elst->entryList, newEnt);
		return SetTrackDuration(trak);
	} else {
		//insert after the current entry (which is i)
		gf_list_insert(elst->entryList, newEnt, i+1);
		return SetTrackDuration(trak);
	}
}

//remove the edit segments for the whole track
GF_EXPORT
GF_Err gf_isom_remove_edit_segments(GF_ISOFile *movie, u32 trackNumber)
{
	GF_Err e;
	GF_TrackBox *trak;
	GF_EdtsEntry *ent;
	trak = gf_isom_get_track_from_file(movie, trackNumber);
	if (!trak) return GF_BAD_PARAM;

	e = CanAccessMovie(movie, GF_ISOM_OPEN_WRITE);
	if (e) return e;

	if (!trak->editBox || !trak->editBox->editList) return GF_OK;

	while (gf_list_count(trak->editBox->editList->entryList)) {
		ent = (GF_EdtsEntry*)gf_list_get(trak->editBox->editList->entryList, 0);
		gf_free(ent);
		e = gf_list_rem(trak->editBox->editList->entryList, 0);
		if (e) return e;
	}
	//then delete the GF_EditBox...
	gf_isom_box_del((GF_Box *)trak->editBox);
	trak->editBox = NULL;
	return SetTrackDuration(trak);
}


//remove the edit segments for the whole track
GF_EXPORT
GF_Err gf_isom_remove_edit_segment(GF_ISOFile *movie, u32 trackNumber, u32 seg_index)
{
	GF_Err e;
	GF_TrackBox *trak;
	GF_EdtsEntry *ent, *next_ent;
	trak = gf_isom_get_track_from_file(movie, trackNumber);
	if (!trak || !seg_index) return GF_BAD_PARAM;

	e = CanAccessMovie(movie, GF_ISOM_OPEN_WRITE);
	if (e) return e;

	if (!trak->editBox || !trak->editBox->editList) return GF_OK;
	if (gf_list_count(trak->editBox->editList->entryList)<=1) return gf_isom_remove_edit_segments(movie, trackNumber);

	ent = (GF_EdtsEntry*) gf_list_get(trak->editBox->editList->entryList, seg_index-1);
	gf_list_rem(trak->editBox->editList->entryList, seg_index-1);
	next_ent = (GF_EdtsEntry *)gf_list_get(trak->editBox->editList->entryList, seg_index-1);
	if (next_ent) next_ent->segmentDuration += ent->segmentDuration;
	gf_free(ent);
	return SetTrackDuration(trak);
}


GF_EXPORT
GF_Err gf_isom_append_edit_segment(GF_ISOFile *movie, u32 trackNumber, u64 EditDuration, u64 MediaTime, u8 EditMode)
{
	GF_Err e;
	GF_TrackBox *trak;
	GF_EdtsEntry *ent;
	trak = gf_isom_get_track_from_file(movie, trackNumber);
	if (!trak) return GF_BAD_PARAM;
	e = CanAccessMovie(movie, GF_ISOM_OPEN_WRITE);
	if (e) return e;

	if (!trak->editBox) {
		GF_EditBox *edts = (GF_EditBox *) gf_isom_box_new(GF_ISOM_BOX_TYPE_EDTS);
		if (!edts) return GF_OUT_OF_MEM;
		trak_AddBox((GF_Box*)trak, (GF_Box *)edts);
	}
	if (!trak->editBox->editList) {
		GF_EditListBox *elst = (GF_EditListBox *) gf_isom_box_new(GF_ISOM_BOX_TYPE_ELST);
		if (!elst) return GF_OUT_OF_MEM;
		edts_AddBox((GF_Box*)trak->editBox, (GF_Box *)elst);
	}
	ent = (GF_EdtsEntry *)gf_malloc(sizeof(GF_EdtsEntry));
	if (!ent) return GF_OUT_OF_MEM;

	ent->segmentDuration = EditDuration;
	switch (EditMode) {
	case GF_ISOM_EDIT_EMPTY:
		ent->mediaRate = 1;
		ent->mediaTime = -1;
		break;
	case GF_ISOM_EDIT_DWELL:
		ent->mediaRate = 0;
		ent->mediaTime = MediaTime;
		break;
	default:
		ent->mediaRate = 1;
		ent->mediaTime = MediaTime;
		break;
	}
	gf_list_add(trak->editBox->editList->entryList, ent);
	return SetTrackDuration(trak);
}

GF_EXPORT
GF_Err gf_isom_modify_edit_segment(GF_ISOFile *movie, u32 trackNumber, u32 seg_index, u64 EditDuration, u64 MediaTime, u8 EditMode)
{
	GF_Err e;
	GF_TrackBox *trak;
	GF_EdtsEntry *ent;
	trak = gf_isom_get_track_from_file(movie, trackNumber);
	if (!trak || !seg_index) return GF_BAD_PARAM;
	e = CanAccessMovie(movie, GF_ISOM_OPEN_WRITE);
	if (e) return e;

	if (!trak->editBox || !trak->editBox->editList) return GF_OK;
	if (gf_list_count(trak->editBox->editList->entryList)<seg_index) return GF_BAD_PARAM;
	ent = (GF_EdtsEntry*) gf_list_get(trak->editBox->editList->entryList, seg_index-1);

	ent->segmentDuration = EditDuration;
	switch (EditMode) {
	case GF_ISOM_EDIT_EMPTY:
		ent->mediaRate = 1;
		ent->mediaTime = -1;
		break;
	case GF_ISOM_EDIT_DWELL:
		ent->mediaRate = 0;
		ent->mediaTime = MediaTime;
		break;
	default:
		ent->mediaRate = 1;
		ent->mediaTime = MediaTime;
		break;
	}
	return SetTrackDuration(trak);
}

//removes the desired track
GF_EXPORT
GF_Err gf_isom_remove_track(GF_ISOFile *movie, u32 trackNumber)
{
	GF_Err e;
	GF_TrackBox *the_trak, *trak;
	GF_TrackReferenceTypeBox *tref;
	u32 i, j, k, *newRefs, descIndex;
	u8 found;
	GF_ISOSample *samp;
	the_trak = gf_isom_get_track_from_file(movie, trackNumber);
	if (!the_trak) return GF_BAD_PARAM;

	e = CanAccessMovie(movie, GF_ISOM_OPEN_WRITE);
	if (e) return e;

	if (movie->moov->iods && movie->moov->iods->descriptor) {
		GF_Descriptor *desc;
		GF_ES_ID_Inc *inc;
		GF_List *ESDs;
		desc = movie->moov->iods->descriptor;
		if (desc->tag == GF_ODF_ISOM_IOD_TAG) {
			ESDs = ((GF_IsomInitialObjectDescriptor *)desc)->ES_ID_IncDescriptors;
		} else if (desc->tag == GF_ODF_ISOM_OD_TAG) {
			ESDs = ((GF_IsomObjectDescriptor *)desc)->ES_ID_IncDescriptors;
		} else {
			return GF_ISOM_INVALID_FILE;
		}

		//remove the track ref from the root OD if any
		i=0;
		while ((inc = (GF_ES_ID_Inc *)gf_list_enum(ESDs, &i))) {
			if (inc->trackID == the_trak->Header->trackID) {
				gf_odf_desc_del((GF_Descriptor *)inc);
				i--;
				gf_list_rem(ESDs, i);
			}
		}
	}

	//remove the track from the movie
	gf_list_del_item(movie->moov->trackList, the_trak);

	//rewrite any OD tracks
	i=0;
	while ((trak = (GF_TrackBox *)gf_list_enum(movie->moov->trackList, &i))) {
		if (trak->Media->handler->handlerType != GF_ISOM_MEDIA_OD) continue;
		//this is an OD track...
		j = gf_isom_get_sample_count(movie, i);
		for (k=0; k < j; k++) {
			//getting the sample will remove the references to the deleted track in the output OD frame
			samp = gf_isom_get_sample(movie, i, k+1, &descIndex);
			if (!samp) break;
			//so let's update with the new OD frame ! If the sample is empty, remove it
			if (!samp->dataLength) {
				e = gf_isom_remove_sample(movie, i, k+1);
				if (e) return e;
			} else {
				e = gf_isom_update_sample(movie, i, k+1, samp, GF_TRUE);
				if (e) return e;
			}
			//and don't forget to delete the sample
			gf_isom_sample_del(&samp);
		}
	}

	//remove the track ref from any "tref" box in all tracks, except the one to delete
	//note that we don't touch scal references, as we don't want to rewrite AVC/HEVC samples ...
	i=0;
	while ((trak = (GF_TrackBox *)gf_list_enum(movie->moov->trackList, &i))) {
		if (trak == the_trak) continue;
		if (! trak->References || ! gf_list_count(trak->References->other_boxes)) continue;

		j=0;
		while ((tref = (GF_TrackReferenceTypeBox *)gf_list_enum(trak->References->other_boxes, &j))) {
			if (tref->reference_type==GF_ISOM_REF_SCAL)
				continue;

			found = 0;
			for (k=0; k<tref->trackIDCount; k++) {
				if (tref->trackIDs[k] == the_trak->Header->trackID) found++;
			}
			if (!found) continue;
			//no more refs, remove this ref_type
			if (found == tref->trackIDCount) {
				gf_isom_box_del((GF_Box *)tref);
				j--;
				gf_list_rem(trak->References->other_boxes, j);
			} else {
				newRefs = (u32*)gf_malloc(sizeof(u32) * (tref->trackIDCount - found));
				found = 0;
				for (k = 0; k < tref->trackIDCount; k++) {
					if (tref->trackIDs[k] != the_trak->Header->trackID) {
						newRefs[k-found] = tref->trackIDs[k];
					} else {
						found++;
					}
				}
				gf_free(tref->trackIDs);
				tref->trackIDs = newRefs;
				tref->trackIDCount -= found;
			}
		}
		//a little opt: remove the ref box if empty...
		if (! gf_list_count(trak->References->other_boxes)) {
			gf_isom_box_del((GF_Box *)trak->References);
			trak->References = NULL;
		}
	}

	//delete the track
	gf_isom_box_del((GF_Box *)the_trak);

	/*update next track ID*/
	movie->moov->mvhd->nextTrackID = 0;
	i=0;
	while ((trak = (GF_TrackBox *)gf_list_enum(movie->moov->trackList, &i))) {
		if (trak->Header->trackID>movie->moov->mvhd->nextTrackID)
			movie->moov->mvhd->nextTrackID = trak->Header->trackID;
	}

	if (!gf_list_count(movie->moov->trackList)) {
		gf_list_del_item(movie->TopBoxes, movie->moov);
		gf_isom_box_del((GF_Box *)movie->moov);
		movie->moov = NULL;
	}
	return GF_OK;
}


GF_EXPORT
GF_Err gf_isom_set_copyright(GF_ISOFile *movie, const char *threeCharCode, char *notice)
{
	GF_Err e;
	GF_CopyrightBox *ptr;
	GF_UserDataMap *map;
	u32 count, i;

	e = CanAccessMovie(movie, GF_ISOM_OPEN_WRITE);
	if (e) return e;

	if (!notice || !threeCharCode) return GF_BAD_PARAM;

	gf_isom_insert_moov(movie);

	if (!movie->moov->udta) {
		e = moov_AddBox((GF_Box*)movie->moov, gf_isom_box_new(GF_ISOM_BOX_TYPE_UDTA));
		if (e) return e;
	}
	map = udta_getEntry(movie->moov->udta, GF_ISOM_BOX_TYPE_CPRT, NULL);

	if (map) {
		//try to find one in our language...
		count = gf_list_count(map->other_boxes);
		for (i=0; i<count; i++) {
			ptr = (GF_CopyrightBox*)gf_list_get(map->other_boxes, i);
			if (!strcmp(threeCharCode, (const char *) ptr->packedLanguageCode)) {
				gf_free(ptr->notice);
				ptr->notice = (char*)gf_malloc(sizeof(char) * (strlen(notice) + 1));
				strcpy(ptr->notice, notice);
				return GF_OK;
			}
		}
	}
	//nope, create one
	ptr = (GF_CopyrightBox *)gf_isom_box_new(GF_ISOM_BOX_TYPE_CPRT);

	memcpy(ptr->packedLanguageCode, threeCharCode, 4);
	ptr->notice = (char*)gf_malloc(sizeof(char) * (strlen(notice)+1));
	strcpy(ptr->notice, notice);
	return udta_AddBox((GF_Box *)movie->moov->udta, (GF_Box *) ptr);
}

GF_EXPORT
GF_Err gf_isom_add_track_kind(GF_ISOFile *movie, u32 trackNumber, const char *schemeURI, const char *value)
{
	GF_Err e;
	GF_KindBox *ptr;
	GF_UserDataBox *udta;
	GF_UserDataMap *map;
	u32 i, count;

	e = CanAccessMovie(movie, GF_ISOM_OPEN_WRITE);
	if (e) return e;

	gf_isom_insert_moov(movie);

	if (trackNumber) {
		GF_TrackBox *trak = gf_isom_get_track_from_file(movie, trackNumber);
		if (!trak) return GF_BAD_PARAM;
		if (!trak->udta) {
			e = trak_AddBox((GF_Box*)trak, gf_isom_box_new(GF_ISOM_BOX_TYPE_UDTA));
			if (e) return e;
		}
		udta = trak->udta;
	} else {
		return GF_BAD_PARAM;
	}

	map = udta_getEntry(udta, GF_ISOM_BOX_TYPE_KIND, NULL);
	if (map) {
		count = gf_list_count(map->other_boxes);
		for (i=0; i<count; i++) {
			GF_Box *b = (GF_Box *)gf_list_get(map->other_boxes, i);
			if (b->type == GF_ISOM_BOX_TYPE_KIND) {
				GF_KindBox *kb = (GF_KindBox *)b;
				if (!strcmp(kb->schemeURI, schemeURI) &&
				        ((value && kb->value && !strcmp(value, kb->value)) || (!value && !kb->value))) {
					// Already there
					return GF_OK;
				}
			}
		}
	}

	ptr = (GF_KindBox *)gf_isom_box_new(GF_ISOM_BOX_TYPE_KIND);
	if (e) return e;

	ptr->schemeURI = gf_strdup(schemeURI);
	if (value) ptr->value = gf_strdup(value);
	return udta_AddBox((GF_Box *)udta, (GF_Box *) ptr);
}

GF_EXPORT
GF_Err gf_isom_remove_track_kind(GF_ISOFile *movie, u32 trackNumber, const char *schemeURI, const char *value)
{
	GF_Err e;
	GF_UserDataBox *udta;
	GF_UserDataMap *map;
	u32 i;

	e = CanAccessMovie(movie, GF_ISOM_OPEN_WRITE);
	if (e) return e;
	gf_isom_insert_moov(movie);

	if (trackNumber) {
		GF_TrackBox *trak = gf_isom_get_track_from_file(movie, trackNumber);
		if (!trak) return GF_BAD_PARAM;
		if (!trak->udta) {
			e = trak_AddBox((GF_Box*)trak, gf_isom_box_new(GF_ISOM_BOX_TYPE_UDTA));
			if (e) return e;
		}
		udta = trak->udta;
	} else {
		return GF_OK;
	}
	map = udta_getEntry(udta, GF_ISOM_BOX_TYPE_KIND, NULL);
	if (map) {
		for (i=0; i<gf_list_count(map->other_boxes); i++) {
			GF_Box *b = (GF_Box *)gf_list_get(map->other_boxes, i);
			if (b->type == GF_ISOM_BOX_TYPE_KIND) {
				GF_KindBox *kb = (GF_KindBox *)b;
				if (!schemeURI ||
				        (!strcmp(kb->schemeURI, schemeURI) &&
				         ((value && kb->value && !strcmp(value, kb->value)) || (!value && !kb->value)))) {
					gf_isom_box_del(b);
					gf_list_rem(map->other_boxes, i);
					i--;
				}
			}
		}
	}
	return GF_OK;
}

GF_EXPORT
GF_Err gf_isom_add_chapter(GF_ISOFile *movie, u32 trackNumber, u64 timestamp, char *name)
{
	GF_Err e;
	GF_ChapterListBox *ptr;
	u32 i, count;
	GF_ChapterEntry *ce;
	GF_UserDataBox *udta;
	GF_UserDataMap *map;

	e = CanAccessMovie(movie, GF_ISOM_OPEN_WRITE);
	if (e) return e;

	gf_isom_insert_moov(movie);

	if (trackNumber) {
		GF_TrackBox *trak = gf_isom_get_track_from_file(movie, trackNumber);
		if (!trak) return GF_BAD_PARAM;
		if (!trak->udta) {
			e = trak_AddBox((GF_Box*)trak, gf_isom_box_new(GF_ISOM_BOX_TYPE_UDTA));
			if (e) return e;
		}
		udta = trak->udta;
	} else {
		if (!movie->moov->udta) {
			e = moov_AddBox((GF_Box*)movie->moov, gf_isom_box_new(GF_ISOM_BOX_TYPE_UDTA));
			if (e) return e;
		}
		udta = movie->moov->udta;
	}

	ptr = NULL;
	map = udta_getEntry(udta, GF_ISOM_BOX_TYPE_CHPL, NULL);
	if (!map) {
		ptr = (GF_ChapterListBox *)gf_isom_box_new(GF_ISOM_BOX_TYPE_CHPL);
		e = udta_AddBox((GF_Box *)udta, (GF_Box *) ptr);
		if (e) return e;
		map = udta_getEntry(udta, GF_ISOM_BOX_TYPE_CHPL, NULL);
	} else {
		ptr = (GF_ChapterListBox*)gf_list_get(map->other_boxes, 0);
	}
	if (!map) return GF_OUT_OF_MEM;

	/*this may happen if original MP4 is not properly formatted*/
	if (!ptr) {
		ptr = (GF_ChapterListBox *)gf_isom_box_new(GF_ISOM_BOX_TYPE_CHPL);
		if (!ptr) return GF_OUT_OF_MEM;
		gf_list_add(map->other_boxes, ptr);
	}

	GF_SAFEALLOC(ce, GF_ChapterEntry);
	if (!ce) return GF_OUT_OF_MEM;

	ce->start_time = timestamp * 10000L;
	ce->name = name ? gf_strdup(name) : NULL;

	/*insert in order*/
	count = gf_list_count(ptr->list);
	for (i=0; i<count; i++) {
		GF_ChapterEntry *ace = (GF_ChapterEntry *)gf_list_get(ptr->list, i);
		if (ace->start_time == ce->start_time) {
			if (ace->name) gf_free(ace->name);
			ace->name = ce->name;
			gf_free(ce);
			return GF_OK;
		}
		if (ace->start_time >= ce->start_time)
			return gf_list_insert(ptr->list, ce, i);
	}
	return gf_list_add(ptr->list, ce);
}

GF_EXPORT
GF_Err gf_isom_remove_chapter(GF_ISOFile *movie, u32 trackNumber, u32 index)
{
	GF_Err e;
	GF_ChapterListBox *ptr;
	GF_ChapterEntry *ce;
	GF_UserDataBox *udta;
	GF_UserDataMap *map;

	e = CanAccessMovie(movie, GF_ISOM_OPEN_WRITE);
	if (e) return e;
	gf_isom_insert_moov(movie);

	if (trackNumber) {
		GF_TrackBox *trak = gf_isom_get_track_from_file(movie, trackNumber);
		if (!trak) return GF_BAD_PARAM;
		if (!trak->udta) {
			e = trak_AddBox((GF_Box*)trak, gf_isom_box_new(GF_ISOM_BOX_TYPE_UDTA));
			if (e) return e;
		}
		udta = trak->udta;
	} else {
		if (!movie->moov->udta) {
			e = moov_AddBox((GF_Box*)movie->moov, gf_isom_box_new(GF_ISOM_BOX_TYPE_UDTA));
			if (e) return e;
		}
		udta = movie->moov->udta;
	}

	map = udta_getEntry(udta, GF_ISOM_BOX_TYPE_CHPL, NULL);
	if (!map) return GF_OK;
	ptr = (GF_ChapterListBox*)gf_list_get(map->other_boxes, 0);
	if (!ptr) return GF_OK;

	if (index) {
		ce = (GF_ChapterEntry *)gf_list_get(ptr->list, index-1);
		if (!ce) return GF_BAD_PARAM;
		if (ce->name) gf_free(ce->name);
		gf_free(ce);
		gf_list_rem(ptr->list, index-1);
	} else {
		while (gf_list_count(ptr->list)) {
			ce = (GF_ChapterEntry *)gf_list_get(ptr->list, 0);
			if (ce->name) gf_free(ce->name);
			gf_free(ce);
			gf_list_rem(ptr->list, 0);
		}
	}
	if (!gf_list_count(ptr->list)) {
		gf_list_del_item(udta->recordList, map);
		gf_isom_box_array_del(map->other_boxes);
		gf_free(map);
	}
	return GF_OK;
}

#if 0 //unused
GF_Err gf_isom_remove_copyright(GF_ISOFile *movie, u32 index)
{
	GF_Err e;
	GF_CopyrightBox *ptr;
	GF_UserDataMap *map;
	u32 count;

	e = CanAccessMovie(movie, GF_ISOM_OPEN_WRITE);
	if (e) return e;
	gf_isom_insert_moov(movie);

	if (!index) return GF_BAD_PARAM;
	if (!movie->moov->udta) return GF_OK;

	map = udta_getEntry(movie->moov->udta, GF_ISOM_BOX_TYPE_CPRT, NULL);
	if (!map) return GF_OK;

	count = gf_list_count(map->other_boxes);
	if (index>count) return GF_BAD_PARAM;

	ptr = (GF_CopyrightBox*)gf_list_get(map->other_boxes, index-1);
	if (ptr) {
		gf_list_rem(map->other_boxes, index-1);
		if (ptr->notice) gf_free(ptr->notice);
		gf_free(ptr);
	}
	/*last copyright, remove*/
	if (!gf_list_count(map->other_boxes)) {
		gf_list_del_item(movie->moov->udta->recordList, map);
		gf_list_del(map->other_boxes);
		gf_free(map);
	}
	return GF_OK;
}

GF_Err gf_isom_set_watermark(GF_ISOFile *movie, bin128 UUID, u8* data, u32 length)
{
	GF_Err e;
	GF_UnknownUUIDBox *ptr;
	GF_UserDataMap *map;

	e = CanAccessMovie(movie, GF_ISOM_OPEN_WRITE);
	if (e) return e;

	gf_isom_insert_moov(movie);
	if (!movie->moov->udta) {
		e = moov_AddBox((GF_Box*)movie->moov, gf_isom_box_new(GF_ISOM_BOX_TYPE_UDTA));
		if (e) return e;
	}

	map = udta_getEntry(movie->moov->udta, GF_ISOM_BOX_TYPE_UUID, (bin128 *) & UUID);
	if (map) {
		ptr = (GF_UnknownUUIDBox *)gf_list_get(map->other_boxes, 0);
		if (ptr) {
			gf_free(ptr->data);
			ptr->data = (char*)gf_malloc(length);
			memcpy(ptr->data, data, length);
			ptr->dataSize = length;
			return GF_OK;
		}
	}
	//nope, create one
	ptr = (GF_UnknownUUIDBox *)gf_isom_box_new(GF_ISOM_BOX_TYPE_UUID);
	memcpy(ptr->uuid, UUID, 16);
	ptr->data = (char*)gf_malloc(length);
	memcpy(ptr->data, data, length);
	ptr->dataSize = length;
	return udta_AddBox((GF_Box *)movie->moov->udta, (GF_Box *) ptr);
}
#endif

//set the interleaving time of media data (INTERLEAVED mode only)
//InterleaveTime is in MovieTimeScale
GF_EXPORT
GF_Err gf_isom_set_interleave_time(GF_ISOFile *movie, u32 InterleaveTime)
{
	GF_Err e;
	e = CanAccessMovie(movie, GF_ISOM_OPEN_WRITE);
	if (e) return e;

	if (!InterleaveTime || !movie->moov) return GF_OK;
	movie->interleavingTime = InterleaveTime;
	return GF_OK;
}



//use a compact track version for sample size. This is not usually recommended
//except for speech codecs where the track has a lot of small samples
//compaction is done automatically while writing based on the track's sample sizes
GF_EXPORT
GF_Err gf_isom_use_compact_size(GF_ISOFile *movie, u32 trackNumber, u8 CompactionOn)
{
	GF_TrackBox *trak;
	u32 i, size;
	GF_SampleSizeBox *stsz;
	GF_Err e;

	e = CanAccessMovie(movie, GF_ISOM_OPEN_WRITE);
	if (e) return e;

	trak = gf_isom_get_track_from_file(movie, trackNumber);
	if (!trak) return GF_BAD_PARAM;

	if (!trak->Media || !trak->Media->information
	        || !trak->Media->information->sampleTable || !trak->Media->information->sampleTable->SampleSize)
		return GF_ISOM_INVALID_FILE;

	stsz = trak->Media->information->sampleTable->SampleSize;

	//switch to regular table
	if (!CompactionOn) {
		if (stsz->type == GF_ISOM_BOX_TYPE_STSZ) return GF_OK;
		stsz->type = GF_ISOM_BOX_TYPE_STSZ;
		//invalidate the sampleSize and recompute it
		stsz->sampleSize = 0;
		if (!stsz->sampleCount) return GF_OK;
		//if the table is empty we can only assume the track is empty (no size indication)
		if (!stsz->sizes) return GF_OK;
		size = stsz->sizes[0];
		//check whether the sizes are all the same or not
		for (i=1; i<stsz->sampleCount; i++) {
			if (size != stsz->sizes[i]) {
				size = 0;
				break;
			}
		}
		if (size) {
			gf_free(stsz->sizes);
			stsz->sizes = NULL;
			stsz->sampleSize = size;
		}
		return GF_OK;
	}

	//switch to compact table
	if (stsz->type == GF_ISOM_BOX_TYPE_STZ2) return GF_OK;
	//fill the table. Although it seems weird , this is needed in case of edition
	//after the function is called. NOte however than we force regular table
	//at write time if all samples are of same size
	if (stsz->sampleSize) {
		//this is a weird table indeed ;)
		if (stsz->sizes) gf_free(stsz->sizes);
		stsz->sizes = (u32*) gf_malloc(sizeof(u32)*stsz->sampleCount);
		memset(stsz->sizes, stsz->sampleSize, sizeof(u32));
	}
	//set the SampleSize to 0 while the file is open
	stsz->sampleSize = 0;
	stsz->type = GF_ISOM_BOX_TYPE_STZ2;
	return GF_OK;
}


GF_EXPORT
GF_Err gf_isom_set_brand_info(GF_ISOFile *movie, u32 MajorBrand, u32 MinorVersion)
{
	u32 i, *p;

	if (!MajorBrand) return GF_BAD_PARAM;

#ifndef GPAC_DISABLE_ISOM_FRAGMENTS
	if (! (movie->FragmentsFlags & GF_ISOM_FRAG_WRITE_READY)) {
		GF_Err e = CanAccessMovie(movie, GF_ISOM_OPEN_WRITE);
		if (e) return e;

		e = CheckNoData(movie);
		if (e) return e;
	}
#endif

	if (!movie->brand) {
		movie->brand = (GF_FileTypeBox *) gf_isom_box_new(GF_ISOM_BOX_TYPE_FTYP);
		gf_list_add(movie->TopBoxes, movie->brand);
	}

	movie->brand->majorBrand = MajorBrand;
	movie->brand->minorVersion = MinorVersion;

	if (!movie->brand->altBrand) {
		movie->brand->altBrand = (u32*)gf_malloc(sizeof(u32));
		movie->brand->altBrand[0] = MajorBrand;
		movie->brand->altCount = 1;
		return GF_OK;
	}

	//if brand already present don't change anything
	for (i=0; i<movie->brand->altCount; i++) {
		if (movie->brand->altBrand[i] == MajorBrand) return GF_OK;
	}
	p = (u32*)gf_malloc(sizeof(u32)*(movie->brand->altCount + 1));
	if (!p) return GF_OUT_OF_MEM;
	memcpy(p, movie->brand->altBrand, sizeof(u32)*movie->brand->altCount);
	p[movie->brand->altCount] = MajorBrand;
	movie->brand->altCount += 1;
	gf_free(movie->brand->altBrand);
	movie->brand->altBrand = p;
	return GF_OK;
}


GF_EXPORT
GF_Err gf_isom_modify_alternate_brand(GF_ISOFile *movie, u32 Brand, u8 AddIt)
{
	u32 i, k, *p;

	if (!Brand) return GF_BAD_PARAM;

#ifndef GPAC_DISABLE_ISOM_FRAGMENTS
	if (! (movie->FragmentsFlags & GF_ISOM_FRAG_WRITE_READY)) {
		GF_Err e = CanAccessMovie(movie, GF_ISOM_OPEN_WRITE);
		if (e) return e;

		e = CheckNoData(movie);
		if (e) return e;
	}
#endif

	if (!movie->brand && AddIt) {
		movie->brand = (GF_FileTypeBox *) gf_isom_box_new(GF_ISOM_BOX_TYPE_FTYP);
		if (!movie->brand) return GF_OUT_OF_MEM;
		gf_list_add(movie->TopBoxes, movie->brand);
	}
	if (!AddIt && !movie->brand) return GF_OK;

	//do not mofify major one
	if (!AddIt && movie->brand->majorBrand == Brand) return GF_OK;

	if (!AddIt && movie->brand->altCount == 1) {
		//fixes it in case
		movie->brand->altBrand[0] = movie->brand->majorBrand;
		return GF_OK;
	}
	//check for the brand
	for (i=0; i<movie->brand->altCount; i++) {
		if (movie->brand->altBrand[i] == Brand) goto found;
	}
	//Not found
	if (!AddIt) return GF_OK;
	//add it
	p = (u32*)gf_malloc(sizeof(u32)*(movie->brand->altCount + 1));
	if (!p) return GF_OUT_OF_MEM;
	memcpy(p, movie->brand->altBrand, sizeof(u32)*movie->brand->altCount);
	p[movie->brand->altCount] = Brand;
	movie->brand->altCount += 1;
	gf_free(movie->brand->altBrand);
	movie->brand->altBrand = p;
	return GF_OK;

found:

	//found
	if (AddIt) return GF_OK;
	assert(movie->brand->altCount>1);

	//remove it
	p = (u32*)gf_malloc(sizeof(u32)*(movie->brand->altCount - 1));
	if (!p) return GF_OUT_OF_MEM;
	k = 0;
	for (i=0; i<movie->brand->altCount; i++) {
		if (movie->brand->altBrand[i] == Brand) continue;
		else {
			p[k] = movie->brand->altBrand[i];
			k++;
		}
	}
	movie->brand->altCount -= 1;
	gf_free(movie->brand->altBrand);
	movie->brand->altBrand = p;
	return GF_OK;
}


GF_EXPORT
GF_Err gf_isom_reset_alt_brands(GF_ISOFile *movie)
{
	u32 *p;

#ifndef GPAC_DISABLE_ISOM_FRAGMENTS
	if (! (movie->FragmentsFlags & GF_ISOM_FRAG_WRITE_READY)) {
		GF_Err e = CanAccessMovie(movie, GF_ISOM_OPEN_WRITE);
		if (e) return e;

		e = CheckNoData(movie);
		if (e) return e;
	}
#endif

	if (!movie->brand) {
		movie->brand = (GF_FileTypeBox *) gf_isom_box_new(GF_ISOM_BOX_TYPE_FTYP);
		gf_list_add(movie->TopBoxes, movie->brand);
	}
	p = (u32*)gf_malloc(sizeof(u32));
	if (!p) return GF_OUT_OF_MEM;
	p[0] = movie->brand->majorBrand;
	movie->brand->altCount = 1;
	gf_free(movie->brand->altBrand);
	movie->brand->altBrand = p;
	return GF_OK;
}

#if 0 //unused
GF_Err gf_isom_set_sample_padding_bits(GF_ISOFile *movie, u32 trackNumber, u32 sampleNumber, u8 NbBits)
{
	GF_TrackBox *trak;
	GF_Err e;

	e = CanAccessMovie(movie, GF_ISOM_OPEN_WRITE);
	if (e) return e;

	trak = gf_isom_get_track_from_file(movie, trackNumber);
	if (!trak || NbBits > 7) return GF_BAD_PARAM;

	//set Padding info
	return stbl_SetPaddingBits(trak->Media->information->sampleTable, sampleNumber, NbBits);
}
#endif

GF_EXPORT
GF_Err gf_isom_remove_user_data_item(GF_ISOFile *movie, u32 trackNumber, u32 UserDataType, bin128 UUID, u32 UserDataIndex)
{
	GF_UserDataMap *map;
	GF_Box *a;
	u32 i;
	bin128 t;
	GF_Err e;
	GF_TrackBox *trak;
	GF_UserDataBox *udta;

	e = CanAccessMovie(movie, GF_ISOM_OPEN_WRITE);
	if (e) return e;

	if (UserDataType == GF_ISOM_BOX_TYPE_UUID) UserDataType = 0;
	memset(t, 1, 16);

	if (trackNumber) {
		trak = gf_isom_get_track_from_file(movie, trackNumber);
		if (!trak) return GF_BAD_PARAM;
		udta = trak->udta;
	} else {
		udta = movie->moov->udta;
	}
	if (!udta) return GF_BAD_PARAM;
	if (!UserDataIndex) return GF_BAD_PARAM;

	i=0;
	while ((map = (GF_UserDataMap*)gf_list_enum(udta->recordList, &i))) {
		if ((map->boxType == GF_ISOM_BOX_TYPE_UUID)  && !memcmp(map->uuid, UUID, 16)) goto found;
		else if (map->boxType == UserDataType) goto found;
	}
	//not found
	return GF_OK;

found:

	if (UserDataIndex > gf_list_count(map->other_boxes) ) return GF_BAD_PARAM;
	//delete the box
	a = (GF_Box*)gf_list_get(map->other_boxes, UserDataIndex-1);

	gf_list_rem(map->other_boxes, UserDataIndex-1);
	gf_isom_box_del(a);

	//remove the map if empty
	if (!gf_list_count(map->other_boxes)) {
		gf_list_rem(udta->recordList, i-1);
		gf_isom_box_array_del(map->other_boxes);
		gf_free(map);
	}
	//but we keep the UDTA no matter what
	return GF_OK;
}

GF_EXPORT
GF_Err gf_isom_remove_user_data(GF_ISOFile *movie, u32 trackNumber, u32 UserDataType, bin128 UUID)
{
	GF_UserDataMap *map;
	u32 i;
	GF_Err e;
	bin128 t;
	GF_TrackBox *trak;
	GF_UserDataBox *udta;

	e = CanAccessMovie(movie, GF_ISOM_OPEN_WRITE);
	if (e) return e;

	if (UserDataType == GF_ISOM_BOX_TYPE_UUID) UserDataType = 0;
	memset(t, 1, 16);

	if (trackNumber) {
		trak = gf_isom_get_track_from_file(movie, trackNumber);
		if (!trak) return GF_BAD_PARAM;
		udta = trak->udta;
	} else {
		udta = movie->moov->udta;
	}
	if (!udta) return GF_BAD_PARAM;

	i=0;
	while ((map = (GF_UserDataMap*)gf_list_enum(udta->recordList, &i))) {
		if ((map->boxType == GF_ISOM_BOX_TYPE_UUID)  && !memcmp(map->uuid, UUID, 16)) goto found;
		else if (map->boxType == UserDataType) goto found;
	}
	//not found
	return GF_OK;

found:

	gf_list_rem(udta->recordList, i-1);
	gf_isom_box_array_del(map->other_boxes);
	gf_free(map);

	//but we keep the UDTA no matter what
	return GF_OK;
}

GF_EXPORT
GF_Err gf_isom_add_user_data(GF_ISOFile *movie, u32 trackNumber, u32 UserDataType, bin128 UUID, char *data, u32 DataLength)
{
	GF_Err e;
	GF_TrackBox *trak;
	GF_UserDataBox *udta;

	e = CanAccessMovie(movie, GF_ISOM_OPEN_WRITE);
	if (e) return e;

	if (UserDataType == GF_ISOM_BOX_TYPE_UUID) UserDataType = 0;

	if (trackNumber) {
		trak = gf_isom_get_track_from_file(movie, trackNumber);
		if (!trak) return GF_BAD_PARAM;
		if (!trak->udta) trak_AddBox((GF_Box*)trak, gf_isom_box_new(GF_ISOM_BOX_TYPE_UDTA));
		udta = trak->udta;
	} else {
		if (!movie->moov->udta) moov_AddBox((GF_Box*)movie->moov, gf_isom_box_new(GF_ISOM_BOX_TYPE_UDTA));
		udta = movie->moov->udta;
	}
	if (!udta) return GF_OUT_OF_MEM;

	//create a default box
	if (UserDataType) {
		GF_UnknownBox *a = (GF_UnknownBox *) gf_isom_box_new(GF_ISOM_BOX_TYPE_UNKNOWN);
		a->original_4cc = UserDataType;
		if (DataLength) {
			a->data = (char*)gf_malloc(sizeof(char)*DataLength);
			memcpy(a->data, data, DataLength);
			a->dataSize = DataLength;
		}
		return udta_AddBox((GF_Box *)udta, (GF_Box *) a);
	} else {
		GF_UnknownUUIDBox *a = (GF_UnknownUUIDBox *) gf_isom_box_new(GF_ISOM_BOX_TYPE_UUID);
		memcpy(a->uuid, UUID, 16);
		if (DataLength) {
			a->data = (char*)gf_malloc(sizeof(char)*DataLength);
			memcpy(a->data, data, DataLength);
			a->dataSize = DataLength;
		}
		return udta_AddBox((GF_Box *)udta, (GF_Box *) a);
	}
	return GF_OK;
}

GF_EXPORT
GF_Err gf_isom_add_user_data_boxes(GF_ISOFile *movie, u32 trackNumber, char *data, u32 DataLength)
{
	GF_Err e;
	GF_TrackBox *trak;
	GF_UserDataBox *udta;
	GF_BitStream *bs;

	e = CanAccessMovie(movie, GF_ISOM_OPEN_WRITE);
	if (e) return e;

	if (trackNumber) {
		trak = gf_isom_get_track_from_file(movie, trackNumber);
		if (!trak) return GF_BAD_PARAM;
		if (!trak->udta) trak_AddBox((GF_Box*)trak, gf_isom_box_new(GF_ISOM_BOX_TYPE_UDTA));
		udta = trak->udta;
	} else {
		if (!movie->moov) return GF_BAD_PARAM;
		if (!movie->moov->udta) moov_AddBox((GF_Box*)movie->moov, gf_isom_box_new(GF_ISOM_BOX_TYPE_UDTA));
		udta = movie->moov->udta;
	}
	if (!udta) return GF_OUT_OF_MEM;

	bs = gf_bs_new(data, DataLength, GF_BITSTREAM_READ);
	while (gf_bs_available(bs)) {
		GF_Box *a;
		e = gf_isom_box_parse(&a, bs);
		if (e) break;
		e = udta_AddBox((GF_Box *)udta, a);
		if (e) break;
	}
	gf_bs_del(bs);
	return e;
}

GF_EXPORT
GF_Err gf_isom_clone_pl_indications(GF_ISOFile *orig, GF_ISOFile *dest)
{
	GF_IsomInitialObjectDescriptor *iod_d;
	if (!orig || !dest) return GF_BAD_PARAM;
	if (!orig->moov->iods || !orig->moov->iods->descriptor) return GF_OK;
	if (orig->moov->iods->descriptor->tag != GF_ODF_ISOM_IOD_TAG) return GF_OK;

	AddMovieIOD(dest->moov, 1);
	gf_odf_desc_del((GF_Descriptor *)dest->moov->iods->descriptor);
	gf_odf_desc_copy((GF_Descriptor *)orig->moov->iods->descriptor, (GF_Descriptor **)&dest->moov->iods->descriptor);
	iod_d = (GF_IsomInitialObjectDescriptor *) dest->moov->iods->descriptor;
	while (gf_list_count(iod_d->ES_ID_IncDescriptors)) {
		GF_Descriptor *d = (GF_Descriptor *)gf_list_get(iod_d->ES_ID_IncDescriptors, 0);
		gf_list_rem(iod_d->ES_ID_IncDescriptors, 0);
		gf_odf_desc_del(d);
	}
	while (gf_list_count(iod_d->ES_ID_RefDescriptors)) {
		GF_Descriptor *d = (GF_Descriptor *)gf_list_get(iod_d->ES_ID_RefDescriptors, 0);
		gf_list_rem(iod_d->ES_ID_RefDescriptors, 0);
		gf_odf_desc_del(d);
	}
	return GF_OK;
}

GF_EXPORT
GF_Err gf_isom_clone_box(GF_Box *src, GF_Box **dst)
{
	GF_Err e;
	char *data;
	u32 data_size;
	GF_BitStream *bs;

	if (*dst) {
		gf_isom_box_del(*dst);
		*dst=NULL;
	}
	bs = gf_bs_new(NULL, 0, GF_BITSTREAM_WRITE);
	if (!bs) return GF_OUT_OF_MEM;
	e = gf_isom_box_size( (GF_Box *) src);
	if (!e) e = gf_isom_box_write((GF_Box *) src, bs);
	gf_bs_get_content(bs, &data, &data_size);
	gf_bs_del(bs);
	if (e) return e;
	bs = gf_bs_new(data, data_size, GF_BITSTREAM_READ);
	if (!bs) return GF_OUT_OF_MEM;
	e = gf_isom_box_parse(dst, bs);
	gf_bs_del(bs);
	gf_free(data);
	return e;
}

#if 0 //unused
/*clones the entire movie file to destination. Tracks can be cloned if clone_tracks is set, in which case hint tracks can be
kept if keep_hint_tracks is set
if keep_pssh, all pssh boxes will be kept
fragment information (mvex) is not kept*/
GF_Err gf_isom_clone_movie(GF_ISOFile *orig_file, GF_ISOFile *dest_file, Bool clone_tracks, Bool keep_hint_tracks, Bool keep_pssh)
{
	GF_Err e;
	u32 i;
	GF_Box *box;

	e = CanAccessMovie(dest_file, GF_ISOM_OPEN_WRITE);
	if (e) return e;

	if (orig_file->brand) {
		gf_list_del_item(dest_file->TopBoxes, dest_file->brand);
		gf_isom_box_del((GF_Box *)dest_file->brand);
		dest_file->brand = NULL;
		gf_isom_clone_box((GF_Box *)orig_file->brand, (GF_Box **)&dest_file->brand);
		if (dest_file->brand) gf_list_add(dest_file->TopBoxes, dest_file->brand);
	}

	if (orig_file->meta) {
		gf_list_del_item(dest_file->TopBoxes, dest_file->meta);
		gf_isom_box_del((GF_Box *)dest_file->meta);
		dest_file->meta = NULL;
		/*fixme - check imports*/
		gf_isom_clone_box((GF_Box *)orig_file->meta, (GF_Box **)&dest_file->meta);
		if (dest_file->meta) gf_list_add(dest_file->TopBoxes, dest_file->meta);
	}
	if (orig_file->moov) {
		u32 i, dstTrack;
		GF_Box *iods;
		GF_List *tracks = gf_list_new();
		GF_List *old_tracks = orig_file->moov->trackList;
		orig_file->moov->trackList = tracks;
		iods = (GF_Box*)orig_file->moov->iods;
		orig_file->moov->iods = NULL;
		e = gf_isom_clone_box((GF_Box *)orig_file->moov, (GF_Box **)&dest_file->moov);
		if (e) {
			gf_list_del(tracks);
			orig_file->moov->trackList = old_tracks;
			return e;
		}
		orig_file->moov->trackList = old_tracks;
		gf_list_del(tracks);
		orig_file->moov->iods = (GF_ObjectDescriptorBox*)iods;
		gf_list_add(dest_file->TopBoxes, dest_file->moov);

#ifndef GPAC_DISABLE_ISOM_FRAGMENTS
		if (dest_file->moov->mvex) {
			gf_isom_box_del((GF_Box *)dest_file->moov->mvex);
			dest_file->moov->mvex = NULL;
		}
#endif

		if (clone_tracks) {
			for (i=0; i<gf_list_count(orig_file->moov->trackList); i++) {
				GF_TrackBox *trak = (GF_TrackBox*)gf_list_get( orig_file->moov->trackList, i);
				if (!trak) continue;
				if (keep_hint_tracks || (trak->Media->handler->handlerType != GF_ISOM_MEDIA_HINT)) {
					e = gf_isom_clone_track(orig_file, i+1, dest_file, GF_FALSE, &dstTrack);
					if (e) return e;
				}
			}
			if (iods)
				gf_isom_clone_box((GF_Box *)orig_file->moov->iods, (GF_Box **)dest_file->moov->iods);
		} else {
			dest_file->moov->mvhd->nextTrackID = 1;
			gf_isom_clone_pl_indications(orig_file, dest_file);
		}
		dest_file->moov->mov = dest_file;
	}

	if (!keep_pssh) {
		i=0;
		while ((box = (GF_Box*)gf_list_get(dest_file->moov->other_boxes, i++))) {
			if (box->type == GF_ISOM_BOX_TYPE_PSSH) {
				i--;
				gf_list_rem(dest_file->moov->other_boxes, i);
				gf_isom_box_del(box);
			}
		}
	}

	//duplicate other boxes
	i=0;
	while ((box = (GF_Box*)gf_list_get(orig_file->TopBoxes, i++))) {
		switch(box->type) {
		case GF_ISOM_BOX_TYPE_MOOV:
		case GF_ISOM_BOX_TYPE_META:
		case GF_ISOM_BOX_TYPE_MDAT:
		case GF_ISOM_BOX_TYPE_FTYP:
		case GF_ISOM_BOX_TYPE_PDIN:
#ifndef	GPAC_DISABLE_ISOM_FRAGMENTS
		case GF_ISOM_BOX_TYPE_STYP:
		case GF_ISOM_BOX_TYPE_SIDX:
		case GF_ISOM_BOX_TYPE_SSIX:
		case GF_ISOM_BOX_TYPE_MOOF:
#endif
		case GF_ISOM_BOX_TYPE_JP:
			break;

		case GF_ISOM_BOX_TYPE_PSSH:
			if (!keep_pssh)
				break;

		default:
		{
			GF_Box *box2 = NULL;
			gf_isom_clone_box(box, &box2);
			gf_list_add(dest_file->TopBoxes, box2);
		}
		break;
		}
	}

	return GF_OK;
}
#endif


GF_EXPORT
GF_Err gf_isom_get_raw_user_data(GF_ISOFile *file, char **output, u32 *output_size)
{
	GF_BitStream *bs;
	GF_Err e;
	GF_Box *b;
	u32 i;

	*output = NULL;
	*output_size = 0;
	if (!file || !file->moov || (!file->moov->udta && !file->moov->other_boxes)) return GF_OK;
	bs = gf_bs_new(NULL, 0, GF_BITSTREAM_WRITE);

	if (file->moov->udta) {
		e = gf_isom_box_size( (GF_Box *) file->moov->udta);
		if (e) goto exit;
		e = gf_isom_box_write((GF_Box *) file->moov->udta, bs);
		if (e) goto exit;
	}
	i=0;
	while ((b = gf_list_enum(file->moov->other_boxes, &i))) {
		e = gf_isom_box_size( (GF_Box *) b);
		if (e) goto exit;
		e = gf_isom_box_write((GF_Box *) b, bs);
		if (e) goto exit;
	}

	gf_bs_get_content(bs, output, output_size);

exit:
	gf_bs_del(bs);
	return e;
}

GF_EXPORT
GF_Err gf_isom_get_track_template(GF_ISOFile *file, u32 track, char **output, u32 *output_size)
{
	GF_TrackBox *trak;
	GF_BitStream *bs;
	GF_DataReferenceBox *dref;
	GF_SampleTableBox *stbl, *stbl_temp;
	GF_SampleEncryptionBox *senc;

	*output = NULL;
	*output_size = 0;
	/*get orig sample desc and clone it*/
	trak = gf_isom_get_track_from_file(file, track);
	if (!trak || !trak->Media) return GF_BAD_PARAM;

	//don't serialize dref
	dref = NULL;
	if (trak->Media->information->dataInformation) {
		dref = trak->Media->information->dataInformation->dref;
		trak->Media->information->dataInformation->dref = NULL;
	}

	//don't serialize stbl
	stbl = trak->Media->information->sampleTable;
	stbl_temp = (GF_SampleTableBox *) gf_isom_box_new(GF_ISOM_BOX_TYPE_STBL);
	/*do not clone sampleDescription table but create an emty one*/
	stbl_temp->SampleDescription = (GF_SampleDescriptionBox *) gf_isom_box_new(GF_ISOM_BOX_TYPE_STSD);

	/*clone sampleGroups description tables if any*/
	stbl_temp->sampleGroupsDescription = stbl->sampleGroupsDescription;
	trak->Media->information->sampleTable = stbl_temp;
	/*clone CompositionToDecode table, we may remove it later*/
	stbl_temp->CompositionToDecode = stbl->CompositionToDecode;

	//don't serialize senc
	senc = trak->sample_encryption;
	if (senc) {
		assert(trak->other_boxes);
		gf_list_del_item(trak->other_boxes, senc);
		trak->sample_encryption = NULL;
	}

	bs = gf_bs_new(NULL, 0, GF_BITSTREAM_WRITE);

	gf_isom_box_size( (GF_Box *) trak);
	gf_isom_box_write((GF_Box *) trak, bs);
	gf_bs_get_content(bs, output, output_size);
	gf_bs_del(bs);

	//restore our pointers
	if (dref)
		trak->Media->information->dataInformation->dref = dref;
	trak->Media->information->sampleTable = stbl;
	if (senc) {
		trak->sample_encryption = senc;
		gf_list_add(trak->other_boxes, senc);
	}
	stbl_temp->sampleGroupsDescription = NULL;
	stbl_temp->CompositionToDecode = NULL;
	gf_isom_box_del((GF_Box *)stbl_temp);
	return GF_OK;

}

GF_EXPORT
GF_Err gf_isom_clone_track(GF_ISOFile *orig_file, u32 orig_track, GF_ISOFile *dest_file, Bool keep_data_ref, u32 *dest_track)
{
	GF_TrackBox *trak, *new_tk;
	GF_BitStream *bs;
	char *data;
	const char *buffer;
	u32 data_size;
	Double ts_scale;
	GF_Err e;
	GF_SampleEntryBox *entry;
	GF_SampleTableBox *stbl, *stbl_temp;
	GF_SampleEncryptionBox *senc;

	e = CanAccessMovie(dest_file, GF_ISOM_OPEN_WRITE);
	if (e) return e;
	gf_isom_insert_moov(dest_file);

	/*get orig sample desc and clone it*/
	trak = gf_isom_get_track_from_file(orig_file, orig_track);
	if (!trak || !trak->Media) return GF_BAD_PARAM;

	stbl = trak->Media->information->sampleTable;
	stbl_temp = (GF_SampleTableBox *) gf_isom_box_new(GF_ISOM_BOX_TYPE_STBL);
	/*clone sampleDescription table*/
	stbl_temp->SampleDescription = stbl->SampleDescription;
	/*also clone sampleGroups description tables if any*/
	stbl_temp->sampleGroupsDescription = stbl->sampleGroupsDescription;
	trak->Media->information->sampleTable = stbl_temp;
	/*clone CompositionToDecode table, we may remove it later*/
	stbl_temp->CompositionToDecode = stbl->CompositionToDecode;

	senc = trak->sample_encryption;
	if (senc) {
		assert(trak->other_boxes);
		gf_list_del_item(trak->other_boxes, senc);
		trak->sample_encryption = NULL;
	}

	bs = gf_bs_new(NULL, 0, GF_BITSTREAM_WRITE);

	gf_isom_box_size( (GF_Box *) trak);
	gf_isom_box_write((GF_Box *) trak, bs);
	gf_bs_get_content(bs, &data, &data_size);
	gf_bs_del(bs);
	bs = gf_bs_new(data, data_size, GF_BITSTREAM_READ);
	gf_bs_set_cookie(bs, (u64) bs);
	e = gf_isom_box_parse((GF_Box **) &new_tk, bs);
	gf_bs_del(bs);
	gf_free(data);
	trak->Media->information->sampleTable = stbl;
	if (senc) {
		trak->sample_encryption = senc;
		gf_list_add(trak->other_boxes, senc);
	}
	stbl_temp->SampleDescription = NULL;
	stbl_temp->sampleGroupsDescription = NULL;
	stbl_temp->CompositionToDecode = NULL;
	gf_isom_box_del((GF_Box *)stbl_temp);

	if (e) return e;


	/*create default boxes*/
	stbl = new_tk->Media->information->sampleTable;
	stbl->ChunkOffset = gf_isom_box_new(GF_ISOM_BOX_TYPE_STCO);
	stbl->SampleSize = (GF_SampleSizeBox *) gf_isom_box_new(GF_ISOM_BOX_TYPE_STSZ);
	stbl->SampleToChunk = (GF_SampleToChunkBox *) gf_isom_box_new(GF_ISOM_BOX_TYPE_STSC);
	stbl->TimeToSample = (GF_TimeToSampleBox *) gf_isom_box_new(GF_ISOM_BOX_TYPE_STTS);

	/*check trackID validity before adding track*/
	if (gf_isom_get_track_by_id(dest_file, new_tk->Header->trackID)) {
		u32 ID = 1;
		while (1) {
			if (RequestTrack(dest_file->moov, ID)) break;
			ID += 1;
			if (ID == 0xFFFFFFFF) break;
		}
		new_tk->Header->trackID = ID;
	}

	moov_AddBox((GF_Box*)dest_file->moov, (GF_Box *)new_tk);

	/*set originalID*/
	new_tk->originalID = trak->Header->trackID;
	/*set originalFile*/
	buffer = gf_isom_get_filename(orig_file);
	new_tk->originalFile = gf_crc_32(buffer, (u32) strlen(buffer));

	/*rewrite edit list segmentDuration to new movie timescale*/
	ts_scale = dest_file->moov->mvhd->timeScale;
	ts_scale /= orig_file->moov->mvhd->timeScale;
	new_tk->Header->duration = (u64) (s64) ((s64) new_tk->Header->duration * ts_scale);
	if (new_tk->editBox && new_tk->editBox->editList) {
		u32 i, count = gf_list_count(new_tk->editBox->editList->entryList);
		for (i=0; i<count; i++) {
			GF_EdtsEntry *ent = (GF_EdtsEntry *)gf_list_get(new_tk->editBox->editList->entryList, i);
			ent->segmentDuration = (u64) (s64) ((s64) ent->segmentDuration * ts_scale);
		}
	}

	/*reset data ref*/
	if (!keep_data_ref) {
		gf_isom_box_array_del(new_tk->Media->information->dataInformation->dref->other_boxes);
		new_tk->Media->information->dataInformation->dref->other_boxes = gf_list_new();
		/*update data ref*/
		entry = (GF_SampleEntryBox*)gf_list_get(new_tk->Media->information->sampleTable->SampleDescription->other_boxes, 0);
		if (entry) {
			u32 dref;
			Media_CreateDataRef(dest_file, new_tk->Media->information->dataInformation->dref, NULL, NULL, &dref);
			entry->dataReferenceIndex = dref;
		}
	} else {
		u32 i;
		for (i=0; i<gf_list_count(new_tk->Media->information->dataInformation->dref->other_boxes); i++) {
			GF_DataEntryBox *dref_entry = (GF_DataEntryBox *)gf_list_get(new_tk->Media->information->dataInformation->dref->other_boxes, i);
			if (dref_entry->flags & 1) {
				dref_entry->flags &= ~1;
				e = Media_SetDrefURL((GF_DataEntryURLBox *)dref_entry, orig_file->fileName, dest_file->finalName);
				if (e) return e;
			}
		}
	}

	*dest_track = gf_list_count(dest_file->moov->trackList);

	if (dest_file->moov->mvhd->nextTrackID<= new_tk->Header->trackID)
		dest_file->moov->mvhd->nextTrackID = new_tk->Header->trackID+1;

	return GF_OK;
}

#if 0
/*clones all sampleDescription entries in new track, after an optional reset of existing entries*/
GF_Err gf_isom_clone_sample_descriptions(GF_ISOFile *the_file, u32 trackNumber, GF_ISOFile *orig_file, u32 orig_track, Bool reset_existing)
{
	u32 i;
	GF_TrackBox *dst_trak, *src_trak;
	GF_Err e = CanAccessMovie(the_file, GF_ISOM_OPEN_WRITE);
	if (e) return e;

	dst_trak = gf_isom_get_track_from_file(the_file, trackNumber);
	if (!dst_trak || !dst_trak->Media) return GF_BAD_PARAM;
	src_trak = gf_isom_get_track_from_file(orig_file, orig_track);
	if (!src_trak || !src_trak->Media) return GF_BAD_PARAM;

	if (reset_existing) {
		gf_isom_box_array_del(dst_trak->Media->information->sampleTable->SampleDescription->other_boxes);
		dst_trak->Media->information->sampleTable->SampleDescription->other_boxes = gf_list_new();
	}

	for (i=0; i<gf_list_count(src_trak->Media->information->sampleTable->SampleDescription->other_boxes); i++) {
		u32 outDesc;
		e = gf_isom_clone_sample_description(the_file, trackNumber, orig_file, orig_track, i+1, NULL, NULL, &outDesc);
		if (e) break;
	}
	return e;
}
#endif


GF_EXPORT
GF_Err gf_isom_clone_sample_description(GF_ISOFile *the_file, u32 trackNumber, GF_ISOFile *orig_file, u32 orig_track, u32 orig_desc_index, char *URLname, char *URNname, u32 *outDescriptionIndex)
{
	GF_TrackBox *trak;
	GF_BitStream *bs;
	char *data;
	u32 data_size;
	GF_Box *entry;
	GF_Err e;
	u32 dataRefIndex;
    u32 mtype;

	e = CanAccessMovie(the_file, GF_ISOM_OPEN_WRITE);
	if (e) return e;

	/*get orig sample desc and clone it*/
	trak = gf_isom_get_track_from_file(orig_file, orig_track);
	if (!trak || !trak->Media) return GF_BAD_PARAM;

	entry = (GF_Box*)gf_list_get(trak->Media->information->sampleTable->SampleDescription->other_boxes, orig_desc_index-1);
	if (!entry) return GF_BAD_PARAM;

	bs = gf_bs_new(NULL, 0, GF_BITSTREAM_WRITE);

	gf_isom_box_size(entry);
	gf_isom_box_write(entry, bs);
	gf_bs_get_content(bs, &data, &data_size);
	gf_bs_del(bs);
	bs = gf_bs_new(data, data_size, GF_BITSTREAM_READ);
	e = gf_isom_box_parse(&entry, bs);
	gf_bs_del(bs);
	gf_free(data);
	if (e) return e;

	/*get new track and insert clone*/
	trak = gf_isom_get_track_from_file(the_file, trackNumber);
	if (!trak || !trak->Media) goto exit;

	/*get or create the data ref*/
	e = Media_FindDataRef(trak->Media->information->dataInformation->dref, URLname, URNname, &dataRefIndex);
	if (e) goto exit;
	if (!dataRefIndex) {
		e = Media_CreateDataRef(the_file, trak->Media->information->dataInformation->dref, URLname, URNname, &dataRefIndex);
		if (e) goto exit;
	}
	if (!the_file->keep_utc)
		trak->Media->mediaHeader->modificationTime = gf_isom_get_mp4time();
	/*overwrite dref*/
	((GF_SampleEntryBox *)entry)->dataReferenceIndex = dataRefIndex;
	e = gf_list_add(trak->Media->information->sampleTable->SampleDescription->other_boxes, entry);
	*outDescriptionIndex = gf_list_count(trak->Media->information->sampleTable->SampleDescription->other_boxes);

	/*also clone track w/h info*/
    mtype = gf_isom_get_media_type(the_file, trackNumber);
	if (gf_isom_is_video_subtype(mtype) ) {
		gf_isom_set_visual_info(the_file, trackNumber, (*outDescriptionIndex), ((GF_VisualSampleEntryBox*)entry)->Width, ((GF_VisualSampleEntryBox*)entry)->Height);
	}
	return e;

exit:
	gf_isom_box_del(entry);
	return e;
}

GF_EXPORT
GF_Err gf_isom_new_generic_sample_description(GF_ISOFile *movie, u32 trackNumber, char *URLname, char *URNname, GF_GenericSampleDescription *udesc, u32 *outDescriptionIndex)
{
	GF_TrackBox *trak;
	GF_Err e;
	u32 dataRefIndex;

	e = CanAccessMovie(movie, GF_ISOM_OPEN_WRITE);
	if (e) return e;

	trak = gf_isom_get_track_from_file(movie, trackNumber);
	if (!trak || !trak->Media || !udesc) return GF_BAD_PARAM;

	//get or create the data ref
	e = Media_FindDataRef(trak->Media->information->dataInformation->dref, URLname, URNname, &dataRefIndex);
	if (e) return e;
	if (!dataRefIndex) {
		e = Media_CreateDataRef(movie, trak->Media->information->dataInformation->dref, URLname, URNname, &dataRefIndex);
		if (e) return e;
	}
	if (!movie->keep_utc)
		trak->Media->mediaHeader->modificationTime = gf_isom_get_mp4time();

	if (gf_isom_is_video_subtype(trak->Media->handler->handlerType)) {
		GF_GenericVisualSampleEntryBox *entry;
		//create a new entry
		entry = (GF_GenericVisualSampleEntryBox*) gf_isom_box_new(GF_ISOM_BOX_TYPE_GNRV);
		if (!entry) return GF_OUT_OF_MEM;

		if (!udesc->codec_tag) {
			entry->EntryType = GF_ISOM_BOX_TYPE_UUID;
			memcpy(entry->uuid, udesc->UUID, sizeof(bin128));
		} else {
			entry->EntryType = udesc->codec_tag;
		}
		entry->dataReferenceIndex = dataRefIndex;
		entry->vendor = udesc->vendor_code;
		entry->version = udesc->version;
		entry->revision = udesc->revision;
		entry->temporal_quality = udesc->temporal_quality;
		entry->spatial_quality = udesc->spatial_quality;
		entry->Width = udesc->width;
		entry->Height = udesc->height;
		strcpy(entry->compressor_name, udesc->compressor_name);
		entry->color_table_index = -1;
		entry->frames_per_sample = 1;
		entry->horiz_res = udesc->h_res ? udesc->h_res : 0x00480000;
		entry->vert_res = udesc->v_res ? udesc->v_res : 0x00480000;
		entry->bit_depth = udesc->depth ? udesc->depth : 0x18;
		if (udesc->extension_buf && udesc->extension_buf_size) {
			entry->data = (char*)gf_malloc(sizeof(char) * udesc->extension_buf_size);
			if (!entry->data) {
				gf_isom_box_del((GF_Box *) entry);
				return GF_OUT_OF_MEM;
			}
			memcpy(entry->data, udesc->extension_buf, udesc->extension_buf_size);
			entry->data_size = udesc->extension_buf_size;
		}
		e = gf_list_add(trak->Media->information->sampleTable->SampleDescription->other_boxes, entry);
	}
	else if (trak->Media->handler->handlerType==GF_ISOM_MEDIA_AUDIO) {
		GF_GenericAudioSampleEntryBox *gena;
		//create a new entry
		gena = (GF_GenericAudioSampleEntryBox*) gf_isom_box_new(GF_ISOM_BOX_TYPE_GNRA);
		if (!gena) return GF_OUT_OF_MEM;

		if (!udesc->codec_tag) {
			gena->EntryType = GF_ISOM_BOX_TYPE_UUID;
			memcpy(gena->uuid, udesc->UUID, sizeof(bin128));
		} else {
			gena->EntryType = udesc->codec_tag;
		}
		gena->dataReferenceIndex = dataRefIndex;
		gena->vendor = udesc->vendor_code;
		gena->version = udesc->version;
		gena->revision = udesc->revision;
		gena->bitspersample = udesc->bits_per_sample ? udesc->bits_per_sample : 16;
		gena->channel_count = udesc->nb_channels ? udesc->nb_channels : 2;
		gena->samplerate_hi = udesc->samplerate;
		gena->samplerate_lo = 0;
		gena->is_qtff = udesc->is_qtff;

		if (udesc->extension_buf && udesc->extension_buf_size) {
			gena->data = (char*)gf_malloc(sizeof(char) * udesc->extension_buf_size);
			if (!gena->data) {
				gf_isom_box_del((GF_Box *) gena);
				return GF_OUT_OF_MEM;
			}
			memcpy(gena->data, udesc->extension_buf, udesc->extension_buf_size);
			gena->data_size = udesc->extension_buf_size;
		}
		e = gf_list_add(trak->Media->information->sampleTable->SampleDescription->other_boxes, gena);
	}
	else {
		GF_GenericSampleEntryBox *genm;
		//create a new entry
		genm = (GF_GenericSampleEntryBox*) gf_isom_box_new(GF_ISOM_BOX_TYPE_GNRM);
		if (!genm) return GF_OUT_OF_MEM;

		if (!udesc->codec_tag) {
			genm->EntryType = GF_ISOM_BOX_TYPE_UUID;
			memcpy(genm->uuid, udesc->UUID, sizeof(bin128));
		} else {
			genm->EntryType = udesc->codec_tag;
		}
		genm->dataReferenceIndex = dataRefIndex;
		if (udesc->extension_buf && udesc->extension_buf_size) {
			genm->data = (char*)gf_malloc(sizeof(char) * udesc->extension_buf_size);
			if (!genm->data) {
				gf_isom_box_del((GF_Box *) genm);
				return GF_OUT_OF_MEM;
			}
			memcpy(genm->data, udesc->extension_buf, udesc->extension_buf_size);
			genm->data_size = udesc->extension_buf_size;
		}
		e = gf_list_add(trak->Media->information->sampleTable->SampleDescription->other_boxes, genm);
	}
	*outDescriptionIndex = gf_list_count(trak->Media->information->sampleTable->SampleDescription->other_boxes);
	return e;
}

//use carefully. Very useful when you made a lot of changes (IPMP, IPI, OCI, ...)
//THIS WILL REPLACE THE WHOLE DESCRIPTOR ...
#if 0 //unused
/*change the data field of an unknown sample description*/
GF_Err gf_isom_change_generic_sample_description(GF_ISOFile *movie, u32 trackNumber, u32 StreamDescriptionIndex, GF_GenericSampleDescription *udesc)
{
	GF_TrackBox *trak;
	GF_Err e;
	GF_GenericVisualSampleEntryBox *entry;

	e = CanAccessMovie(movie, GF_ISOM_OPEN_WRITE);
	if (e) return e;

	trak = gf_isom_get_track_from_file(movie, trackNumber);
	if (!trak || !trak->Media || !StreamDescriptionIndex) return GF_BAD_PARAM;

	entry = (GF_GenericVisualSampleEntryBox *)gf_list_get(trak->Media->information->sampleTable->SampleDescription->other_boxes, StreamDescriptionIndex-1);
	if (!entry) return GF_BAD_PARAM;
	if (entry->type == GF_ISOM_BOX_TYPE_GNRV) {
		entry->vendor = udesc->vendor_code;
		entry->version = udesc->version;
		entry->revision = udesc->revision;
		entry->temporal_quality = udesc->temporal_quality;
		entry->spatial_quality = udesc->spatial_quality;
		entry->Width = udesc->width;
		entry->Height = udesc->height;
		strcpy(entry->compressor_name, udesc->compressor_name);
		entry->color_table_index = -1;
		entry->frames_per_sample = 1;
		entry->horiz_res = udesc->h_res ? udesc->h_res : 0x00480000;
		entry->vert_res = udesc->v_res ? udesc->v_res : 0x00480000;
		entry->bit_depth = udesc->depth ? udesc->depth : 0x18;
		if (entry->data) gf_free(entry->data);
		entry->data = NULL;
		entry->data_size = 0;
		if (udesc->extension_buf && udesc->extension_buf_size) {
			entry->data = (char*)gf_malloc(sizeof(char) * udesc->extension_buf_size);
			if (!entry->data) {
				gf_isom_box_del((GF_Box *) entry);
				return GF_OUT_OF_MEM;
			}
			memcpy(entry->data, udesc->extension_buf, udesc->extension_buf_size);
			entry->data_size = udesc->extension_buf_size;
		}
		return GF_OK;
	} else if (entry->type == GF_ISOM_BOX_TYPE_GNRA) {
		GF_GenericAudioSampleEntryBox *gena = (GF_GenericAudioSampleEntryBox *)entry;
		gena->vendor = udesc->vendor_code;
		gena->version = udesc->version;
		gena->revision = udesc->revision;
		gena->bitspersample = udesc->bits_per_sample ? udesc->bits_per_sample : 16;
		gena->channel_count = udesc->nb_channels ? udesc->nb_channels : 2;
		gena->samplerate_hi = udesc->samplerate;
		gena->samplerate_lo = 0;
		if (gena->data) gf_free(gena->data);
		gena->data = NULL;
		gena->data_size = 0;

		if (udesc->extension_buf && udesc->extension_buf_size) {
			gena->data = (char*)gf_malloc(sizeof(char) * udesc->extension_buf_size);
			if (!gena->data) {
				gf_isom_box_del((GF_Box *) gena);
				return GF_OUT_OF_MEM;
			}
			memcpy(gena->data, udesc->extension_buf, udesc->extension_buf_size);
			gena->data_size = udesc->extension_buf_size;
		}
		return GF_OK;
	} else if (entry->type == GF_ISOM_BOX_TYPE_GNRM) {
		GF_GenericSampleEntryBox *genm = (GF_GenericSampleEntryBox *)entry;
		if (genm->data) gf_free(genm->data);
		genm->data = NULL;
		genm->data_size = 0;

		if (udesc->extension_buf && udesc->extension_buf_size) {
			genm->data = (char*)gf_malloc(sizeof(char) * udesc->extension_buf_size);
			if (!genm->data) {
				gf_isom_box_del((GF_Box *) genm);
				return GF_OUT_OF_MEM;
			}
			memcpy(genm->data, udesc->extension_buf, udesc->extension_buf_size);
			genm->data_size = udesc->extension_buf_size;
		}
		return GF_OK;
	}
	return GF_BAD_PARAM;
}
#endif

#if 0
/*removes given stream description*/
GF_Err gf_isom_remove_sample_description(GF_ISOFile *movie, u32 trackNumber, u32 streamDescIndex)
{
	GF_TrackBox *trak;
	GF_Err e;
	GF_Box *entry;

	e = CanAccessMovie(movie, GF_ISOM_OPEN_WRITE);
	if (e) return e;
	trak = gf_isom_get_track_from_file(movie, trackNumber);
	if (!trak || !trak->Media || !streamDescIndex) return GF_BAD_PARAM;
	entry = (GF_Box*)gf_list_get(trak->Media->information->sampleTable->SampleDescription->other_boxes, streamDescIndex-1);
	if (!entry) return GF_BAD_PARAM;
	gf_list_rem(trak->Media->information->sampleTable->SampleDescription->other_boxes, streamDescIndex-1);
	gf_isom_box_del(entry);
	return GF_OK;
}
#endif

//sets a track reference
GF_EXPORT
GF_Err gf_isom_set_track_reference(GF_ISOFile *the_file, u32 trackNumber, u32 referenceType, u32 ReferencedTrackID)
{
	GF_Err e;
	GF_TrackBox *trak;
	GF_TrackReferenceBox *tref;
	GF_TrackReferenceTypeBox *dpnd;

	trak = gf_isom_get_track_from_file(the_file, trackNumber);
	if (!trak) return GF_BAD_PARAM;

	//no tref, create one
	tref = trak->References;
	if (!tref) {
		tref = (GF_TrackReferenceBox *) gf_isom_box_new(GF_ISOM_BOX_TYPE_TREF);
		e = trak_AddBox((GF_Box*)trak, (GF_Box *) tref);
		if (e) return e;
	}
	//find a ref of the given type
	e = Track_FindRef(trak, referenceType, &dpnd);
	if (e) return e;

	if (!dpnd) {
		dpnd = (GF_TrackReferenceTypeBox *) gf_isom_box_new(GF_ISOM_BOX_TYPE_REFT);
		dpnd->reference_type = referenceType;
		e = tref_AddBox((GF_Box*)tref, (GF_Box *)dpnd);
		if (e) return e;
	}
	//add the ref
	return reftype_AddRefTrack(dpnd, ReferencedTrackID, NULL);
}

//removes a track reference
#if 0 //unused
GF_Err gf_isom_remove_track_reference(GF_ISOFile *the_file, u32 trackNumber, u32 referenceType, u32 ReferenceIndex)
{
	GF_Err e;
	GF_TrackBox *trak;
	GF_TrackReferenceBox *tref;
	GF_TrackReferenceTypeBox *dpnd, *tmp;
	u32 i, k, *newIDs;
	trak = gf_isom_get_track_from_file(the_file, trackNumber);
	if (!trak || !ReferenceIndex) return GF_BAD_PARAM;

	//no tref, nothing to remove
	tref = trak->References;
	if (!tref) return GF_OK;
	//find a ref of the given type otherwise return
	e = Track_FindRef(trak, referenceType, &dpnd);
	if (e || !dpnd) return GF_OK;
	//remove the ref
	if (ReferenceIndex > dpnd->trackIDCount) return GF_BAD_PARAM;
	//last one
	if (dpnd->trackIDCount==1) {
		i=0;
		while ((tmp = (GF_TrackReferenceTypeBox *)gf_list_enum(tref->other_boxes, &i))) {
			if (tmp==dpnd) {
				gf_list_rem(tref->other_boxes, i-1);
				gf_isom_box_del((GF_Box *) dpnd);
				return GF_OK;
			}
		}
	}
	k = 0;
	newIDs = (u32*)gf_malloc(sizeof(u32)*(dpnd->trackIDCount-1));
	for (i=0; i<dpnd->trackIDCount; i++) {
		if (i+1 != ReferenceIndex) {
			newIDs[k] = dpnd->trackIDs[i];
			k++;
		}
	}
	gf_free(dpnd->trackIDs);
	dpnd->trackIDCount -= 1;
	dpnd->trackIDs = newIDs;
	return GF_OK;
}
#endif

//sets a track reference
GF_EXPORT
GF_Err gf_isom_remove_track_references(GF_ISOFile *the_file, u32 trackNumber)
{
	GF_TrackBox *trak;

	trak = gf_isom_get_track_from_file(the_file, trackNumber);
	if (!trak) return GF_BAD_PARAM;

	if (trak->References) {
		gf_isom_box_del((GF_Box *)trak->References);
		trak->References = NULL;
	}
	return GF_OK;
}



//changes track ID
GF_EXPORT
GF_Err gf_isom_set_track_id(GF_ISOFile *movie, u32 trackNumber, u32 trackID)
{
	GF_TrackReferenceTypeBox *ref;
	GF_TrackBox *trak, *a_trak;
	u32 i, j, k;

	trak = gf_isom_get_track_from_file(movie, trackNumber);
	if (trak && (trak->Header->trackID==trackID)) return GF_OK;
	a_trak = gf_isom_get_track_from_id(movie->moov, trackID);
	if (!movie || !trak || a_trak) return GF_BAD_PARAM;

	if (movie->moov->mvhd->nextTrackID<=trackID)
		movie->moov->mvhd->nextTrackID = trackID;

	/*rewrite all dependencies*/
	i=0;
	while ((a_trak = (GF_TrackBox*)gf_list_enum(movie->moov->trackList, &i))) {
		if (!a_trak->References) continue;
		j=0;
		while ((ref = (GF_TrackReferenceTypeBox *)gf_list_enum(a_trak->References->other_boxes, &j))) {
			for (k=0; k<ref->trackIDCount; k++) {
				if (ref->trackIDs[k]==trak->Header->trackID) {
					ref->trackIDs[k] = trackID;
					break;
				}
			}
		}
	}

	/*and update IOD if any*/
	if (movie->moov->iods && movie->moov->iods->descriptor) {
		GF_ES_ID_Inc *inc;
		GF_IsomObjectDescriptor *od = (GF_IsomObjectDescriptor *)movie->moov->iods->descriptor;
		u32 i = 0;
		while ((inc = (GF_ES_ID_Inc*)gf_list_enum(od->ES_ID_IncDescriptors, &i))) {
			if (inc->trackID==trak->Header->trackID) inc->trackID = trackID;
		}
	}
	trak->Header->trackID = trackID;
	return GF_OK;
}

/*force to rewrite all dependencies when the trackID of referenced track changes*/
GF_EXPORT
GF_Err gf_isom_rewrite_track_dependencies(GF_ISOFile *movie, u32 trackNumber)
{
	GF_TrackReferenceTypeBox *ref;
	GF_TrackBox *trak, *a_trak;
	u32 i, k;

	trak = gf_isom_get_track_from_file(movie, trackNumber);
	if (!trak)
		return GF_BAD_PARAM;
	if (!trak->References)
		return GF_OK;

	i=0;
	while ((ref = (GF_TrackReferenceTypeBox *)gf_list_enum(trak->References->other_boxes, &i))) {
		for (k=0; k < ref->trackIDCount; k++) {
			a_trak = gf_isom_get_track_from_original_id(movie->moov, ref->trackIDs[k], trak->originalFile);
			if (a_trak) {
				ref->trackIDs[k] = a_trak->Header->trackID;
			} else {
				a_trak = gf_isom_get_track_from_id(movie->moov, ref->trackIDs[k]);
				/*we should have a track with no original ID (not imported) - should we rewrite the dependency ?*/
				if (! a_trak || a_trak->originalID) return GF_BAD_PARAM;
			}
		}
	}

	return GF_OK;
}

#if 0 //unused
/*modify CTS offset of a given sample (used for B-frames) - MUST be called in unpack mode only*/
GF_Err gf_isom_modify_cts_offset(GF_ISOFile *the_file, u32 trackNumber, u32 sample_number, u32 offset)
{
	GF_TrackBox *trak = gf_isom_get_track_from_file(the_file, trackNumber);
	if (!trak) return GF_BAD_PARAM;
	if (!trak->Media->information->sampleTable->CompositionOffset) return GF_BAD_PARAM;
	if (!trak->Media->information->sampleTable->CompositionOffset->unpack_mode) return GF_BAD_PARAM;
	/*we're in unpack mode: one entry per sample*/
	trak->Media->information->sampleTable->CompositionOffset->entries[sample_number - 1].decodingOffset = offset;
	return GF_OK;
}
#endif

GF_EXPORT
GF_Err gf_isom_shift_cts_offset(GF_ISOFile *the_file, u32 trackNumber, s32 offset_shift)
{
	u32 i;
	GF_TrackBox *trak = gf_isom_get_track_from_file(the_file, trackNumber);
	if (!trak) return GF_BAD_PARAM;
	if (!trak->Media->information->sampleTable->CompositionOffset) return GF_BAD_PARAM;
	if (!trak->Media->information->sampleTable->CompositionOffset->unpack_mode) return GF_BAD_PARAM;

	for (i=0; i<trak->Media->information->sampleTable->CompositionOffset->nb_entries; i++) {
		/*we're in unpack mode: one entry per sample*/
		trak->Media->information->sampleTable->CompositionOffset->entries[i].decodingOffset -= offset_shift;
	}
	return GF_OK;
}

#if 0 //unused
GF_Err gf_isom_remove_cts_info(GF_ISOFile *the_file, u32 trackNumber)
{
	GF_TrackBox *trak = gf_isom_get_track_from_file(the_file, trackNumber);
	if (!trak) return GF_BAD_PARAM;
	if (!trak->Media->information->sampleTable->CompositionOffset) return GF_OK;

	gf_isom_box_del((GF_Box *)trak->Media->information->sampleTable->CompositionOffset);
	trak->Media->information->sampleTable->CompositionOffset = NULL;
	return GF_OK;
}
#endif

GF_EXPORT
GF_Err gf_isom_set_cts_packing(GF_ISOFile *the_file, u32 trackNumber, Bool unpack)
{
	GF_Err e;
	GF_Err stbl_repackCTS(GF_CompositionOffsetBox *ctts);
	GF_Err stbl_unpackCTS(GF_SampleTableBox *stbl);

	GF_TrackBox *trak = gf_isom_get_track_from_file(the_file, trackNumber);
	if (!trak) return GF_BAD_PARAM;
	if (unpack) {
		if (!trak->Media->information->sampleTable->CompositionOffset) trak->Media->information->sampleTable->CompositionOffset = (GF_CompositionOffsetBox *) gf_isom_box_new(GF_ISOM_BOX_TYPE_CTTS);
		e = stbl_unpackCTS(trak->Media->information->sampleTable);
	} else {
		if (!trak->Media->information->sampleTable->CompositionOffset) return GF_OK;
		e = stbl_repackCTS(trak->Media->information->sampleTable->CompositionOffset);
	}
	if (e) return e;
	return SetTrackDuration(trak);
}

GF_EXPORT
GF_Err gf_isom_set_track_matrix(GF_ISOFile *the_file, u32 trackNumber, s32 matrix[9])
{
	GF_TrackBox *trak = gf_isom_get_track_from_file(the_file, trackNumber);
	if (!trak || !trak->Header) return GF_BAD_PARAM;
	memcpy(trak->Header->matrix, matrix, sizeof(trak->Header->matrix));
	return GF_OK;
}

GF_EXPORT
GF_Err gf_isom_set_track_layout_info(GF_ISOFile *the_file, u32 trackNumber, u32 width, u32 height, s32 translation_x, s32 translation_y, s16 layer)
{
	GF_TrackBox *trak = gf_isom_get_track_from_file(the_file, trackNumber);
	if (!trak || !trak->Header) return GF_BAD_PARAM;
	trak->Header->width = width;
	trak->Header->height = height;
	trak->Header->matrix[6] = translation_x;
	trak->Header->matrix[7] = translation_y;
	trak->Header->layer = layer;
	return GF_OK;
}

GF_EXPORT
GF_Err gf_isom_set_media_timescale(GF_ISOFile *the_file, u32 trackNumber, u32 newTS, Bool force_rescale)
{
	Double scale;
	GF_TrackBox *trak;
	trak = gf_isom_get_track_from_file(the_file, trackNumber);
	if (!trak || !trak->Media | !trak->Media->mediaHeader) return GF_BAD_PARAM;
	if (trak->Media->mediaHeader->timeScale==newTS) return GF_OK;

	scale = newTS;
	scale /= trak->Media->mediaHeader->timeScale;
	trak->Media->mediaHeader->timeScale = newTS;
	if (!force_rescale) {
		u32 i, k, idx, last_delta;
		GF_SampleTableBox *stbl = trak->Media->information->sampleTable;
		u64 cur_dts;
		u64*DTSs = NULL;
		s64*CTSs = NULL;

		if (trak->editBox) {
			GF_EdtsEntry *ent;
			u32 i=0;
			while ((ent = (GF_EdtsEntry*)gf_list_enum(trak->editBox->editList->entryList, &i))) {
				ent->mediaTime = (u32) (scale*ent->mediaTime);
			}
		}
		if (! stbl || !stbl->TimeToSample || !stbl->TimeToSample->nb_entries) {
			return SetTrackDuration(trak);
		}

		idx = 0;
		cur_dts = 0;
		//unpack the DTSs
		DTSs = (u64*)gf_malloc(sizeof(u64) * (stbl->SampleSize->sampleCount) );
		CTSs = NULL;

		if (!DTSs) return GF_OUT_OF_MEM;
		if (stbl->CompositionOffset) {
			CTSs = (s64*)gf_malloc(sizeof(u64) * (stbl->SampleSize->sampleCount) );
		}

		for (i=0; i<stbl->TimeToSample->nb_entries; i++) {
			for (k=0; k<stbl->TimeToSample->entries[i].sampleCount; k++) {
				cur_dts += stbl->TimeToSample->entries[i].sampleDelta;
				DTSs[idx] = (u64) (cur_dts * scale);

				if (stbl->CompositionOffset) {
					s32 cts_o;
					stbl_GetSampleCTS(stbl->CompositionOffset, idx+1, &cts_o);
					CTSs[idx] = (s64) ( ((s64) cur_dts + cts_o) * scale);
				}
				idx++;
			}
		}
		last_delta = (u32) (stbl->TimeToSample->entries[stbl->TimeToSample->nb_entries-1].sampleDelta * scale);

		//repack DTS
		if (stbl->SampleSize->sampleCount) {
			stbl->TimeToSample->entries = gf_realloc(stbl->TimeToSample->entries, sizeof(GF_SttsEntry)*stbl->SampleSize->sampleCount);
			memset(stbl->TimeToSample->entries, 0, sizeof(GF_SttsEntry)*stbl->SampleSize->sampleCount);
			stbl->TimeToSample->nb_entries = 1;
			stbl->TimeToSample->entries[0].sampleDelta = (u32) DTSs[0];
			stbl->TimeToSample->entries[0].sampleCount = 1;
			idx=0;
			for (i=1; i< stbl->SampleSize->sampleCount - 1; i++) {
				if (DTSs[i+1] - DTSs[i] == stbl->TimeToSample->entries[idx].sampleDelta) {
					stbl->TimeToSample->entries[idx].sampleCount++;
				} else {
					idx++;
					stbl->TimeToSample->entries[idx].sampleDelta = (u32) ( DTSs[i+1] - DTSs[i] );
					stbl->TimeToSample->entries[idx].sampleCount=1;
				}
			}
			//add the sample delta for the last sample
			if (stbl->TimeToSample->entries[idx].sampleDelta == last_delta) {
				stbl->TimeToSample->entries[idx].sampleCount++;
			} else {
				idx++;
				stbl->TimeToSample->entries[idx].sampleDelta = last_delta;
				stbl->TimeToSample->entries[idx].sampleCount=1;
			}

			stbl->TimeToSample->nb_entries = idx+1;
			stbl->TimeToSample->entries = gf_realloc(stbl->TimeToSample->entries, sizeof(GF_SttsEntry)*stbl->TimeToSample->nb_entries);
		}

		if (CTSs && stbl->SampleSize->sampleCount>0) {
			//repack CTS
			stbl->CompositionOffset->entries = gf_realloc(stbl->CompositionOffset->entries, sizeof(GF_DttsEntry)*stbl->SampleSize->sampleCount);
			memset(stbl->CompositionOffset->entries, 0, sizeof(GF_DttsEntry)*stbl->SampleSize->sampleCount);
			stbl->CompositionOffset->nb_entries = 1;
			stbl->CompositionOffset->entries[0].decodingOffset = (s32) (CTSs[0] - DTSs[0]);
			stbl->CompositionOffset->entries[0].sampleCount = 1;
			idx=0;
			for (i=1; i< stbl->SampleSize->sampleCount; i++) {
				s32 cts_o = (s32) (CTSs[i] - DTSs[i]);
				if (cts_o == stbl->CompositionOffset->entries[idx].decodingOffset) {
					stbl->CompositionOffset->entries[idx].sampleCount++;
				} else {
					idx++;
					stbl->CompositionOffset->entries[idx].decodingOffset = cts_o;
					stbl->CompositionOffset->entries[idx].sampleCount=1;
				}
			}
			stbl->CompositionOffset->nb_entries = idx+1;
			stbl->CompositionOffset->entries = gf_realloc(stbl->CompositionOffset->entries, sizeof(GF_DttsEntry)*stbl->CompositionOffset->nb_entries);

			gf_free(CTSs);
		}
		gf_free(DTSs);

		if (stbl->CompositionToDecode) {
			stbl->CompositionToDecode->compositionEndTime = (s32) (stbl->CompositionToDecode->compositionEndTime * scale);
			stbl->CompositionToDecode->compositionStartTime = (s32)(stbl->CompositionToDecode->compositionStartTime * scale);
			stbl->CompositionToDecode->compositionToDTSShift = (s32)(stbl->CompositionToDecode->compositionToDTSShift * scale);
			stbl->CompositionToDecode->greatestDecodeToDisplayDelta = (s32)(stbl->CompositionToDecode->greatestDecodeToDisplayDelta * scale);
			stbl->CompositionToDecode->leastDecodeToDisplayDelta = (s32)(stbl->CompositionToDecode->leastDecodeToDisplayDelta * scale);
		}
	}
	return SetTrackDuration(trak);
}

GF_EXPORT
Bool gf_isom_box_equal(GF_Box *a, GF_Box *b)
{
	Bool ret;
	char *data1, *data2;
	u32 data1_size, data2_size;
	GF_BitStream *bs;

	if (a == b) return GF_TRUE;
	if (!a || !b) return GF_FALSE;

	data1 = data2 = NULL;

	bs = gf_bs_new(NULL, 0, GF_BITSTREAM_WRITE);
	gf_isom_box_size(a);
	gf_isom_box_write(a, bs);
	gf_bs_get_content(bs, &data1, &data1_size);
	gf_bs_del(bs);

	bs = gf_bs_new(NULL, 0, GF_BITSTREAM_WRITE);
	gf_isom_box_size(b);
	gf_isom_box_write(b, bs);
	gf_bs_get_content(bs, &data2, &data2_size);
	gf_bs_del(bs);

	ret = GF_FALSE;
	if (data1_size == data2_size) {
		ret = (memcmp(data1, data2, sizeof(char)*data1_size) == 0) ? GF_TRUE : GF_FALSE;
	}
	gf_free(data1);
	gf_free(data2);
	return ret;
}

GF_EXPORT
Bool gf_isom_is_same_sample_description(GF_ISOFile *f1, u32 tk1, u32 sdesc_index1, GF_ISOFile *f2, u32 tk2, u32 sdesc_index2)
{
	u32 i, count;
	GF_TrackBox *trak1, *trak2;
	GF_ESD *esd1, *esd2;
	Bool need_memcmp, ret;
	GF_Box *a, *b;

	/*get orig sample desc and clone it*/
	trak1 = gf_isom_get_track_from_file(f1, tk1);
	if (!trak1 || !trak1->Media) return GF_FALSE;
	trak2 = gf_isom_get_track_from_file(f2, tk2);
	if (!trak2 || !trak2->Media) return GF_FALSE;

	if (trak1->Media->handler->handlerType != trak2->Media->handler->handlerType) return GF_FALSE;
	count = gf_list_count(trak1->Media->information->sampleTable->SampleDescription->other_boxes);
	if (count != gf_list_count(trak2->Media->information->sampleTable->SampleDescription->other_boxes)) {
		if (!sdesc_index1 && !sdesc_index2) return GF_FALSE;
	}

	need_memcmp = GF_TRUE;
	for (i=0; i<count; i++) {
		GF_Box *ent1 = (GF_Box *)gf_list_get(trak1->Media->information->sampleTable->SampleDescription->other_boxes, i);
		GF_Box *ent2 = (GF_Box *)gf_list_get(trak2->Media->information->sampleTable->SampleDescription->other_boxes, i);

		if (sdesc_index1) ent1 = (GF_Box *)gf_list_get(trak1->Media->information->sampleTable->SampleDescription->other_boxes, sdesc_index1 - 1);
		if (sdesc_index2) ent2 = (GF_Box *)gf_list_get(trak2->Media->information->sampleTable->SampleDescription->other_boxes, sdesc_index2 - 1);

		if (!ent1 || !ent2) return GF_FALSE;
		if (ent1->type != ent2->type) return GF_FALSE;

		switch (ent1->type) {
		/*for MPEG-4 streams, only compare decSpecInfo (bitrate may not be the same but that's not an issue)*/
		case GF_ISOM_BOX_TYPE_MP4S:
		case GF_ISOM_BOX_TYPE_MP4A:
		case GF_ISOM_BOX_TYPE_MP4V:
		case GF_ISOM_BOX_TYPE_ENCA:
		case GF_ISOM_BOX_TYPE_ENCV:
		case GF_ISOM_BOX_TYPE_RESV:
		case GF_ISOM_BOX_TYPE_ENCS:
			Media_GetESD(trak1->Media, sdesc_index1 ? sdesc_index1 : i+1, &esd1, GF_TRUE);
			Media_GetESD(trak2->Media, sdesc_index2 ? sdesc_index2 : i+1, &esd2, GF_TRUE);
			if (!esd1 || !esd2) continue;
			need_memcmp = GF_FALSE;
			if (esd1->decoderConfig->streamType != esd2->decoderConfig->streamType) return GF_FALSE;
			if (esd1->decoderConfig->objectTypeIndication != esd2->decoderConfig->objectTypeIndication) return GF_FALSE;
			if (!esd1->decoderConfig->decoderSpecificInfo && esd2->decoderConfig->decoderSpecificInfo) return GF_FALSE;
			if (esd1->decoderConfig->decoderSpecificInfo && !esd2->decoderConfig->decoderSpecificInfo) return GF_FALSE;
			if (!esd1->decoderConfig->decoderSpecificInfo || !esd2->decoderConfig->decoderSpecificInfo) continue;
			if (memcmp(esd1->decoderConfig->decoderSpecificInfo->data, esd2->decoderConfig->decoderSpecificInfo->data, sizeof(char)*esd1->decoderConfig->decoderSpecificInfo->dataLength)!=0) return GF_FALSE;
			break;
		case GF_ISOM_BOX_TYPE_HVT1:
			return GF_TRUE;
		case GF_ISOM_BOX_TYPE_AVC1:
		case GF_ISOM_BOX_TYPE_AVC2:
		case GF_ISOM_BOX_TYPE_AVC3:
		case GF_ISOM_BOX_TYPE_AVC4:
		case GF_ISOM_BOX_TYPE_SVC1:
		case GF_ISOM_BOX_TYPE_MVC1:
		case GF_ISOM_BOX_TYPE_HVC1:
		case GF_ISOM_BOX_TYPE_HEV1:
		case GF_ISOM_BOX_TYPE_HVC2:
		case GF_ISOM_BOX_TYPE_HEV2:
		case GF_ISOM_BOX_TYPE_LHE1:
		case GF_ISOM_BOX_TYPE_LHV1:
		case GF_ISOM_BOX_TYPE_AV01:
		{
			GF_MPEGVisualSampleEntryBox *avc1 = (GF_MPEGVisualSampleEntryBox *)ent1;
			GF_MPEGVisualSampleEntryBox *avc2 = (GF_MPEGVisualSampleEntryBox *)ent2;

			if (avc1->hevc_config)
				a = (GF_Box *) avc1->hevc_config;
			else if (avc1->lhvc_config)
				a = (GF_Box *) avc1->lhvc_config;
			else if (avc1->svc_config)
				a = (GF_Box *) avc1->svc_config;
			else if (avc1->mvc_config)
				a = (GF_Box *) avc1->mvc_config;
			else if (avc1->av1_config)
				a = (GF_Box *)avc1->av1_config;
			else
				a = (GF_Box *) avc1->avc_config;

			if (avc2->hevc_config)
				b = (GF_Box *) avc2->hevc_config;
			else if (avc2->lhvc_config)
				b = (GF_Box *) avc2->lhvc_config;
			else if (avc2->svc_config)
				b = (GF_Box *) avc2->svc_config;
			else if (avc2->mvc_config)
				b = (GF_Box *) avc2->mvc_config;
			else if (avc2->av1_config)
				b = (GF_Box *)avc2->av1_config;
			else
				b = (GF_Box *) avc2->avc_config;

			return gf_isom_box_equal(a,b);
		}
		break;
		case GF_ISOM_BOX_TYPE_LSR1:
		{
			GF_LASeRSampleEntryBox *lsr1 = (GF_LASeRSampleEntryBox *)ent1;
			GF_LASeRSampleEntryBox *lsr2 = (GF_LASeRSampleEntryBox *)ent2;
			if (lsr1->lsr_config && lsr2->lsr_config
			        && lsr1->lsr_config->hdr && lsr2->lsr_config->hdr
			        && (lsr1->lsr_config->hdr_size==lsr2->lsr_config->hdr_size)
			        && !memcmp(lsr1->lsr_config->hdr, lsr2->lsr_config->hdr, lsr2->lsr_config->hdr_size)
			   ) {
				return GF_TRUE;
			}
			return GF_FALSE;
		}
		break;
#ifndef GPAC_DISABLE_VTT
		case GF_ISOM_BOX_TYPE_WVTT:
		{
			GF_WebVTTSampleEntryBox *wvtt1 = (GF_WebVTTSampleEntryBox *)ent1;
			GF_WebVTTSampleEntryBox *wvtt2 = (GF_WebVTTSampleEntryBox *)ent2;
			if (wvtt1->config && wvtt2->config &&
			        (wvtt1->config->string && wvtt1->config->string && !strcmp(wvtt1->config->string, wvtt2->config->string))) {
				return GF_TRUE;
			}
			return GF_FALSE;
		}
		break;
#endif
		case GF_ISOM_BOX_TYPE_STPP:
		{
			GF_MetaDataSampleEntryBox *stpp1 = (GF_MetaDataSampleEntryBox *)ent1;
			GF_MetaDataSampleEntryBox *stpp2 = (GF_MetaDataSampleEntryBox *)ent2;
			if (stpp1->xml_namespace && stpp2->xml_namespace && !strcmp(stpp1->xml_namespace, stpp2->xml_namespace)) {
				return GF_TRUE;
			}
			return GF_FALSE;
		}
		break;
		case GF_ISOM_BOX_TYPE_SBTT:
		{
			return GF_FALSE;
		}
		break;
		case GF_ISOM_BOX_TYPE_STXT:
		{
			GF_MetaDataSampleEntryBox *stxt1 = (GF_MetaDataSampleEntryBox *)ent1;
			GF_MetaDataSampleEntryBox *stxt2 = (GF_MetaDataSampleEntryBox *)ent2;
			if (stxt1->mime_type && stxt2->mime_type &&
			        ( (!stxt1->config && !stxt2->config) ||
			          (stxt1->config && stxt2->config && stxt1->config->config && stxt2->config->config &&
			           !strcmp(stxt1->config->config, stxt2->config->config)))) {
				return GF_TRUE;
			}
			return GF_FALSE;
		}
		case GF_ISOM_BOX_TYPE_MP3:
		case GF_QT_SUBTYPE_RAW:
		case GF_QT_SUBTYPE_TWOS:
		case GF_QT_SUBTYPE_SOWT:
		case GF_QT_SUBTYPE_FL32:
		case GF_QT_SUBTYPE_FL64:
		case GF_QT_SUBTYPE_IN24:
		case GF_QT_SUBTYPE_IN32:
		case GF_QT_SUBTYPE_ULAW:
		case GF_QT_SUBTYPE_ALAW:
		case GF_QT_SUBTYPE_ADPCM:
		case GF_QT_SUBTYPE_IMA_ADPCM:
		case GF_QT_SUBTYPE_DVCA:
		case GF_QT_SUBTYPE_QDMC:
		case GF_QT_SUBTYPE_QDMC2:
		case GF_QT_SUBTYPE_QCELP:
		case GF_QT_SUBTYPE_kMP3:
			return GF_TRUE;
		}

		if (sdesc_index1 && sdesc_index2) break;
	}
	if (!need_memcmp) return GF_TRUE;
	a = (GF_Box *)trak1->Media->information->sampleTable->SampleDescription;
	b = (GF_Box *)trak2->Media->information->sampleTable->SampleDescription;
	//we ignore all bitrate boxes when comparing the box, disable their writing
	gf_isom_registry_disable(GF_ISOM_BOX_TYPE_BTRT, GF_TRUE);
	ret = gf_isom_box_equal(a,b);
	//re-enable btrt writing
	gf_isom_registry_disable(GF_ISOM_BOX_TYPE_BTRT, GF_FALSE);

	return ret;
}

GF_EXPORT
u64 gf_isom_estimate_size(GF_ISOFile *movie)
{
	GF_Err e;
	GF_Box *a;
	u32 i, count;
	u64 mdat_size;
	if (!movie || !movie->moov) return 0;

	mdat_size = 0;
	count = gf_list_count(movie->moov->trackList);
	for (i=0; i<count; i++) {
		mdat_size += gf_isom_get_media_data_size(movie, i+1);
	}
	if (mdat_size) {
		mdat_size += 8;
		if (mdat_size > 0xFFFFFFFF) mdat_size += 8;
	}

	i=0;
	while ((a = (GF_Box*)gf_list_enum(movie->TopBoxes, &i))) {
		e = gf_isom_box_size(a);
		if (e == GF_OK)
			mdat_size += a->size;
	}
	return mdat_size;
}


//set shadowing on/off
#if 0 //unused
GF_Err gf_isom_remove_sync_shadows(GF_ISOFile *movie, u32 trackNumber)
{
	GF_TrackBox *trak;
	GF_SampleTableBox *stbl;

	if (movie->openMode == GF_ISOM_OPEN_READ) return GF_ISOM_INVALID_MODE;
	trak = gf_isom_get_track_from_file(movie, trackNumber);
	if (!trak) return GF_BAD_PARAM;

	stbl = trak->Media->information->sampleTable;
	if (stbl->ShadowSync) {
		gf_isom_box_del((GF_Box *) stbl->ShadowSync);
		stbl->ShadowSync = NULL;
	}
	return GF_OK;
}

/*Use this function to do the shadowing if you use shadowing.
the sample to be shadowed MUST be a non-sync sample (ignored if not)
the sample shadowing must be a Sync sample (error if not)*/
GF_Err gf_isom_set_sync_shadow(GF_ISOFile *movie, u32 trackNumber, u32 sampleNumber, u32 syncSample)
{
	GF_TrackBox *trak;
	GF_SampleTableBox *stbl;
	SAPType isRAP;
	GF_Err e;

	if (movie->openMode == GF_ISOM_OPEN_READ) return GF_ISOM_INVALID_MODE;
	trak = gf_isom_get_track_from_file(movie, trackNumber);
	if (!trak || !sampleNumber || !syncSample) return GF_BAD_PARAM;

	stbl = trak->Media->information->sampleTable;
	if (!stbl->ShadowSync) stbl->ShadowSync = (GF_ShadowSyncBox *) gf_isom_box_new(GF_ISOM_BOX_TYPE_STSH);

	//if no sync, skip
	if (!stbl->SyncSample) return GF_OK;
	//else set the sync shadow.
	//if the sample is sync, ignore
	e = stbl_GetSampleRAP(stbl->SyncSample, sampleNumber, &isRAP, NULL, NULL);
	if (e) return e;
	if (isRAP) return GF_OK;
	//if the shadowing sample is not sync, error
	e = stbl_GetSampleRAP(stbl->SyncSample, syncSample, &isRAP, NULL, NULL);
	if (e) return e;
	if (!isRAP) return GF_BAD_PARAM;

	return stbl_SetSyncShadow(stbl->ShadowSync, sampleNumber, syncSample);
}
#endif

//set the GroupID of a track (only used for interleaving)
GF_EXPORT
GF_Err gf_isom_set_track_interleaving_group(GF_ISOFile *movie, u32 trackNumber, u32 GroupID)
{
	GF_TrackBox *trak;

	if (movie->openMode != GF_ISOM_OPEN_EDIT) return GF_ISOM_INVALID_MODE;
	trak = gf_isom_get_track_from_file(movie, trackNumber);
	if (!trak || !GroupID) return GF_BAD_PARAM;

	trak->Media->information->sampleTable->groupID = GroupID;
	return GF_OK;
}


//set the Priority of a track within a Group (only used for tight interleaving)
//Priority ranges from 1 to 9
GF_EXPORT
GF_Err gf_isom_set_track_priority_in_group(GF_ISOFile *movie, u32 trackNumber, u32 Priority)
{
	GF_TrackBox *trak;

	if (movie->openMode != GF_ISOM_OPEN_EDIT) return GF_ISOM_INVALID_MODE;
	trak = gf_isom_get_track_from_file(movie, trackNumber);
	if (!trak || !Priority) return GF_BAD_PARAM;

	trak->Media->information->sampleTable->trackPriority = Priority > 255 ? 255 : Priority;
	return GF_OK;
}

//set the max SamplesPerChunk (for file optimization)
GF_EXPORT
GF_Err gf_isom_hint_max_chunk_size(GF_ISOFile *movie, u32 trackNumber, u32 maxChunkSize)
{
	GF_TrackBox *trak;

	if (movie->openMode == GF_ISOM_OPEN_READ) return GF_ISOM_INVALID_MODE;
	trak = gf_isom_get_track_from_file(movie, trackNumber);
	if (!trak || !maxChunkSize) return GF_BAD_PARAM;

	trak->Media->information->sampleTable->MaxChunkSize = maxChunkSize;
	return GF_OK;
}


GF_EXPORT
GF_Err gf_isom_set_extraction_slc(GF_ISOFile *the_file, u32 trackNumber, u32 StreamDescriptionIndex, GF_SLConfig *slConfig)
{
	GF_TrackBox *trak;
	GF_SampleEntryBox *entry;
	GF_Err e;
	GF_SLConfig **slc;

	trak = gf_isom_get_track_from_file(the_file, trackNumber);
	if (!trak) return GF_BAD_PARAM;

	e = Media_GetSampleDesc(trak->Media, StreamDescriptionIndex, &entry, NULL);
	if (e) return e;

	//we must be sure we are not using a remote ESD
	switch (entry->type) {
	case GF_ISOM_BOX_TYPE_MP4S:
		if (((GF_MPEGSampleEntryBox *)entry)->esd->desc->slConfig->predefined != SLPredef_MP4) return GF_BAD_PARAM;
		slc = & ((GF_MPEGSampleEntryBox *)entry)->slc;
		break;
	case GF_ISOM_BOX_TYPE_MP4A:
		if (((GF_MPEGAudioSampleEntryBox *)entry)->esd->desc->slConfig->predefined != SLPredef_MP4) return GF_BAD_PARAM;
		slc = & ((GF_MPEGAudioSampleEntryBox *)entry)->slc;
		break;
	case GF_ISOM_BOX_TYPE_MP4V:
		if (((GF_MPEGVisualSampleEntryBox *)entry)->esd->desc->slConfig->predefined != SLPredef_MP4) return GF_BAD_PARAM;
		slc = & ((GF_MPEGVisualSampleEntryBox *)entry)->slc;
		break;
	default:
		return GF_BAD_PARAM;
	}

	if (*slc) {
		gf_odf_desc_del((GF_Descriptor *)*slc);
		*slc = NULL;
	}
	if (!slConfig) return GF_OK;
	//finally duplicate the SL
	return gf_odf_desc_copy((GF_Descriptor *) slConfig, (GF_Descriptor **) slc);
}

#if 0 //unused
GF_Err gf_isom_get_extraction_slc(GF_ISOFile *the_file, u32 trackNumber, u32 StreamDescriptionIndex, GF_SLConfig **slConfig)
{
	GF_TrackBox *trak;
	GF_SampleEntryBox *entry;
	GF_Err e;
	GF_SLConfig *slc;

	trak = gf_isom_get_track_from_file(the_file, trackNumber);
	if (!trak) return GF_BAD_PARAM;

	e = Media_GetSampleDesc(trak->Media, StreamDescriptionIndex, &entry, NULL);
	if (e) return e;

	//we must be sure we are not using a remote ESD
	slc = NULL;
	*slConfig = NULL;
	switch (entry->type) {
	case GF_ISOM_BOX_TYPE_MP4S:
		if (((GF_MPEGSampleEntryBox *)entry)->esd->desc->slConfig->predefined != SLPredef_MP4) return GF_BAD_PARAM;
		slc = ((GF_MPEGSampleEntryBox *)entry)->slc;
		break;
	case GF_ISOM_BOX_TYPE_MP4A:
		if (((GF_MPEGAudioSampleEntryBox *)entry)->esd->desc->slConfig->predefined != SLPredef_MP4) return GF_BAD_PARAM;
		slc = ((GF_MPEGAudioSampleEntryBox *)entry)->slc;
		break;
	case GF_ISOM_BOX_TYPE_MP4V:
		if (((GF_MPEGVisualSampleEntryBox *)entry)->esd->desc->slConfig->predefined != SLPredef_MP4) return GF_BAD_PARAM;
		slc = ((GF_MPEGVisualSampleEntryBox *)entry)->slc;
		break;
	default:
		return GF_BAD_PARAM;
	}

	if (!slc) return GF_OK;
	//finally duplicate the SL
	return gf_odf_desc_copy((GF_Descriptor *) slc, (GF_Descriptor **) slConfig);
}

u32 gf_isom_get_track_group(GF_ISOFile *the_file, u32 trackNumber)
{
	GF_TrackBox *trak;
	trak = gf_isom_get_track_from_file(the_file, trackNumber);
	if (!trak) return 0;
	return trak->Media->information->sampleTable->groupID;
}

u32 gf_isom_get_track_priority_in_group(GF_ISOFile *the_file, u32 trackNumber)
{
	GF_TrackBox *trak;
	trak = gf_isom_get_track_from_file(the_file, trackNumber);
	if (!trak) return 0;
	return trak->Media->information->sampleTable->trackPriority;
}
#endif


GF_EXPORT
GF_Err gf_isom_make_interleave(GF_ISOFile *file, Double TimeInSec)
{
	GF_Err e;
	if (gf_isom_get_mode(file) < GF_ISOM_OPEN_EDIT) return GF_BAD_PARAM;
	e = gf_isom_set_storage_mode(file, GF_ISOM_STORE_DRIFT_INTERLEAVED);
	if (e) return e;
	return gf_isom_set_interleave_time(file, (u32) (TimeInSec * gf_isom_get_timescale(file)));
}


GF_EXPORT
GF_Err gf_isom_set_handler_name(GF_ISOFile *the_file, u32 trackNumber, const char *nameUTF8)
{
	GF_TrackBox *trak;
	trak = gf_isom_get_track_from_file(the_file, trackNumber);
	if (!trak) return GF_BAD_PARAM;
	if (trak->Media->handler->nameUTF8) gf_free(trak->Media->handler->nameUTF8);
	trak->Media->handler->nameUTF8 = NULL;

	if (!nameUTF8) return GF_OK;

	if (!strnicmp(nameUTF8, "file://", 7)) {
		u8 BOM[4];
		FILE *f = gf_fopen(nameUTF8+7, "rb");
		u64 size;
		if (!f) return GF_URL_ERROR;
		gf_fseek(f, 0, SEEK_END);
		size = gf_ftell(f);
		gf_fseek(f, 0, SEEK_SET);
		if (3!=fread(BOM, sizeof(char), 3, f)) {
			gf_fclose(f);
			return GF_CORRUPTED_DATA;
		}
		/*skip BOM if any*/
		if ((BOM[0]==0xEF) && (BOM[1]==0xBB) && (BOM[2]==0xBF)) size -= 3;
		else if ((BOM[0]==0xEF) || (BOM[0]==0xFF)) {
			gf_fclose(f);
			return GF_BAD_PARAM;
		}
		else gf_fseek(f, 0, SEEK_SET);
		trak->Media->handler->nameUTF8 = (char*)gf_malloc(sizeof(char)*(size_t)(size+1));
		size = fread(trak->Media->handler->nameUTF8, sizeof(char), (size_t)size, f);
		trak->Media->handler->nameUTF8[size] = 0;
		gf_fclose(f);
	} else {
		u32 i, j, len;
		char szOrig[1024], szLine[1024];
		strcpy(szOrig, nameUTF8);
		j=0;
		len = (u32) strlen(szOrig);
		for (i=0; i<len; i++) {
			if (szOrig[i] & 0x80) {
				/*non UTF8 (likely some win-CP)*/
				if ( (szOrig[i+1] & 0xc0) != 0x80) {
					szLine[j] = 0xc0 | ( (szOrig[i] >> 6) & 0x3 );
					j++;
					szOrig[i] &= 0xbf;
				}
				/*UTF8 2 bytes char */
				else if ( (szOrig[i] & 0xe0) == 0xc0) {
					szLine[j] = szOrig[i];
					i++;
					j++;
				}
				/*UTF8 3 bytes char */
				else if ( (szOrig[i] & 0xf0) == 0xe0) {
					szLine[j] = szOrig[i];
					i++;
					j++;
					szLine[j] = szOrig[i];
					i++;
					j++;
				}
				/*UTF8 4 bytes char */
				else if ( (szOrig[i] & 0xf8) == 0xf0) {
					szLine[j] = szOrig[i];
					i++;
					j++;
					szLine[j] = szOrig[i];
					i++;
					j++;
					szLine[j] = szOrig[i];
					i++;
					j++;
				}
			}
			szLine[j] = szOrig[i];
			j++;
		}
		szLine[j] = 0;
		trak->Media->handler->nameUTF8 = gf_strdup(szLine);
	}
	return GF_OK;
}

#if 0 //unused
/*clones root OD from input to output file, without copying root OD track references*/
GF_Err gf_isom_clone_root_od(GF_ISOFile *input, GF_ISOFile *output)
{
	GF_List *esds;
	GF_Err e;
	u32 i;
	GF_Descriptor *desc;

	e = gf_isom_remove_root_od(output);
	if (e) return e;
	if (!input->moov || !input->moov->iods || !input->moov->iods->descriptor) return GF_OK;
	gf_isom_insert_moov(output);
	e = AddMovieIOD(output->moov, 0);
	if (e) return e;
	if (output->moov->iods->descriptor) gf_odf_desc_del(output->moov->iods->descriptor);
	output->moov->iods->descriptor = NULL;
	gf_odf_desc_copy(input->moov->iods->descriptor, &output->moov->iods->descriptor);

	switch (output->moov->iods->descriptor->tag) {
	case GF_ODF_ISOM_IOD_TAG:
		esds = ((GF_IsomInitialObjectDescriptor *)output->moov->iods->descriptor)->ES_ID_IncDescriptors;
		break;
	case GF_ODF_ISOM_OD_TAG:
		esds = ((GF_IsomObjectDescriptor *)output->moov->iods->descriptor)->ES_ID_IncDescriptors;
		break;
	default:
		return GF_ISOM_INVALID_FILE;
	}

	//get the desc
	i=0;
	while ((desc = (GF_Descriptor*)gf_list_enum(esds, &i))) {
		gf_odf_desc_del(desc);
		gf_list_rem(esds, i-1);
	}
	return GF_OK;
}
#endif

GF_EXPORT
GF_Err gf_isom_set_media_type(GF_ISOFile *movie, u32 trackNumber, u32 new_type)
{
	GF_TrackBox *trak = gf_isom_get_track_from_file(movie, trackNumber);
	if (!trak || !new_type) return GF_BAD_PARAM;
	trak->Media->handler->handlerType = new_type;
	return GF_OK;
}

GF_EXPORT
GF_Err gf_isom_set_media_subtype(GF_ISOFile *movie, u32 trackNumber, u32 sampleDescriptionIndex, u32 new_type)
{
	GF_SampleEntryBox*entry;
	GF_TrackBox *trak = gf_isom_get_track_from_file(movie, trackNumber);
	if (!trak || !sampleDescriptionIndex || !new_type) return GF_BAD_PARAM;

	entry = (GF_SampleEntryBox*)gf_list_get(trak->Media->information->sampleTable->SampleDescription->other_boxes, sampleDescriptionIndex - 1);
	if (!entry) return GF_BAD_PARAM;
	entry->type = new_type;
	return GF_OK;
}


#if 0 //unused
GF_Err gf_isom_set_JPEG2000(GF_ISOFile *mov, Bool set_on)
{
	if (!mov) return GF_BAD_PARAM;
	mov->is_jp2 = set_on;
	return GF_OK;
}
#endif

GF_Err gf_isom_remove_uuid(GF_ISOFile *movie, u32 trackNumber, bin128 UUID)
{
	u32 i, count;
	GF_List *list;

	if (trackNumber==(u32) -1) {
		if (!movie) return GF_BAD_PARAM;
		list = movie->TopBoxes;
	} else if (trackNumber) {
		GF_TrackBox *trak = gf_isom_get_track_from_file(movie, trackNumber);
		if (!trak) return GF_BAD_PARAM;
		list = trak->other_boxes;
	} else {
		if (!movie) return GF_BAD_PARAM;
		list = movie->moov->other_boxes;
	}

	count = list ? gf_list_count(list) : 0;
	for (i=0; i<count; i++) {
		GF_UnknownUUIDBox *uuid = (GF_UnknownUUIDBox *)gf_list_get(list, i);
		if (uuid->type != GF_ISOM_BOX_TYPE_UUID) continue;
		if (memcmp(UUID, uuid->uuid, sizeof(bin128))) continue;
		gf_list_rem(list, i);
		i--;
		count--;
		gf_isom_box_del((GF_Box*)uuid);
	}
	return GF_OK;
}

GF_EXPORT
GF_Err gf_isom_add_uuid(GF_ISOFile *movie, u32 trackNumber, bin128 UUID, const char *data, u32 data_size)
{
	GF_List *list;
    u32 btype;
	GF_Box *box;
	GF_UnknownUUIDBox *uuidb;

	if (!data_size || !data) return GF_OK;

	if (trackNumber==(u32) -1) {
		if (!movie) return GF_BAD_PARAM;
		list = movie->TopBoxes;
	} else if (trackNumber) {
		GF_TrackBox *trak = gf_isom_get_track_from_file(movie, trackNumber);
		if (!trak) return GF_BAD_PARAM;
		if (!trak->other_boxes) trak->other_boxes = gf_list_new();
		list = trak->other_boxes;
	} else {
		if (!movie) return GF_BAD_PARAM;
		if (!movie->moov->other_boxes) movie->moov->other_boxes = gf_list_new();
		list = movie->moov->other_boxes;
	}
    btype = gf_isom_solve_uuid_box((char *) UUID);
    if (!btype) btype = GF_ISOM_BOX_TYPE_UUID;
    box = gf_isom_box_new(btype);
	uuidb = (GF_UnknownUUIDBox*)box;
	uuidb->internal_4cc = gf_isom_solve_uuid_box((char *) UUID);
	memcpy(uuidb->uuid, UUID, sizeof(bin128));
	uuidb->dataSize = data_size;
	uuidb->data = (char*)gf_malloc(sizeof(char)*data_size);
	memcpy(uuidb->data, data, sizeof(char)*data_size);
	gf_list_add(list, uuidb);
	return GF_OK;
}

/*Apple extensions*/

GF_EXPORT
GF_Err gf_isom_apple_set_tag(GF_ISOFile *mov, u32 tag, const char *data, u32 data_len)
{
	GF_BitStream *bs;
	GF_Err e;
	GF_ItemListBox *ilst;
	GF_MetaBox *meta;
	GF_ListItemBox *info;
	u32 btype, i;


	e = CanAccessMovie(mov, GF_ISOM_OPEN_WRITE);
	if (e) return e;

	meta = gf_isom_apple_create_meta_extensions(mov);
	if (!meta) return GF_BAD_PARAM;

	ilst = gf_ismo_locate_box(meta->other_boxes, GF_ISOM_BOX_TYPE_ILST, NULL);
	if (!ilst) {
		ilst = (GF_ItemListBox *) gf_isom_box_new(GF_ISOM_BOX_TYPE_ILST);
		if (!meta->other_boxes) meta->other_boxes = gf_list_new();
		gf_list_add(meta->other_boxes, ilst);
	}

	if (tag==GF_ISOM_ITUNE_GENRE) {
		btype = data ? GF_ISOM_BOX_TYPE_0xA9GEN : GF_ISOM_BOX_TYPE_GNRE;
	} else {
		btype = tag;
	}
	/*remove tag*/
	i = 0;
	while ((info = (GF_ListItemBox*)gf_list_enum(ilst->other_boxes, &i))) {
		if (info->type==btype) {
			gf_list_rem(ilst->other_boxes, i-1);
			gf_isom_box_del((GF_Box *) info);
			info = NULL;
			break;
		}
	}

	if (data != NULL) {
		info = (GF_ListItemBox *)gf_isom_box_new(btype);
		if (info == NULL) return GF_OUT_OF_MEM;
		switch (btype) {
		case GF_ISOM_BOX_TYPE_TRKN:
		case GF_ISOM_BOX_TYPE_DISK:
		case GF_ISOM_BOX_TYPE_GNRE:
			info->data->flags = 0x0;
			break;
		case GF_ISOM_BOX_TYPE_PGAP:
		case GF_ISOM_BOX_TYPE_CPIL:
			info->data->flags = 0x15;
			break;
		default:
			info->data->flags = 0x1;
			break;
		}
		if (tag==GF_ISOM_ITUNE_COVER_ART) {
			if (data_len & 0x80000000) {
				data_len = (data_len & 0x7FFFFFFF);
				info->data->flags = 14;
			} else {
				info->data->flags = 13;
			}
		}
		info->data->dataSize = data_len;
		info->data->data = (char*)gf_malloc(sizeof(char)*data_len);
		memcpy(info->data->data , data, sizeof(char)*data_len);
	}
	else if (data_len && (tag==GF_ISOM_ITUNE_GENRE)) {
		info = (GF_ListItemBox *)gf_isom_box_new(btype);
		if (info == NULL) return GF_OUT_OF_MEM;
		bs = gf_bs_new(NULL, 0, GF_BITSTREAM_WRITE);
		gf_bs_write_u16(bs, data_len);
		gf_bs_get_content(bs, & info->data->data, &info->data->dataSize);
		info->data->flags = 0x0;
		gf_bs_del(bs);
	} else if (data_len && (tag==GF_ISOM_ITUNE_COMPILATION)) {
		info = (GF_ListItemBox *)gf_isom_box_new(btype);
		if (info == NULL) return GF_OUT_OF_MEM;
		info->data->data = (char*)gf_malloc(sizeof(char));
		info->data->data[0] = 1;
		info->data->dataSize = 1;
		info->data->flags = 21;
	} else if (data_len && (tag==GF_ISOM_ITUNE_TEMPO)) {
		info = (GF_ListItemBox *)gf_isom_box_new(btype);
		if (info == NULL) return GF_OUT_OF_MEM;
		bs = gf_bs_new(NULL, 0, GF_BITSTREAM_WRITE);
		gf_bs_write_u16(bs, data_len);
		gf_bs_get_content(bs, &info->data->data, &info->data->dataSize);
		info->data->flags = 0x15;
		gf_bs_del(bs);
	}

	if (!info || (tag==GF_ISOM_ITUNE_ALL) ) {
		if (!gf_list_count(ilst->other_boxes) || (tag==GF_ISOM_ITUNE_ALL) ) {
			gf_list_del_item(meta->other_boxes, ilst);
			gf_isom_box_del((GF_Box *) ilst);
		}
		return GF_OK;
	}

	return gf_list_add(ilst->other_boxes, info);
}

GF_EXPORT
GF_Err gf_isom_set_alternate_group_id(GF_ISOFile *movie, u32 trackNumber, u32 groupId)
{
	GF_TrackBox *trak = gf_isom_get_track_from_file(movie, trackNumber);
	if (!trak) return GF_BAD_PARAM;
	trak->Header->alternate_group = groupId;
	return GF_OK;
}


GF_EXPORT
GF_Err gf_isom_set_track_switch_parameter(GF_ISOFile *movie, u32 trackNumber, u32 trackRefGroup, Bool is_switch_group, u32 *switchGroupID, u32 *criteriaList, u32 criteriaListCount)
{
	GF_TrackSelectionBox *tsel;
	GF_TrackBox *trak;
	GF_UserDataMap *map;
	GF_Err e;
	u32 alternateGroupID = 0;
	u32 next_switch_group_id = 0;

	trak = gf_isom_get_track_from_file(movie, trackNumber);
	if (!trak || !switchGroupID) return GF_BAD_PARAM;


	if (trackRefGroup) {
		GF_TrackBox *trak_ref = gf_isom_get_track_from_file(movie, trackRefGroup);
		if (trak_ref != trak) {
			if (!trak_ref || !trak_ref->Header->alternate_group) {
				GF_LOG(GF_LOG_WARNING, GF_LOG_CONTAINER, ("Track %d has not an alternate group - skipping\n", trak_ref->Header->trackID));
				return GF_BAD_PARAM;
			}
			alternateGroupID = trak_ref->Header->alternate_group;
		} else {
			alternateGroupID = trak->Header->alternate_group;
		}
	}
	if (!alternateGroupID) {
		/*there is a function for this ....*/
		if (trak->Header->alternate_group) {
			GF_LOG(GF_LOG_WARNING, GF_LOG_CONTAINER, ("Track %d has already an alternate group - skipping\n", trak->Header->trackID));
			return GF_BAD_PARAM;
		}
		alternateGroupID = gf_isom_get_next_alternate_group_id(movie);
	}

	if (is_switch_group) {
		u32 i=0;
		while (i< gf_isom_get_track_count(movie) ) {
			//locate first available ID
			GF_TrackBox *a_trak = gf_isom_get_track_from_file(movie, i+1);

			if (a_trak->udta) {
				u32 j, count;
				map = udta_getEntry(a_trak->udta, GF_ISOM_BOX_TYPE_TSEL, NULL);
				if (map) {
					count = gf_list_count(map->other_boxes);
					for (j=0; j<count; j++) {
						tsel = (GF_TrackSelectionBox*)gf_list_get(map->other_boxes, j);

						if (*switchGroupID) {
							if (tsel->switchGroup==next_switch_group_id) {
								if (a_trak->Header->alternate_group != alternateGroupID) return GF_BAD_PARAM;
							}
						} else {
							if (tsel->switchGroup && (tsel->switchGroup>=next_switch_group_id) )
								next_switch_group_id = tsel->switchGroup;
						}
					}
				}

			}
			i++;
		}
		if (! *switchGroupID) *switchGroupID = next_switch_group_id+1;
	}


	trak->Header->alternate_group = alternateGroupID;

	tsel = NULL;
	if (*switchGroupID) {
		if (!trak->udta) {
			e = trak_AddBox((GF_Box*)trak, gf_isom_box_new(GF_ISOM_BOX_TYPE_UDTA));
			if (e) return e;
		}

		map = udta_getEntry(trak->udta, GF_ISOM_BOX_TYPE_TSEL, NULL);

		/*locate tsel box with no switch group*/
		if (map)  {
			u32 j, count = gf_list_count(map->other_boxes);
			for (j=0; j<count; j++) {
				tsel = (GF_TrackSelectionBox*)gf_list_get(map->other_boxes, j);
				if (tsel->switchGroup == *switchGroupID) break;
				tsel = NULL;
			}
		}
		if (!tsel) {
			tsel = (GF_TrackSelectionBox *)gf_isom_box_new(GF_ISOM_BOX_TYPE_TSEL);
			e = udta_AddBox((GF_Box *)trak->udta, (GF_Box *) tsel);
			if (e) return e;
		}

		tsel->switchGroup = *switchGroupID;
		tsel->attributeListCount = criteriaListCount;
		if (tsel->attributeList) gf_free(tsel->attributeList);
		tsel->attributeList = (u32*)gf_malloc(sizeof(u32)*criteriaListCount);
		memcpy(tsel->attributeList, criteriaList, sizeof(u32)*criteriaListCount);
	}
	return GF_OK;
}

void reset_tsel_box(GF_TrackBox *trak)
{
	GF_UserDataMap *map;
	trak->Header->alternate_group = 0;
	map = udta_getEntry(trak->udta, GF_ISOM_BOX_TYPE_TSEL, NULL);
	if (map) {
		gf_list_del_item(trak->udta->recordList, map);
		gf_isom_box_array_del(map->other_boxes);
		gf_free(map);
	}

}

GF_EXPORT
GF_Err gf_isom_reset_track_switch_parameter(GF_ISOFile *movie, u32 trackNumber, Bool reset_all_group)
{
	GF_TrackBox *trak;
	u32 alternateGroupID = 0;

	trak = gf_isom_get_track_from_file(movie, trackNumber);
	if (!trak) return GF_BAD_PARAM;
	if (!trak->Header->alternate_group) return GF_OK;

	alternateGroupID = trak->Header->alternate_group;
	if (reset_all_group) {
		u32 i=0;
		while (i< gf_isom_get_track_count(movie) ) {
			//locate first available ID
			GF_TrackBox *a_trak = gf_isom_get_track_from_file(movie, i+1);
			if (a_trak->Header->alternate_group == alternateGroupID) reset_tsel_box(a_trak);
			i++;
		}
	} else {
		reset_tsel_box(trak);
	}
	return GF_OK;
}


GF_EXPORT
GF_Err gf_isom_reset_switch_parameters(GF_ISOFile *movie)
{
	u32 i=0;
	while (i< gf_isom_get_track_count(movie) ) {
		//locate first available ID
		GF_TrackBox *a_trak = gf_isom_get_track_from_file(movie, i+1);
		reset_tsel_box(a_trak);
		i++;
	}
	return GF_OK;
}


GF_Err gf_isom_add_subsample(GF_ISOFile *movie, u32 track, u32 sampleNumber, u32 flags, u32 subSampleSize, u8 priority, u32 reserved, Bool discardable)
{
	u32 i, count;
	GF_SubSampleInformationBox *sub_samples;
	GF_TrackBox *trak;
	GF_Err e;

	e = CanAccessMovie(movie, GF_ISOM_OPEN_WRITE);
	if (e) return e;

	trak = gf_isom_get_track_from_file(movie, track);
	if (!trak || !trak->Media || !trak->Media->information->sampleTable)
		return GF_BAD_PARAM;

	if (!trak->Media->information->sampleTable->sub_samples) {
		trak->Media->information->sampleTable->sub_samples=gf_list_new();
	}

	sub_samples = NULL;
	count = gf_list_count(trak->Media->information->sampleTable->sub_samples);
	for (i=0; i<count; i++) {
		sub_samples = gf_list_get(trak->Media->information->sampleTable->sub_samples, i);
		if (sub_samples->flags==flags) break;
		sub_samples = NULL;
	}
	if (!sub_samples) {
		sub_samples = (GF_SubSampleInformationBox *) gf_isom_box_new(GF_ISOM_BOX_TYPE_SUBS);
		gf_list_add(trak->Media->information->sampleTable->sub_samples, sub_samples);
		sub_samples->version = (subSampleSize>0xFFFF) ? 1 : 0;
		sub_samples->flags = flags;
	}
	return gf_isom_add_subsample_info(sub_samples, sampleNumber, subSampleSize, priority, reserved, discardable);
}


GF_EXPORT
GF_Err gf_isom_set_rvc_config(GF_ISOFile *movie, u32 track, u32 sampleDescriptionIndex, u16 rvc_predefined, char *mime, char *data, u32 size)
{
	GF_MPEGVisualSampleEntryBox *entry;
	GF_Err e;
	GF_TrackBox *trak;

	e = CanAccessMovie(movie, GF_ISOM_OPEN_WRITE);
	if (e) return e;

	trak = gf_isom_get_track_from_file(movie, track);
	if (!trak) return GF_BAD_PARAM;


	entry = (GF_MPEGVisualSampleEntryBox *) gf_list_get(trak->Media->information->sampleTable->SampleDescription->other_boxes, sampleDescriptionIndex-1);
	if (!entry ) return GF_BAD_PARAM;
	if (entry->internal_type != GF_ISOM_SAMPLE_ENTRY_VIDEO) return GF_BAD_PARAM;

	if (entry->rvcc && entry->rvcc->rvc_meta_idx) {
		gf_isom_remove_meta_item(movie, GF_FALSE, track, entry->rvcc->rvc_meta_idx);
		entry->rvcc->rvc_meta_idx = 0;
	}

	if (!entry->rvcc) {
		entry->rvcc = (GF_RVCConfigurationBox *) gf_isom_box_new(GF_ISOM_BOX_TYPE_RVCC);
	}
	entry->rvcc->predefined_rvc_config = rvc_predefined;
	if (!rvc_predefined) {
		e = gf_isom_set_meta_type(movie, GF_FALSE, track, GF_META_TYPE_RVCI);
		if (e) return e;
		gf_isom_modify_alternate_brand(movie, GF_ISOM_BRAND_ISO2, 1);
		e = gf_isom_add_meta_item_memory(movie, GF_FALSE, track, "rvcconfig.xml", 0, GF_META_ITEM_TYPE_MIME, mime, NULL, NULL, data, size, NULL);
		if (e) return e;
		entry->rvcc->rvc_meta_idx = gf_isom_get_meta_item_count(movie, GF_FALSE, track);
	}
	return GF_OK;
}

/*for now not exported*/
/*expands sampleGroup table for the given grouping type and sample_number. If sample_number is 0, just appends an entry at the end of the table*/
static GF_Err gf_isom_add_sample_group_entry(GF_List *sampleGroups, u32 sample_number, u32 grouping_type, u32 grouping_type_parameter, u32 sampleGroupDescriptionIndex)
{
	GF_SampleGroupBox *sgroup = NULL;
	u32 i, count, last_sample_in_entry;

	assert(sampleGroups);
	count = gf_list_count(sampleGroups);
	for (i=0; i<count; i++) {
		sgroup = (GF_SampleGroupBox*)gf_list_get(sampleGroups, i);
		if (sgroup->grouping_type==grouping_type) break;
		sgroup = NULL;
	}
	if (!sgroup) {
		sgroup = (GF_SampleGroupBox *) gf_isom_box_new(GF_ISOM_BOX_TYPE_SBGP);
		sgroup->grouping_type = grouping_type;
		sgroup->grouping_type_parameter = grouping_type_parameter;
//		gf_list_add(sampleGroups, sgroup);
		//crude patch to align old arch and filters
		gf_list_insert(sampleGroups, sgroup, 0);
	}
	/*used in fragments, means we are adding the last sample*/
	if (!sample_number) {
		sample_number = 1;
		if (sgroup->entry_count) {
			for (i=0; i<sgroup->entry_count; i++) {
				sample_number += sgroup->sample_entries[i].sample_count;
			}
		}
	}

	if (!sgroup->entry_count) {
		u32 idx = 0;
		sgroup->entry_count = (sample_number>1) ? 2 : 1;
		sgroup->sample_entries = (GF_SampleGroupEntry*)gf_malloc(sizeof(GF_SampleGroupEntry) * sgroup->entry_count );
		if (sample_number>1) {
			sgroup->sample_entries[0].sample_count = sample_number-1;
			sgroup->sample_entries[0].group_description_index = sampleGroupDescriptionIndex ? 0 : 1;
			idx = 1;
		}
		sgroup->sample_entries[idx].sample_count = 1;
		sgroup->sample_entries[idx].group_description_index = sampleGroupDescriptionIndex;
		return GF_OK;
	}
	last_sample_in_entry = 0;
	for (i=0; i<sgroup->entry_count; i++) {
		/*TODO*/
		if (last_sample_in_entry + sgroup->sample_entries[i].sample_count > sample_number) return GF_NOT_SUPPORTED;
		last_sample_in_entry += sgroup->sample_entries[i].sample_count;
	}

	if (last_sample_in_entry == sample_number) {
		if (sgroup->sample_entries[sgroup->entry_count-1].group_description_index==sampleGroupDescriptionIndex)
			return GF_OK;
		else
			return GF_NOT_SUPPORTED;
	}

	if ((sgroup->sample_entries[sgroup->entry_count-1].group_description_index==sampleGroupDescriptionIndex) && (last_sample_in_entry+1==sample_number)) {
		sgroup->sample_entries[sgroup->entry_count-1].sample_count++;
		return GF_OK;
	}
	/*last entry was an empty desc (no group associated), just add the number of samples missing until new one, then add new one*/
	if (! sgroup->sample_entries[sgroup->entry_count-1].group_description_index) {
		sgroup->sample_entries[sgroup->entry_count-1].sample_count += sample_number - 1 - last_sample_in_entry;
		sgroup->sample_entries = (GF_SampleGroupEntry*)gf_realloc(sgroup->sample_entries, sizeof(GF_SampleGroupEntry) * (sgroup->entry_count + 1) );
		sgroup->sample_entries[sgroup->entry_count].sample_count = 1;
		sgroup->sample_entries[sgroup->entry_count].group_description_index = sampleGroupDescriptionIndex;
		sgroup->entry_count++;
		return GF_OK;
	}
	/*we are adding a sample with no desc, add entry at the end*/
	if (!sampleGroupDescriptionIndex || (sample_number - 1 - last_sample_in_entry==0) ) {
		sgroup->sample_entries = (GF_SampleGroupEntry*)gf_realloc(sgroup->sample_entries, sizeof(GF_SampleGroupEntry) * (sgroup->entry_count + 1) );
		sgroup->sample_entries[sgroup->entry_count].sample_count = 1;
		sgroup->sample_entries[sgroup->entry_count].group_description_index = sampleGroupDescriptionIndex;
		sgroup->entry_count++;
		return GF_OK;
	}
	/*need to insert two entries ...*/
	sgroup->sample_entries = (GF_SampleGroupEntry*)gf_realloc(sgroup->sample_entries, sizeof(GF_SampleGroupEntry) * (sgroup->entry_count + 2) );

	sgroup->sample_entries[sgroup->entry_count].sample_count = sample_number - 1 - last_sample_in_entry;
	sgroup->sample_entries[sgroup->entry_count].group_description_index = 0;

	sgroup->sample_entries[sgroup->entry_count+1].sample_count = 1;
	sgroup->sample_entries[sgroup->entry_count+1].group_description_index = sampleGroupDescriptionIndex;
	sgroup->entry_count+=2;
	return GF_OK;
}

#ifndef GPAC_DISABLE_ISOM_FRAGMENTS
static GF_SampleGroupDescriptionBox *get_sgdp(GF_SampleTableBox *stbl, GF_TrackFragmentBox *traf, u32 grouping_type, Bool *is_traf_sgdp)
#else
static GF_SampleGroupDescriptionBox *get_sgdp(GF_SampleTableBox *stbl, void *traf, u32 grouping_type, Bool *is_traf_sgdp)
#endif /* GPAC_DISABLE_ISOM_FRAGMENTS */
{
	GF_List *groupList=NULL;
	GF_SampleGroupDescriptionBox *sgdesc=NULL;
	u32 count, i;

#ifndef GPAC_DISABLE_ISOM_FRAGMENTS
	if (!stbl && traf && traf->trex->track->Media->information->sampleTable)
		stbl = traf->trex->track->Media->information->sampleTable;
#endif
	if (stbl) {
		if (!stbl->sampleGroupsDescription && !traf)
			stbl->sampleGroupsDescription = gf_list_new();

		groupList = stbl->sampleGroupsDescription;
		if (is_traf_sgdp) *is_traf_sgdp = GF_FALSE;

		count = gf_list_count(groupList);
		for (i=0; i<count; i++) {
			sgdesc = (GF_SampleGroupDescriptionBox*)gf_list_get(groupList, i);
			if (sgdesc->grouping_type==grouping_type) break;
			sgdesc = NULL;
		}
	}
	
#ifndef GPAC_DISABLE_ISOM_FRAGMENTS
	/*look in stbl or traf for sample sampleGroupsDescription*/
	if (!sgdesc && traf) {
		if (!traf->sampleGroupsDescription)
			traf->sampleGroupsDescription = gf_list_new();
		groupList = traf->sampleGroupsDescription;
		if (is_traf_sgdp) *is_traf_sgdp = GF_TRUE;

		count = gf_list_count(groupList);
		for (i=0; i<count; i++) {
			sgdesc = (GF_SampleGroupDescriptionBox*)gf_list_get(groupList, i);
			if (sgdesc->grouping_type==grouping_type) break;
			sgdesc = NULL;
		}
	}
#endif

	if (!sgdesc) {
		sgdesc = (GF_SampleGroupDescriptionBox *) gf_isom_box_new(GF_ISOM_BOX_TYPE_SGPD);
		sgdesc->grouping_type = grouping_type;
		assert(groupList);
		gf_list_add(groupList, sgdesc);
	}
	return sgdesc;
}

#ifndef GPAC_DISABLE_ISOM_FRAGMENTS
static GF_Err gf_isom_set_sample_group_info_ex(GF_SampleTableBox *stbl, GF_TrackFragmentBox *traf, u32 sample_number, u32 grouping_type, u32 grouping_type_parameter, void *udta, void *(*sg_create_entry)(void *udta), Bool (*sg_compare_entry)(void *udta, void *entry))
#else
static GF_Err gf_isom_set_sample_group_info_ex(GF_SampleTableBox *stbl, void *traf, u32 sample_number, u32 grouping_type, u32 grouping_type_parameter, void *udta, void *(*sg_create_entry)(void *udta), Bool (*sg_compare_entry)(void *udta, void *entry))
#endif /* GPAC_DISABLE_ISOM_FRAGMENTS */
{
	GF_List *groupList;
	void *entry;
	Bool is_traf_sgpd;
	GF_SampleGroupDescriptionBox *sgdesc = NULL;
	u32 i, entry_idx;

	if (!stbl && !traf) return GF_BAD_PARAM;

	sgdesc = get_sgdp(stbl, traf, grouping_type, &is_traf_sgpd);
	if (!sgdesc) return GF_OUT_OF_MEM;

	entry = NULL;
	if (sg_compare_entry) {
		for (i=0; i<gf_list_count(sgdesc->group_descriptions); i++) {
			entry = gf_list_get(sgdesc->group_descriptions, i);
			if (sg_compare_entry(udta, entry)) break;
			entry = NULL;
		}
	}
	if (!entry && sg_create_entry) {
		entry = sg_create_entry(udta);
		if (!entry) return GF_IO_ERR;
		if (traf && !is_traf_sgpd) {
			sgdesc = get_sgdp(NULL, traf, grouping_type, &is_traf_sgpd);
		}
		gf_list_add(sgdesc->group_descriptions, entry);
	}
	if (!entry)
		entry_idx = 0;
	else
		entry_idx = 1 + gf_list_find(sgdesc->group_descriptions, entry);

	/*look in stbl or traf for sample sampleGroups*/
#ifndef GPAC_DISABLE_ISOM_FRAGMENTS
	if (traf) {
		if (!traf->sampleGroups)
			traf->sampleGroups = gf_list_new();
		groupList = traf->sampleGroups;
		if (entry_idx && is_traf_sgpd)
			entry_idx |= 0x10000;
	} else
#endif
	{
		if (!stbl->sampleGroups)
			stbl->sampleGroups = gf_list_new();
		groupList = stbl->sampleGroups;
	}

	return gf_isom_add_sample_group_entry(groupList, sample_number, grouping_type, grouping_type_parameter, entry_idx);
}

/*for now not exported*/
static GF_Err gf_isom_set_sample_group_info(GF_ISOFile *movie, u32 track, u32 trafID, u32 sample_number, u32 grouping_type, u32 grouping_type_parameter, void *udta, void *(*sg_create_entry)(void *udta), Bool (*sg_compare_entry)(void *udta, void *entry))
{
	GF_Err e;
	GF_TrackBox *trak=NULL;
#ifndef GPAC_DISABLE_ISOM_FRAGMENTS
	GF_TrackFragmentBox *traf=NULL;
#endif
	if (!trafID && (movie->FragmentsFlags & GF_ISOM_FRAG_WRITE_READY)) {
		trak = gf_isom_get_track_from_file(movie, track);
		if (!trak) return GF_BAD_PARAM;
		trafID = trak->Header->trackID;
	}

	if (trafID) {
#ifndef GPAC_DISABLE_ISOM_FRAGMENTS
		GF_TrackFragmentBox *GetTraf(GF_ISOFile *mov, u32 TrackID);
		if (!movie->moof || !(movie->FragmentsFlags & GF_ISOM_FRAG_WRITE_READY) )
			return GF_BAD_PARAM;

		traf = GetTraf(movie, trafID);
#else
		return GF_NOT_SUPPORTED;
#endif

	} else if (track) {
		e = CanAccessMovie(movie, GF_ISOM_OPEN_WRITE);
		if (e) return e;

		trak = gf_isom_get_track_from_file(movie, track);
		if (!trak) return GF_BAD_PARAM;
	}

#ifndef GPAC_DISABLE_ISOM_FRAGMENTS
	return gf_isom_set_sample_group_info_ex(trak ? trak->Media->information->sampleTable : NULL, traf, sample_number, grouping_type, grouping_type_parameter, udta, sg_create_entry, sg_compare_entry);
#else
	return gf_isom_set_sample_group_info_ex(trak->Media->information->sampleTable, sample_number, grouping_type, grouping_type_parameter, udta, sg_create_entry, sg_compare_entry);
#endif

}


GF_EXPORT
GF_Err gf_isom_add_sample_group_info(GF_ISOFile *movie, u32 track, u32 grouping_type, void *data, u32 data_size, Bool is_default, u32 *sampleGroupDescriptionIndex)
{
	GF_Err e;
	GF_TrackBox *trak;
	GF_DefaultSampleGroupDescriptionEntry *entry=NULL;
	GF_SampleGroupDescriptionBox *sgdesc = NULL;

	if (sampleGroupDescriptionIndex) *sampleGroupDescriptionIndex = 0;
	e = CanAccessMovie(movie, GF_ISOM_OPEN_WRITE);
	if (e) return e;

	trak = gf_isom_get_track_from_file(movie, track);
	if (!trak) return GF_BAD_PARAM;


	sgdesc = get_sgdp(trak->Media->information->sampleTable, NULL, grouping_type, NULL);
	if (!sgdesc) return GF_OUT_OF_MEM;

	if (grouping_type==GF_ISOM_SAMPLE_GROUP_OINF) {
		GF_OperatingPointsInformation *ptr = gf_isom_oinf_new_entry();
		GF_BitStream *bs=gf_bs_new(data, data_size, GF_BITSTREAM_READ);
		e = gf_isom_oinf_read_entry(ptr, bs);
		gf_bs_del(bs);
		if (e) {
			gf_isom_oinf_del_entry(ptr);
			return e;
		}
		e = gf_list_add(sgdesc->group_descriptions, ptr);
		if (e) return e;
		entry = (GF_DefaultSampleGroupDescriptionEntry *) ptr;
	} else if (grouping_type==GF_ISOM_SAMPLE_GROUP_LINF) {
		GF_LHVCLayerInformation *ptr = gf_isom_linf_new_entry();
		GF_BitStream *bs=gf_bs_new(data, data_size, GF_BITSTREAM_READ);
		e = gf_isom_linf_read_entry(ptr, bs);
		gf_bs_del(bs);
		if (e) {
			gf_isom_linf_del_entry(ptr);
			return e;
		}
		e = gf_list_add(sgdesc->group_descriptions, ptr);
		if (e) return e;
		entry = (GF_DefaultSampleGroupDescriptionEntry *) ptr;
	} else {
		u32 i, count=gf_list_count(sgdesc->group_descriptions);
		for (i=0; i<count; i++) {
			GF_DefaultSampleGroupDescriptionEntry *ent = gf_list_get(sgdesc->group_descriptions, i);
			if ((ent->length == data_size) && !memcmp(ent->data, data, data_size)) {
				entry = ent;
				break;
			}
			entry=NULL;
		}
		if (!entry) {
			GF_SAFEALLOC(entry, GF_DefaultSampleGroupDescriptionEntry);
			if (!entry) return GF_OUT_OF_MEM;
			entry->data = (u8*)gf_malloc(sizeof(char) * data_size);
			if (!entry->data) {
				gf_free(entry);
				return GF_OUT_OF_MEM;
			}
			entry->length = data_size;
			memcpy(entry->data, data, sizeof(char) * data_size);
			e = gf_list_add(sgdesc->group_descriptions, entry);
			if (e) {
				gf_free(entry->data);
				gf_free(entry);
				return e;
			}
		}
	}


	if (is_default) {
		sgdesc->default_description_index = 1 + gf_list_find(sgdesc->group_descriptions, entry);
		sgdesc->version = 2;
	}
	if (sampleGroupDescriptionIndex) *sampleGroupDescriptionIndex = 1 + gf_list_find(sgdesc->group_descriptions, entry);

	return GF_OK;
}

GF_EXPORT
GF_Err gf_isom_remove_sample_group(GF_ISOFile *movie, u32 track, u32 grouping_type)
{
	GF_Err e;
	GF_TrackBox *trak;
	GF_SampleGroupDescriptionBox *sgdesc = NULL;
	u32 count, i;

	e = CanAccessMovie(movie, GF_ISOM_OPEN_WRITE);
	if (e) return e;

	trak = gf_isom_get_track_from_file(movie, track);
	if (!trak) return GF_BAD_PARAM;

	if (!trak->Media->information->sampleTable->sampleGroupsDescription)
		return GF_OK;

	count = gf_list_count(trak->Media->information->sampleTable->sampleGroupsDescription);
	for (i=0; i<count; i++) {
		sgdesc = (GF_SampleGroupDescriptionBox*)gf_list_get(trak->Media->information->sampleTable->sampleGroupsDescription, i);
		if (sgdesc->grouping_type==grouping_type) {
			gf_isom_box_del((GF_Box*)sgdesc);
			gf_list_rem(trak->Media->information->sampleTable->sampleGroupsDescription, i);
			i--;
			count--;
		}
		sgdesc = NULL;
	}

	return GF_OK;
}

GF_EXPORT
GF_Err gf_isom_add_sample_info(GF_ISOFile *movie, u32 track, u32 sample_number, u32 grouping_type, u32 sampleGroupDescriptionIndex, u32 grouping_type_parameter)
{
	GF_Err e;
	GF_TrackBox *trak;
	GF_List *groupList;
	e = CanAccessMovie(movie, GF_ISOM_OPEN_WRITE);
	if (e) return e;

	trak = gf_isom_get_track_from_file(movie, track);
	if (!trak) return GF_BAD_PARAM;

	if (!trak->Media->information->sampleTable->sampleGroups)
		trak->Media->information->sampleTable->sampleGroups = gf_list_new();

	groupList = trak->Media->information->sampleTable->sampleGroups;
	return gf_isom_add_sample_group_entry(groupList, sample_number, grouping_type, grouping_type_parameter, sampleGroupDescriptionIndex);
}

void *sg_rap_create_entry(void *udta)
{
	GF_VisualRandomAccessEntry *entry;
	u32 *num_leading_samples = (u32 *) udta;
	assert(udta);
	GF_SAFEALLOC(entry, GF_VisualRandomAccessEntry);
	if (!entry) return NULL;
	entry->num_leading_samples = *num_leading_samples;
	entry->num_leading_samples_known = entry->num_leading_samples ? 1 : 0;
	return entry;
}

Bool sg_rap_compare_entry(void *udta, void *entry)
{
	u32 *num_leading_samples = (u32 *) udta;
	if (*num_leading_samples == ((GF_VisualRandomAccessEntry *)entry)->num_leading_samples) return GF_TRUE;
	return GF_FALSE;
}

GF_EXPORT
GF_Err gf_isom_set_sample_rap_group(GF_ISOFile *movie, u32 track, u32 sample_number, Bool is_rap, u32 num_leading_samples)
{
	return gf_isom_set_sample_group_info(movie, track, 0, sample_number, GF_ISOM_SAMPLE_GROUP_RAP, 0, &num_leading_samples, is_rap ? sg_rap_create_entry : NULL, is_rap ? sg_rap_compare_entry : NULL);
}

GF_Err gf_isom_fragment_set_sample_rap_group(GF_ISOFile *movie, u32 trackID, u32 sample_number_in_frag, Bool is_rap, u32 num_leading_samples)
{
	return gf_isom_set_sample_group_info(movie, 0, trackID, sample_number_in_frag, GF_ISOM_SAMPLE_GROUP_RAP, 0, &num_leading_samples, is_rap ? sg_rap_create_entry : NULL, is_rap ? sg_rap_compare_entry : NULL);
}



void *sg_roll_create_entry(void *udta)
{
	GF_RollRecoveryEntry *entry;
	s16 *roll_distance = (s16 *) udta;
	GF_SAFEALLOC(entry, GF_RollRecoveryEntry);
	if (!entry) return NULL;
	entry->roll_distance = *roll_distance;
	return entry;
}

Bool sg_roll_compare_entry(void *udta, void *entry)
{
	s16 *roll_distance = (s16 *) udta;
	if (*roll_distance == ((GF_RollRecoveryEntry *)entry)->roll_distance) return GF_TRUE;
	return GF_FALSE;
}

GF_EXPORT
GF_Err gf_isom_set_sample_roll_group(GF_ISOFile *movie, u32 track, u32 sample_number, Bool is_roll, s16 roll_distance)
{
	return gf_isom_set_sample_group_info(movie, track, 0, sample_number, GF_ISOM_SAMPLE_GROUP_ROLL, 0, &roll_distance, is_roll ? sg_roll_create_entry : NULL, is_roll ? sg_roll_compare_entry : NULL);
}

GF_EXPORT
GF_Err gf_isom_fragment_set_sample_roll_group(GF_ISOFile *movie, u32 trackID, u32 sample_number_in_frag, Bool is_roll, s16 roll_distance)
{
	return gf_isom_set_sample_group_info(movie, 0, trackID, sample_number_in_frag, GF_ISOM_SAMPLE_GROUP_ROLL, 0, &roll_distance, is_roll ? sg_roll_create_entry : NULL, is_roll ? sg_roll_compare_entry : NULL);
}

void *sg_encryption_create_entry(void *udta)
{
	GF_CENCSampleEncryptionGroupEntry *entry, *from_entry;
	GF_SAFEALLOC(entry, GF_CENCSampleEncryptionGroupEntry);
	if (!entry) return NULL;
	from_entry = (GF_CENCSampleEncryptionGroupEntry *)udta;
	memcpy(entry, from_entry, sizeof(GF_CENCSampleEncryptionGroupEntry) );
	return entry;
}

Bool sg_encryption_compare_entry(void *udta, void *_entry)
{
	GF_CENCSampleEncryptionGroupEntry *entry = (GF_CENCSampleEncryptionGroupEntry *)_entry;
	GF_CENCSampleEncryptionGroupEntry *with_entry = (GF_CENCSampleEncryptionGroupEntry *)udta;
	if (!memcmp(entry, with_entry, sizeof(GF_CENCSampleEncryptionGroupEntry)))
		return GF_TRUE;

	return GF_FALSE;
}


/*sample encryption information group can be in stbl or traf*/
GF_EXPORT
GF_Err gf_isom_set_sample_cenc_group(GF_ISOFile *movie, u32 track, u32 sample_number, u8 isEncrypted, u8 IV_size, bin128 KeyID, u8 crypt_byte_block, u8 skip_byte_block, u8 constant_IV_size, bin128 constant_IV)
{
	GF_CENCSampleEncryptionGroupEntry entry;
	if ((IV_size!=0) && (IV_size!=8) && (IV_size!=16)) return GF_BAD_PARAM;

	memset(&entry, 0, sizeof(GF_CENCSampleEncryptionGroupEntry));
	entry.crypt_byte_block = crypt_byte_block;
	entry.skip_byte_block = skip_byte_block;
	entry.IsProtected = isEncrypted;
	entry.Per_Sample_IV_size = IV_size;
	if (!IV_size && isEncrypted) {
		entry.constant_IV_size = constant_IV_size;
		memcpy(entry.constant_IV, constant_IV, constant_IV_size);
	}
	memcpy(entry.KID, KeyID, 16);
	return gf_isom_set_sample_group_info(movie, track, 0, sample_number, GF_ISOM_SAMPLE_GROUP_SEIG, 0, &entry, sg_encryption_create_entry, sg_encryption_compare_entry);
}

GF_EXPORT
GF_Err gf_isom_set_sample_cenc_default_group(GF_ISOFile *movie, u32 track, u32 sample_number)
{
	return gf_isom_set_sample_group_info(movie, track, 0, sample_number, GF_ISOM_SAMPLE_GROUP_SEIG, 0, NULL, NULL, NULL);
}

GF_Err gf_isom_set_ctts_v1(GF_ISOFile *file, u32 track, u32 ctts_shift)
{
	u32 i, shift;
	u64 duration;
	GF_CompositionOffsetBox *ctts;
	GF_CompositionToDecodeBox *cslg;
	s32 leastCTTS, greatestCTTS;
	GF_TrackBox *trak;
	GF_Err e = CanAccessMovie(file, GF_ISOM_OPEN_WRITE);
	if (e) return e;

 	trak = gf_isom_get_track_from_file(file, track);
	if (!trak) return GF_BAD_PARAM;

	ctts = trak->Media->information->sampleTable->CompositionOffset;
	shift = ctts->version ? ctts_shift : ctts->entries[0].decodingOffset;
	leastCTTS = GF_INT_MAX;
	greatestCTTS = 0;
	for (i=0; i<ctts->nb_entries; i++) {
		if (!ctts->version)
			ctts->entries[i].decodingOffset -= shift;

		if ((s32)ctts->entries[i].decodingOffset < leastCTTS)
			leastCTTS = ctts->entries[i].decodingOffset;
		if ((s32)ctts->entries[i].decodingOffset > greatestCTTS)
			greatestCTTS = ctts->entries[i].decodingOffset;
	}
	if (!ctts->version) {
		ctts->version = 1;
		gf_isom_remove_edit_segments(file, track);
	}

	if (!trak->Media->information->sampleTable->CompositionToDecode)
		trak->Media->information->sampleTable->CompositionToDecode = (GF_CompositionToDecodeBox *) gf_isom_box_new(GF_ISOM_BOX_TYPE_CSLG);

	cslg = trak->Media->information->sampleTable->CompositionToDecode;

	cslg->compositionToDTSShift = shift;
	cslg->leastDecodeToDisplayDelta = leastCTTS;
	cslg->greatestDecodeToDisplayDelta = greatestCTTS;
	cslg->compositionStartTime = 0;
	/*for our use case (first CTS set to 0), the composition end time is the media duration if it fits on 32 bits*/
	duration = gf_isom_get_media_duration(file, track);
	cslg->compositionEndTime = (duration<0x7FFFFFFF) ? (s32) duration : 0;

	gf_isom_modify_alternate_brand(file, GF_ISOM_BRAND_ISO4, GF_TRUE);
	return GF_OK;
}

static GF_Err gf_isom_set_ctts_v0(GF_ISOFile *file, GF_TrackBox *trak)
{
	u32 i;
	s32 shift;
	GF_CompositionOffsetBox *ctts;
	GF_CompositionToDecodeBox *cslg;

	ctts = trak->Media->information->sampleTable->CompositionOffset;

	if (!trak->Media->information->sampleTable->CompositionToDecode)
	{
		shift = 0;
		for (i=0; i<ctts->nb_entries; i++) {
			if (-ctts->entries[i].decodingOffset > shift)
				shift = -ctts->entries[i].decodingOffset;
		}
		if (shift > 0)
		{
			for (i=0; i<ctts->nb_entries; i++) {
				ctts->entries[i].decodingOffset += shift;
			}
		}
	}
	else
	{
		cslg = trak->Media->information->sampleTable->CompositionToDecode;
		shift = cslg->compositionToDTSShift;
		for (i=0; i<ctts->nb_entries; i++) {
			ctts->entries[i].decodingOffset += shift;
		}
		gf_isom_box_del((GF_Box *)cslg);
		trak->Media->information->sampleTable->CompositionToDecode = NULL;
	}
	if (! trak->editBox && shift>0) {
		u64 dur = trak->Media->mediaHeader->duration;
		dur *= file->moov->mvhd->timeScale;
		dur /= trak->Media->mediaHeader->timeScale;
		gf_isom_set_edit_segment(file, gf_list_find(file->moov->trackList, trak)+1, 0, dur, shift, GF_ISOM_EDIT_NORMAL);
	}
	ctts->version = 0;
	gf_isom_modify_alternate_brand(file, GF_ISOM_BRAND_ISO4, GF_FALSE);
	return GF_OK;
}

GF_EXPORT
GF_Err gf_isom_set_composition_offset_mode(GF_ISOFile *file, u32 track, Bool use_negative_offsets)
{
	GF_Err e;
	GF_TrackBox *trak;
	GF_CompositionOffsetBox *ctts;

	e = CanAccessMovie(file, GF_ISOM_OPEN_WRITE);
	if (e) return e;

	trak = gf_isom_get_track_from_file(file, track);
	if (!trak) return GF_BAD_PARAM;

	ctts = trak->Media->information->sampleTable->CompositionOffset;
	if (!ctts) {
		if (!use_negative_offsets && trak->Media->information->sampleTable->CompositionToDecode) {
			gf_isom_box_del((GF_Box *)trak->Media->information->sampleTable->CompositionToDecode);
			trak->Media->information->sampleTable->CompositionToDecode = NULL;
		}
		return GF_OK;
	}

	if (use_negative_offsets) {
		return gf_isom_set_ctts_v1(file, track, 0);
	} else {
		if (ctts->version==0) return GF_OK;
		return gf_isom_set_ctts_v0(file, trak);
	}
}

#if 0 //unused
GF_Err gf_isom_set_sync_table(GF_ISOFile *file, u32 track)
{
	GF_Err e;
	GF_TrackBox *trak;

	e = CanAccessMovie(file, GF_ISOM_OPEN_WRITE);
	if (e) return e;

	trak = gf_isom_get_track_from_file(file, track);
	if (!trak) return GF_BAD_PARAM;

	if (!trak->Media->information->sampleTable->SyncSample)
		trak->Media->information->sampleTable->SyncSample = (GF_SyncSampleBox *) gf_isom_box_new(GF_ISOM_BOX_TYPE_STSS);

	return GF_OK;
}
#endif

Bool gf_isom_is_identical_sgpd(void *ptr1, void *ptr2, u32 grouping_type)
{
	Bool res = GF_FALSE;
#ifndef GPAC_DISABLE_ISOM_WRITE
	GF_BitStream *bs1, *bs2;
	char *buf1, *buf2;
	u32 len1, len2;

	if (!ptr1 || !ptr2)
		return GF_FALSE;

	bs1 = gf_bs_new(NULL, 0, GF_BITSTREAM_WRITE);
	if (grouping_type) {
		sgpd_write_entry(grouping_type, ptr1, bs1);
	} else {
		gf_isom_box_write((GF_Box *)ptr1, bs1);
	}
	gf_bs_get_content(bs1, &buf1, &len1);
	gf_bs_del(bs1);

	bs2 = gf_bs_new(NULL, 0, GF_BITSTREAM_WRITE);
	if (grouping_type) {
		sgpd_write_entry(grouping_type, ptr2, bs2);
	} else {
		gf_isom_box_write((GF_Box *)ptr2, bs2);
	}
	gf_bs_get_content(bs2, &buf2, &len2);
	gf_bs_del(bs2);


	if ((len1==len2) && !memcmp(buf1, buf2, len1))
		res = GF_TRUE;

	gf_free(buf1);
	gf_free(buf2);
#endif
	return res;
}


GF_Err gf_isom_set_sample_flags(GF_ISOFile *file, u32 track, u32 sampleNumber, u32 isLeading, u32 dependsOn, u32 dependedOn, u32 redundant)
{
	GF_Err e;
	GF_TrackBox *trak;

	e = CanAccessMovie(file, GF_ISOM_OPEN_WRITE);
	if (e) return e;

	trak = gf_isom_get_track_from_file(file, track);
	if (!trak) return GF_BAD_PARAM;
	return stbl_SetDependencyType(trak->Media->information->sampleTable, sampleNumber, isLeading, dependsOn, dependedOn, redundant);
}

#if 0 //unused
GF_Err gf_isom_sample_set_dep_info(GF_ISOFile *file, u32 track, u32 sampleNumber, u32 isLeading, u32 dependsOn, u32 dependedOn, u32 redundant)
{
	GF_TrackBox *trak;

	trak = gf_isom_get_track_from_file(file, track);
	if (!trak) return GF_BAD_PARAM;

	return stbl_AddDependencyType(trak->Media->information->sampleTable, sampleNumber, isLeading, dependsOn, dependedOn, redundant);
}
#endif

GF_EXPORT
GF_Err gf_isom_copy_sample_info(GF_ISOFile *dst, u32 dst_track, GF_ISOFile *src, u32 src_track, u32 sampleNumber)
{
	u32 i, count, idx, dst_sample_num, subs_flags;
	GF_SubSampleInfoEntry *sub_sample;
	GF_Err e;
	GF_TrackBox *src_trak, *dst_trak;

	src_trak = gf_isom_get_track_from_file(src, src_track);
	if (!src_trak) return GF_BAD_PARAM;

	dst_trak = gf_isom_get_track_from_file(dst, dst_track);
	if (!dst_trak) return GF_BAD_PARAM;

	dst_sample_num = dst_trak->Media->information->sampleTable->SampleSize->sampleCount;

	/*modify depends flags*/
	if (src_trak->Media->information->sampleTable->SampleDep) {
		u32 isLeading, dependsOn, dependedOn, redundant;

		isLeading = dependsOn = dependedOn = redundant = 0;

		e = stbl_GetSampleDepType(src_trak->Media->information->sampleTable->SampleDep, sampleNumber, &isLeading, &dependsOn, &dependedOn, &redundant);
		if (e) return e;

		e = stbl_AppendDependencyType(dst_trak->Media->information->sampleTable, isLeading, dependsOn, dependedOn, redundant);
		if (e) return e;
	}

	/*copy subsample info if any*/
	idx=1;
	while (gf_isom_get_subsample_types(src, src_track, idx, &subs_flags)) {
		GF_SubSampleInformationBox *dst_subs=NULL;
		idx++;

		if ( ! gf_isom_sample_get_subsample_entry(src, src_track, sampleNumber, subs_flags, &sub_sample))
			continue;

		/*create subsample if needed*/
		if (!dst_trak->Media->information->sampleTable->sub_samples) {
			dst_trak->Media->information->sampleTable->sub_samples = gf_list_new();
		}
		count = gf_list_count(dst_trak->Media->information->sampleTable->sub_samples);
		for (i=0; i<count; i++) {
			dst_subs = gf_list_get(dst_trak->Media->information->sampleTable->sub_samples, i);
			if (dst_subs->flags==subs_flags) break;
			dst_subs=NULL;
		}
		if (!dst_subs) {
			dst_subs = (GF_SubSampleInformationBox *) gf_isom_box_new(GF_ISOM_BOX_TYPE_SUBS);
			dst_subs->version=0;
			dst_subs->flags = subs_flags;
			gf_list_add(dst_trak->Media->information->sampleTable->sub_samples, dst_subs);
		}

		count = gf_list_count(sub_sample->SubSamples);
		for (i=0; i<count; i++) {
			GF_SubSampleEntry *entry = (GF_SubSampleEntry*)gf_list_get(sub_sample->SubSamples, i);
			e = gf_isom_add_subsample_info(dst_subs, dst_sample_num, entry->subsample_size, entry->subsample_priority, entry->reserved, entry->discardable);
			if (e) return e;
		}
	}

	/*copy sampleToGroup info if any*/
	if (src_trak->Media->information->sampleTable->sampleGroups) {
		count = gf_list_count(src_trak->Media->information->sampleTable->sampleGroups);
		for (i=0; i<count; i++) {
			GF_SampleGroupBox *sg;
			u32 j, k, default_index;
			u32 first_sample_in_entry, last_sample_in_entry, group_desc_index_src, group_desc_index_dst;
			first_sample_in_entry = 1;

			sg = (GF_SampleGroupBox*)gf_list_get(src_trak->Media->information->sampleTable->sampleGroups, i);
			for (j=0; j<sg->entry_count; j++) {
				last_sample_in_entry = first_sample_in_entry + sg->sample_entries[j].sample_count - 1;
				if ((sampleNumber<first_sample_in_entry) || (sampleNumber>last_sample_in_entry)) {
					first_sample_in_entry = last_sample_in_entry+1;
					continue;
				}

				if (!dst_trak->Media->information->sampleTable->sampleGroups)
					dst_trak->Media->information->sampleTable->sampleGroups = gf_list_new();

				group_desc_index_src = group_desc_index_dst = sg->sample_entries[j].group_description_index;

				if (group_desc_index_src) {
					GF_SampleGroupDescriptionBox *sgd_src, *sgd_dst;
					GF_DefaultSampleGroupDescriptionEntry *sgde_src, *sgde_dst;

					group_desc_index_dst = 0;
					//check that the sample group description exists !!
					sgde_src = gf_isom_get_sample_group_info_entry(src, src_trak, sg->grouping_type, sg->sample_entries[j].group_description_index, &default_index, &sgd_src);

					if (!sgde_src) break;

					if (!dst_trak->Media->information->sampleTable->sampleGroupsDescription)
						dst_trak->Media->information->sampleTable->sampleGroupsDescription = gf_list_new();

					sgd_dst = NULL;
					for (k=0; k< gf_list_count(dst_trak->Media->information->sampleTable->sampleGroupsDescription); k++) {
						sgd_dst = gf_list_get(dst_trak->Media->information->sampleTable->sampleGroupsDescription, k);
						if (sgd_dst->grouping_type==sgd_src->grouping_type) break;
						sgd_dst = NULL;
					}
					if (!sgd_dst) {
						gf_isom_clone_box( (GF_Box *) sgd_src, (GF_Box **) &sgd_dst);
						if (!sgd_dst) return GF_OUT_OF_MEM;
						gf_list_add(dst_trak->Media->information->sampleTable->sampleGroupsDescription, sgd_dst);
					}

					//find the same entry
					for (k=0; k<gf_list_count(sgd_dst->group_descriptions); k++) {
						sgde_dst = gf_list_get(sgd_dst->group_descriptions, i);
						if (gf_isom_is_identical_sgpd(sgde_src, sgde_dst, sgd_src->grouping_type)) {
							group_desc_index_dst = k+1;
							break;
						}
					}
					if (!group_desc_index_dst) {
						GF_SampleGroupDescriptionBox *cloned=NULL;
						gf_isom_clone_box( (GF_Box *) sgd_src, (GF_Box **)  &cloned);
						if (!cloned) return GF_OUT_OF_MEM;
						sgde_dst = gf_list_get(cloned->group_descriptions, group_desc_index_dst);
						gf_list_rem(cloned->group_descriptions, group_desc_index_dst);
						gf_isom_box_del( (GF_Box *) cloned);
						gf_list_add(sgd_dst->group_descriptions, sgde_dst);
						group_desc_index_dst = gf_list_count(sgd_dst->group_descriptions);
					}
				}


				/*found our sample, add it to trak->sampleGroups*/
				e = gf_isom_add_sample_group_entry(dst_trak->Media->information->sampleTable->sampleGroups, dst_sample_num, sg->grouping_type, sg->grouping_type_parameter, group_desc_index_dst);
				if (e) return e;
				break;
			}
		}
	}
	return GF_OK;
}

GF_EXPORT
GF_Err gf_isom_text_set_display_flags(GF_ISOFile *file, u32 track, u32 desc_index, u32 flags, GF_TextFlagsMode op_type)
{
	u32 i;
	GF_Err e;
	GF_TrackBox *trak;

	e = CanAccessMovie(file, GF_ISOM_OPEN_WRITE);
	if (e) return e;

	trak = gf_isom_get_track_from_file(file, track);
	if (!trak) return GF_BAD_PARAM;

	for (i=0; i < gf_list_count(trak->Media->information->sampleTable->SampleDescription->other_boxes); i++) {
		GF_Tx3gSampleEntryBox *txt;
		if (desc_index && (i+1 != desc_index)) continue;

		txt = (GF_Tx3gSampleEntryBox*)gf_list_get(trak->Media->information->sampleTable->SampleDescription->other_boxes, i);
		if (txt->type != GF_ISOM_BOX_TYPE_TX3G) continue;

		switch (op_type) {
		case GF_ISOM_TEXT_FLAGS_TOGGLE:
			txt->displayFlags |= flags;
			break;
		case GF_ISOM_TEXT_FLAGS_UNTOGGLE:
			txt->displayFlags &= ~flags;
			break;
		default:
			txt->displayFlags = flags;
			break;
		}
	}
	return GF_OK;

}


GF_EXPORT
GF_Err gf_isom_update_duration(GF_ISOFile *movie)
{
	u32 i;
	u64 maxDur;
	GF_TrackBox *trak;

	if (!movie || !movie->moov) return GF_BAD_PARAM;

	//if file was open in Write or Edit mode, recompute the duration
	//the duration of a movie is the MaxDuration of all the tracks...

	maxDur = 0;
	i=0;
	while ((trak = (GF_TrackBox *)gf_list_enum(movie->moov->trackList, &i))) {
		if( (movie->LastError = SetTrackDuration(trak))	) return movie->LastError;
		if (trak->Header->duration > maxDur)
			maxDur = trak->Header->duration;
	}
	movie->moov->mvhd->duration = maxDur;

	return GF_OK;
}

GF_EXPORT
GF_Err gf_isom_update_edit_list_duration(GF_ISOFile *file, u32 track)
{
	u32 i;
	u64 trackDuration;
	GF_EdtsEntry *ent;
	GF_EditListBox *elst;
	GF_Err e;
	GF_TrackBox *trak;

	e = CanAccessMovie(file, GF_ISOM_OPEN_WRITE);
	if (e) return e;

	trak = gf_isom_get_track_from_file(file, track);
	if (!trak) return GF_BAD_PARAM;


	//the total duration is the media duration: adjust it in case...
	e = Media_SetDuration(trak);
	if (e) return e;

	//assert the timeScales are non-NULL
	if (!trak->moov->mvhd->timeScale || !trak->Media->mediaHeader->timeScale) return GF_ISOM_INVALID_FILE;
	trackDuration = (trak->Media->mediaHeader->duration * trak->moov->mvhd->timeScale) / trak->Media->mediaHeader->timeScale;

	//if we have an edit list, the duration is the sum of all the editList
	//entries' duration (always expressed in MovieTimeScale)
	if (trak->editBox && trak->editBox->editList) {
		u64 editListDuration = 0;
		elst = trak->editBox->editList;
		i=0;
		while ((ent = (GF_EdtsEntry*)gf_list_enum(elst->entryList, &i))) {
			if (ent->segmentDuration > trackDuration)
				ent->segmentDuration = trackDuration;
			if (!ent->segmentDuration) {
				u64 diff;
				ent->segmentDuration = trackDuration;
				if (ent->mediaTime>0) {
					diff = ent->mediaTime;
					diff *= trak->moov->mvhd->timeScale;
					diff /= trak->Media->mediaHeader->timeScale;
					if (diff < ent->segmentDuration)
						ent->segmentDuration -= diff;
					else
						diff = 0;
				}
			}
			if ((ent->mediaTime>=0) && ((u64) ent->mediaTime>=trak->Media->mediaHeader->duration)) {
				ent->mediaTime = trak->Media->mediaHeader->duration;
			}
			editListDuration += ent->segmentDuration;
		}
		trackDuration = editListDuration;
	}
	if (!trackDuration) {
		trackDuration = (trak->Media->mediaHeader->duration * trak->moov->mvhd->timeScale) / trak->Media->mediaHeader->timeScale;
	}
	trak->Header->duration = trackDuration;

	return GF_OK;

}


GF_EXPORT
GF_Err gf_isom_clone_pssh(GF_ISOFile *output, GF_ISOFile *input, Bool in_moof) {
	GF_Box *a;
	u32 i;
	i = 0;

	while ((a = (GF_Box *)gf_list_enum(input->moov->other_boxes, &i))) {
		if (a->type == GF_ISOM_BOX_TYPE_PSSH) {
			GF_ProtectionSystemHeaderBox *pssh = (GF_ProtectionSystemHeaderBox *)gf_isom_box_new(GF_ISOM_BOX_TYPE_PSSH);
			memmove(pssh->SystemID, ((GF_ProtectionSystemHeaderBox *)a)->SystemID, 16);
			pssh->KID_count = ((GF_ProtectionSystemHeaderBox *)a)->KID_count;
			pssh->KIDs = (bin128 *)gf_malloc(pssh->KID_count*sizeof(bin128));
			memmove(pssh->KIDs, ((GF_ProtectionSystemHeaderBox *)a)->KIDs, pssh->KID_count*sizeof(bin128));
			pssh->private_data_size = ((GF_ProtectionSystemHeaderBox *)a)->private_data_size;
			pssh->private_data = (u8 *)gf_malloc(pssh->private_data_size*sizeof(char));
			memmove(pssh->private_data, ((GF_ProtectionSystemHeaderBox *)a)->private_data, pssh->private_data_size);

#ifndef GPAC_DISABLE_ISOM_FRAGMENTS
			gf_isom_box_add_default(in_moof ? (GF_Box*)output->moof : (GF_Box*)output->moov, (GF_Box*)pssh);
#else
			gf_isom_box_add_default((GF_Box*)output->moov, (GF_Box*)pssh);
#endif
		}
	}
	return GF_OK;
}

GF_EXPORT
GF_Err gf_isom_set_track_group(GF_ISOFile *file, u32 track_number, u32 track_group_id, u32 group_type, Bool do_add)
{
	u32 i, j;
	GF_TrackGroupTypeBox *trgt;
	GF_Err e;
	GF_TrackBox *trak;

	e = CanAccessMovie(file, GF_ISOM_OPEN_WRITE);
	if (e) return e;

	trak = gf_isom_get_track_from_file(file, track_number);
	if (!trak) return GF_BAD_PARAM;
	if (!trak->groups) trak->groups = (GF_TrackGroupBox*) gf_isom_box_new(GF_ISOM_BOX_TYPE_TRGR);

	for (j=0; j<gf_list_count(file->moov->trackList); j++) {
		GF_TrackBox *a_trak = gf_list_get(file->moov->trackList, j);
		if (!a_trak->groups) continue;

		for (i=0; i<gf_list_count(a_trak->groups->groups); i++) {
			trgt = gf_list_get(a_trak->groups->groups, i);

			if (trgt->track_group_id==track_group_id) {
				if (trgt->group_type != group_type) {
					GF_LOG(GF_LOG_ERROR, GF_LOG_CONTAINER, ("A track with same group ID is already defined for different group type %s\n", gf_4cc_to_str(trgt->group_type) ));
					return GF_BAD_PARAM;
				}
				if (a_trak==trak) {
					if (!do_add) {
						gf_list_rem(trak->groups->groups, i);
						gf_isom_box_del((GF_Box *)trgt);
					}
					return GF_OK;
				}
			}
		}
	}
	//not found, add new group
	trgt = (GF_TrackGroupTypeBox*) gf_isom_box_new(GF_ISOM_BOX_TYPE_TRGT);
	trgt->track_group_id = track_group_id;
	trgt->group_type = group_type;
	return gf_list_add(trak->groups->groups, trgt);
}

GF_EXPORT
GF_Err gf_isom_set_nalu_length_field(GF_ISOFile *file, u32 track, u32 StreamDescriptionIndex, u32 nalu_size_length)
{
	GF_Err e;
	GF_TrackBox *trak;
	GF_SampleEntryBox *entry;
	GF_MPEGVisualSampleEntryBox *ve;
	GF_SampleDescriptionBox *stsd;

	e = CanAccessMovie(file, GF_ISOM_OPEN_WRITE);
	if (e) return e;

	trak = gf_isom_get_track_from_file(file, track);
	if (!trak) return GF_BAD_PARAM;

	stsd = trak->Media->information->sampleTable->SampleDescription;
	if (!stsd || !StreamDescriptionIndex || StreamDescriptionIndex > gf_list_count(stsd->other_boxes)) {
		return GF_BAD_PARAM;
	}

	entry = (GF_SampleEntryBox *)gf_list_get(stsd->other_boxes, StreamDescriptionIndex - 1);
	//no support for generic sample entries (eg, no MPEG4 descriptor)
	if (!entry || ! gf_isom_is_nalu_based_entry(trak->Media, entry)) {
		return GF_BAD_PARAM;
	}

	ve = (GF_MPEGVisualSampleEntryBox*)entry;
	if (ve->avc_config) ve->avc_config->config->nal_unit_size = nalu_size_length;
	if (ve->svc_config) ve->svc_config->config->nal_unit_size = nalu_size_length;
	if (ve->hevc_config) ve->hevc_config->config->nal_unit_size = nalu_size_length;
	if (ve->lhvc_config) ve->lhvc_config->config->nal_unit_size = nalu_size_length;
	return GF_OK;
}

GF_Err gf_isom_set_sample_group_in_traf(GF_ISOFile *file)
{
	GF_Err e;
	e = CanAccessMovie(file, GF_ISOM_OPEN_WRITE);
	if (e) return e;

	file->sample_groups_in_traf = GF_TRUE;
	return GF_OK;
}

GF_EXPORT
void gf_isom_set_progress_callback(GF_ISOFile *file, void (*progress_cbk)(void *udta, u64 nb_done, u64 nb_total), void *progress_cbk_udta)
{
	if (file) {
		file->progress_cbk = progress_cbk;
		file->progress_cbk_udta = progress_cbk_udta;

	}
}


#endif	/*!defined(GPAC_DISABLE_ISOM) && !defined(GPAC_DISABLE_ISOM_WRITE)*/

<|MERGE_RESOLUTION|>--- conflicted
+++ resolved
@@ -1707,6 +1707,7 @@
 	GF_ChannelLayoutInfoBox *chan=NULL;
 	GF_OriginalFormatBox *frma=NULL;
 	GF_ChromaInfoBox *enda=NULL;
+	GF_ESDBox *esds=NULL;
 	GF_Box *terminator=NULL;
 	e = CanAccessMovie(movie, GF_ISOM_OPEN_WRITE);
 	if (e) return e;
@@ -1754,23 +1755,18 @@
 		aud_entry->channel_count = nbChannels;
 		break;
 	case GF_IMPORT_AUDIO_SAMPLE_ENTRY_v1_QTFF:
-<<<<<<< HEAD
-	case GF_IMPORT_AUDIO_SAMPLE_ENTRY_v1_QTFF_FULL:
-		stsd->version = 1;
-=======
 		stsd->version = 0;
->>>>>>> 2a6ac096
 		aud_entry->version = 1;
 		aud_entry->is_qtff = 1;
 		aud_entry->channel_count = nbChannels;
 		break;
 	}
-<<<<<<< HEAD
-	//insert wave+children and chan for QTFF
+
+	//check for wave+children and chan for QTFF or remove them for isobmff
 	for (i=0; i<gf_list_count(aud_entry->other_boxes); i++) {
 		GF_Box *b = gf_list_get(aud_entry->other_boxes, i);
 		if ((b->type != GF_QT_BOX_TYPE_WAVE) && (b->type != GF_QT_BOX_TYPE_CHAN) ) continue;
-		if (asemode==GF_IMPORT_AUDIO_SAMPLE_ENTRY_v1_QTFF_FULL) {
+		if (asemode==GF_IMPORT_AUDIO_SAMPLE_ENTRY_v1_QTFF) {
 			if (b->type == GF_QT_BOX_TYPE_WAVE) wave_box = b;
 			else chan = (GF_ChannelLayoutInfoBox *)b;
 		} else {
@@ -1781,21 +1777,22 @@
 	}
 
 	//TODO: insert channelLayout for ISOBMFF
-	if (asemode!=GF_IMPORT_AUDIO_SAMPLE_ENTRY_v1_QTFF_FULL) return GF_OK;
+	if (asemode!=GF_IMPORT_AUDIO_SAMPLE_ENTRY_v1_QTFF) return GF_OK;
 
 	if (!aud_entry->other_boxes) aud_entry->other_boxes = gf_list_new();
-	//qtff doesn't use v1 for stsd
-	stsd->version = 0;
+
 	if (!wave_box) {
 		wave_box = gf_isom_box_new(GF_QT_BOX_TYPE_WAVE);
 		gf_list_add(aud_entry->other_boxes, wave_box);
 	}
+#if 0
 	if (!chan) {
 		chan = (GF_ChannelLayoutInfoBox *) gf_isom_box_new(GF_QT_BOX_TYPE_CHAN);
 		gf_list_add(aud_entry->other_boxes, chan);
 	}
 	//TODO, proper channel mapping
 	chan->layout_tag = (nbChannels==2) ? 6750210 : 6553601;
+#endif
 
 	for (i=0; i<gf_list_count(wave_box->other_boxes); i++) {
 		GF_Box *b = gf_list_get(wave_box->other_boxes, i);
@@ -1806,6 +1803,9 @@
 		case GF_QT_BOX_TYPE_FRMA:
 			frma = (GF_OriginalFormatBox *)b;
 			break;
+		case GF_ISOM_BOX_TYPE_ESDS:
+			esds = (GF_ESDBox *)b;
+			break;
 		case 0:
 			terminator = b;
 			break;
@@ -1813,6 +1813,7 @@
 	}
 	if (!wave_box->other_boxes) wave_box->other_boxes = gf_list_new();
 
+	aud_entry->is_qtff = 1;
 	if (!enda) {
 		enda = (GF_ChromaInfoBox *)gf_isom_box_new(GF_QT_BOX_TYPE_ENDA);
 		enda->chroma=1;
@@ -1822,6 +1823,10 @@
 		frma = (GF_OriginalFormatBox *)gf_isom_box_new(GF_QT_BOX_TYPE_FRMA);
 		gf_list_insert(wave_box->other_boxes, frma, 0);
 	}
+	if (!esds && (aud_entry->type==GF_ISOM_BOX_TYPE_MP4A) && ((GF_MPEGAudioSampleEntryBox*)aud_entry)->esd) {
+		gf_list_add(wave_box->other_boxes, (GF_Box *) ((GF_MPEGAudioSampleEntryBox*)aud_entry)->esd);
+	}
+
 	if (!terminator) {
 		terminator = gf_isom_box_new(0);
 		gf_list_add(wave_box->other_boxes, terminator);
@@ -1830,24 +1835,8 @@
 		frma->data_format = ((GF_GenericAudioSampleEntryBox*) aud_entry)->EntryType;
 	} else {
 		frma->data_format = aud_entry->type;
-=======
-	if (aud_entry->is_qtff) {
-		GF_UnknownBox *wave=NULL;
-		u32 i, count = gf_list_count(aud_entry->other_boxes);
-		for (i=0; i<count; i++) {
-			wave = gf_list_get(aud_entry->other_boxes, i);
-			if (wave->type != GF_ISOM_BOX_TYPE_UNKNOWN) {
-				wave = NULL;
-			} else if (wave->original_4cc!=GF_QT_BOX_TYPE_WAVE) {
-				wave = NULL;
-			} else {
-				break;
-			}
-		}
-		if (wave)
-			aud_entry->is_qtff=2;
->>>>>>> 2a6ac096
-	}
+	}
+
 	return GF_OK;
 }
 
