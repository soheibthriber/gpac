/*
 *			GPAC - Multimedia Framework C SDK
 *
 *			Authors: Jean Le Feuvre
 *			Copyright (c) Telecom ParisTech 2000-2018
 *					All rights reserved
 *
 *  This file is part of GPAC / Scene Compositor sub-project
 *
 *  GPAC is free software; you can redistribute it and/or modify
 *  it under the terms of the GNU Lesser General Public License as published by
 *  the Free Software Foundation; either version 2, or (at your option)
 *  any later version.
 *
 *  GPAC is distributed in the hope that it will be useful,
 *  but WITHOUT ANY WARRANTY; without even the implied warranty of
 *  MERCHANTABILITY or FITNESS FOR A PARTICULAR PURPOSE.  See the
 *  GNU Lesser General Public License for more details.
 *
 *  You should have received a copy of the GNU Lesser General Public
 *  License along with this library; see the file COPYING.  If not, write to
 *  the Free Software Foundation, 675 Mass Ave, Cambridge, MA 02139, USA.
 *
 */

#include <gpac/internal/compositor_dev.h>

#define ENABLE_EARLY_FRAME_DETECTION

/*diff time in ms to consider an audio frame too late and drop it - we should try to dynamically figure this out
since the drift may be high on TS for example, where PTS-PCR>500ms is quite common*/
#define MAX_RESYNC_TIME		1000
//if drift between audio object time and clock varies more is than this value (in ms) between two drift computation, clock is adjusted. We don't adjust for lower values otherwise we would
//introduce oscillations in the clock and non-smooth playback
#define MIN_DRIFT_ADJUST	75


static char *gf_audio_input_fetch_frame(void *callback, u32 *size, u32 *planar_size, u32 audio_delay_ms)
{
	char *frame;
	u32 obj_time, ts;
	s32 drift;
	Fixed speed;
	Bool done;
	GF_AudioInput *ai = (GF_AudioInput *) callback;
	/*even if the stream is signaled as finished we must check it, because it may have been restarted by a mediaControl*/
	if (!ai->stream) return NULL;

	done = ai->stream_finished;
	ai->input_ifce.is_buffering = GF_FALSE;

	frame = gf_mo_fetch_data(ai->stream, ai->compositor->audio_renderer->non_rt_output ? GF_MO_FETCH_PAUSED : GF_MO_FETCH, 0, &ai->stream_finished, &ts, size, NULL, NULL, NULL, planar_size);
	/*invalidate scene on end of stream to refresh audio graph*/
	if (done != ai->stream_finished) {
		gf_sc_invalidate(ai->compositor, NULL);
	}

	/*no more data or not enough data, reset syncro drift*/
	if (!frame) {
<<<<<<< HEAD
		if (!ai->stream_finished && gf_clock_is_started(ai->stream->odm->ck) ) {
=======
		if (!ai->stream_finished && gf_mo_is_started(ai->stream)) {
>>>>>>> f40f88d1
			GF_LOG(GF_LOG_WARNING, GF_LOG_AUDIO, ("[Audio Input] No data in audio object\n"));
		}
		gf_mo_adjust_clock(ai->stream, 0);
		ai->input_ifce.is_buffering = gf_mo_is_buffering(ai->stream);
		*size = 0;
		return NULL;
	}
	ai->need_release = GF_TRUE;

	//step mode, return the frame without sync check
	if (ai->compositor->audio_renderer->non_rt_output) {
		GF_LOG(GF_LOG_DEBUG, GF_LOG_AUDIO, ("[Audio Input] audio frame CTS %u %d bytes fetched\n", ts, *size));
		return frame;
	}

	speed = gf_mo_get_current_speed(ai->stream);

	gf_mo_get_object_time(ai->stream, &obj_time);
	obj_time += audio_delay_ms;
	if (ai->compositor->bench_mode) {
		drift = 0;
	} else {
		drift = (s32)obj_time;
		drift -= (s32)ts;
	}
	if (ai->stream->odm->prev_clock_at_discontinuity_plus_one) {
		s32 drift_old = drift;
		s32 diff;
		drift_old -= (s32) ai->stream->odm->ck->init_timestamp;
		drift_old += (s32) ai->stream->odm->prev_clock_at_discontinuity_plus_one - 1;
		diff = ABS(drift_old);
		diff -= ABS(drift);
		if (diff < 0) {
			GF_LOG(GF_LOG_INFO, GF_LOG_SYNC, ("[Audio Input] in clock discontinuity: drift old clock %d new clock %d - disabling clock adjustment\n", drift_old, drift));
			drift = 0;
			audio_delay_ms = 0;
		} else {
			GF_LOG(GF_LOG_INFO, GF_LOG_SYNC, ("[Audio Input] end of clock discontinuity: drift old clock %d new clock %d\n", drift_old, drift));
			ai->stream->odm->prev_clock_at_discontinuity_plus_one = 0;
			if (drift<0) {
				drift = 0;
			}
		}
	}

#ifdef ENABLE_EARLY_FRAME_DETECTION
	/*too early (silence insertions), skip*/
	if (drift < 0) {
		GF_LOG(GF_LOG_INFO, GF_LOG_AUDIO, ("[Audio Input] audio too early of %d (CTS %u at OTB %u with audio delay %d ms)\n", drift + audio_delay_ms, ts, obj_time, audio_delay_ms));
		ai->need_release = GF_FALSE;
		gf_mo_release_data(ai->stream, 0, -1);
		*size = 0;
		return NULL;
	}
#endif
	/*adjust drift*/
	if (audio_delay_ms) {
		s32 resync_delay = speed > 0 ? FIX2INT(speed * MAX_RESYNC_TIME) : FIX2INT(-speed * MAX_RESYNC_TIME);
		/*CU is way too late, discard and fetch a new one - this usually happen when media speed is more than 1*/
		if (drift>resync_delay) {
			GF_LOG(GF_LOG_INFO, GF_LOG_AUDIO, ("[Audio Input] Audio data too late obj time %d - CTS %d - drift %d ms - resync forced\n", obj_time - audio_delay_ms, ts, drift));
			gf_mo_release_data(ai->stream, *size, 2);
			ai->need_release = GF_FALSE;
			return gf_audio_input_fetch_frame(callback, size, planar_size, audio_delay_ms);
		}
		resync_delay = gf_mo_get_clock_drift(ai->stream) - drift;
		if (resync_delay < 0) resync_delay = -resync_delay;

		if (resync_delay > MIN_DRIFT_ADJUST) {
			GF_LOG(GF_LOG_DEBUG, GF_LOG_AUDIO, ("[Audio Input] Audio clock: delay %d - obj time %d - audio delay %d - CTS %d - adjust drift %d\n", audio_delay_ms, obj_time, audio_delay_ms, ts, drift));
			gf_mo_adjust_clock(ai->stream, drift);
		}
	}
	return frame;
}

static void gf_audio_input_release_frame(void *callback, u32 nb_bytes)
{
	GF_AudioInput *ai = (GF_AudioInput *) callback;
	if (!ai->stream) return;
	gf_mo_release_data(ai->stream, nb_bytes, 1);
	ai->need_release = GF_FALSE;
}

static Fixed gf_audio_input_get_speed(void *callback)
{
	GF_AudioInput *ai = (GF_AudioInput *) callback;
	return gf_mo_get_current_speed(ai->stream);
}

static Bool gf_audio_input_get_volume(void *callback, Fixed *vol)
{
	GF_AudioInput *ai = (GF_AudioInput *) callback;
	if (ai->snd && ai->snd->GetChannelVolume) {
		return ai->snd->GetChannelVolume(ai->snd->owner, vol);
	} else {
		u32 i;
		for (i=0; i<GF_AUDIO_MIXER_MAX_CHANNELS; i++)
			vol[i] = ai->intensity;
			
		return (ai->intensity==FIX_ONE) ? GF_FALSE : GF_TRUE;
	}
}

static Bool gf_audio_input_is_muted(void *callback)
{
	GF_AudioInput *ai = (GF_AudioInput *) callback;
	if (!ai->stream) return GF_TRUE;

	if (ai->stream->odm->nb_buffering)
		gf_odm_check_buffering(ai->stream->odm, NULL);
	if (ai->is_muted)
		return GF_TRUE;
	return gf_mo_is_muted(ai->stream);
}

static Bool gf_audio_input_get_config(GF_AudioInterface *aifc, Bool for_recf)
{
	GF_AudioInput *ai = (GF_AudioInput *) aifc->callback;
	if (!ai->stream) return GF_FALSE;
	/*watchout for object reuse*/
	if (aifc->samplerate &&  !ai->stream->config_changed) return GF_TRUE;

	gf_mo_get_audio_info(ai->stream, &aifc->samplerate, &aifc->afmt , &aifc->chan, &aifc->ch_cfg, &aifc->forced_layout);

	if (!for_recf)
		return aifc->samplerate ? GF_TRUE : GF_FALSE;

	if (aifc->samplerate && aifc->chan && aifc->afmt && ((aifc->chan<=2) || aifc->ch_cfg))  {
		ai->stream->config_changed = GF_FALSE;
		return GF_TRUE;
	}
	//still not ready !
	ai->stream->config_changed=GF_TRUE;
	return GF_FALSE;
}

GF_EXPORT
void gf_sc_audio_setup(GF_AudioInput *ai, GF_Compositor *compositor, GF_Node *node)
{
	memset(ai, 0, sizeof(GF_AudioInput));
	ai->owner = node;
	ai->compositor = compositor;
	ai->stream = NULL;
	/*setup io interface*/
	ai->input_ifce.FetchFrame = gf_audio_input_fetch_frame;
	ai->input_ifce.ReleaseFrame = gf_audio_input_release_frame;
	ai->input_ifce.GetConfig = gf_audio_input_get_config;
	ai->input_ifce.GetChannelVolume = gf_audio_input_get_volume;
	ai->input_ifce.GetSpeed = gf_audio_input_get_speed;
	ai->input_ifce.IsMuted = gf_audio_input_is_muted;
	ai->input_ifce.callback = ai;
	ai->intensity = FIX_ONE;

	ai->speed = FIX_ONE;

}

void gf_sc_audio_predestroy(GF_AudioInput *ai)
{
	gf_sc_audio_stop(ai);
	gf_sc_audio_unregister(ai);
}

GF_EXPORT
GF_Err gf_sc_audio_open(GF_AudioInput *ai, MFURL *url, Double clipBegin, Double clipEnd, Bool lock_timeline)
{
	if (ai->is_open) return GF_BAD_PARAM;

	/*get media object*/
	ai->stream = gf_mo_register(ai->owner, url, lock_timeline, GF_FALSE);
	/*bad URL*/
	if (!ai->stream) return GF_NOT_SUPPORTED;

	/*request play*/
	gf_mo_play(ai->stream, clipBegin, clipEnd, GF_FALSE);

	ai->stream_finished = GF_FALSE;
	ai->is_open = 1;
	//force reload of audio props
	ai->stream->config_changed = GF_TRUE;

	return GF_OK;
}

GF_EXPORT
void gf_sc_audio_stop(GF_AudioInput *ai)
{
	if (!ai->is_open) return;

	/*we must make sure audio mixer is not using the stream otherwise we may leave it dirty (with unrelease frame)*/
	gf_mixer_lock(ai->compositor->audio_renderer->mixer, GF_TRUE);

	assert(!ai->need_release);

	gf_mo_stop(&ai->stream);
	ai->is_open = 0;
	gf_mo_unregister(ai->owner, ai->stream);
	ai->stream = NULL;

	gf_mixer_lock(ai->compositor->audio_renderer->mixer, GF_FALSE);

}

GF_EXPORT
void gf_sc_audio_restart(GF_AudioInput *ai)
{
	if (!ai->is_open) return;
	if (ai->need_release) gf_mo_release_data(ai->stream, 0xFFFFFFFF, 2);
	ai->need_release = GF_FALSE;
	ai->stream_finished = GF_FALSE;

	gf_mo_restart(ai->stream);
}

GF_EXPORT
Bool gf_sc_audio_check_url(GF_AudioInput *ai, MFURL *url)
{
	if (!ai->stream) return url->count;
	return gf_mo_url_changed(ai->stream, url);
}

GF_EXPORT
void gf_sc_audio_register(GF_AudioInput *ai, GF_TraverseState *tr_state)
{
	GF_AudioInterface *aifce;
	/*check interface is valid*/
	if (!ai->input_ifce.FetchFrame
	        || !ai->input_ifce.GetChannelVolume
	        || !ai->input_ifce.GetConfig
	        || !ai->input_ifce.GetSpeed
	        || !ai->input_ifce.IsMuted
	        || !ai->input_ifce.ReleaseFrame
	   ) return;

	aifce = &ai->input_ifce;

	if (tr_state->audio_parent) {
		/*this assume only one parent may use an audio node*/
		if (ai->register_with_parent) return;
		if (ai->register_with_renderer) {
			gf_sc_ar_remove_src(ai->compositor->audio_renderer, aifce);
			ai->register_with_renderer = GF_FALSE;
		}
		tr_state->audio_parent->add_source(tr_state->audio_parent, ai);
		ai->register_with_parent = GF_TRUE;
		ai->snd = tr_state->sound_holder;
	} else if (!ai->register_with_renderer) {

		if (ai->register_with_parent) {
			ai->register_with_parent = GF_FALSE;
			/*if used in a parent audio group, do a complete traverse to rebuild the group*/
			gf_sc_invalidate(ai->compositor, NULL);
		}

		gf_sc_ar_add_src(ai->compositor->audio_renderer, aifce);
		ai->register_with_renderer = GF_TRUE;
		ai->snd = tr_state->sound_holder;
	}
}

GF_EXPORT
void gf_sc_audio_unregister(GF_AudioInput *ai)
{
	GF_AudioInterface *aifce = &ai->input_ifce;

	if (ai->register_with_renderer) {
		ai->register_with_renderer = GF_FALSE;
		gf_sc_ar_remove_src(ai->compositor->audio_renderer, aifce);
	} else {
		/*if used in a parent audio group, do a complete traverse to rebuild the group*/
		gf_sc_invalidate(ai->compositor, NULL);
	}
}
<|MERGE_RESOLUTION|>--- conflicted
+++ resolved
@@ -57,11 +57,7 @@
 
 	/*no more data or not enough data, reset syncro drift*/
 	if (!frame) {
-<<<<<<< HEAD
-		if (!ai->stream_finished && gf_clock_is_started(ai->stream->odm->ck) ) {
-=======
 		if (!ai->stream_finished && gf_mo_is_started(ai->stream)) {
->>>>>>> f40f88d1
 			GF_LOG(GF_LOG_WARNING, GF_LOG_AUDIO, ("[Audio Input] No data in audio object\n"));
 		}
 		gf_mo_adjust_clock(ai->stream, 0);
