--- conflicted
+++ resolved
@@ -504,11 +504,7 @@
 		if (!tmp) return GF_ODF_INVALID_DESCRIPTOR;
 		e = AddDescriptorToIOD(iod, tmp);
 		if (e) {
-<<<<<<< HEAD
-			gf_odf_desc_del(tmp);
-=======
 			gf_odf_delete_descriptor(tmp);
->>>>>>> 30702e93
 			return e;
 		}
 		nbBytes += tmp_size + gf_odf_size_field_size(tmp_size);
@@ -1036,11 +1032,7 @@
 		if (!tmp) return GF_ODF_INVALID_DESCRIPTOR;
 		e = AddDescriptorToIsomOD(od, tmp);
 		if (e) {
-<<<<<<< HEAD
-			gf_odf_desc_del(tmp);
-=======
 			gf_odf_delete_descriptor(tmp);
->>>>>>> 30702e93
 			return e;
 		}
 		nbBytes += tmpSize + gf_odf_size_field_size(tmpSize);
