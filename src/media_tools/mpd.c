--- conflicted
+++ resolved
@@ -2560,8 +2560,6 @@
 
 }
 
-
-<<<<<<< HEAD
 static GF_Err gf_mpd_write_m3u8_playlist_tags(GF_MPD_AdaptationSet const * const as,GF_MPD_Representation const * const rs, FILE *out, char *m3u8_name)
 {
 	if(rs->mime_type){
@@ -2667,8 +2665,7 @@
 	return GF_OK;
 }
 
-=======
->>>>>>> 19a849e6
+
 static GF_Err mpd_write_generation_comment(GF_MPD const * const mpd, FILE *out)
 {
 	u64 time_ms;
