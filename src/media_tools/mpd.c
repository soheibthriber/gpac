/**
 *			GPAC - Multimedia Framework C SDK
 *
 *			Authors: Jean Le Feuvre, Cyril COncolato
 *			Copyright (c) Telecom ParisTech 2000-2012
 *					All rights reserved
 *
 *  This file is part of GPAC / 3GPP/MPEG Media Presentation Description input module
 *
 *  GPAC is free software; you can redistribute it and/or modify
 *  it under the terms of the GNU Lesser General Public License as published by
 *  the Free Software Foundation; either version 2, or (at your option)
 *  any later version.
 *
 *  GPAC is distributed in the hope that it will be useful,
 *  but WITHOUT ANY WARRANTY; without even the implied warranty of
 *  MERCHANTABILITY or FITNESS FOR A PARTICULAR PURPOSE.  See the
 *  GNU Lesser General Public License for more details.
 *
 *  You should have received a copy of the GNU Lesser General Public
 *  License along with this library; see the file COPYING.  If not, write to
 *  the Free Software Foundation, 675 Mass Ave, Cambridge, MA 02139, USA.
 *
 */

#include <gpac/internal/mpd.h>
#include <gpac/download.h>
#include <gpac/internal/m3u8.h>
#include <gpac/network.h>
#include <gpac/maths.h>

#ifdef _WIN32_WCE
#include <winbase.h>
#else
/*for mktime*/
#include <time.h>
#endif

#ifndef GPAC_DISABLE_CORE_TOOLS

static Bool gf_mpd_parse_bool(const char * const attr)
{
	if (!strcmp(attr, "true")) return 1;
	if (!strcmp(attr, "1")) return 1;
	return 0;
}

static char *gf_mpd_parse_string(char *attr)
{
	return gf_strdup(attr);
}


static Bool gf_mpd_valid_child(GF_MPD *mpd, GF_XMLNode *child)
{
	if (child->type != GF_XML_NODE_TYPE) return 0;
	if (!mpd->xml_namespace && !child->ns) return 1;
	if (mpd->xml_namespace && child->ns && !strcmp(mpd->xml_namespace, child->ns)) return 1;
	if (child->ns && !strcmp(child->ns, "gpac")) return 1;
	return 0;
}

static Bool gf_mpd_is_known_descriptor(GF_XMLNode *child)
{
	if (!strcmp(child->name, "FramePacking")  ||
	!strcmp(child->name, "AudioChannelConfiguration") ||
	!strcmp(child->name, "ContentProtection") ||
	!strcmp(child->name, "EssentialProperty") ||
	!strcmp(child->name, "SupplementalProperty")){
		return GF_TRUE;
	}
	else{
		return GF_FALSE;
	}
}

static void gf_mpd_parse_other_descriptors(GF_XMLNode *child, GF_List *other_desc)
{
	if(!gf_mpd_is_known_descriptor(child)){
		char *descriptors=gf_xml_dom_serialize(child,GF_FALSE);
		GF_MPD_other_descriptors *Desc;
		GF_SAFEALLOC(Desc,GF_MPD_other_descriptors);
		Desc->xml_desc=descriptors;
		gf_list_add(other_desc, Desc);
	}
}

static char *gf_mpd_parse_text_content(GF_XMLNode *child)
{
	u32 child_index = 0;
	while (1) {
		child = gf_list_get(child->content, child_index);
		if (!child) {
			break;
		} else if (child->type == GF_XML_TEXT_TYPE) {
			return gf_mpd_parse_string(child->name);
		}
		child_index++;
	}
	return NULL;
}

static u32 gf_mpd_parse_int(const char * const attr)
{
	return atoi(attr);
}

static u64 gf_mpd_parse_long_int(const char * const attr)
{
	u64 longint;
	sscanf(attr, LLU, &longint);
	return longint;
}

static Double gf_mpd_parse_double(const char * const attr)
{
	return atof(attr);
}

static GF_MPD_Fractional *gf_mpd_parse_frac(const char * const attr, const char sep)
{
	char str[6];
	GF_MPD_Fractional *res;
	GF_SAFEALLOC(res, GF_MPD_Fractional);
	snprintf(str, sizeof(str), "%%d%c%%d", sep);
	res->den = 1;
	sscanf(attr, str, &res->num, &res->den);
	return res;
}

static u64 gf_mpd_parse_date(const char * const attr)
{
	return gf_net_parse_date(attr);
}

static u64 gf_mpd_parse_duration(const char * const duration)
{
	u32 i;
	char *sep1, *sep2;
	u32 h, m;
	double s;
	const char *startT;
	if (!duration) {
		GF_LOG(GF_LOG_WARNING, GF_LOG_DASH, ("[MPD] Error parsing duration: no value indicated\n"));
		return 0;
	}
	i = 0;
	while (1) {
		if (duration[i] == ' ') i++;
		else if (duration[i] == 0) return 0;
		else {
			break;
		}
	}
	if (duration[i] != 'P') {
		GF_LOG(GF_LOG_WARNING, GF_LOG_DASH, ("[MPD] Error parsing duration: no value indicated\n"));
		return 0;
	}
	startT = strchr(duration+1, 'T');

	if (duration[i+1] == 0) {
		GF_LOG(GF_LOG_WARNING, GF_LOG_DASH, ("[MPD] Error parsing duration: no value indicated\n"));
		return 0;
	}
	if (! startT) {
		GF_LOG(GF_LOG_WARNING, GF_LOG_DASH, ("[MPD] Error parsing duration: no Time section found\n"));
		return 0;
	}

	h = m = 0;
	s = 0;
	if (NULL != (sep1 = strchr(startT+1, 'H'))) {
		*sep1 = 0;
		h = atoi(duration+i+2);
		*sep1 = 'H';
		sep1++;
	} else {
		sep1 = (char *) startT+1;
	}
	if (NULL != (sep2 = strchr(sep1, 'M'))) {
		*sep2 = 0;
		m = atoi(sep1);
		*sep2 = 'M';
		sep2++;
	} else {
		sep2 = sep1;
	}
	if (NULL != (sep1 = strchr(sep2, 'S'))) {
		*sep1 = 0;
		s = atof(sep2);
		*sep1 = 'S';
	}
	return (u64)((h*3600+m*60+s)*(u64)1000);
}

static u32 gf_mpd_parse_duration_u32(const char * const duration)
{
	u64 dur = gf_mpd_parse_duration(duration);
	if (dur <= GF_UINT_MAX) {
		return (u32)dur;
	} else {
		GF_LOG(GF_LOG_WARNING, GF_LOG_DASH, ("[MPD] Parsed duration "LLU" doesn't fit on 32 bits! Setting to the 32 bits max.\n", dur));
		return GF_UINT_MAX;
	}
}

static GF_MPD_ByteRange *gf_mpd_parse_byte_range(const char * const attr)
{
	GF_MPD_ByteRange *br;
	GF_SAFEALLOC(br, GF_MPD_ByteRange);
	sscanf(attr, LLD"-"LLD, &br->start_range, &br->end_range);
	return br;
}

static GF_Err gf_mpd_parse_location(GF_MPD *mpd, GF_XMLNode *child)
{
	char *str = gf_mpd_parse_text_content(child);
	if (str) return gf_list_add(mpd->locations, str);
	return GF_OK;
}

static GF_Err gf_mpd_parse_metrics(GF_MPD *mpd, GF_XMLNode *child)
{
	GF_LOG(GF_LOG_WARNING, GF_LOG_DASH, ("[MPD] Metrics not implemented yet\n"));
	return GF_OK;
}

GF_Err gf_mpd_parse_base_url(GF_List *container, GF_XMLNode *node)
{
	u32 i;
	GF_Err e;
	GF_XMLAttribute *att;
	GF_MPD_BaseURL *url;
	GF_SAFEALLOC(url, GF_MPD_BaseURL);
	if (! url) return GF_OUT_OF_MEM;
	e = gf_list_add(container, url);
	if (e) return GF_OUT_OF_MEM;

	i = 0;
	while ( (att = gf_list_enum(node->attributes, &i))) {
		if (!strcmp(att->name, "serviceLocation")) url->service_location = gf_mpd_parse_string(att->value);
		else if (!strcmp(att->name, "byteRange")) url->byte_range = gf_mpd_parse_byte_range(att->value);
	}
	url->URL = gf_mpd_parse_text_content(node);
	return GF_OK;
}

static GF_Err gf_mpd_parse_program_info(GF_MPD *mpd, GF_XMLNode *root)
{
	GF_MPD_ProgramInfo *info;
	u32 att_index, child_index;
	GF_XMLAttribute *att;
	GF_XMLNode *child;

	GF_SAFEALLOC(info, GF_MPD_ProgramInfo);
	if (!info) return GF_OUT_OF_MEM;

	att_index = 0;
	while (1) {
		att = gf_list_get(root->attributes, att_index);
		if (!att) {
			break;
		} else if (!strcmp(att->name, "moreInformationURL")) {
			info->more_info_url = gf_mpd_parse_string(att->value);
		} else if (!strcmp(att->name, "lang")) {
			info->lang = gf_mpd_parse_string(att->value);
		}
		att_index++;
	}

	child_index = 0;
	while (1) {
		child = gf_list_get(root->content, child_index);
		if (!child) {
			break;
		} else if (child->type == GF_XML_NODE_TYPE) {
			if (!strcmp(child->name, "Title")) {
				GF_XMLNode *data_node = gf_list_get(child->content, 0);
				if (data_node && data_node->type == GF_XML_TEXT_TYPE) {
					info->title = gf_strdup(data_node->name);
				}
			} else if (!strcmp(child->name, "Source")) {
				GF_XMLNode *data_node = gf_list_get(child->content, 0);
				if (data_node && data_node->type == GF_XML_TEXT_TYPE) {
					info->source = gf_strdup(data_node->name);
				}
			} else if (!strcmp(child->name, "Copyright")) {
				GF_XMLNode *data_node = gf_list_get(child->content, 0);
				if (data_node && data_node->type == GF_XML_TEXT_TYPE) {
					info->copyright = gf_strdup(data_node->name);
				}
			}
		}
		child_index++;
	}
	return gf_list_add(mpd->program_infos, info);
}

static GF_MPD_URL *gf_mpd_parse_url(GF_XMLNode *root)
{
	u32 i;
	GF_MPD_URL *url;
	GF_XMLAttribute *att;

	GF_SAFEALLOC(url, GF_MPD_URL);
	if (!url) return NULL;

	i = 0;
	while ( (att = gf_list_enum(root->attributes, &i)) ) {
		if (!strcmp(att->name, "sourceURL")) url->sourceURL = gf_mpd_parse_string(att->value);
		else if (!strcmp(att->name, "range")) url->byte_range = gf_mpd_parse_byte_range(att->value);
	}
	return url;
}

static void gf_mpd_parse_segment_base_generic(GF_MPD *mpd, GF_MPD_SegmentBase *seg, GF_XMLNode *root)
{
	GF_XMLAttribute *att;
	GF_XMLNode *child;
	u32 i = 0;

	/*0 by default*/
	seg->time_shift_buffer_depth = 0;

	while ( (att = gf_list_enum(root->attributes, &i)) ) {
		if (!strcmp(att->name, "timescale")) seg->timescale = gf_mpd_parse_int(att->value);
		else if (!strcmp(att->name, "presentationTimeOffset")) seg->presentation_time_offset = gf_mpd_parse_long_int(att->value);
		else if (!strcmp(att->name, "indexRange")) seg->index_range = gf_mpd_parse_byte_range(att->value);
		else if (!strcmp(att->name, "indexRangeExact")) seg->index_range_exact = gf_mpd_parse_bool(att->value);
		else if (!strcmp(att->name, "availabilityTimeOffset")) seg->availability_time_offset = gf_mpd_parse_double(att->value);
		else if (!strcmp(att->name, "timeShiftBufferDepth")) seg->time_shift_buffer_depth = gf_mpd_parse_duration_u32(att->value);
	}

	i = 0;
	while ( (child = gf_list_enum(root->content, &i))) {
		if (!gf_mpd_valid_child(mpd, child)) continue;
		if (!strcmp(child->name, "Initialization")) seg->initialization_segment = gf_mpd_parse_url(child);
		else if (!strcmp(child->name, "RepresentationIndex")) seg->representation_index = gf_mpd_parse_url(child);
	}
}

static GF_MPD_SegmentTimeline *gf_mpd_parse_segment_timeline(GF_MPD *mpd, GF_XMLNode *root)
{
	u32 i, j;
	GF_XMLAttribute *att;
	GF_XMLNode *child;
	GF_MPD_SegmentTimeline *seg;
	GF_SAFEALLOC(seg, GF_MPD_SegmentTimeline);
	if (!seg) return NULL;
	seg->entries = gf_list_new();

	i = 0;
	while ( (child = gf_list_enum(root->content, &i))) {
		if (!gf_mpd_valid_child(mpd, child)) continue;
		if (!strcmp(child->name, "S")) {
			GF_MPD_SegmentTimelineEntry *seg_tl_ent;
			GF_SAFEALLOC(seg_tl_ent, GF_MPD_SegmentTimelineEntry);
			if (!seg_tl_ent) continue;
			gf_list_add(seg->entries, seg_tl_ent);

			j = 0;
			while ( (att = gf_list_enum(child->attributes, &j)) ) {
				if (!strcmp(att->name, "t"))
					seg_tl_ent->start_time = gf_mpd_parse_long_int(att->value);
				else if (!strcmp(att->name, "d"))
					seg_tl_ent->duration = gf_mpd_parse_int(att->value);
				else if (!strcmp(att->name, "r")) {
					seg_tl_ent->repeat_count = gf_mpd_parse_int(att->value);
					if (seg_tl_ent->repeat_count == (u32)-1)
						seg_tl_ent->repeat_count--;
				}
			}
		}
	}
	return seg;
}

static GF_MPD_SegmentBase *gf_mpd_parse_segment_base(GF_MPD *mpd, GF_XMLNode *root)
{
	GF_MPD_SegmentBase *seg;
	GF_SAFEALLOC(seg, GF_MPD_SegmentBase);
	if (!seg) return NULL;
	gf_mpd_parse_segment_base_generic(mpd, seg, root);
	return seg;
}

void gf_mpd_parse_multiple_segment_base(GF_MPD *mpd, GF_MPD_MultipleSegmentBase *seg, GF_XMLNode *root)
{
	u32 i;
	GF_XMLAttribute *att;
	GF_XMLNode *child;

	gf_mpd_parse_segment_base_generic(mpd, (GF_MPD_SegmentBase*)seg, root);
	seg->start_number = (u32) -1;

	i = 0;
	while ( (att = gf_list_enum(root->attributes, &i)) ) {
		if (!strcmp(att->name, "duration")) seg->duration = gf_mpd_parse_int(att->value);
		else if (!strcmp(att->name, "startNumber")) seg->start_number = gf_mpd_parse_int(att->value);
	}

	i = 0;
	while ( (child = gf_list_enum(root->content, &i))) {
		if (!gf_mpd_valid_child(mpd, child)) continue;
		if (!strcmp(child->name, "SegmentTimeline")) seg->segment_timeline = gf_mpd_parse_segment_timeline(mpd, child);
		else if (!strcmp(child->name, "BitstreamSwitching")) seg->bitstream_switching_url = gf_mpd_parse_url(child);
	}
}

GF_MPD_SegmentURL *gf_mpd_segmenturl_new(const char*media, u64 start_range, u64 end_range, const char *index, u64 idx_start_range, u64 idx_end_range)
{
	GF_MPD_SegmentURL *seg_url;
	GF_SAFEALLOC(seg_url, GF_MPD_SegmentURL);
	GF_SAFEALLOC(seg_url->media_range, GF_MPD_ByteRange);
	seg_url->media_range->start_range = start_range;
	seg_url->media_range->end_range = end_range;
	if (idx_start_range || idx_end_range) {
		GF_SAFEALLOC(seg_url->index_range, GF_MPD_ByteRange);
		seg_url->index_range->start_range = idx_start_range;
		seg_url->index_range->end_range = idx_end_range;
	}
	if(media)
		seg_url->media=gf_strdup(media);
	return seg_url;
}

void gf_mpd_parse_segment_url(GF_List *container, GF_XMLNode *root)
{
	u32 i;
	GF_MPD_SegmentURL *seg;
	GF_XMLAttribute *att;

	GF_SAFEALLOC(seg, GF_MPD_SegmentURL);
	if (!seg) return;
	gf_list_add(container, seg);

	i = 0;
	while ( (att = gf_list_enum(root->attributes, &i)) ) {
		if (!strcmp(att->name, "media")) seg->media = gf_mpd_parse_string(att->value);
		else if (!strcmp(att->name, "index")) seg->index = gf_mpd_parse_string(att->value);
		else if (!strcmp(att->name, "mediaRange")) seg->media_range = gf_mpd_parse_byte_range(att->value);
		else if (!strcmp(att->name, "indexRange")) seg->index_range = gf_mpd_parse_byte_range(att->value);
		//else if (!strcmp(att->name, "hls:keyMethod")) seg->key_url = gf_mpd_parse_string(att->value);
		else if (!strcmp(att->name, "hls:keyURL")) seg->key_url = gf_mpd_parse_string(att->value);
<<<<<<< HEAD
		else if (!strcmp(att->name, "hls:keyIV")) gf_bin128_parse(att->value, seg->key_iv);
                else if (!strcmp(att->name, "duration")) seg->duration=gf_mpd_parse_int(att->value);

=======
        else if (!strcmp(att->name, "hls:keyIV")) {
            GF_Err e = gf_bin128_parse(att->value, seg->key_iv);
            if (e != GF_OK) {
                GF_LOG(GF_LOG_WARNING, GF_LOG_DASH, ("[MPD] Cannot parse hls:keyIV\n"));
                return;
            }
        }
>>>>>>> c1210024
	}
}

static GF_MPD_SegmentList *gf_mpd_parse_segment_list(GF_MPD *mpd, GF_XMLNode *root)
{
	u32 i;
	GF_MPD_SegmentList *seg;
	GF_XMLAttribute *att;
	GF_XMLNode *child;

	GF_SAFEALLOC(seg, GF_MPD_SegmentList);
	if (!seg) return NULL;
	seg->segment_URLs = gf_list_new();

	i = 0;
	while ( (att = gf_list_enum(root->attributes, &i)) ) {
		if (strstr(att->name, "href")) seg->xlink_href = gf_mpd_parse_string(att->value);
		else if (strstr(att->name, "actuate")) seg->xlink_actuate_on_load = !strcmp(att->value, "onLoad") ? 1 : 0;
	}
	gf_mpd_parse_multiple_segment_base(mpd, (GF_MPD_MultipleSegmentBase *)seg, root);

	i = 0;
	while ( (child = gf_list_enum(root->content, &i))) {
		if (!gf_mpd_valid_child(mpd, child)) continue;
		if (!strcmp(child->name, "SegmentURL")) gf_mpd_parse_segment_url(seg->segment_URLs, child);
	}
	if (!gf_list_count(seg->segment_URLs)) {
		gf_list_del(seg->segment_URLs);
		seg->segment_URLs = NULL;
	}
	return seg;
}

static GF_MPD_SegmentTemplate *gf_mpd_parse_segment_template(GF_MPD *mpd, GF_XMLNode *root)
{
	u32 i;
	GF_MPD_SegmentTemplate *seg;
	GF_XMLAttribute *att;

	GF_SAFEALLOC(seg, GF_MPD_SegmentTemplate);
	if (!seg) return NULL;

	i = 0;
	while ( (att = gf_list_enum(root->attributes, &i)) ) {
		if (!strcmp(att->name, "media")) seg->media = gf_mpd_parse_string(att->value);
		else if (!strcmp(att->name, "index")) seg->index = gf_mpd_parse_string(att->value);
		else if (!strcmp(att->name, "initialization") ) seg->initialization = gf_mpd_parse_string(att->value);
		else if (!stricmp(att->name, "initialisation") || !stricmp(att->name, "initialization") ) {
			GF_LOG(GF_LOG_WARNING, GF_LOG_DASH, ("[MPD] Wrong spelling: got %s but expected \"initialization\" \n", att->name ));
			seg->initialization = gf_mpd_parse_string(att->value);
		}
		else if (!strcmp(att->name, "bitstreamSwitching")) seg->bitstream_switching = gf_mpd_parse_string(att->value);
	}
	gf_mpd_parse_multiple_segment_base(mpd, (GF_MPD_MultipleSegmentBase *)seg, root);
	return seg;
}

static GF_Err gf_mpd_parse_content_component(GF_List *comps, GF_XMLNode *root)
{
	u32 i;
	GF_XMLAttribute *att;
	GF_MPD_ContentComponent *comp;
	GF_SAFEALLOC(comp, GF_MPD_ContentComponent);
	if (!comp) return GF_OUT_OF_MEM;
	i = 0;
	while ((att = gf_list_enum(root->attributes, &i))) {
		if (!strcmp(att->name, "id")) comp->id = atoi(att->value);
		else if (!strcmp(att->name, "contentType")) comp->type = gf_strdup(att->value);
		else if (!strcmp(att->name, "lang")) comp->lang = gf_strdup(att->value);
	}
	gf_list_add(comps, comp);
	return GF_OK;
}

#define MPD_STORE_EXTENSION_ATTR(_elem)	\
			if (!_elem->attributes) _elem->attributes = gf_list_new();	\
			i--;	\
			gf_list_rem(root->attributes, i);	\
			gf_list_add(_elem->attributes, att);	\

#define MPD_STORE_EXTENSION_NODE(_elem)	\
		if (!_elem->children) _elem->children = gf_list_new();	\
		i--;	\
		gf_list_rem(root->content, i);	\
		gf_list_add(_elem->children, child);	\

static GF_Err gf_mpd_parse_descriptor(GF_List *container, GF_XMLNode *root)
{
	GF_XMLAttribute *att;
	GF_XMLNode *child;
	GF_MPD_Descriptor *mpd_desc;
	u32 i = 0;

	GF_SAFEALLOC(mpd_desc, GF_MPD_Descriptor);
	if (!mpd_desc) return GF_OUT_OF_MEM;

	while ( (att = gf_list_enum(root->attributes, &i)) ) {
		if (!strcmp(att->name, "schemeIdUri")) mpd_desc->scheme_id_uri = gf_mpd_parse_string(att->value);
		else if (!strcmp(att->name, "value")) mpd_desc->value = gf_mpd_parse_string(att->value);
		else if (!strcmp(att->name, "id")) mpd_desc->id = gf_mpd_parse_string(att->value);
		else {
			MPD_STORE_EXTENSION_ATTR(mpd_desc)
		}
	}
	gf_list_add(container, mpd_desc);

	i = 0;
	while ( (child = gf_list_enum(root->content, &i))) {
		if (child->type != GF_XML_NODE_TYPE) continue;

		MPD_STORE_EXTENSION_NODE(mpd_desc)

	}

	return GF_OK;
}

static void gf_mpd_parse_common_representation(GF_MPD *mpd, GF_MPD_CommonAttributes *com, GF_XMLNode *root)
{
	GF_XMLAttribute *att;
	GF_XMLNode *child;
	u32 i = 0;

	com->max_playout_rate = 1.0;

	while ( (att = gf_list_enum(root->attributes, &i)) ) {
		if (!strcmp(att->name, "profiles")) com->profiles = gf_mpd_parse_string(att->value);
		else if (!strcmp(att->name, "width")) com->width = gf_mpd_parse_int(att->value);
		else if (!strcmp(att->name, "height")) com->height = gf_mpd_parse_int(att->value);
		else if (!strcmp(att->name, "sar")) {
			if (com->sar) gf_free(com->sar);
			com->sar = gf_mpd_parse_frac(att->value, ':');
		}
		else if (!strcmp(att->name, "frameRate")) {
			if (com->framerate) gf_free(com->framerate);
			com->framerate = gf_mpd_parse_frac(att->value, '/');
		}
		else if (!strcmp(att->name, "audioSamplingRate")) com->samplerate = gf_mpd_parse_int(att->value);
		else if (!strcmp(att->name, "mimeType")) com->mime_type = gf_mpd_parse_string(att->value);
		else if (!strcmp(att->name, "segmentProfiles")) com->segmentProfiles = gf_mpd_parse_string(att->value);
		else if (!strcmp(att->name, "codecs")) com->codecs = gf_mpd_parse_string(att->value);
		else if (!strcmp(att->name, "maximumSAPPeriod")) com->maximum_sap_period = gf_mpd_parse_int(att->value);
		else if (!strcmp(att->name, "startWithSAP")) {
			if (!strcmp(att->value, "false")) com->starts_with_sap = 0;
			else com->starts_with_sap = gf_mpd_parse_int(att->value);
		}
		else if (!strcmp(att->name, "maxPlayoutRate")) com->max_playout_rate = gf_mpd_parse_double(att->value);
		else if (!strcmp(att->name, "codingDependency")) com->coding_dependency = gf_mpd_parse_bool(att->value);
		else if (!strcmp(att->name, "scanType")) {
			if (!strcmp(att->value, "progressive")) com->scan_type = GF_MPD_SCANTYPE_PROGRESSIVE;
			else if (!strcmp(att->value, "interlaced")) com->scan_type = GF_MPD_SCANTYPE_INTERLACED;
		}
	}

	i = 0;
	while ( (child = gf_list_enum(root->content, &i))) {
		if (!gf_mpd_valid_child(mpd, child)) continue;
		if (!strcmp(child->name, "FramePacking")) {
			gf_mpd_parse_descriptor(com->frame_packing, child);
		}
		else if (!strcmp(child->name, "AudioChannelConfiguration")) {
			gf_mpd_parse_descriptor(com->audio_channels, child);
		}
		else if (!strcmp(child->name, "ContentProtection")) {
			gf_mpd_parse_descriptor(com->content_protection, child);
		}
		else if (!strcmp(child->name, "EssentialProperty")) {
			gf_mpd_parse_descriptor(com->essential_properties, child);
		}
		else if (!strcmp(child->name, "SupplementalProperty")) {
			gf_mpd_parse_descriptor(com->supplemental_properties, child);
		}
	}
}

static void gf_mpd_init_common_attributes(GF_MPD_CommonAttributes *com)
{
	com->audio_channels = gf_list_new();
	com->content_protection = gf_list_new();
	com->essential_properties = gf_list_new();
	com->supplemental_properties = gf_list_new();
	com->frame_packing = gf_list_new();
	com->max_playout_rate = 1.0;
}

GF_MPD_Representation *gf_mpd_representation_new()
{
	GF_MPD_Representation *rep;
	GF_SAFEALLOC(rep, GF_MPD_Representation);
	if (!rep) return NULL;
	gf_mpd_init_common_attributes((GF_MPD_CommonAttributes *)rep);
	rep->base_URLs = gf_list_new();
	rep->sub_representations = gf_list_new();
	rep->other_descriptors = gf_list_new();
	return rep;
}

static GF_DASH_SegmenterContext *gf_mpd_parse_dasher_context(GF_MPD *mpd, GF_XMLNode *root)
{
	u32 i;
	GF_DASH_SegmenterContext *dasher;
	GF_XMLAttribute *att;
	GF_SAFEALLOC(dasher, GF_DASH_SegmenterContext);

	i = 0;
	while ( (att = gf_list_enum(root->attributes, &i)) ) {
		if (!strcmp(att->name, "done")) dasher->done = gf_mpd_parse_bool(att->value);
		else if (!strcmp(att->name, "init")) dasher->init_seg = gf_mpd_parse_string(att->value);
		else if (!strcmp(att->name, "template")) dasher->template_seg = gf_mpd_parse_string(att->value);
		else if (!strcmp(att->name, "url")) dasher->src_url = gf_mpd_parse_string(att->value);
		else if (!strcmp(att->name, "periodID")) dasher->period_id = gf_mpd_parse_string(att->value);
		else if (!strcmp(att->name, "segNumber")) dasher->seg_number = gf_mpd_parse_int(att->value);
		else if (!strcmp(att->name, "lastPacketIdx")) dasher->last_pck_idx = gf_mpd_parse_long_int(att->value);
		else if (!strcmp(att->name, "pidID")) dasher->pid_id = gf_mpd_parse_int(att->value);
		else if (!strcmp(att->name, "muxedCompID")) dasher->muxed_comp_id = gf_mpd_parse_int(att->value);
		else if (!strcmp(att->name, "periodStart")) dasher->period_start = gf_mpd_parse_double(att->value);
		else if (!strcmp(att->name, "periodDuration")) dasher->period_duration = gf_mpd_parse_double(att->value);
		else if (!strcmp(att->name, "ownsSet")) dasher->owns_set = gf_mpd_parse_bool(att->value);
		else if (!strcmp(att->name, "multiPIDInit")) dasher->multi_pids = gf_mpd_parse_bool(att->value);
		else if (!strcmp(att->name, "dashDuration")) dasher->dash_dur = gf_mpd_parse_double(att->value);
		else if (!strcmp(att->name, "nextSegmentStart")) dasher->next_seg_start = gf_mpd_parse_long_int(att->value);
		else if (!strcmp(att->name, "firstCTS")) dasher->first_cts = gf_mpd_parse_long_int(att->value);
	}
	return dasher;
}
static GF_Err gf_mpd_parse_representation(GF_MPD *mpd, GF_List *container, GF_XMLNode *root)
{
	u32 i;
	GF_MPD_Representation *rep;
	GF_XMLAttribute *att;
	GF_XMLNode *child;
	GF_Err e;

	rep = gf_mpd_representation_new();
	e = gf_list_add(container, rep);
	if (e) return e;

	i = 0;
	while ( (att = gf_list_enum(root->attributes, &i)) ) {
		if (!strcmp(att->name, "id")) rep->id = gf_mpd_parse_string(att->value);
		else if (!strcmp(att->name, "bandwidth")) rep->bandwidth = gf_mpd_parse_int(att->value);
		else if (!strcmp(att->name, "qualityRanking")) rep->quality_ranking = gf_mpd_parse_int(att->value);
		else if (!strcmp(att->name, "dependencyId")) rep->dependency_id = gf_mpd_parse_string(att->value);
		else if (!strcmp(att->name, "mediaStreamStructureId")) rep->media_stream_structure_id = gf_mpd_parse_string(att->value);
	}
	gf_mpd_parse_common_representation(mpd, (GF_MPD_CommonAttributes*)rep, root);

	i = 0;
	while ( (child = gf_list_enum(root->content, &i))) {
		if (!gf_mpd_valid_child(mpd, child)) continue;
		if (!strcmp(child->name, "BaseURL")) {
			e = gf_mpd_parse_base_url(rep->base_URLs, child);
			if (e) return e;
		}
		else if (!strcmp(child->name, "SegmentBase")) {
			rep->segment_base = gf_mpd_parse_segment_base(mpd, child);
		}
		else if (!strcmp(child->name, "SegmentList")) {
			rep->segment_list = gf_mpd_parse_segment_list(mpd, child);
		}
		else if (!strcmp(child->name, "SegmentTemplate")) {
			rep->segment_template = gf_mpd_parse_segment_template(mpd, child);
		}
		else if (!strcmp(child->name, "SubRepresentation")) {
			/*TODO
						e = gf_mpd_parse_subrepresentation(rep->sub_representations, child);
						if (e) return e;
			*/
		}
		else if (!strcmp(child->name, "dasher")) {
			assert(!rep->dasher_ctx);
			rep->dasher_ctx = gf_mpd_parse_dasher_context(mpd, child);
		}
		else{
			/*We'll be assuming here that any unrecognized element is a representation level
			  *descriptor*/
			gf_mpd_parse_other_descriptors(child,rep->other_descriptors);

		}
	}
	return GF_OK;
}

GF_MPD_AdaptationSet *gf_mpd_adaptation_set_new() {
	GF_MPD_AdaptationSet *set;
	GF_SAFEALLOC(set, GF_MPD_AdaptationSet);
	if (!set) return NULL;
	gf_mpd_init_common_attributes((GF_MPD_CommonAttributes *)set);
	set->accessibility = gf_list_new();
	set->role = gf_list_new();
	set->rating = gf_list_new();
	set->viewpoint = gf_list_new();
	set->content_component = gf_list_new();
	set->base_URLs = gf_list_new();
	set->representations = gf_list_new();
	set->other_descriptors = gf_list_new();
	GF_SAFEALLOC(set->par, GF_MPD_Fractional);
	/*assign default ID and group*/
	set->group = -1;
	return set;
}

static GF_Err gf_mpd_parse_adaptation_set(GF_MPD *mpd, GF_List *container, GF_XMLNode *root)
{
	u32 i;
	GF_MPD_AdaptationSet *set;
	GF_XMLAttribute *att;
	GF_XMLNode *child;
	GF_Err e;

	set = gf_mpd_adaptation_set_new();
	if (!set) return GF_OUT_OF_MEM;

	e = gf_list_add(container, set);
	if (e) return e;

	i = 0;
	while ( (att = gf_list_enum(root->attributes, &i)) ) {
		if (strstr(att->name, "href")) set->xlink_href = gf_mpd_parse_string(att->value);
		else if (strstr(att->name, "actuate")) set->xlink_actuate_on_load = !strcmp(att->value, "onLoad") ? GF_TRUE : GF_FALSE;
		else if (!strcmp(att->name, "id")) set->id = gf_mpd_parse_int(att->value);
		else if (!strcmp(att->name, "group")) set->group = gf_mpd_parse_int(att->value);
		else if (!strcmp(att->name, "lang")) set->lang = gf_mpd_parse_string(att->value);
		else if (!strcmp(att->name, "contentType")) set->content_type = gf_mpd_parse_string(att->value);
		else if (!strcmp(att->name, "par")) {
			if (set->par) gf_free(set->par);
			set->par = gf_mpd_parse_frac(att->value, ':');
		}
		else if (!strcmp(att->name, "minBandwidth")) set->min_bandwidth = gf_mpd_parse_int(att->value);
		else if (!strcmp(att->name, "maxBandwidth")) set->max_bandwidth = gf_mpd_parse_int(att->value);
		else if (!strcmp(att->name, "minWidth")) set->min_width = gf_mpd_parse_int(att->value);
		else if (!strcmp(att->name, "maxWidth")) set->max_width = gf_mpd_parse_int(att->value);
		else if (!strcmp(att->name, "minHeight")) set->min_height = gf_mpd_parse_int(att->value);
		else if (!strcmp(att->name, "maxHeight")) set->max_height = gf_mpd_parse_int(att->value);
		else if (!strcmp(att->name, "minFrameRate")) set->min_framerate = gf_mpd_parse_int(att->value);
		else if (!strcmp(att->name, "maxFrameRate")) set->max_framerate = gf_mpd_parse_int(att->value);
		else if (!strcmp(att->name, "segmentAlignment")) set->segment_alignment = gf_mpd_parse_bool(att->value);
		else if (!strcmp(att->name, "bitstreamSwitching")) set->bitstream_switching = gf_mpd_parse_bool(att->value);
		else if (!strcmp(att->name, "subsegmentAlignment")) set->subsegment_alignment = gf_mpd_parse_bool(att->value);
		else if (!strcmp(att->name, "subsegmentStartsWithSAP")) {
			if (!strcmp(att->value, "false")) set->subsegment_starts_with_sap  = 0;
			else set->subsegment_starts_with_sap = gf_mpd_parse_int(att->value);
		}
	}
	gf_mpd_parse_common_representation(mpd, (GF_MPD_CommonAttributes*)set, root);

	i = 0;
	while ( (child = gf_list_enum(root->content, &i))) {
		if (!gf_mpd_valid_child(mpd, child)) continue;
		if (!strcmp(child->name, "Accessibility")) {
			e = gf_mpd_parse_descriptor(set->accessibility, child);
			if (e) return e;
		}
		else if (!strcmp(child->name, "Role")) {
			e = gf_mpd_parse_descriptor(set->role, child);
			if (e) return e;
		}
		else if (!strcmp(child->name, "Rating")) {
			e = gf_mpd_parse_descriptor(set->rating, child);
			if (e) return e;
		}
		else if (!strcmp(child->name, "Viewpoint")) {
			e = gf_mpd_parse_descriptor(set->viewpoint, child);
			if (e) return e;
		}
		else if (!strcmp(child->name, "BaseURL")) {
			e = gf_mpd_parse_base_url(set->base_URLs, child);
			if (e) return e;
		}
		else if (!strcmp(child->name, "ContentComponent")) {
			e = gf_mpd_parse_content_component(set->content_component, child);
			if (e) return e;
		}
		else if (!strcmp(child->name, "SegmentBase")) {
			set->segment_base = gf_mpd_parse_segment_base(mpd, child);
		}
		else if (!strcmp(child->name, "SegmentList")) {
			set->segment_list = gf_mpd_parse_segment_list(mpd, child);
		}
		else if (!strcmp(child->name, "SegmentTemplate")) {
			set->segment_template = gf_mpd_parse_segment_template(mpd, child);
		}
		else if (!strcmp(child->name, "Representation")) {
			e = gf_mpd_parse_representation(mpd, set->representations, child);
			if (e) return e;
		}
		else{
			/*We'll be assuming here that any unrecognized element is a adaptation level
			  *descriptor*/
			gf_mpd_parse_other_descriptors(child,set->other_descriptors);
		}
	}
	return GF_OK;
}

GF_MPD_Period *gf_mpd_period_new() {
	GF_MPD_Period *period;
	GF_SAFEALLOC(period, GF_MPD_Period);
	if (!period) return NULL;
	period->adaptation_sets = gf_list_new();
	period->base_URLs = gf_list_new();
	period->subsets = gf_list_new();
	period->other_descriptors = gf_list_new();
	return period;
}

GF_Err gf_mpd_parse_period(GF_MPD *mpd, GF_XMLNode *root)
{
	u32 i;
	GF_MPD_Period *period;
	GF_XMLAttribute *att;
	GF_XMLNode *child;
	GF_Err e;

	period = gf_mpd_period_new();
	if (!period) return GF_OUT_OF_MEM;
	e = gf_list_add(mpd->periods, period);
	if (e) return e;

	i = 0;
	while ( (att = gf_list_enum(root->attributes, &i)) ) {
		if (strstr(att->name, "href")) period->xlink_href = gf_mpd_parse_string(att->value);
		else if (strstr(att->name, "actuate")) period->xlink_actuate_on_load = !strcmp(att->value, "onLoad") ? 1 : 0;
		else if (!strcmp(att->name, "id")) period->ID = gf_mpd_parse_string(att->value);
		else if (!strcmp(att->name, "start")) period->start = gf_mpd_parse_duration(att->value);
		else if (!strcmp(att->name, "duration")) period->duration = gf_mpd_parse_duration(att->value);
		else if (!strcmp(att->name, "bitstreamSwitching")) period->bitstream_switching = gf_mpd_parse_bool(att->value);
	}

	i = 0;
	while ( (child = gf_list_enum(root->content, &i))) {
		if (!gf_mpd_valid_child(mpd, child)) continue;
		if (!strcmp(child->name, "BaseURL")) {
			e = gf_mpd_parse_base_url(period->base_URLs, child);
			if (e) return e;
		}
		else if (!strcmp(child->name, "SegmentBase")) {
			period->segment_base = gf_mpd_parse_segment_base(mpd, child);
		}
		else if (!strcmp(child->name, "SegmentList")) {
			period->segment_list = gf_mpd_parse_segment_list(mpd, child);
		}
		else if (!strcmp(child->name, "SegmentTemplate")) {
			period->segment_template = gf_mpd_parse_segment_template(mpd, child);
		}
		else if (!strcmp(child->name, "AdaptationSet")) {
			e = gf_mpd_parse_adaptation_set(mpd, period->adaptation_sets, child);
			if (e) return e;
		}
		else if (!strcmp(child->name, "SubSet")) {
		}
		else{
			/*We'll be assuming here that any unrecognized element is a period level
			  *descriptor*/
			gf_mpd_parse_other_descriptors(child, period->other_descriptors);
		}

	}
	return GF_OK;
}

GF_EXPORT
GF_MPD *gf_mpd_new()
{
	GF_MPD *mpd;
	GF_SAFEALLOC(mpd, GF_MPD);
	return mpd;
}

static void gf_mpd_del_list(GF_List *list, void (*__destructor)(void *), Bool reset_only)
{
	if (!list) return;
	while (gf_list_count(list)) {
		void *item = gf_list_last(list);
		gf_list_rem_last(list);
		if (item && __destructor) __destructor(item);
	}
	if (!reset_only) gf_list_del(list);
}

void gf_mpd_base_url_free(void *_item)
{
	GF_MPD_BaseURL *base_url = (GF_MPD_BaseURL *)_item;
	if (base_url->service_location) gf_free(base_url->service_location);
	if (base_url->URL) gf_free(base_url->URL);
	if (base_url->redirection) gf_free(base_url->redirection);
	gf_free(base_url);
}

void gf_mpd_url_free(void *_item)
{
	GF_MPD_URL *ptr = (GF_MPD_URL*)_item;
	if (ptr->sourceURL) gf_free(ptr->sourceURL);
	if (ptr->byte_range) gf_free(ptr->byte_range);
	gf_free(ptr);
}
void gf_mpd_string_free(void *_item) {
	gf_free(_item);
}

void gf_mpd_prog_info_free(void *_item)
{
	GF_MPD_ProgramInfo *ptr = (GF_MPD_ProgramInfo *)_item;
	if (ptr->lang) gf_free(ptr->lang);
	if (ptr->title) gf_free(ptr->title);
	if (ptr->source) gf_free(ptr->source);
	if (ptr->copyright) gf_free(ptr->copyright);
	if (ptr->more_info_url) gf_free(ptr->more_info_url);
	gf_free(ptr);
}
void gf_mpd_segment_url_free(void *_ptr)
{
	GF_MPD_SegmentURL *ptr = (GF_MPD_SegmentURL *)_ptr;
	if (ptr->index) gf_free(ptr->index);
	if (ptr->index_range) gf_free(ptr->index_range);
	if (ptr->media) gf_free(ptr->media);
	if (ptr->media_range) gf_free(ptr->media_range);
	if (ptr->key_url) gf_free(ptr->key_url);
	gf_free(ptr);
}
void gf_mpd_segment_base_free(void *_item)
{
	GF_MPD_SegmentBase *ptr = (GF_MPD_SegmentBase *)_item;
	if (ptr->initialization_segment) gf_mpd_url_free(ptr->initialization_segment);
	if (ptr->representation_index) gf_mpd_url_free(ptr->representation_index);
	if (ptr->index_range) gf_free(ptr->index_range);
	gf_free(ptr);
}

void gf_mpd_segment_entry_free(void *_item)
{
	gf_free(_item);
}
void gf_mpd_segment_timeline_free(void *_item)
{
	GF_MPD_SegmentTimeline *ptr = (GF_MPD_SegmentTimeline *)_item;
	gf_mpd_del_list(ptr->entries, gf_mpd_segment_entry_free, 0);
	gf_free(ptr);
}

void gf_mpd_segment_url_list_free(GF_List *list)
{
	gf_mpd_del_list(list, gf_mpd_segment_url_free, 0);
}

void gf_mpd_segment_list_free(void *_item)
{
	GF_MPD_SegmentList *ptr = (GF_MPD_SegmentList *)_item;
	if (ptr->xlink_href) gf_free(ptr->xlink_href);
	if (ptr->initialization_segment) gf_mpd_url_free(ptr->initialization_segment);
	if (ptr->bitstream_switching_url) gf_mpd_url_free(ptr->bitstream_switching_url);
	if (ptr->representation_index) gf_mpd_url_free(ptr->representation_index);
	if (ptr->segment_timeline) gf_mpd_segment_timeline_free(ptr->segment_timeline);
	gf_mpd_del_list(ptr->segment_URLs, gf_mpd_segment_url_free, 0);
	if (ptr->dasher_segment_name) gf_free(ptr->dasher_segment_name);
	gf_free(ptr);
}

void gf_mpd_segment_template_free(void *_item)
{
	GF_MPD_SegmentTemplate *ptr = (GF_MPD_SegmentTemplate *)_item;
	if (ptr->initialization_segment) gf_mpd_url_free(ptr->initialization_segment);
	if (ptr->bitstream_switching_url) gf_mpd_url_free(ptr->bitstream_switching_url);
	if (ptr->representation_index) gf_mpd_url_free(ptr->representation_index);
	if (ptr->segment_timeline) gf_mpd_segment_timeline_free(ptr->segment_timeline);
	if (ptr->index) gf_free(ptr->index);
	if (ptr->media) gf_free(ptr->media);
	if (ptr->initialization) gf_free(ptr->initialization);
	if (ptr->bitstream_switching) gf_free(ptr->bitstream_switching);
	gf_free(ptr);
}

void gf_mpd_extensible_free(GF_MPD_ExtensibleVirtual *item)
{
	if (item->attributes) {
		while (gf_list_count(item->attributes)) {
			GF_XMLAttribute *att = gf_list_last(item->attributes);
			gf_list_rem_last(item->attributes);
			if (att->name) gf_free(att->name);
			if (att->value) gf_free(att->value);
			gf_free(att);
		}
		gf_list_del(item->attributes);
	}
	if (item->children) {
		while (gf_list_count(item->children)) {
			GF_XMLNode *child = gf_list_last(item->children);
			gf_list_rem_last(item->children);
			gf_xml_dom_node_del(child);
		}
		gf_list_del(item->children);
	}
}

GF_MPD_Descriptor *gf_mpd_descriptor_new(const char *id, const char *schemeIdUri, const char *value) {
	GF_MPD_Descriptor *mpd_desc;
	GF_SAFEALLOC(mpd_desc, GF_MPD_Descriptor);
	if (!mpd_desc) return NULL;
	if(id!=NULL){
		mpd_desc->id = gf_strdup(id);
	}
	mpd_desc->scheme_id_uri = gf_strdup(schemeIdUri);
	mpd_desc->value = gf_strdup(value);
	return mpd_desc;
}

void gf_mpd_descriptor_free(void *item)
{
	GF_MPD_Descriptor *mpd_desc = (GF_MPD_Descriptor*) item;
	if (mpd_desc->id) gf_free(mpd_desc->id);
	if (mpd_desc->scheme_id_uri) gf_free(mpd_desc->scheme_id_uri);
	if (mpd_desc->value) gf_free(mpd_desc->value);
	gf_mpd_extensible_free((GF_MPD_ExtensibleVirtual *)mpd_desc);

	gf_free(mpd_desc);
}

void gf_mpd_other_descriptor_free(void *_item)
{
	GF_MPD_other_descriptors *ptr = (GF_MPD_other_descriptors *)_item;
	if(ptr->xml_desc)gf_free(ptr->xml_desc);
	gf_free(ptr);
}

void gf_mpd_content_component_free(void *item)
{
	GF_MPD_ContentComponent *component_descriptor=(GF_MPD_ContentComponent*) item;
	if (component_descriptor->type) gf_free(component_descriptor->type);
	if (component_descriptor->lang) gf_free(component_descriptor->lang);
	gf_free(item);
}

void gf_mpd_common_attributes_free(GF_MPD_CommonAttributes *ptr)
{
	if (ptr->profiles) gf_free(ptr->profiles);
	if (ptr->sar) gf_free(ptr->sar);
	if (ptr->framerate) gf_free(ptr->framerate);
	if (ptr->mime_type) gf_free(ptr->mime_type);
	if (ptr->segmentProfiles) gf_free(ptr->segmentProfiles);
	if (ptr->codecs) gf_free(ptr->codecs);
	gf_mpd_del_list(ptr->frame_packing, gf_mpd_descriptor_free, 0);
	gf_mpd_del_list(ptr->audio_channels, gf_mpd_descriptor_free, 0);
	gf_mpd_del_list(ptr->content_protection, gf_mpd_descriptor_free, 0);
	gf_mpd_del_list(ptr->essential_properties, gf_mpd_descriptor_free, 0);
	gf_mpd_del_list(ptr->supplemental_properties, gf_mpd_descriptor_free, 0);
}

void gf_mpd_representation_free(void *_item)
{
	GF_MPD_Representation *ptr = (GF_MPD_Representation *)_item;
	gf_mpd_common_attributes_free((GF_MPD_CommonAttributes *)ptr);
	if (ptr->id) gf_free(ptr->id);
	if (ptr->dependency_id) gf_free(ptr->dependency_id);
	if (ptr->media_stream_structure_id) gf_free(ptr->media_stream_structure_id);

	if (ptr->playback.cached_init_segment_url) {
		if (ptr->playback.owned_gmem && !strnicmp(ptr->playback.cached_init_segment_url, "gmem://", 7)) {
			u32 size;
			char *mem_address;
			if (sscanf(ptr->playback.cached_init_segment_url, "gmem://%d@%p", &size, &mem_address) != 2) {
				assert(0);
			}
			gf_free(mem_address);
		}
		gf_free(ptr->playback.cached_init_segment_url);
	}
	if (ptr->playback.init_segment_data) gf_free(ptr->playback.init_segment_data);
	if (ptr->playback.key_url) gf_free(ptr->playback.key_url);

	gf_mpd_del_list(ptr->base_URLs, gf_mpd_base_url_free, 0);
	gf_mpd_del_list(ptr->sub_representations, NULL/*TODO*/, 0);
	if (ptr->segment_base) gf_mpd_segment_base_free(ptr->segment_base);
	if (ptr->segment_list) gf_mpd_segment_list_free(ptr->segment_list);
	if (ptr->segment_template) gf_mpd_segment_template_free(ptr->segment_template);
	if (ptr->other_descriptors)gf_mpd_del_list(ptr->other_descriptors, gf_mpd_other_descriptor_free, 0);

	if (ptr->dasher_ctx) {
		gf_free(ptr->dasher_ctx->init_seg);
		if (ptr->dasher_ctx->period_id)
			gf_free(ptr->dasher_ctx->period_id);
		gf_free(ptr->dasher_ctx->src_url);
		gf_free(ptr->dasher_ctx->template_seg);
		gf_free(ptr->dasher_ctx);
	}

	gf_free(ptr);
}

void gf_mpd_adaptation_set_free(void *_item)
{
	GF_MPD_AdaptationSet *ptr = (GF_MPD_AdaptationSet *)_item;
	gf_mpd_common_attributes_free((GF_MPD_CommonAttributes *)ptr);
	if (ptr->lang) gf_free(ptr->lang);
	if (ptr->content_type) gf_free(ptr->content_type);
	if (ptr->par) gf_free(ptr->par);
	if (ptr->xlink_href) gf_free(ptr->xlink_href);
	gf_mpd_del_list(ptr->accessibility, gf_mpd_descriptor_free, 0);
	gf_mpd_del_list(ptr->role, gf_mpd_descriptor_free, 0);
	gf_mpd_del_list(ptr->rating, gf_mpd_descriptor_free, 0);
	gf_mpd_del_list(ptr->viewpoint, gf_mpd_descriptor_free, 0);
	gf_mpd_del_list(ptr->content_component, gf_mpd_content_component_free, 0);
	if (ptr->segment_base) gf_mpd_segment_base_free(ptr->segment_base);
	if (ptr->segment_list) gf_mpd_segment_list_free(ptr->segment_list);
	if (ptr->segment_template) gf_mpd_segment_template_free(ptr->segment_template);
	gf_mpd_del_list(ptr->base_URLs, gf_mpd_base_url_free, 0);
	gf_mpd_del_list(ptr->representations, gf_mpd_representation_free, 0);
	gf_mpd_del_list(ptr->other_descriptors, gf_mpd_other_descriptor_free, 0);
	gf_free(ptr);
}

void gf_mpd_period_free(void *_item)
{
	GF_MPD_Period *ptr = (GF_MPD_Period *)_item;
	if (ptr->ID) gf_free(ptr->ID);
	if (ptr->xlink_href) gf_free(ptr->xlink_href);
	if (ptr->segment_base) gf_mpd_segment_base_free(ptr->segment_base);
	if (ptr->segment_list) gf_mpd_segment_list_free(ptr->segment_list);
	if (ptr->segment_template) gf_mpd_segment_template_free(ptr->segment_template);

	gf_mpd_del_list(ptr->base_URLs, gf_mpd_base_url_free, 0);
	gf_mpd_del_list(ptr->adaptation_sets, gf_mpd_adaptation_set_free, 0);
	gf_mpd_del_list(ptr->other_descriptors,gf_mpd_other_descriptor_free,0);
	gf_mpd_del_list(ptr->subsets, NULL/*TODO*/, 0);
	gf_free(ptr);
}

GF_EXPORT
void gf_mpd_del(GF_MPD *mpd)
{
	if (!mpd) return;
	gf_mpd_del_list(mpd->program_infos, gf_mpd_prog_info_free, 0);
	gf_mpd_del_list(mpd->base_URLs, gf_mpd_base_url_free, 0);
	gf_mpd_del_list(mpd->locations, gf_mpd_string_free, 0);
	gf_mpd_del_list(mpd->metrics, NULL/*TODO*/, 0);
	gf_mpd_del_list(mpd->periods, gf_mpd_period_free, 0);
	if (mpd->profiles) gf_free(mpd->profiles);
	if (mpd->ID) gf_free(mpd->ID);
	gf_mpd_extensible_free((GF_MPD_ExtensibleVirtual*) mpd);
	gf_free(mpd);
}

GF_EXPORT
void gf_mpd_reset_periods(GF_MPD *mpd)
{
	if (!mpd) return;
	gf_mpd_del_list(mpd->periods, gf_mpd_period_free, 0);
	mpd->periods = gf_list_new();
}


GF_EXPORT
GF_Err gf_mpd_complete_from_dom(GF_XMLNode *root, GF_MPD *mpd, const char *default_base_url)
{
	GF_Err e;
	u32 i;
	Bool ns_ok = GF_FALSE;
	GF_XMLAttribute *att;
	GF_XMLNode *child;

	if (!root || !mpd) return GF_BAD_PARAM;
	i=0;
	while ((att = gf_list_enum(root->attributes, &i))) {
		if (!strcmp(att->name, "xmlns")) {
			if (!root->ns && (!strcmp(att->value, "urn:mpeg:dash:schema:mpd:2011") || !strcmp(att->value, "urn:mpeg:DASH:schema:MPD:2011")) ) {
				ns_ok = 1;
				break;
			}
		}
		else if (!strncmp(att->name, "xmlns:", 6)) {
			if (root->ns && !strcmp(att->name+6, root->ns) && (!strcmp(att->value, "urn:mpeg:dash:schema:mpd:2011") || !strcmp(att->value, "urn:mpeg:DASH:schema:MPD:2011")) ) {
				ns_ok = 1;
				if (!mpd->xml_namespace) mpd->xml_namespace = root->ns;
				break;
			}
		}
	}

	if (!ns_ok) {
		GF_LOG(GF_LOG_WARNING, GF_LOG_DASH, ("[MPD] Wrong namespace found for DASH MPD - cannot parse\n"));
	}

	if (!strcmp(root->name, "Period")) {
		return gf_mpd_parse_period(mpd, root);
	}

	i = 0;
	while ((att = gf_list_enum(root->attributes, &i))) {
		if (!strcmp(att->name, "id")) {
			mpd->ID = gf_mpd_parse_string(att->value);
		} else if (!strcmp(att->name, "profiles")) {
			mpd->profiles = gf_mpd_parse_string(att->value);
		} else if (!strcmp(att->name, "type")) {
			if (!strcmp(att->value, "static")) mpd->type = GF_MPD_TYPE_STATIC;
			else if (!strcmp(att->value, "dynamic")) mpd->type = GF_MPD_TYPE_DYNAMIC;
		} else if (!strcmp(att->name, "availabilityStartTime")) {
			mpd->availabilityStartTime = gf_mpd_parse_date(att->value);
		} else if (!strcmp(att->name, "availabilityEndTime")) {
			mpd->availabilityEndTime = gf_mpd_parse_date(att->value);
		} else if (!strcmp(att->name, "publishTime")) {
			mpd->publishTime = gf_mpd_parse_date(att->value);
		} else if (!strcmp(att->name, "mediaPresentationDuration")) {
			mpd->media_presentation_duration = gf_mpd_parse_duration(att->value);
		} else if (!strcmp(att->name, "minimumUpdatePeriod")) {
			mpd->minimum_update_period = gf_mpd_parse_duration_u32(att->value);
		} else if (!strcmp(att->name, "minBufferTime")) {
			mpd->min_buffer_time = gf_mpd_parse_duration_u32(att->value);
		} else if (!strcmp(att->name, "timeShiftBufferDepth")) {
			mpd->time_shift_buffer_depth = gf_mpd_parse_duration_u32(att->value);
		} else if (!strcmp(att->name, "suggestedPresentationDelay")) {
			mpd->suggested_presentation_delay = gf_mpd_parse_duration_u32(att->value);
		} else if (!strcmp(att->name, "maxSegmentDuration")) {
			mpd->max_segment_duration = gf_mpd_parse_duration_u32(att->value);
		} else if (!strcmp(att->name, "maxSubsegmentDuration")) {
			mpd->max_subsegment_duration = gf_mpd_parse_duration_u32(att->value);
		} else {
			MPD_STORE_EXTENSION_ATTR(mpd)
		}
	}
	if (mpd->type == GF_MPD_TYPE_STATIC)
		mpd->minimum_update_period = mpd->time_shift_buffer_depth = 0;

	i = 0;
	while ( ( child = gf_list_enum(root->content, &i )) ) {
		if (! gf_mpd_valid_child(mpd, child))
			continue;

		if (!strcmp(child->name, "ProgramInformation")) {
			e = gf_mpd_parse_program_info(mpd, child);
			if (e) return e;
		} else if (!strcmp(child->name, "Location")) {
			e = gf_mpd_parse_location(mpd, child);
			if (e) return e;
		} else if (!strcmp(child->name, "Period")) {
			e = gf_mpd_parse_period(mpd, child);
			if (e) return e;
		} else if (!strcmp(child->name, "Metrics")) {
			e = gf_mpd_parse_metrics(mpd, child);
			if (e) return e;
		} else if (!strcmp(child->name, "BaseURL")) {
			e = gf_mpd_parse_base_url(mpd->base_URLs, child);
			if (e) return e;
		} else {
			MPD_STORE_EXTENSION_NODE(mpd)
		}
	}
	return GF_OK;
}


GF_EXPORT
GF_Err gf_mpd_init_from_dom(GF_XMLNode *root, GF_MPD *mpd, const char *default_base_url)
{
	if (!root || !mpd) return GF_BAD_PARAM;

	assert(!mpd->periods);
	mpd->periods = gf_list_new();
	mpd->program_infos = gf_list_new();
	mpd->base_URLs = gf_list_new();
	mpd->locations = gf_list_new();
	mpd->metrics = gf_list_new();

	/*setup some defaults*/
	mpd->type = GF_MPD_TYPE_STATIC;
	mpd->time_shift_buffer_depth = (u32) -1; /*infinite by default*/
	mpd->xml_namespace = NULL;

	return gf_mpd_complete_from_dom(root, mpd, default_base_url);
}

GF_EXPORT
void gf_mpd_getter_del_session(GF_FileDownload *getter) {
	if (!getter || !getter->del_session)
		return;
	getter->del_session(getter);
}

static GF_Err gf_m3u8_fill_mpd_struct(MasterPlaylist *pl, const char *m3u8_file, const char *src_base_url, const char *mpd_file, char *title, Double update_interval,
                                      char *mimeTypeForM3U8Segments, Bool do_import, Bool use_mpd_templates, Bool is_end, u32 max_dur, GF_MPD *mpd, Bool parse_sub_playlist, Bool test_mode)
{
	char *sep, *template_base=NULL, *template_ext;
	u32 nb_streams, i, j, k, template_width, template_idx_start;
	Stream *stream;
	PlaylistElement *pe, *elt;
	GF_MPD_ProgramInfo *info;
	GF_MPD_Period *period;
	GF_Err e;
	Bool all_template_used = use_mpd_templates;
	char str[1024];

	if (!mpd) return GF_BAD_PARAM;
	assert(!mpd->periods);
	mpd->periods = gf_list_new();
	mpd->program_infos = gf_list_new();
	mpd->base_URLs = gf_list_new();
	mpd->locations = gf_list_new();
	mpd->metrics = gf_list_new();
	mpd->time_shift_buffer_depth = (u32) -1; /*infinite by default*/
	mpd->xml_namespace = "urn:mpeg:dash:schema:mpd:2011";
	mpd->type = is_end ? GF_MPD_TYPE_STATIC : GF_MPD_TYPE_DYNAMIC;


	sep = strrchr(m3u8_file, '/');
	if (!sep)
		sep = strrchr(m3u8_file, '\\');
	if (sep)
		sep = sep + 1;
	else
		sep = (char *)m3u8_file;
	mpd->ID = gf_strdup(sep);

	if (update_interval) {
		mpd->minimum_update_period = (u32) (update_interval*1000);
	}
	if (is_end) {
		mpd->media_presentation_duration = (u64) (max_dur*1000);
	}
	if (mpd->type == GF_MPD_TYPE_STATIC)
		mpd->minimum_update_period = mpd->time_shift_buffer_depth = 0;
	mpd->min_buffer_time = 1500;

	GF_SAFEALLOC(info, GF_MPD_ProgramInfo);
	if (!info) return GF_OUT_OF_MEM;
	info->more_info_url = gf_strdup("http://gpac.io");
	info->title = gf_strdup(title);
	sprintf(str, "Generated from URL %s", src_base_url);
	info->source = gf_strdup(str);
	if (!test_mode)
		sprintf(str, "Generated by GPAC %s", GPAC_FULL_VERSION);
	else
		sprintf(str, "Generated by GPAC");
	info->copyright = gf_strdup(str);
	gf_list_add(mpd->program_infos, info);

	GF_SAFEALLOC(period, GF_MPD_Period);
	if (!period) return GF_OUT_OF_MEM;
	period->adaptation_sets = gf_list_new();
	period->base_URLs = gf_list_new();
	period->subsets = gf_list_new();
	e = gf_list_add(mpd->periods, period);
	if (e) return e;
	if (is_end) {
		period->duration = max_dur*1000;
	}

	/*check if we use templates*/
	template_base = NULL;
	template_ext = NULL;
	template_width = 0;
	template_idx_start = 0;
	elt = NULL;
	pe = NULL;


	nb_streams = gf_list_count(pl->streams);
	for (i=0; i<nb_streams; i++) {
		u32 count_variants;
		u32 width, height, samplerate, num_channels;
		GF_MPD_AdaptationSet *set;
		Bool use_template = use_mpd_templates;
		GF_SAFEALLOC(set, GF_MPD_AdaptationSet);
		if (!set) return GF_OUT_OF_MEM;
		gf_mpd_init_common_attributes((GF_MPD_CommonAttributes *)set);
		set->accessibility = gf_list_new();
		set->role = gf_list_new();
		set->rating = gf_list_new();
		set->viewpoint = gf_list_new();
		set->content_component = gf_list_new();
		set->base_URLs = gf_list_new();
		set->representations = gf_list_new();
		/*assign default ID and group*/
		set->group = -1;
		set->segment_alignment = GF_TRUE;
		e = gf_list_add(period->adaptation_sets, set);
		if (e) return e;

		/*check if we use templates*/
		stream = gf_list_get(pl->streams, i);
		count_variants = gf_list_count(stream->variants);

		if (use_template) {
			for (j=0; j<count_variants; j++) {
				u32 count_elements;
				pe = gf_list_get(stream->variants, j);
				if (pe->element_type != TYPE_PLAYLIST)
					continue;

				count_elements = gf_list_count(pe->element.playlist.elements);
				if (!count_elements)
					continue;

				if (!template_base && use_template) {
					char *sub_url;
					elt = gf_list_get(pe->element.playlist.elements, 0);
					sub_url = strrchr(elt->url, '/');
					if (!sub_url) {
						sub_url = elt->url;
					} else {
						sub_url ++;
					}
					template_base = gf_strdup(sub_url);
					template_ext = strrchr(template_base, '.');
					k=0;
					while (1) {
						if (strchr("0123456789", template_base[k])) {
							if (template_ext) {
								template_ext[0] = 0;
								template_width = (u32) strlen(template_base + k);
								template_idx_start = atoi(template_base + k);
								template_ext[0] = '.';
							}
							template_base[k] = 0;
							break;
						}
						k++;
						if (!template_base[k]) {
							use_template = GF_FALSE;
							break;
						}
					}
				}
				if (!template_ext) template_ext="";

				if (use_template) {
					for (k=0; k<count_elements; k++) {
						char szURL[GF_MAX_PATH], *sub_url;
						elt = gf_list_get(pe->element.playlist.elements, k);

						if (template_width == 2)
							sprintf(szURL, "%s%02d%s", template_base, template_idx_start + k, template_ext);
						else if (template_width == 3)
							sprintf(szURL, "%s%03d%s", template_base, template_idx_start + k, template_ext);
						else if (template_width == 4)
							sprintf(szURL, "%s%04d%s", template_base, template_idx_start + k, template_ext);
						else if (template_width == 5)
							sprintf(szURL, "%s%05d%s", template_base, template_idx_start + k, template_ext);
						else if (template_width == 6)
							sprintf(szURL, "%s%06d%s", template_base, template_idx_start + k, template_ext);
						else
							sprintf(szURL, "%s%d%s", template_base, template_idx_start + k, template_ext);

						sub_url = strrchr(elt->url, '/');
						if (!sub_url) sub_url = elt->url;
						else sub_url ++;
						if (strcmp(szURL, sub_url)) {
							GF_LOG(GF_LOG_INFO, GF_LOG_DASH, ("[MPD] Cannot remap M3U8 to segment template MPD, using segment list\n"));
							use_template = GF_FALSE;
							break;
						}
					}
				}
			}
		}

		/*if we use templates, put the SegmentTemplate element at the adaptationSet level*/
		if (use_template) {
			GF_SAFEALLOC(set->segment_template, GF_MPD_SegmentTemplate);
			if (!set->segment_template)  return GF_OUT_OF_MEM;
			set->segment_template->duration = (u32)pe->duration_info;
			if (template_width > 1) {
				sprintf(str, "%s$%%0%ddNumber$%s", template_base, template_width, template_ext);
			} else {
				sprintf(str, "%s$Number$%s", template_base, template_ext);
			}
			set->segment_template->media = gf_strdup(str);
			set->segment_template->start_number = template_idx_start;
		} else {
			all_template_used = GF_FALSE;
		}
		for (j=0; j<count_variants; j++) {
			char *base_url=NULL;
			u32 count_elements;
			char szName[20];
#ifndef GPAC_DISABLE_MEDIA_IMPORT
			Bool import_file = do_import;
#endif
			char *byte_range_media_file = NULL;
			GF_MPD_Representation *rep;
			pe = gf_list_get(stream->variants, j);

			if (pe->element_type == TYPE_MEDIA) {
				GF_LOG(GF_LOG_WARNING, GF_LOG_DASH, ("[MPD] NOT SUPPORTED: M3U8 Media\n"));
			} else if (pe->load_error) {
				GF_LOG(GF_LOG_WARNING, GF_LOG_DASH, ("[MPD] Error loading playlist element %s\n", pe->url));
			} else if (pe->element_type != TYPE_PLAYLIST) {
				GF_LOG(GF_LOG_WARNING, GF_LOG_DASH, ("[MPD] NOT SUPPORTED: M3U8 unknown type for %s\n", pe->url));
			}

			count_elements = gf_list_count(pe->element.playlist.elements);
			if (parse_sub_playlist && !count_elements)
				continue;

			if (pe->codecs && (pe->codecs[0] == '\"')) {
				u32 len = (u32) strlen(pe->codecs);
//				strncpy(pe->codecs, pe->codecs+1, len-1);
				memmove(pe->codecs, pe->codecs+1, len-1);
				pe->codecs[len-2] = 0;
			}
#ifndef GPAC_DISABLE_MEDIA_IMPORT
			if (pe->bandwidth && pe->codecs && pe->width && pe->height) {
				import_file = GF_FALSE;
			}
#endif
			if (pe->media_type==MEDIA_TYPE_SUBTITLES) {
#ifndef GPAC_DISABLE_MEDIA_IMPORT
				import_file = GF_FALSE;
#endif
				if (!pe->codecs) pe->codecs = gf_strdup("wvtt");
			}
			if (pe->media_type==MEDIA_TYPE_CLOSED_CAPTIONS) {
#ifndef GPAC_DISABLE_MEDIA_IMPORT
				import_file = GF_FALSE;
#endif
				if (!pe->codecs) pe->codecs = gf_strdup("wvtt");
			}

			k = 0;
#ifndef GPAC_DISABLE_MEDIA_IMPORT
try_next_segment:
#endif
			elt = gf_list_get(pe->element.playlist.elements, k);
			if (parse_sub_playlist && !elt)
				break;

			if (elt) {
				base_url = gf_url_get_absolute_path(elt->url, pe->url);
			} else {
				base_url = gf_strdup(pe->url);
			}
			sep = strrchr(base_url, '/');
			if (!sep)
				sep = strrchr(base_url, '\\');
			/*keep final '/' */
			if (sep)
				sep[1] = 0;
			/* if no path separator then base_url is just a filename */
			else {
				free(base_url);
				base_url = gf_strdup("./");
			}


			width = pe->width;
			height = pe->height;
			samplerate = num_channels = 0;
#ifndef GPAC_DISABLE_MEDIA_IMPORT
			if (elt && import_file) {
				GF_Err e;
				GF_MediaImporter import;
				char *elt_url = elt->init_segment_url ? elt->init_segment_url : elt->url;
				u64 br_start, br_end;
				char *tmp_file = NULL;

				br_start = elt->init_segment_url ? elt->init_byte_range_start : elt->byte_range_start;
				br_end = elt->init_segment_url ? elt->init_byte_range_end : elt->byte_range_end;
				elt_url = gf_url_get_absolute_path(elt_url, pe->url);

				memset(&import, 0, sizeof(GF_MediaImporter));
				import.trackID = 0;
				import.flags = GF_IMPORT_PROBE_ONLY;

				if (strstr(elt_url, "://") && !strstr(elt_url, "file://")) {
					tmp_file = strrchr(elt_url, '/');
					if (!tmp_file)
						tmp_file = strrchr(elt_url, '\\');
					if (tmp_file) {
						tmp_file++;
						e = gf_dm_wget(elt_url, tmp_file, br_start, br_end, NULL);
						if (e == GF_OK) {
							import.in_name = tmp_file;
						}
					}
				} else {
					import.in_name = elt_url;
				}
				e = gf_media_import(&import);

				if (e != GF_OK) {
//					GF_LOG(GF_LOG_WARNING, GF_LOG_DASH, ("[MPD] M3U8 missing Media Element %s< (Playlist %s) %s \n", import.in_name, base_url));
					k++;
					goto try_next_segment;
				}

				if (import.in_name && !pe->bandwidth && !elt->init_segment_url && pe->duration_info) {
					u64 pos = 0;

					Double bw;
					FILE *t = gf_fopen(import.in_name, "rb");
					if (t) {
						gf_fseek(t, 0, SEEK_END);
						pos = gf_ftell(t);
						gf_fclose(t);
					}
					bw = (Double) pos;
					bw *= 8;
					bw /= pe->duration_info;
					pe->bandwidth = (u32) bw;
				} else if (!pe->bandwidth) {
					//unknown bandwidth, default to 128k ...
					pe->bandwidth = 128000;
				}

				if (tmp_file)
					gf_delete_file(tmp_file);

				if (!pe->codecs) {
					char szCodecs[1024];
					szCodecs[0] = 0;
					for (k=0; k<import.nb_tracks; k++) {
						if (strlen(import.tk_info[k].szCodecProfile)) {
							if (strlen(szCodecs)) strcat(szCodecs, ",");
							strcat(szCodecs, import.tk_info[k].szCodecProfile);
						}
					}
					pe->codecs = gf_strdup(szCodecs);
				}
				for (k=0; k<import.nb_tracks; k++) {
					switch (import.tk_info[k].stream_type) {
					case GF_ISOM_MEDIA_VISUAL:
                    case GF_ISOM_MEDIA_AUXV:
                    case GF_ISOM_MEDIA_PICT:
						width = import.tk_info[k].video_info.width;
						height = import.tk_info[k].video_info.height;
						break;
					case GF_ISOM_MEDIA_AUDIO:
						samplerate = import.tk_info[k].audio_info.sample_rate;
						num_channels = import.tk_info[k].audio_info.nb_channels;
						break;
					}
				}
			}
#endif
			GF_SAFEALLOC(rep, GF_MPD_Representation);
			if (!rep) return GF_OUT_OF_MEM;
			gf_mpd_init_common_attributes((GF_MPD_CommonAttributes *)rep);
			rep->base_URLs = gf_list_new();
			rep->sub_representations = gf_list_new();

			/*get rid of level 0 aac*/
			if (elt && strstr(elt->url, ".aac"))
				rep->playback.disabled = GF_TRUE;

			e = gf_list_add(set->representations, rep);
			if (e) return e;
			sprintf(szName, "R%d_%d", i+1, j+1);
			rep->id = gf_strdup(szName);
			rep->bandwidth = pe->bandwidth;
			/* TODO : if mime-type is still unknown, don't try to add codec information since it would be wrong */
			if (!strcmp(M3U8_UNKNOWN_MIME_TYPE, mimeTypeForM3U8Segments)) {
				GF_LOG(GF_LOG_WARNING, GF_LOG_DASH, ("[MPD] Unknown mime-type when converting from M3U8 HLS playlist, setting %s\n", mimeTypeForM3U8Segments));
			}
			if (elt && elt->init_segment_url && (strstr(elt->init_segment_url, ".mp4") || strstr(elt->init_segment_url, ".MP4")) ) {
				rep->mime_type = gf_strdup(samplerate ? "audio/mp4" : "video/mp4");
			} else {
				rep->mime_type = gf_strdup(mimeTypeForM3U8Segments);
			}
			if (pe->codecs) {
				rep->codecs = gf_strdup(pe->codecs);
			}
			if (pe->language) {
				//???
			}
			if (width && height) {
				rep->width = width;
				rep->height = height;
			}
			if (samplerate) {
				rep->samplerate = samplerate;
			}
			if (num_channels) {
				char szChan[10];
				GF_MPD_Descriptor *desc;
				GF_SAFEALLOC(desc, GF_MPD_Descriptor);
				desc->scheme_id_uri = gf_strdup("urn:mpeg:dash:23003:3:audio_channel_configuration:2011");
				sprintf(szChan, "%d", num_channels);
				desc->value = gf_strdup(szChan);
				if (!rep->audio_channels) rep->audio_channels = gf_list_new();
				gf_list_add(rep->audio_channels, desc);
			}


			if (use_template) {
				GF_MPD_BaseURL *url;
				GF_SAFEALLOC(url, GF_MPD_BaseURL);
				if (! url) return GF_OUT_OF_MEM;
				e = gf_list_add(rep->base_URLs, url);
				if (e) return GF_OUT_OF_MEM;
				url->URL = gf_strdup(base_url);


				if (elt->init_segment_url) {
					u32 len = (u32) strlen(base_url);
					GF_SAFEALLOC(rep->segment_template, GF_MPD_SegmentTemplate);
					if (!rep->segment_template)  return GF_OUT_OF_MEM;
					rep->segment_template->start_number = (u32) -1;
					if (!strncmp(base_url, elt->init_segment_url, len)) {
						rep->segment_template->initialization = gf_strdup(elt->init_segment_url + len);
					} else {
						rep->segment_template->initialization = gf_strdup(elt->init_segment_url);
					}
				}

				continue;
			}

			byte_range_media_file = NULL;
			elt = gf_list_get(pe->element.playlist.elements, 0);
			if (elt && (elt->byte_range_end || elt->byte_range_start)) {
				GF_MPD_BaseURL *url;
				GF_SAFEALLOC(url, GF_MPD_BaseURL);
				if (! url) return GF_OUT_OF_MEM;
				e = gf_list_add(rep->base_URLs, url);
				if (e) return GF_OUT_OF_MEM;
				byte_range_media_file = elt->url;
				url->URL = gf_strdup(byte_range_media_file);
			} else {
				GF_MPD_BaseURL *url;
				GF_SAFEALLOC(url, GF_MPD_BaseURL);
				if (! url) return GF_OUT_OF_MEM;
				e = gf_list_add(rep->base_URLs, url);
				if (e) return GF_OUT_OF_MEM;
				url->URL = gf_strdup(base_url);
			}

			GF_SAFEALLOC(rep->segment_list, GF_MPD_SegmentList);
			if (!rep->segment_list) return GF_OUT_OF_MEM;
			// doesn't parse sub-playlists, we need to save URL to these sub-playlist in xlink:href so that we can get the segment URL when we need
			// note: for MPD type static, always parse all sub-playlist because we just do it once in a period
			if ((mpd->type == GF_MPD_TYPE_DYNAMIC) && !parse_sub_playlist) {
				rep->segment_list->xlink_href = pe->url;
				pe->url=NULL;
				gf_free(base_url);
				base_url = NULL;
				if (template_base) {
					gf_free(template_base);
					template_base = NULL;
				}
				continue;
			}
			rep->segment_list->segment_URLs = gf_list_new();
			rep->segment_list->duration = (u64) (pe->duration_info * 1000);
			if (elt && elt->init_segment_url) {
				u32 len = (u32) strlen(base_url);
				GF_SAFEALLOC(rep->segment_list->initialization_segment, GF_MPD_URL);

				if (!strncmp(base_url, elt->init_segment_url, len)) {
					rep->segment_list->initialization_segment->sourceURL = gf_strdup(elt->init_segment_url + len);
				} else {
					rep->segment_list->initialization_segment->sourceURL = gf_strdup(elt->init_segment_url);
				}
				if (elt->init_byte_range_end) {
					GF_SAFEALLOC(rep->segment_list->initialization_segment->byte_range, GF_MPD_ByteRange);
					rep->segment_list->initialization_segment->byte_range->start_range = elt->init_byte_range_start;
					rep->segment_list->initialization_segment->byte_range->end_range = elt->init_byte_range_end;
				}
			}

//			update_interval = (count_elements - 1) * pe->duration_info * 1000;
			for (k=0; k<count_elements; k++) {
				GF_MPD_SegmentURL *segment_url;
				elt = gf_list_get(pe->element.playlist.elements, k);

				GF_SAFEALLOC(segment_url, GF_MPD_SegmentURL);
				if (!segment_url) return GF_OUT_OF_MEM;
				gf_list_add(rep->segment_list->segment_URLs, segment_url);
				if (byte_range_media_file) {
					GF_SAFEALLOC(segment_url->media_range, GF_MPD_ByteRange);
					segment_url->media_range->start_range = elt->byte_range_start;
					segment_url->media_range->end_range = elt->byte_range_end;
					if (strcmp(elt->url, byte_range_media_file)) {
						segment_url->media = elt->url;
						elt->url=NULL;
					}
				} else {
					u32 len = (u32) strlen(base_url);
					if (!strncmp(base_url, elt->url, len)) {
						segment_url->media = gf_strdup(elt->url+len);
					} else {
						segment_url->media = elt->url;
						elt->url=NULL;
					}
				}
				if (elt->drm_method != DRM_NONE) {
					//segment_url->key_url = "aes-128";
					if (elt->key_uri) {
						segment_url->key_url = elt->key_uri;
						elt->key_uri=NULL;
						memcpy(segment_url->key_iv, elt->key_iv, sizeof(bin128));
					}
				}
			}
			gf_free(base_url);
		}

		if (template_base) {
			gf_free(template_base);
			template_base = NULL;
		}

	}
	if (all_template_used) {
		mpd->profiles = gf_strdup("urn:mpeg:dash:profile:isoff-live:2011");
	} else {
		mpd->profiles = gf_strdup("urn:mpeg:dash:profile:isoff-main:2011");
	}

	return GF_OK;
}

GF_EXPORT
GF_Err gf_m3u8_to_mpd(const char *m3u8_file, const char *base_url,
                      const char *mpd_file,
                      u32 reload_count, char *mimeTypeForM3U8Segments, Bool do_import, Bool use_mpd_templates, GF_FileDownload *getter,
                      GF_MPD *mpd, Bool parse_sub_playlist, Bool keep_files, Bool test_mode)
{
	GF_Err e;
	char *title;
	u32 i, j, k;
	Double update_interval;
	MasterPlaylist *pl = NULL;
	Stream *stream;
	PlaylistElement *pe, *the_pe;
	Bool is_end;
	u32 max_dur = 0;

	// first, we always need to parse the master playlist
	e = gf_m3u8_parse_master_playlist(m3u8_file, &pl, base_url);
	if (e) {
		GF_LOG(GF_LOG_ERROR, GF_LOG_DASH, ("[M3U8] Failed to parse root playlist '%s', error = %s\n", m3u8_file, gf_error_to_string(e)));
		gf_m3u8_master_playlist_del(&pl);
		return e;
	}
	if (mpd_file == NULL) {
		if (!keep_files) gf_delete_file(m3u8_file);
		mpd_file = m3u8_file;
	}

	the_pe = NULL;
	pe = NULL;
	i = 0;
	assert(pl);
	assert(pl->streams);
	while ((stream = gf_list_enum(pl->streams, &i))) {
		j = 0;
		while (NULL != (pe = gf_list_enum(stream->variants, &j))) {
			Bool found = GF_FALSE;
			char *suburl;
			if (!pe->url)
				continue;

			/* filter out duplicated entries (seen on M6 m3u8) */
			for (k=0; k<j-1; ++k) {
				PlaylistElement *a_pe = gf_list_get(stream->variants, k);
				if (a_pe->url && pe->url && !strcmp(a_pe->url, pe->url)) {
					found = GF_TRUE;
					break;
				}
			}
			if (found)
				continue;

			the_pe = pe;
			suburl = NULL;

			if (!parse_sub_playlist)
				continue;

			if (strcmp(base_url, pe->url))
				suburl = gf_url_concatenate(base_url, pe->url);

			if (!suburl || !strcmp(base_url, suburl)) {
				if (suburl)
					gf_free(suburl);
				GF_LOG(GF_LOG_DEBUG, GF_LOG_DASH, ("[MPD Generator] Not downloading, programs are identical for %s...\n", pe->url));
				continue;
			}

			if (getter && getter->new_session && getter->del_session && getter->get_cache_name) {
				e = getter->new_session(getter, suburl);
				if (e) {
					gf_free(suburl);
					pe->load_error = e;
					continue;
				}
				if (e == GF_OK) {
					pe->load_error = gf_m3u8_parse_sub_playlist(getter->get_cache_name(getter), &pl, suburl, stream, pe);
				}
				//getter->del_session(getter);
			} else { /* for use in MP4Box */
				if (strstr(suburl, "://")) {
					GF_LOG(GF_LOG_DEBUG, GF_LOG_DASH, ("[MPD Generator] Downloading %s...\n", suburl));
					e = gf_dm_wget(suburl, "tmp.m3u8", 0, 0, NULL);
					if (e == GF_OK) {
						e = gf_m3u8_parse_sub_playlist("tmp.m3u8", &pl, suburl, stream, pe);
					} else {
						GF_LOG(GF_LOG_WARNING, GF_LOG_DASH, ("[MPD Generator] Download failed for %s\n", suburl));
						e = GF_OK;
					}
					gf_delete_file("tmp.m3u8");
				} else {
					e = gf_m3u8_parse_sub_playlist(suburl, &pl, suburl, stream, pe);
				}
				if (e) {
					GF_LOG(GF_LOG_WARNING, GF_LOG_DASH, ("[M3U8toMPD] Failed to parse subplaylist %s\n", suburl));
				}

			}
			gf_free(suburl);
		}
		if (max_dur < (u32) stream->computed_duration) {
			max_dur = (u32) stream->computed_duration;
		}
	}

	is_end = !pl->playlist_needs_refresh;
	if (!the_pe) {
		GF_LOG(GF_LOG_WARNING, GF_LOG_DASH, ("[MPD Generator] The M3U8 playlist is not correct.\n"));
		return GF_BAD_PARAM;
	}

	/*update interval is set to the duration of the last media file with rules defined in http live streaming RFC section 6.3.4*/
	switch (reload_count) {
	case 0:
		update_interval = the_pe->duration_info;
		break;
	case 1:
		update_interval = (Double)the_pe->duration_info / 2;
		break;
	case 2:
		update_interval = 3 * ((Double)the_pe->duration_info / 2);
		break;
	default:
		update_interval = 3 * the_pe->duration_info;
		break;
	}
	if (is_end || ((the_pe->element_type == TYPE_PLAYLIST) && the_pe->element.playlist.is_ended)) {
		update_interval = 0;
		GF_LOG(GF_LOG_DEBUG, GF_LOG_DASH, ("[MPD Generator] No need to refresh playlist!\n"));
	} else {
		GF_LOG(GF_LOG_DEBUG, GF_LOG_DASH, ("[MPD Generator] Playlist will be refreshed every %g seconds, len=%d\n", update_interval, the_pe->duration_info));
	}

	title = the_pe->title;
	if (!title || strlen(title) < 2)
		title = the_pe->url;

	assert(mpd_file);
	assert(mpd);

	e = gf_m3u8_fill_mpd_struct(pl, m3u8_file, base_url, mpd_file, title, update_interval, mimeTypeForM3U8Segments, do_import, use_mpd_templates, is_end,  max_dur, mpd, parse_sub_playlist, test_mode);

	gf_m3u8_master_playlist_del(&pl);

	//if local file force static
	if (strstr(base_url, "://")==NULL)
		mpd->type = GF_MPD_TYPE_STATIC;

	return e;
}

GF_EXPORT
GF_Err gf_m3u8_solve_representation_xlink(GF_MPD_Representation *rep, GF_FileDownload *getter, Bool *is_static, u64 *duration)
{
	GF_Err e;
	MasterPlaylist *pl = NULL;
	Stream *stream;
	PlaylistElement *pe;
	u32 k, count_elements;
	u64 start_time=0;

	GF_LOG(GF_LOG_DEBUG, GF_LOG_DASH, ("[DASH] Solving m3u8 variant playlist %s\n", rep->segment_list->xlink_href));

	if (!getter || !getter->new_session || !getter->del_session || !getter->get_cache_name) {
		GF_LOG(GF_LOG_WARNING, GF_LOG_DASH, ("[DASH] FileDownloader not found\n"));
		return GF_BAD_PARAM;
	}

	if (gf_url_is_local(rep->segment_list->xlink_href)) {
		e = gf_m3u8_parse_master_playlist(rep->segment_list->xlink_href, &pl, rep->segment_list->xlink_href);
	} else {
		e = getter->new_session(getter, rep->segment_list->xlink_href);
		if (e) {
			GF_LOG(GF_LOG_ERROR, GF_LOG_DASH, ("[DASH] Download failed for %s\n", rep->segment_list->xlink_href));
			return e;
		}
		e = gf_m3u8_parse_master_playlist(getter->get_cache_name(getter), &pl, rep->segment_list->xlink_href);
	}
	if (e) {
		GF_LOG(GF_LOG_ERROR, GF_LOG_DASH, ("[M3U8] Failed to parse playlist %s\n", rep->segment_list->xlink_href));
		return GF_NON_COMPLIANT_BITSTREAM;
	}

	assert(pl);
	assert(pl->streams);
	assert(gf_list_count(pl->streams) == 1);

	if (is_static) {
		*is_static = pl->playlist_needs_refresh ? GF_FALSE : GF_TRUE;
	}

	stream = (Stream *)gf_list_get(pl->streams, 0);
	assert(gf_list_count(stream->variants) == 1);
	pe = (PlaylistElement *)gf_list_get(stream->variants, 0);

	if (duration) {
		*duration = (u32) (stream->computed_duration * 1000);
	}

	if (pe->init_segment_url) {
		if (!rep->segment_list->initialization_segment) {
			GF_SAFEALLOC(rep->segment_list->initialization_segment, GF_MPD_URL);

			if (strstr(pe->init_segment_url, "mp4") || strstr(pe->init_segment_url, "MP4")) {
				if (rep->mime_type) gf_free(rep->mime_type);
				rep->mime_type = gf_strdup("video/mp4");
			}
			rep->segment_list->initialization_segment->sourceURL = pe->init_segment_url;
			pe->init_segment_url=NULL;

			if (pe->init_byte_range_end) {
				GF_SAFEALLOC(rep->segment_list->initialization_segment->byte_range, GF_MPD_ByteRange);
				 rep->segment_list->initialization_segment->byte_range->start_range = pe->init_byte_range_start;
				 rep->segment_list->initialization_segment->byte_range->end_range = pe->init_byte_range_end;
			}
		}
	}
	rep->starts_with_sap = pl->independent_segments ? 1: 3;

	rep->segment_list->duration = (u64) (pe->duration_info * 1000);
	rep->segment_list->timescale = 1000;
	rep->m3u8_media_seq_min = pe->element.playlist.media_seq_min;
	rep->m3u8_media_seq_max = pe->element.playlist.media_seq_max;
	if (!rep->segment_list->segment_URLs)
		rep->segment_list->segment_URLs = gf_list_new();
	count_elements = gf_list_count(pe->element.playlist.elements);
	for (k=0; k<count_elements; k++) {
		GF_MPD_SegmentURL *segment_url;
		PlaylistElement *elt = gf_list_get(pe->element.playlist.elements, k);
		if (!elt)
			continue;

		//NOTE: for GPAC now, we disable stream AAC to avoid the problem when switching quality. It should be improved later !
		if (elt && strstr(elt->url, ".aac")) {
			rep->playback.disabled = GF_TRUE;
			return GF_OK;
		}

		GF_SAFEALLOC(segment_url, GF_MPD_SegmentURL);
		if (!segment_url) {
			return GF_OUT_OF_MEM;
		}
		gf_list_add(rep->segment_list->segment_URLs, segment_url);
		segment_url->media = gf_url_concatenate(pe->url, elt->url);

		if (! elt->utc_start_time) elt->utc_start_time = start_time;
		segment_url->hls_utc_start_time = elt->utc_start_time;
		start_time = elt->utc_start_time + (u64) (1000*elt->duration_info);

		if (elt->drm_method != DRM_NONE) {
			if (elt->key_uri) {
				segment_url->key_url = elt->key_uri;
				elt->key_uri=NULL;
				memcpy(segment_url->key_iv, elt->key_iv, sizeof(bin128));
			}
		}
		if (elt->byte_range_end) {
			GF_SAFEALLOC(segment_url->media_range, GF_MPD_ByteRange);
			segment_url->media_range->start_range = elt->byte_range_start;
			segment_url->media_range->end_range = elt->byte_range_end;
		}
	}

	if (!gf_list_count(rep->segment_list->segment_URLs)) {
		gf_list_del(rep->segment_list->segment_URLs);
		rep->segment_list->segment_URLs = NULL;
	}

	gf_free(rep->segment_list->xlink_href);
	rep->segment_list->xlink_href = NULL;

	gf_m3u8_master_playlist_del(&pl);

	return GF_OK;
}

GF_EXPORT
GF_MPD_SegmentList *gf_mpd_solve_segment_list_xlink(GF_MPD *mpd, GF_XMLNode *root)
{
	return gf_mpd_parse_segment_list(mpd, root);
}

GF_EXPORT
void gf_mpd_delete_segment_list(GF_MPD_SegmentList *segment_list)
{
	gf_mpd_segment_list_free(segment_list);
}

/*time is given in ms*/
void gf_mpd_print_date(FILE *out, char *name, u64 time)
{
	time_t gtime;
	struct tm *t;
	u32 sec;
	u32 ms;
	gtime = time / 1000;
	gtime -= GF_NTP_SEC_1900_TO_1970;
	sec = (u32)(time / 1000);
	ms = (u32)(time - ((u64)sec) * 1000);

#ifdef _WIN32_WCE
	*(LONGLONG *) &filet = (sec - GF_NTP_SEC_1900_TO_1970) * 10000000 + TIMESPEC_TO_FILETIME_OFFSET;
	FileTimeToSystemTime(&filet, &syst);
	fprintf(out, " %s=\"%d-%02d-%02dT%02d:%02d:%02d.%03dZ\"", syst.wYear, syst.wMonth, syst.wDay, syst.wHour, syst.wMinute, syst.wSecond, (u32) ms);
#else
	t = gmtime(&gtime);
	fprintf(out, " %s=\"%d-%02d-%02dT%02d:%02d:%02d.%03dZ\"", name, 1900 + t->tm_year, t->tm_mon + 1, t->tm_mday, t->tm_hour, t->tm_min, t->tm_sec, ms);
#endif

}

void gf_mpd_print_duration(FILE *out, char *name, u64 duration_in_ms, Bool UseHoursAndMinutes)
{
	u32 h, m;
	Double s;
	h = (u32) (duration_in_ms / 3600000);
	m = (u32) (duration_in_ms/ 60000) - h*60;
	s = ((Double) duration_in_ms/1000.0) - h*3600 - m*60;

	fprintf(out, " %s=\"PT", name);
	if(UseHoursAndMinutes)
		fprintf(out, "%dH%dM", h, m);
	fprintf(out, "%.3fS\"", s);
}

void gf_mpd_print_base_url(FILE *out, GF_MPD_BaseURL *base_URL, char *indent)
{
	fprintf(out, "   %s<BaseURL", indent);
	if (base_URL->service_location)
		fprintf(out, " serviceLocation=\"%s\"", base_URL->service_location);
	if (base_URL->byte_range)
		fprintf(out, " byteRange=\""LLD"-"LLD"\"", base_URL->byte_range->start_range, base_URL->byte_range->end_range);
	fprintf(out, ">%s</BaseURL>\n", base_URL->URL);
}

static void gf_mpd_print_base_urls(FILE *out, GF_List *base_URLs, char *indent)
{
	GF_MPD_BaseURL *url;
	u32 i;
	i=0;

	while ((url = (GF_MPD_BaseURL *)gf_list_enum(base_URLs, &i))) {
		gf_mpd_print_base_url(out, url, indent);
	}
}

static void gf_mpd_print_url(FILE *out, GF_MPD_URL *url, char *name, char *indent)
{
	fprintf(out, "%s<%s", indent, name);
	if (url->byte_range) fprintf(out, " range=\""LLD"-"LLD"\"", url->byte_range->start_range, url->byte_range->end_range);
	if (url->sourceURL) fprintf(out, " sourceURL=\"%s\"", url->sourceURL);
	fprintf(out, "/>\n");
}

static void gf_mpd_print_segment_base_attr(FILE *out, GF_MPD_SegmentBase *s)
{
	if (s->timescale) fprintf(out, " timescale=\"%d\"", s->timescale);
	if (s->presentation_time_offset) fprintf(out, " presentationTimeOffset=\""LLU"\"", s->presentation_time_offset);
	if (s->index_range_exact) fprintf(out, " indexRangeExact=\"true\"");
	if (s->index_range) fprintf(out, " indexRange=\""LLD"-"LLD"\"", s->index_range->start_range, s->index_range->end_range);	
	if (s->availability_time_offset) fprintf(out, " availabilityTimeOffset=\"%g\"", s->availability_time_offset);
	if (s->time_shift_buffer_depth)
		gf_mpd_print_duration(out, "timeShiftBufferDepth", s->time_shift_buffer_depth, GF_TRUE);
}

void gf_mpd_print_segment_base(FILE *out, GF_MPD_SegmentBase *s, char *indent)
{
	char tmp_indent[256];
	fprintf(out, "%s<SegmentBase", indent);
	gf_mpd_print_segment_base_attr(out, s);
	fprintf(out, ">\n");
	
	sprintf(tmp_indent, "%s ",indent);

	if (s->initialization_segment) gf_mpd_print_url(out, s->initialization_segment, "Initialization", tmp_indent);
	if (s->representation_index) gf_mpd_print_url(out, s->representation_index, "RepresentationIndex", indent);

	fprintf(out, "%s</SegmentBase>\n", indent);
}

static void gf_mpd_print_segment_timeline(FILE *out, GF_MPD_SegmentTimeline *tl, char *indent)
{
	u32 i;
	GF_MPD_SegmentTimelineEntry *se;
	fprintf(out, "%s<SegmentTimeline>\n", indent);

	i = 0;
	while ( (se = gf_list_enum(tl->entries, &i))) {
		fprintf(out, "%s <S", indent);
		fprintf(out, " t=\""LLD"\"", se->start_time);
		if (se->duration) fprintf(out, " d=\"%d\"", se->duration);
		if (se->repeat_count) fprintf(out, " r=\"%d\"", se->repeat_count);
		fprintf(out, "/>\n");
	}
	fprintf(out, "%s</SegmentTimeline>\n", indent);
}

GF_MPD_SegmentTimeline *gf_mpd_segmentimeline_new(void)
{
	GF_MPD_SegmentTimeline *seg_tl;
	GF_SAFEALLOC(seg_tl, GF_MPD_SegmentTimeline);
	if(!seg_tl->entries)seg_tl->entries=gf_list_new();
	return seg_tl;
}

static u32 gf_mpd_print_multiple_segment_base(FILE *out, GF_MPD_MultipleSegmentBase *ms, char *indent, Bool close_if_no_child)
{
	gf_mpd_print_segment_base_attr(out, (GF_MPD_SegmentBase *)ms);

	if (ms->duration) fprintf(out, " duration=\""LLD"\"", ms->duration);
	if (ms->start_number != (u32) -1) fprintf(out, " startNumber=\"%d\"", ms->start_number);


	if (!ms->bitstream_switching_url && !ms->segment_timeline && !ms->initialization_segment && !ms->representation_index) {
		if (close_if_no_child) fprintf(out, "/");
		fprintf(out, ">\n");
		return 1;
	}
	fprintf(out, ">\n");

	if (ms->initialization_segment) gf_mpd_print_url(out, ms->initialization_segment, "Initialization", indent);
	if (ms->representation_index) gf_mpd_print_url(out, ms->representation_index, "RepresentationIndex", indent);

	if (ms->segment_timeline) gf_mpd_print_segment_timeline(out, ms->segment_timeline, indent);
	if (ms->bitstream_switching_url) gf_mpd_print_url(out, ms->bitstream_switching_url, "BitstreamSwitching", indent);
	return 0;
}

static void gf_mpd_print_segment_list(FILE *out, GF_MPD_SegmentList *s, char *indent)
{
	char tmp_indent[256];
	fprintf(out, "%s<SegmentList", indent);
	if (s->xlink_href) {
		fprintf(out, " xlink:href=\"%s\"", s->xlink_href);
		if (s->xlink_actuate_on_load)
			fprintf(out, " actuate=\"onLoad\"");
	}	
	sprintf(tmp_indent, "%s ",indent);
	gf_mpd_print_multiple_segment_base(out, (GF_MPD_MultipleSegmentBase *)s, tmp_indent, GF_FALSE);
	
	if (s->segment_URLs) {
		u32 i;
		GF_MPD_SegmentURL *url;
		i = 0;
		while ( (url = gf_list_enum(s->segment_URLs, &i))) {
			fprintf(out, "%s<SegmentURL", tmp_indent);
                       if (url->media) fprintf(out, " media=\"%s\"", url->media);
                       if (url->duration)fprintf(out, " duration=\""LLU"\"", url->duration);
			if (url->index) fprintf(out, " index=\"%s\"", url->index);
			if (url->media_range && url->media_range->end_range!=0) fprintf(out, " mediaRange=\""LLD"-"LLD"\"", url->media_range->start_range, url->media_range->end_range);
			if (url->index_range && url->index_range->end_range!=0) fprintf(out, " indexRange=\""LLD"-"LLD"\"", url->index_range->start_range, url->index_range->end_range);
			if (url->key_url) {
				u32 idx;
				fprintf(out, " hls:keyMethod=\"aes-128\" hls:KeyURL=%s hls:KeyIV=\"", url->key_url);
				for (idx=0; idx<16; idx++) {
					fprintf(out, "%02x", url->key_iv[idx]);
				}
				fprintf(out, "\"");
			}
			fprintf(out, "/>\n");
		}
	}
	fprintf(out, "%s</SegmentList>\n", indent);
}

static void gf_mpd_print_segment_template(FILE *out, GF_MPD_SegmentTemplate *s, char *indent)
{
	fprintf(out, "%s<SegmentTemplate", indent);

	if (s->media) fprintf(out, " media=\"%s\"", s->media);
	if (s->index) fprintf(out, " index=\"%s\"", s->index);
	if (s->initialization) fprintf(out, " initialization=\"%s\"", s->initialization);
	if (s->bitstream_switching) fprintf(out, " bitstreamSwitching=\"%s\"", s->bitstream_switching);

	if (gf_mpd_print_multiple_segment_base(out, (GF_MPD_MultipleSegmentBase *)s, indent, GF_TRUE))
		return;

	fprintf(out, "%s</SegmentTemplate>\n", indent);
}

static void gf_mpd_extensible_print_attr(FILE *out, GF_MPD_ExtensibleVirtual *item)
{
	if (item->attributes) {
		u32 j=0;
		GF_XMLAttribute *att;
		while ((att = (GF_XMLAttribute *)gf_list_enum(item->attributes, &j))) {
			if (!strcmp(att->name, "xmlns")) continue;
			else if (!strcmp(att->name, "xmlns:gpac")) continue;
			fprintf(out, " %s=\"%s\"", att->name, att->value);
		}
	}
}

static void gf_mpd_extensible_print_nodes(FILE *out, GF_MPD_ExtensibleVirtual *item)
{
	if (item->children) {
		u32 j=0;
		GF_XMLNode *child;
		fprintf(out, ">\n");
		while ((child = (GF_XMLNode *)gf_list_enum(item->children, &j))) {
			char *txt = gf_xml_dom_serialize(child, 0);
			fprintf(out, "%s", txt);
			gf_free(txt);
		}
	}
}

static void gf_mpd_print_descriptors(FILE *out, GF_List *desc_list, char *desc_name, char *indent)
{
	u32 i=0;
	GF_MPD_Descriptor *desc;
	while ((desc = (GF_MPD_Descriptor *)gf_list_enum(desc_list, &i))) {
		fprintf(out, "%s<%s", indent, desc_name);
		if (desc->id) fprintf(out, " id=\"%s\"", desc->id);
		if (desc->scheme_id_uri) fprintf(out, " schemeIdUri=\"%s\"", desc->scheme_id_uri);
		if (desc->value) fprintf(out, " value=\"%s\"", desc->value);

		if (desc->attributes) gf_mpd_extensible_print_attr(out, (GF_MPD_ExtensibleVirtual*)desc);

		if (desc->children) {
			gf_mpd_extensible_print_nodes(out, (GF_MPD_ExtensibleVirtual*)desc);
			fprintf(out, "%s</%s>\n", indent, desc_name);
		} else {
			fprintf(out, "/>\n");
		}
	}
}

static void gf_mpd_print_content_component(FILE *out, GF_List *content_component , char *indent)
{
	u32 i=0;
	GF_MPD_ContentComponent *cc;
	while ((cc = gf_list_enum(content_component, &i))) {
		fprintf(out, "%s<ContentComponent id=\"%d\" contentType=\"%s\"", indent, cc->id, cc->type);
		if (cc->lang)
			fprintf(out, " lang=\"%s\"", cc->lang);
		fprintf(out, "/>\n");
	}
}

static u32 gf_mpd_print_common_attributes(FILE *out, GF_MPD_CommonAttributes *ca, char *indent, Bool can_close)
{
	if (ca->profiles) fprintf(out, " profiles=\"%s\"", ca->profiles);
	if (ca->mime_type) fprintf(out, " mimeType=\"%s\"", ca->mime_type);
	if (ca->codecs) fprintf(out, " codecs=\"%s\"", ca->codecs);
	if (ca->width) fprintf(out, " width=\"%d\"", ca->width);
	if (ca->height) fprintf(out, " height=\"%d\"", ca->height);
	if (ca->framerate){
		fprintf(out, " frameRate=\"%d",ca->framerate->num);
		if(ca->framerate->den>1)fprintf(out, "/%d",ca->framerate->den);
		fprintf(out, "\"");
	}
	if (ca->sar) fprintf(out, " sar=\"%d:%d\"", ca->sar->num, ca->sar->den);
	if (ca->samplerate) fprintf(out, " audioSamplingRate=\"%d\"", ca->samplerate);
	if (ca->segmentProfiles) fprintf(out, " segmentProfiles=\"%s\"", ca->segmentProfiles);
	if (ca->maximum_sap_period) fprintf(out, " maximumSAPPeriod=\"%d\"", ca->maximum_sap_period);
	if (ca->starts_with_sap) fprintf(out, " startWithSAP=\"%d\"", ca->starts_with_sap);
	if ((ca->max_playout_rate!=1.0)) fprintf(out, " maxPlayoutRate=\"%g\"", ca->max_playout_rate);
	if (ca->coding_dependency) fprintf(out, " codingDependency=\"true\"");
	if (ca->scan_type!=GF_MPD_SCANTYPE_UNKNWON) fprintf(out, " scanType=\"%s\"", ca->scan_type==GF_MPD_SCANTYPE_PROGRESSIVE ? "progressive" : "interlaced");

	if (can_close && !gf_list_count(ca->frame_packing) && !gf_list_count(ca->audio_channels) && !gf_list_count(ca->content_protection) && !gf_list_count(ca->essential_properties) && !gf_list_count(ca->supplemental_properties) && !ca->isobmf_tracks) {
		return 1;
	}

	if (ca->isobmf_tracks) {
		u32 k=0;
		GF_MPD_ISOBMFInfo *info;
		fprintf(out, "%s<ISOBMFInfo>\n", indent);
		while ((info = (GF_MPD_ISOBMFInfo *) gf_list_enum(ca->isobmf_tracks, &k))) {
			fprintf(out, "%s  <ISOBMFTrack", indent);
			if (info->trackID) fprintf(out, " ID=\"%d\"", info->trackID);
			if (info->stsd) fprintf(out, " stsd=\"%s\"", info->stsd);
			if (info->mediaOffset) fprintf(out, " offset=\""LLD"\"", info->mediaOffset);
			fprintf(out, "/>\n");
		}
		fprintf(out, "%s</ISOBMFInfo>\n", indent);
	}

	return 0;
}

static u32 gf_mpd_print_common_children(FILE *out, GF_MPD_CommonAttributes *ca, char *indent)
{
	gf_mpd_print_descriptors(out, ca->frame_packing, "Framepacking", indent);
	gf_mpd_print_descriptors(out, ca->audio_channels, "AudioChannelConfiguration", indent);
	gf_mpd_print_descriptors(out, ca->content_protection, "ContentProtection", indent);
	gf_mpd_print_descriptors(out, ca->essential_properties, "EssentialProperty", indent);
	gf_mpd_print_descriptors(out, ca->supplemental_properties, "SupplementalProperty", indent);

	return 0;
}

static void gf_mpd_print_dasher_context(FILE *out, GF_DASH_SegmenterContext *dasher, char *indent)
{
	fprintf(out, "%s<gpac:dasher ", indent);
	fprintf(out, "done=\"%s\" ", dasher->done ? "true" : "false");
	fprintf(out, "init=\"%s\" ", dasher->init_seg);
	fprintf(out, "template=\"%s\" ", dasher->template_seg);
	fprintf(out, "segNumber=\"%d\" ", dasher->seg_number);
	fprintf(out, "url=\"%s\" ", dasher->src_url);
	fprintf(out, "lastPacketIdx=\""LLU"\" ", dasher->last_pck_idx);
	fprintf(out, "pidID=\"%d\" ", dasher->pid_id);
	fprintf(out, "muxedCompID=\"%d\" ", dasher->muxed_comp_id);
	if (dasher->period_id)
		fprintf(out, "periodID=\"%s\" ", dasher->period_id);

	if (dasher->period_duration)
		fprintf(out, "periodDuration=\"%g\" ", dasher->period_duration);
	if (dasher->period_start)
		fprintf(out, "periodStart=\"%g\" ", dasher->period_start);

	fprintf(out, "multiPIDInit=\"%s\" ", dasher->multi_pids ? "true" : "false");
	fprintf(out, "dashDuration=\"%g\" ", dasher->dash_dur);
	fprintf(out, "nextSegmentStart=\""LLU"\" ", dasher->next_seg_start);
	fprintf(out, "firstCTS=\""LLU"\" ", dasher->first_cts);

	fprintf(out, "ownsSet=\"%s\"/>\n", dasher->owns_set ? "true" : "false");
}

static void gf_mpd_print_representation(GF_MPD_Representation const * const rep, FILE *out, Bool write_context)
{
	Bool can_close = GF_FALSE;
	u32 i;
	GF_MPD_other_descriptors *rsld;

	fprintf(out, "   <Representation");
	if (rep->id) fprintf(out, " id=\"%s\"", rep->id);

	if (!gf_list_count(rep->base_URLs) && !rep->segment_base && !rep->segment_template && !rep->segment_list && !gf_list_count(rep->sub_representations)) {
		can_close = 1;
	}

	gf_mpd_print_common_attributes(out, (GF_MPD_CommonAttributes*)rep, "    ", can_close);

	if (rep->bandwidth) fprintf(out, " bandwidth=\"%d\"", rep->bandwidth);
	if (rep->quality_ranking) fprintf(out, " qualityRanking=\"%d\"", rep->quality_ranking);
	if (rep->dependency_id) fprintf(out, " dependencyId=\"%s\"", rep->dependency_id);
	if (rep->media_stream_structure_id) fprintf(out, " mediaStreamStructureId=\"%s\"", rep->media_stream_structure_id);


	fprintf(out, ">\n");

	if (write_context && rep->dasher_ctx) {
		gf_mpd_print_dasher_context(out, rep->dasher_ctx, "    ");
	}

	if (rep->other_descriptors){
		i=0;
		while ( (rsld = (GF_MPD_other_descriptors*) gf_list_enum(rep->other_descriptors, &i))) {
			fprintf(out, "    %s\n",rsld->xml_desc);
		}
	}

	gf_mpd_print_common_children(out, (GF_MPD_CommonAttributes*)rep, "    ");

	gf_mpd_print_base_urls(out, rep->base_URLs, " ");
	if (rep->segment_base) {
		gf_mpd_print_segment_base(out, rep->segment_base, "    ");
	}
	if (rep->segment_list) {
		gf_mpd_print_segment_list(out, rep->segment_list, "    ");
	}
	if (rep->segment_template) {
		gf_mpd_print_segment_template(out, rep->segment_template, "    ");
	}
	/*TODO
				e = gf_mpd_parse_subrepresentation(rep->sub_representations, child);
				if (e) return e;
	*/


	fprintf(out, "   </Representation>\n");
}

static void gf_mpd_print_adaptation_set(GF_MPD_AdaptationSet const * const as, FILE *out, Bool write_context)
{
	u32 i;
	GF_MPD_Representation *rep;
	GF_MPD_other_descriptors *Asld;

	fprintf(out, "  <AdaptationSet");

	if (as->xlink_href) {
		fprintf(out, " xlink:href=\"%s\"", as->xlink_href);
		if (as->xlink_actuate_on_load)
			fprintf(out, " actuate=\"onLoad\"");
	}
	if (as->segment_alignment) fprintf(out, " segmentAlignment=\"true\"");
	if (as->id) fprintf(out, " id=\"%d\"", as->id);
	if (as->group !=  (u32) -1) fprintf(out, " group=\"%d\"", as->group);
	if (as->min_bandwidth) fprintf(out, " minBandwidth=\"%d\"", as->min_bandwidth);
	if (as->max_bandwidth) fprintf(out, " maxBandwidth=\"%d\"", as->max_bandwidth);
	if (as->min_width) fprintf(out, " minWidth=\"%d\"", as->min_width);
	if (as->max_width) fprintf(out, " maxWidth=\"%d\"", as->max_width);
	if (as->min_height) fprintf(out, " minHeight=\"%d\"", as->min_height);
	if (as->max_height) fprintf(out, " maxHeight=\"%d\"", as->max_height);
	if (as->min_framerate) fprintf(out, " minFrameRate=\"%d\"", as->min_framerate);
	if (as->max_framerate) fprintf(out, " maxFrameRate=\"%d\"", as->max_framerate);	
	if (as->par && (as->par->num !=0 ) && (as->par->num != 0))
		fprintf(out, " par=\"%d:%d\"", as->par->num, as->par->den);
	if (as->lang) fprintf(out, " lang=\"%s\"", as->lang);	
	if (as->bitstream_switching) fprintf(out, " bitstreamSwitching=\"true\"");
	if (as->subsegment_alignment) fprintf(out, " subsegmentAlignment=\"true\"");
	if (as->subsegment_starts_with_sap) fprintf(out, " subsegmentStartsWithSAP=\"%d\"", as->subsegment_starts_with_sap);


	gf_mpd_print_common_attributes(out, (GF_MPD_CommonAttributes*)as, "   ", 0);

	fprintf(out, ">\n");
	
	i=0;
	while ( (Asld = (GF_MPD_other_descriptors*) gf_list_enum(as->other_descriptors, &i))) {
		fprintf(out, "   %s\n",Asld->xml_desc);
	}

	gf_mpd_print_common_children(out, (GF_MPD_CommonAttributes*)as, "   ");

	gf_mpd_print_base_urls(out, as->base_URLs, " ");

	gf_mpd_print_descriptors(out, as->accessibility, "Accessibility", "   ");
	gf_mpd_print_descriptors(out, as->role, "Role", "   ");
	gf_mpd_print_descriptors(out, as->rating, "Rating", "   ");
	gf_mpd_print_descriptors(out, as->viewpoint, "Viewpoint", "   ");
	gf_mpd_print_content_component(out, as->content_component, "   ");

	if (as->segment_base) {
		gf_mpd_print_segment_base(out, as->segment_base, "   ");
	}
	if (as->segment_list) {
		gf_mpd_print_segment_list(out, as->segment_list, "   ");
	}
	if (as->segment_template) {
		gf_mpd_print_segment_template(out, as->segment_template, "   ");
	}


	i=0;
	while ((rep = (GF_MPD_Representation *)gf_list_enum(as->representations, &i))) {
		gf_mpd_print_representation(rep, out, write_context);
	}
	fprintf(out, "  </AdaptationSet>\n");


}

void gf_mpd_print_period(GF_MPD_Period const * const period, Bool is_dynamic, FILE *out, Bool write_context)
{
	GF_MPD_AdaptationSet *as;
	GF_MPD_other_descriptors *pld;
	u32 i;
	fprintf(out, " <Period");
	if (period->xlink_href) {
		fprintf(out, " xlink:href=\"%s\"", period->xlink_href);
		if (period->xlink_actuate_on_load)
			fprintf(out, " actuate=\"onLoad\"");
	}
	if (period->ID)
		fprintf(out, " id=\"%s\"", period->ID);
	if (is_dynamic || period->start)
		gf_mpd_print_duration(out, "start", period->start, GF_TRUE);
	if (period->duration)
		gf_mpd_print_duration(out, "duration", period->duration, GF_TRUE);
	if (period->bitstream_switching)
		fprintf(out, " bitstreamSwitching=\"true\"");

	fprintf(out, ">\n");
	
	i=0;
	while ( (pld = (GF_MPD_other_descriptors*) gf_list_enum(period->other_descriptors, &i))) {
		fprintf(out, "  %s\n",pld->xml_desc);
	}
	

	gf_mpd_print_base_urls(out, period->base_URLs, " ");

	if (period->segment_base) {
		gf_mpd_print_segment_base(out, period->segment_base, " ");
	}
	if (period->segment_list) {
		gf_mpd_print_segment_list(out, period->segment_list, " ");
	}
	if (period->segment_template) {
		gf_mpd_print_segment_template(out, period->segment_template, " ");
	}

	i=0;
	while ( (as = (GF_MPD_AdaptationSet *) gf_list_enum(period->adaptation_sets, &i))) {
		gf_mpd_print_adaptation_set(as, out, write_context);
	}
	fprintf(out, " </Period>\n");

}

static GF_Err gf_mpd_write_m3u8_playlist_tags(GF_MPD_AdaptationSet const * const as,GF_MPD_Representation const * const rs, FILE *out, char *m3u8_name)
{
	if(rs->mime_type){
		if (!strcmp(rs->mime_type,"audio/mp4")){
			fprintf(out, "#EXT-X-MEDIA:TYPE=AUDIO,GROUP-ID=\"audio\",");
			fprintf(out, "NAME=\"%s\",",rs->id);
			fprintf(out, "LANGUAGE=\"%s\",",as->lang);
			fprintf(out, "AUTOSELECT=YES,URI=%s\"\n",m3u8_name);
		}
		else if(!strcmp(rs->mime_type,"video/mp4")){
			fprintf(out,"#EXT-X-STREAM-INF:BANDWIDTH=%d,",rs->bandwidth);
			fprintf(out,"CODECS=\"%s\",",rs->codecs);
			fprintf(out,"RESOLUTION=%dx%d,",rs->width,rs->height);
			fprintf(out,"AUDIO=\"audio\"\n");
			fprintf(out, "%s\n",m3u8_name);
		}
	}
	return GF_OK;
}

/*Warning, returned string should be freed by user*/
static char *remove_m3u8_ext(const char* mystr) {
	char *retstr;
	char *lastdot;
	if (mystr == NULL)
		return NULL;
	if ((retstr = malloc (strlen (mystr) + 1)) == NULL)
		return NULL;
	strcpy (retstr, mystr);
	lastdot = strrchr (retstr, '.');
	if (lastdot != NULL)
		*lastdot = '\0';
	return retstr;
}

static GF_Err gf_mpd_write_m3u8_playlist(GF_MPD_AdaptationSet const * const as, GF_MPD_Representation const * const rs, char *m3u8_name,u64 duration){
	FILE *out;
	if (!strcmp(m3u8_name, "std")) out = stdout;
	else {
		out = gf_fopen(m3u8_name, "wb");
		if (!out) return GF_IO_ERR;
	}

	fprintf(out,"#EXTM3U\n");
	fprintf(out,"#EXT-X-TARGETDURATION:%d\n",(u32) (duration/1000));
	fprintf(out,"#EXT-X-VERSION:\n");
	fprintf(out,"#EXT-X-MEDIA-SEQUENCE:1\n");
	fprintf(out,"#EXT-X-PLAYLIST-TYPE:VOD\n");
	fprintf(out,"#EXT-X-INDEPENDENT-SEGMENTS\n");
	if (rs->segment_list) {
		u32 i,j;
		GF_MPD_SegmentURL *url;
		Double *duration;
		GF_MPD_SegmentList *s=rs->segment_list;
		fprintf(out,"#EXT-X-MAP:URI=\"%s\"\n\n",s->initialization_segment->sourceURL);
		
		if (s->segment_URLs) {
			i = 0;
			j = 0;
			while ( (url = gf_list_enum(s->segment_URLs, &i))) {
				duration = gf_list_enum(url->Segments_duration_list,&j);
				fprintf(out,"#EXTINF:%f\n",(float)(*duration)/1000.0);
				fprintf(out,"%s\n",url->media);
			}
		}
	}
	else if(rs->segment_base){
		u32 i=0;
		u32 j=0;
		u32 k=0;
		u64 *current_offset;
		u64 prev_offset=0;
		Double *duration;
		GF_MPD_BaseURL *url;
		GF_MPD_SegmentBase *b=rs->segment_base;
		url=gf_list_enum(rs->base_URLs, &k);
		while ( (current_offset = gf_list_enum(b->Segments_Byte_Size_list, &i))) {
			if(!(duration = gf_list_enum(b->Segments_duration_list,&j)))
				break;
			fprintf(out,".#EXTINF:%f\n",(float)(*duration)/1000.0);
			fprintf(out,"#EXT-X-BYTERANGE:%d@%d \n",(u32) ((*current_offset)-prev_offset), (u32) prev_offset);
			fprintf(out,"%s\n",url->URL);
			prev_offset=(*current_offset);
		}
		
	}

	gf_fclose(out);
	
	return GF_OK;
}

static GF_Err gf_mpd_write_m3u8_playlists(GF_MPD_Period *period, FILE *out, const char* m3u8_name)
{
	u32 i,j;
	GF_Err e;
	GF_MPD_AdaptationSet *as;
	GF_MPD_Representation *rs;
	char URL_NAME[1000];
	char *m3u8_name_rad;
	
	m3u8_name_rad=remove_m3u8_ext(m3u8_name);
	if(!m3u8_name_rad){
		GF_LOG(GF_LOG_ERROR, GF_LOG_DASH, ("[MPD] The m3u8 file should contain .m3u8 extension.\n"));
		return GF_BAD_PARAM;
	}
	
	
	i=0;
	while ( (as = (GF_MPD_AdaptationSet *) gf_list_enum(period->adaptation_sets, &i))) {
		j=0;
		while ( (rs = (GF_MPD_Representation *) gf_list_enum(as->representations, &j))) {
			sprintf(URL_NAME, "%s_%d_%d.m3u8",m3u8_name_rad, i, j);
			gf_mpd_write_m3u8_playlist_tags(as, rs, out, URL_NAME);
			fprintf(out,"\n");
			e=gf_mpd_write_m3u8_playlist(as,rs,URL_NAME, period->duration);
			if(e){
				GF_LOG(GF_LOG_ERROR, GF_LOG_DASH, ("[MPD] IO error while opening m3u8 files.\n"));
				return GF_IO_ERR;
			}
		}
	}
	
	free(m3u8_name_rad);
	
	return GF_OK;
}


static GF_Err mpd_write_generation_comment(GF_MPD const * const mpd, FILE *out)
{
	u64 time_ms;
	time_t gtime;
	struct tm *t;
	u32 sec;

	time_ms = mpd->publishTime;
	sec = (u32)(time_ms / 1000);
	time_ms -= ((u64)sec) * 1000;
	assert(time_ms<1000);

	gtime = sec - GF_NTP_SEC_1900_TO_1970;
	t = gmtime(&gtime);
	if(!mpd->force_test_mode){
		fprintf(out, "<!-- MPD file Generated with GPAC version "GPAC_FULL_VERSION" at %d-%02d-%02dT%02d:%02d:%02d.%03dZ -->\n", 1900 + t->tm_year, t->tm_mon + 1, t->tm_mday, t->tm_hour, t->tm_min, t->tm_sec, (u32)time_ms);
	}
	GF_LOG(GF_LOG_INFO, GF_LOG_DASH, ("[DASH] Generating MPD at time %d-%02d-%02dT%02d:%02d:%02d.%03dZ\n", 1900 + t->tm_year, t->tm_mon + 1, t->tm_mday, t->tm_hour, t->tm_min, t->tm_sec, (u32)time_ms));	
	return GF_OK;
}

static GF_Err gf_mpd_write_m3u8_master_playlist(GF_MPD const * const mpd, FILE *out, const char* m3u8_name, GF_MPD_Period *period)
{
	fprintf(out, "#EXTM3U\n");
	fprintf(out, "#EXT-X-VERSION:6\n");
	fprintf(out, "#EXT-X-INDEPENDENT-SEGMENTS\n\n");

	gf_mpd_write_m3u8_playlists(period, out, m3u8_name);
	return GF_OK;
}



GF_Err gf_mpd_write(GF_MPD const * const mpd, FILE *out)
{
	u32 i;
	GF_MPD_ProgramInfo *info;
	char *text;
	GF_MPD_Period *period;

	if (!mpd->xml_namespace) {
		GF_LOG(GF_LOG_WARNING, GF_LOG_DASH, ("[MPD] No namespace found while writing. Setting to default.\n"));
	}

	fprintf(out, "<?xml version=\"1.0\"?>\n");
	mpd_write_generation_comment(mpd, out);
	fprintf(out, "<MPD xmlns=\"%s\"", (mpd->xml_namespace ? mpd->xml_namespace : "urn:mpeg:dash:schema:mpd:2011"));

	if (mpd->write_context) {
	 	fprintf(out, " xmlns:gpac=\"urn:gpac:dash:dasher:2018\"" );
	}

	if (mpd->ID)
		fprintf(out, " id=\"%s\"", mpd->ID);

	if (mpd->profiles)
		fprintf(out, " profiles=\"%s\"", mpd->profiles);
	if (mpd->min_buffer_time)
		gf_mpd_print_duration(out, "minBufferTime", mpd->min_buffer_time, GF_FALSE);

	fprintf(out," type=\"%s\"",(mpd->type == GF_MPD_TYPE_STATIC ? "static" : "dynamic"));

	if (mpd->type == GF_MPD_TYPE_DYNAMIC)
		gf_mpd_print_date(out, "availabilityStartTime", mpd->availabilityStartTime);
	if (mpd->availabilityEndTime)
		gf_mpd_print_date(out, "availabilityEndTime", mpd->availabilityEndTime);
	if (mpd->publishTime && mpd->type != GF_MPD_TYPE_STATIC)
		gf_mpd_print_date(out, "publishTime", mpd->publishTime);
	if (mpd->media_presentation_duration)
		gf_mpd_print_duration(out, "mediaPresentationDuration", mpd->media_presentation_duration, GF_TRUE);
	if (mpd->minimum_update_period)
		gf_mpd_print_duration(out, "minimumUpdatePeriod", mpd->minimum_update_period, GF_TRUE);
	if (mpd->time_shift_buffer_depth)
		gf_mpd_print_duration(out, "timeShiftBufferDepth", mpd->time_shift_buffer_depth, GF_TRUE);
	if (mpd->suggested_presentation_delay)
		gf_mpd_print_duration(out, "suggestedPresentationDelay", mpd->suggested_presentation_delay, GF_TRUE);
	if (mpd->max_segment_duration)
		gf_mpd_print_duration(out, "maxSegmentDuration", mpd->max_segment_duration*1000, GF_TRUE);
	if (mpd->max_subsegment_duration)
		gf_mpd_print_duration(out, "maxSubsegmentDuration", mpd->max_subsegment_duration, GF_TRUE);

	if (mpd->attributes) gf_mpd_extensible_print_attr(out, (GF_MPD_ExtensibleVirtual*)mpd);

	fprintf(out, ">\n");

	if (mpd->children) {
		gf_mpd_extensible_print_nodes(out, (GF_MPD_ExtensibleVirtual*)mpd);
	}

	i=0;
	while ((info = (GF_MPD_ProgramInfo *)gf_list_enum(mpd->program_infos, &i))) {
		fprintf(out, " <ProgramInformation");
		if (info->lang) {
			fprintf(out, " lang=\"%s\"", info->lang);
		}
		if (info->more_info_url) {
			fprintf(out, " moreInformationURL=\"%s\"", info->more_info_url);
		}
		fprintf(out, ">\n");
		if (info->title) {
			fprintf(out, "  <Title>%s</Title>\n", info->title);
		}
		if (info->source) {
			fprintf(out, "  <Source>%s</Source>\n", info->source);
		}
		if (info->copyright) {
			fprintf(out, "  <Copyright>%s</Copyright>\n", info->copyright);
		}
		fprintf(out, " </ProgramInformation>\n\n");
	}

	gf_mpd_print_base_urls(out, mpd->base_URLs, " ");

	i=0;
	while ((text = (char *)gf_list_enum(mpd->locations, &i))) {
		fprintf(out, " <Location>%s</Location>\n", text);
	}

	/*
		i=0;
		while ((text = (char *)gf_list_enum(mpd->metrics, &i))) {

		}
	*/

	i=0;
	while ((period = (GF_MPD_Period *)gf_list_enum(mpd->periods, &i))) {
		gf_mpd_print_period(period, mpd->type==GF_MPD_TYPE_DYNAMIC, out, mpd->write_context);
	}

	fprintf(out, "</MPD>");

	return GF_OK;
}

GF_EXPORT
GF_Err gf_mpd_write_file(GF_MPD const * const mpd, const char *file_name)
{
	GF_Err e;
	FILE *out;
	if (!strcmp(file_name, "std")) out = stdout;
	else {
		out = gf_fopen(file_name, "wb");
		if (!out) return GF_IO_ERR;
	}

	e = gf_mpd_write(mpd, out);
	gf_fclose(out);
	return e;
}

GF_EXPORT
GF_Err gf_mpd_write_m3u8_file(GF_MPD const * const mpd, const char *file_name, GF_MPD_Period *period)
{
	GF_Err e;
	FILE *out;
	if (!strcmp(file_name, "std")) out = stdout;
	else {
		out = gf_fopen(file_name, "wb");
		if (!out) return GF_IO_ERR;
	}

	e = gf_mpd_write_m3u8_master_playlist(mpd, out, file_name, period);
	gf_fclose(out);
	return e;
}

GF_EXPORT
u32 gf_mpd_get_base_url_count(GF_MPD *mpd, GF_MPD_Period *period, GF_MPD_AdaptationSet *set, GF_MPD_Representation *rep)
{
	u32 base_url_count, i;
	base_url_count = 1;
	i = gf_list_count(mpd->base_URLs);
	if (i>1) base_url_count *= i;
	i = gf_list_count(period->base_URLs);
	if (i>1) base_url_count *= i;
	i = gf_list_count(set->base_URLs);
	if (i>1) base_url_count *= i;
	i = gf_list_count(rep->base_URLs);
	if (i>1) base_url_count *= i;

	return base_url_count;
}

static char *gf_mpd_get_base_url(GF_List *baseURLs, char *url, u32 *base_url_index)
{
	GF_MPD_BaseURL *url_child;
	u32 idx = 0;
	u32 nb_base = gf_list_count(baseURLs);
	if (nb_base>1) {
		u32 nb_bits = gf_get_bit_size(nb_base-1);
		u32 mask=0;
		u32 i=0;
		while (1) {
			mask |= 1;
			i++;
			if (i>=nb_bits) break;
			mask <<= 1;
		}
		idx = (*base_url_index) & mask;
		(*base_url_index) = (*base_url_index) >> nb_bits;
	} else {
		idx = 0;
	}

	url_child = gf_list_get(baseURLs, idx);
	if (url_child) {
		char *t_url = gf_url_get_absolute_path(url_child->redirection ? url_child->redirection : url_child->URL, url);
		gf_free(url);
		url = t_url;
	}
	return url;
}

GF_EXPORT
GF_Err gf_mpd_resolve_url(GF_MPD *mpd, GF_MPD_Representation *rep, GF_MPD_AdaptationSet *set, GF_MPD_Period *period, const char *mpd_url, u32 base_url_index, GF_MPD_URLResolveType resolve_type, u32 item_index, u32 nb_segments_removed, char **out_url, u64 *out_range_start, u64 *out_range_end, u64 *segment_duration_in_ms, Bool *is_in_base_url, char **out_key_url, bin128 *out_key_iv)
{
	GF_MPD_SegmentTimeline *timeline = NULL;
	u32 start_number = 1;
	u32 timescale=0;
	u64 duration=0;
	char *url;
	char *url_to_solve, *solved_template, *first_sep, *media_url;
	char *init_template, *index_template;

	if (!out_range_start || !out_range_end || !out_url || !mpd_url || !segment_duration_in_ms)
		return GF_BAD_PARAM;
	*out_range_start = *out_range_end = 0;
	*out_url = NULL;
	if (out_key_url) *out_key_url = NULL;
	/*resolve base URLs from document base (download location) to representation (media)*/
	url = gf_strdup(mpd_url);

	url = gf_mpd_get_base_url(mpd->base_URLs, url, &base_url_index);
	url = gf_mpd_get_base_url(period->base_URLs, url, &base_url_index);
	url = gf_mpd_get_base_url(set->base_URLs, url, &base_url_index);
	url = gf_mpd_get_base_url(rep->base_URLs, url, &base_url_index);
	assert(url);

	/*single URL*/
	if (!rep->segment_list && !set->segment_list && !period->segment_list && !rep->segment_template && !set->segment_template && !period->segment_template) {
		GF_MPD_URL *res_url;
		GF_MPD_SegmentBase *base_seg = NULL;
		if (item_index > 0)
			return GF_EOS;
		switch (resolve_type) {
		case GF_MPD_RESOLVE_URL_MEDIA:
		case GF_MPD_RESOLVE_URL_MEDIA_TEMPLATE:
		case GF_MPD_RESOLVE_URL_MEDIA_NOSTART:
			if (!url)
				return GF_NON_COMPLIANT_BITSTREAM;
			*out_url = url;
			return GF_OK;
		case GF_MPD_RESOLVE_URL_INIT:
		case GF_MPD_RESOLVE_URL_INDEX:
			res_url = NULL;
			base_seg = rep->segment_base;
			if (!base_seg) base_seg = set->segment_base;
			if (!base_seg) base_seg = period->segment_base;

			if (base_seg) {
				if (resolve_type == GF_MPD_RESOLVE_URL_INDEX) {
					res_url = base_seg->representation_index;
				} else {
					res_url = base_seg->initialization_segment;
				}
			}
			if (is_in_base_url) *is_in_base_url = 0;
			/*no initialization segment / index, use base URL*/
			if (res_url && res_url->sourceURL) {
				if (res_url->is_resolved) {
					*out_url = gf_strdup(res_url->sourceURL);
				} else {
					*out_url = gf_url_concatenate(url, res_url->sourceURL);
				}
				gf_free(url);
			} else {
				*out_url = url;
				if (is_in_base_url) *is_in_base_url = 1;
			}
			if (res_url && res_url->byte_range) {
				*out_range_start = res_url->byte_range->start_range;
				*out_range_end = res_url->byte_range->end_range;
			} else if (base_seg && base_seg->index_range && (resolve_type == GF_MPD_RESOLVE_URL_INDEX)) {
				*out_range_start = base_seg->index_range->start_range;
				*out_range_end = base_seg->index_range->end_range;
			}
			return GF_OK;
		default:
			break;
		}
		gf_free(url);
		return GF_BAD_PARAM;
	}

	/*segmentList*/
	if (rep->segment_list || set->segment_list || period->segment_list) {
		GF_MPD_URL *init_url, *index_url;
		GF_MPD_SegmentURL *segment;
		GF_List *segments = NULL;
		u32 segment_count;

		init_url = index_url = NULL;

		/*apply inheritance of attributes, lowest level having preceedence*/
		if (period->segment_list) {
			if (period->segment_list->initialization_segment) init_url = period->segment_list->initialization_segment;
			if (period->segment_list->segment_URLs) segments = period->segment_list->segment_URLs;
			if (!timescale && period->segment_list->timescale) timescale = period->segment_list->timescale;
		}
		if (set->segment_list) {
			if (set->segment_list->initialization_segment) init_url = set->segment_list->initialization_segment;
			if (set->segment_list->segment_URLs) segments = set->segment_list->segment_URLs;
			if (!timescale && set->segment_list->timescale) timescale = set->segment_list->timescale;
		}
		if (rep->segment_list) {
			if (rep->segment_list->initialization_segment) init_url = rep->segment_list->initialization_segment;
			if (rep->segment_list->segment_URLs) segments = rep->segment_list->segment_URLs;
			if (!timescale && rep->segment_list->timescale) timescale = rep->segment_list->timescale;
		}


		segment_count = gf_list_count(segments);

		switch (resolve_type) {
		case GF_MPD_RESOLVE_URL_INIT:
			if (init_url) {
				if (init_url->sourceURL) {
					if (init_url->is_resolved) {
						*out_url = gf_strdup(init_url->sourceURL);
					} else {
						*out_url = gf_url_concatenate(url, init_url->sourceURL);
					}
					gf_free(url);
				} else {
					*out_url = url;
				}
				if (init_url->byte_range) {
					*out_range_start = init_url->byte_range->start_range;
					*out_range_end = init_url->byte_range->end_range;
				}
			} else {
				gf_free(url);
			}
			return GF_OK;
		case GF_MPD_RESOLVE_URL_MEDIA:
		case GF_MPD_RESOLVE_URL_MEDIA_TEMPLATE:
		case GF_MPD_RESOLVE_URL_MEDIA_NOSTART:
			if (!url) {
				GF_LOG(GF_LOG_ERROR, GF_LOG_DASH, ("[DASH] Media URL is not set in segment list\n"));
				return GF_SERVICE_ERROR;
			}
			if ((item_index >= segment_count) || ((s32) item_index < 0)) {
				gf_free(url);
				return GF_EOS;
			}
			*out_url = url;
			segment = gf_list_get(segments, item_index);
			if (segment->media) {
				*out_url = gf_url_concatenate(url, segment->media);
				gf_free(url);
			}
			if (segment->media_range) {
				*out_range_start = segment->media_range->start_range;
				*out_range_end = segment->media_range->end_range;
			}
			if (segment->duration) {
				*segment_duration_in_ms = (u32) ((Double) (segment->duration) * 1000.0 / timescale);
			}
			if (segment->key_url && out_key_url) {
				*out_key_url = gf_strdup((const char *) segment->key_url);
				if (out_key_iv)
					memcpy((*out_key_iv), segment->key_iv, sizeof(bin128) );
			}
			return GF_OK;
		case GF_MPD_RESOLVE_URL_INDEX:
			if (item_index >= segment_count) {
				gf_free(url);
				return GF_EOS;
			}
			*out_url = url;
			segment = gf_list_get(segments, item_index);
			if (segment->index) {
				*out_url = gf_url_concatenate(url, segment->index);
				gf_free(url);
			}
			if (segment->index_range) {
				*out_range_start = segment->index_range->start_range;
				*out_range_end = segment->index_range->end_range;
			}
			return GF_OK;
		default:
			break;
		}
		gf_free(url);
		return GF_BAD_PARAM;
	}

	/*segmentTemplate*/
	media_url = init_template = index_template = NULL;

	/*apply inheritance of attributes, lowest level having preceedence*/
	if (period->segment_template) {
		if (period->segment_template->initialization) init_template = period->segment_template->initialization;
		if (period->segment_template->index) index_template = period->segment_template->index;
		if (period->segment_template->media) media_url = period->segment_template->media;
		if (period->segment_template->start_number != (u32) -1) start_number = period->segment_template->start_number;
		if (period->segment_template->segment_timeline) timeline = period->segment_template->segment_timeline;
		if (!timescale && period->segment_template->timescale) timescale = period->segment_template->timescale;
		if (!duration && period->segment_template->duration) duration = period->segment_template->duration;
	}
	if (set->segment_template) {
		if (set->segment_template->initialization) init_template = set->segment_template->initialization;
		if (set->segment_template->index) index_template = set->segment_template->index;
		if (set->segment_template->media) media_url = set->segment_template->media;
		if (set->segment_template->start_number != (u32) -1) start_number = set->segment_template->start_number;
		if (set->segment_template->segment_timeline) timeline = set->segment_template->segment_timeline;
		if (!timescale && set->segment_template->timescale) timescale = set->segment_template->timescale;
		if (!duration && set->segment_template->duration) duration = set->segment_template->duration;
	}
	if (rep->segment_template) {
		if (rep->segment_template->initialization) init_template = rep->segment_template->initialization;
		if (rep->segment_template->index) index_template = rep->segment_template->index;
		if (rep->segment_template->media) media_url = rep->segment_template->media;
		if (rep->segment_template->start_number != (u32) -1) start_number = rep->segment_template->start_number;
		if (rep->segment_template->segment_timeline) timeline = rep->segment_template->segment_timeline;
		if (!timescale && rep->segment_template->timescale) timescale = rep->segment_template->timescale;
		if (!duration&& rep->segment_template->duration) duration = rep->segment_template->duration;
	}

	/*return segment duration in all cases*/
	{
		u64 out_duration;
		u32 out_timescale;
		gf_mpd_resolve_segment_duration(rep, set, period, &out_duration, &out_timescale, NULL, NULL);
		*segment_duration_in_ms = (u64)((out_duration * 1000.0) / out_timescale);
	}

	/*offset the start_number with the number of discarded segments (no longer in our lists)*/
	start_number += nb_segments_removed;

	if (!media_url) {
		GF_MPD_BaseURL *base = gf_list_get(rep->base_URLs, 0);
		if (!base) return GF_BAD_PARAM;
		media_url = base->URL;
	}
	url_to_solve = NULL;
	switch (resolve_type) {
	case GF_MPD_RESOLVE_URL_INIT:
		url_to_solve = init_template;
		break;
	case GF_MPD_RESOLVE_URL_MEDIA:
	case GF_MPD_RESOLVE_URL_MEDIA_TEMPLATE:
	case GF_MPD_RESOLVE_URL_MEDIA_NOSTART:
		url_to_solve = media_url;
		break;
	case GF_MPD_RESOLVE_URL_INDEX:
		url_to_solve = index_template;
		break;
	default:
		gf_free(url);
		return GF_BAD_PARAM;
	}
	if (!url_to_solve) {
		gf_free(url);
		return GF_OK;
	}
	/*let's solve the template*/
	solved_template = gf_malloc(sizeof(char)*(strlen(url_to_solve) + (rep->id ? strlen(rep->id) : 0)) * 2);
	if (!solved_template) return GF_OUT_OF_MEM;

	solved_template[0] = 0;
	strcpy(solved_template, url_to_solve);
	first_sep = strchr(solved_template, '$');
	if (first_sep) first_sep[0] = 0;

	first_sep = strchr(url_to_solve, '$');
	while (first_sep) {
		char szPrintFormat[50];
		char szFormat[100];
		char *format_tag;
		char *second_sep = strchr(first_sep+1, '$');
		if (!second_sep) {
			gf_free(url);
			gf_free(solved_template);
			return GF_NON_COMPLIANT_BITSTREAM;
		}
		second_sep[0] = 0;
		format_tag = strchr(first_sep+1, '%');

		if (format_tag) {
			strcpy(szPrintFormat, format_tag);
			format_tag[0] = 0;
			if (!strchr(szPrintFormat, 'd') && !strchr(szPrintFormat, 'i')  && !strchr(szPrintFormat, 'u'))
				strcat(szPrintFormat, "d");
		} else {
			strcpy(szPrintFormat, "%d");
		}
		/* identifier is $$ -> replace by $*/
		if (!strlen(first_sep+1)) {
			strcat(solved_template, "$");
		}
		else if (!strcmp(first_sep+1, "RepresentationID")) {
			if (rep->id) {
				strcat(solved_template, rep->id);
			} else {
				GF_LOG(GF_LOG_ERROR, GF_LOG_DASH, ("[DASH] Missing ID on representation - cannot solve template\n\n"));
				gf_free(url);
				gf_free(solved_template);
				second_sep[0] = '$';
				return GF_NON_COMPLIANT_BITSTREAM;
			}
		}
		else if (!strcmp(first_sep+1, "Number")) {
			if (resolve_type==GF_MPD_RESOLVE_URL_MEDIA_TEMPLATE) {
				strcat(solved_template, "$Number$");
			} else if (resolve_type==GF_MPD_RESOLVE_URL_MEDIA_NOSTART) {
				sprintf(szFormat, szPrintFormat, item_index);
				strcat(solved_template, szFormat);
			} else {
				sprintf(szFormat, szPrintFormat, start_number + item_index);
				strcat(solved_template, szFormat);
			}

			/*check start time is in period (start time is ~seg_duration * item_index, since startNumber seg has start time = 0 in the period*/
			if (period->duration
				&& (item_index * (*segment_duration_in_ms) > period->duration)) {
				gf_free(url);
				gf_free(solved_template);
				second_sep[0] = '$';
				return GF_EOS;
			}
		}
		else if (!strcmp(first_sep+1, "Index")) {
			GF_LOG(GF_LOG_WARNING, GF_LOG_DASH, ("[DASH] Wrong template identifier Index detected - using Number instead\n\n"));
			sprintf(szFormat, szPrintFormat, start_number + item_index);
			strcat(solved_template, szFormat);
		}
		else if (!strcmp(first_sep+1, "Bandwidth")) {
			sprintf(szFormat, szPrintFormat, rep->bandwidth);
			strcat(solved_template, szFormat);
		}
		else if (!strcmp(first_sep+1, "Time")) {
			if (resolve_type==GF_MPD_RESOLVE_URL_MEDIA_TEMPLATE) {
				strcat(solved_template, "$Time$");
			} else if (timeline) {
				/*uses segment timeline*/
				u32 k, nb_seg, cur_idx, nb_repeat;
				u64 time, start_time;
				nb_seg = gf_list_count(timeline->entries);
				cur_idx = 0;
				start_time=0;
				for (k=0; k<nb_seg; k++) {
					GF_MPD_SegmentTimelineEntry *ent = gf_list_get(timeline->entries, k);
					if (item_index>cur_idx+ent->repeat_count) {
						cur_idx += 1 + ent->repeat_count;
						if (ent->start_time) start_time = ent->start_time;
						if (k<nb_seg-1) {
							start_time += ent->duration * (1 + ent->repeat_count);
							continue;
						} else {
							gf_free(url);
							gf_free(solved_template);
							second_sep[0] = '$';
							return GF_EOS;
						}
					}
					*segment_duration_in_ms = ent->duration;
					*segment_duration_in_ms = (u32) ((Double) (*segment_duration_in_ms) * 1000.0 / timescale);
					nb_repeat = item_index - cur_idx;
					time = ent->start_time ? ent->start_time : start_time;
					time += nb_repeat * ent->duration;

					/*replace final 'd' with LLD (%lld or I64d)*/
					szPrintFormat[strlen(szPrintFormat)-1] = 0;
					strcat(szPrintFormat, &LLD[1]);
					sprintf(szFormat, szPrintFormat, time);
					strcat(solved_template, szFormat);
					break;
				}
			} else if (duration) {
				u64 time = item_index * duration;
				szPrintFormat[strlen(szPrintFormat)-1] = 0;
				strcat(szPrintFormat, &LLD[1]);
				sprintf(szFormat, szPrintFormat, time);
				strcat(solved_template, szFormat);
			}
		}
		else {
			GF_LOG(GF_LOG_ERROR, GF_LOG_DASH, ("[DASH] Unknown template identifier %s - disabling rep\n\n", first_sep+1));
			*out_url = NULL;
			gf_free(url);
			gf_free(solved_template);
			second_sep[0] = '$';
			return GF_NON_COMPLIANT_BITSTREAM;
		}
		if (format_tag) format_tag[0] = '%';
		second_sep[0] = '$';
		/*look for next keyword - copy over remaining text if any*/
		first_sep = strchr(second_sep+1, '$');
		if (first_sep) first_sep[0] = 0;
		if (strlen(second_sep+1))
			strcat(solved_template, second_sep+1);
		if (first_sep) first_sep[0] = '$';
	}
	*out_url = gf_url_concatenate(url, solved_template);
	gf_free(url);
	gf_free(solved_template);
	return GF_OK;
}

GF_EXPORT
Double gf_mpd_get_duration(GF_MPD *mpd)
{
	Double duration;
	duration = (Double)mpd->media_presentation_duration;
	if (!duration) {
		u32 i;
		for (i = 0; i<gf_list_count(mpd->periods); i++) {
			GF_MPD_Period *period = gf_list_get(mpd->periods, i);
			duration += (Double)period->duration;
		}
	}
	return duration / 1000.0;
}

GF_EXPORT
void gf_mpd_resolve_segment_duration(GF_MPD_Representation *rep, GF_MPD_AdaptationSet *set, GF_MPD_Period *period, u64 *out_duration, u32 *out_timescale, u64 *out_pts_offset, GF_MPD_SegmentTimeline **out_segment_timeline)
{
	u32 timescale = 0;
	u64 pts_offset = 0;
	GF_MPD_SegmentTimeline *segment_timeline;
	GF_MPD_MultipleSegmentBase *mbase_rep, *mbase_set, *mbase_period;

	if (out_segment_timeline) *out_segment_timeline = NULL;
	if (out_pts_offset) *out_pts_offset = 0;

	/*single media segment - duration is not known unless indicated in period*/
	if (rep->segment_base || set->segment_base || period->segment_base) {
		if (period && period->duration) {
			*out_duration = period->duration;
			timescale = 1000;
		} else {
			*out_duration = 0;
			timescale = 0;
		}
		if (rep->segment_base && rep->segment_base->presentation_time_offset) pts_offset = rep->segment_base->presentation_time_offset;
		if (rep->segment_base && rep->segment_base->timescale) timescale = rep->segment_base->timescale;
		if (!pts_offset && set->segment_base && set->segment_base->presentation_time_offset) pts_offset = set->segment_base->presentation_time_offset;
		if (!timescale && set->segment_base && set->segment_base->timescale) timescale = set->segment_base->timescale;
		if (period) {
			if (!pts_offset && period->segment_base && period->segment_base->presentation_time_offset) pts_offset = period->segment_base->presentation_time_offset;
			if (!timescale && period->segment_base && period->segment_base->timescale) timescale = period->segment_base->timescale;
		}
		if (out_pts_offset) *out_pts_offset = pts_offset;
		*out_timescale = timescale ? timescale : 1;
		return;
	}
	/*we have a segment template list or template*/
	mbase_rep = rep->segment_list ? (GF_MPD_MultipleSegmentBase *) rep->segment_list : (GF_MPD_MultipleSegmentBase *) rep->segment_template;
	mbase_set = set->segment_list ? (GF_MPD_MultipleSegmentBase *)set->segment_list : (GF_MPD_MultipleSegmentBase *)set->segment_template;
	mbase_period = period->segment_list ? (GF_MPD_MultipleSegmentBase *)period->segment_list : (GF_MPD_MultipleSegmentBase *)period->segment_template;

	segment_timeline = NULL;
	if (mbase_period) segment_timeline =  mbase_period->segment_timeline;
	if (mbase_set && mbase_set->segment_timeline) segment_timeline =  mbase_set->segment_timeline;
	if (mbase_rep && mbase_rep->segment_timeline) segment_timeline =  mbase_rep->segment_timeline;

	timescale = mbase_rep ? mbase_rep->timescale : 0;
	if (!timescale && mbase_set && mbase_set->timescale) timescale = mbase_set->timescale;
	if (!timescale && mbase_period && mbase_period->timescale) timescale  = mbase_period->timescale;
	if (!timescale) timescale = 1;
	*out_timescale = timescale;

	if (out_pts_offset) {
		pts_offset = mbase_rep ? mbase_rep->presentation_time_offset : 0;
		if (!pts_offset && mbase_set && mbase_set->presentation_time_offset) pts_offset = mbase_set->presentation_time_offset;
		if (!pts_offset && mbase_period && mbase_period->presentation_time_offset) pts_offset = mbase_period->presentation_time_offset;
		*out_pts_offset = pts_offset;
	}

	if (mbase_rep && mbase_rep->duration) *out_duration = mbase_rep->duration;
	else if (mbase_set && mbase_set->duration) *out_duration = mbase_set->duration;
	else if (mbase_period && mbase_period->duration) *out_duration = mbase_period->duration;

	if (out_segment_timeline) *out_segment_timeline = segment_timeline;

	/*for SegmentTimeline, just pick the first one as an indication (exact timeline solving is not done here)*/
	if (segment_timeline) {
		GF_MPD_SegmentTimelineEntry *ent = gf_list_get(segment_timeline->entries, 0);
		if (ent) *out_duration = ent->duration;
	}
	else if (rep->segment_list) {
		GF_MPD_SegmentURL *url = gf_list_get(rep->segment_list->segment_URLs, 0);
		if (url && url->duration) *out_duration = url->duration;
	}
}

static u64 gf_mpd_segment_timeline_start(GF_MPD_SegmentTimeline *timeline, u32 segment_index, u64 *segment_duration)
{
	u64 start_time = 0;
	u32 i, idx, k;
	idx = 0;
	for (i = 0; i<gf_list_count(timeline->entries); i++) {
		GF_MPD_SegmentTimelineEntry *ent = gf_list_get(timeline->entries, i);
		if (ent->start_time) start_time = ent->start_time;
		for (k = 0; k<ent->repeat_count + 1; k++) {
			if (idx == segment_index) {
				if (segment_duration)
					*segment_duration = ent->duration;
				return start_time;
			}
			idx++;
			start_time += ent->duration;
		}
	}
	return start_time;
}

GF_EXPORT
GF_Err gf_mpd_get_segment_start_time_with_timescale(s32 in_segment_index,
	GF_MPD_Period const * const period, GF_MPD_AdaptationSet const * const set, GF_MPD_Representation const * const rep,
	u64 *out_segment_start_time, u64 *out_opt_segment_duration, u32 *out_opt_scale)
{
	u64 duration = 0, start_time = 0;
	u32 timescale = 0;
	GF_List *seglist = NULL;
	GF_MPD_SegmentTimeline *timeline = NULL;

	if (!out_segment_start_time || !period || !set || !rep) {
		return GF_BAD_PARAM;
	}

	/*single segment: return nothing*/
	if (rep->segment_base || set->segment_base || period->segment_base) {
		*out_segment_start_time = start_time;
		return GF_OK;
	}
	if (rep->segment_list || set->segment_list || period->segment_list) {
		if (period->segment_list) {
			if (period->segment_list->duration) duration = period->segment_list->duration;
			if (period->segment_list->timescale) timescale = period->segment_list->timescale;
			if (period->segment_list->segment_timeline) timeline = period->segment_list->segment_timeline;
			if (gf_list_count(period->segment_list->segment_URLs)) seglist = period->segment_list->segment_URLs;
		}
		if (set->segment_list) {
			if (set->segment_list->duration) duration = set->segment_list->duration;
			if (set->segment_list->timescale) timescale = set->segment_list->timescale;
			if (set->segment_list->segment_timeline) timeline = set->segment_list->segment_timeline;
			if (gf_list_count(set->segment_list->segment_URLs)) seglist = set->segment_list->segment_URLs;
		}
		if (rep->segment_list) {
			if (rep->segment_list->duration) duration = rep->segment_list->duration;
			if (rep->segment_list->timescale) timescale = rep->segment_list->timescale;
			if (gf_list_count(rep->segment_list->segment_URLs)) seglist = rep->segment_list->segment_URLs;
		}
		if (!timescale) timescale = 1;

		if (timeline) {
			start_time = gf_mpd_segment_timeline_start(timeline, in_segment_index, &duration);
		}
		else if (duration) {
			start_time = in_segment_index * duration;
		}
		else if (seglist && (in_segment_index >= 0)) {
			u32 i;
			start_time = 0;
			for (i = 0; i <= (u32)in_segment_index; i++) {
				GF_MPD_SegmentURL *url = gf_list_get(seglist, i);
				if (!url) break;
				duration = url->duration;
				if (i < (u32)in_segment_index)
					start_time += url->duration;
			}
		}
		if (out_opt_segment_duration) *out_opt_segment_duration = duration;
		if (out_opt_scale) *out_opt_scale = timescale;

		*out_segment_start_time = start_time;
		return GF_OK;
	}

	if (period->segment_template) {
		if (period->segment_template->duration) duration = period->segment_template->duration;
		if (period->segment_template->timescale) timescale = period->segment_template->timescale;
		if (period->segment_template->segment_timeline) timeline = period->segment_template->segment_timeline;

	}
	if (set->segment_template) {
		if (set->segment_template->duration) duration = set->segment_template->duration;
		if (set->segment_template->timescale) timescale = set->segment_template->timescale;
		if (set->segment_template->segment_timeline) timeline = set->segment_template->segment_timeline;
	}
	if (rep->segment_template) {
		if (rep->segment_template->duration) duration = rep->segment_template->duration;
		if (rep->segment_template->timescale) timescale = rep->segment_template->timescale;
		if (rep->segment_template->segment_timeline) timeline = rep->segment_template->segment_timeline;
	}
	if (!timescale) timescale = 1;

	if (timeline) {
		start_time = gf_mpd_segment_timeline_start(timeline, in_segment_index, &duration);
	}
	else {
		start_time = in_segment_index * duration;
	}

	if (out_opt_segment_duration) *out_opt_segment_duration = duration;
	if (out_opt_scale) *out_opt_scale = timescale;
	*out_segment_start_time = start_time;

	return GF_OK;
}

static GF_Err mpd_seek_periods(Double seek_time, GF_MPD const * const in_mpd, GF_MPD_Period **out_period)
{
	Double start_time;
	u32 i;

	start_time = 0;
	for (i=0; i<gf_list_count(in_mpd->periods); i++) {
		GF_MPD_Period *period = gf_list_get(in_mpd->periods, i);
		Double dur;

		if (period->xlink_href) {
			GF_LOG(GF_LOG_WARNING, GF_LOG_DASH, ("[MPD] Period contains XLINKs. Not supported.\n", period->xlink_href));
			return GF_NOT_SUPPORTED;
		}

		dur = (Double)period->duration;
		dur /= 1000;
		if (seek_time >= start_time) {
			if ((seek_time < start_time + dur)
				|| (i+1 == gf_list_count(in_mpd->periods) && dur == 0.0)) {
				*out_period = period;
				break;
			} else {
				return GF_EOS;
			}
		}
		start_time += dur;
	}

	return GF_OK;
}

GF_EXPORT
GF_Err gf_mpd_seek_in_period(Double seek_time, MPDSeekMode seek_mode,
	GF_MPD_Period const * const in_period, GF_MPD_AdaptationSet const * const in_set, GF_MPD_Representation const * const in_rep,
	u32 *out_segment_index, Double *out_opt_seek_time)
{
	Double seg_start = 0.0, segment_duration = 0.0;
	u64 segment_duration_in_scale = 0, seg_start_in_scale = 0;
	u32 timescale = 0, segment_idx = 0;

	if (!out_segment_index) {
		return GF_BAD_PARAM;
	}

	while (1) {
		//TODO this could be further optimized by directly querying the index for this start time ...
		GF_Err e = gf_mpd_get_segment_start_time_with_timescale(segment_idx, in_period, in_set, in_rep, &seg_start_in_scale, &segment_duration_in_scale, &timescale);
		if (e<0)
			return e;
		segment_duration = segment_duration_in_scale / (Double)timescale;

		if (seek_mode == MPD_SEEK_PREV) {
			if ((seek_time >= seg_start) && (seek_time < seg_start + segment_duration)) {
				if (out_opt_seek_time) *out_opt_seek_time = seg_start;
				break;
			}
		} else if (seek_mode == MPD_SEEK_NEAREST) {
			if ((seek_time >= seg_start) && (seek_time < seg_start + segment_duration)) {
				Double dist_to_prev = seek_time - seg_start;
				Double dist_to_next = seg_start + segment_duration - seek_time;
				if (dist_to_next < dist_to_prev) {
					if (out_opt_seek_time) *out_opt_seek_time = seg_start + segment_duration;
					segment_idx++;
				} else {
					if (out_opt_seek_time) *out_opt_seek_time = seg_start;
				}
				break;
			}
		} else {
			assert(0);
			return GF_NOT_SUPPORTED;
		}

		seg_start += segment_duration;
		segment_idx++;
	}

	*out_segment_index = segment_idx;
	return GF_OK;
}

GF_EXPORT
GF_Err gf_mpd_seek_to_time(Double seek_time, MPDSeekMode seek_mode,
	GF_MPD const * const in_mpd, GF_MPD_AdaptationSet const * const in_set, GF_MPD_Representation const * const in_rep,
	GF_MPD_Period **out_period, u32 *out_segment_index, Double *out_opt_seek_time)
{
	GF_Err e = GF_OK;

	if (!out_period || !out_segment_index) {
		return GF_BAD_PARAM;
	}

	e = mpd_seek_periods(seek_time, in_mpd, out_period);
	if (e)
		return e;

	e = gf_mpd_seek_in_period(seek_time, seek_mode, *out_period, in_set, in_rep, out_segment_index, out_opt_seek_time);
	if (e)
		return e;

	return GF_OK;
}

/*
	smooth streaming 2.1 support

	this is still very basic - we miss support for:
	* live streams
	* sparse stream
	* Custom Attributes in Url pattern

	The smooth maifest is transformed into an MPD with
 StreamIndex <=> AdaptationSet
 Url Template <=> SegmentTemplate.media at adaptation set level
 QualityLevel <=> Representation
 Codecs info at quality level <=> SegmentTemplate.initialisation at representation level using internal "isobmff:// ..." scheme
 chunks <=> Segment Timeline at adaptation set level
 */

static GF_Err smooth_parse_chunk(GF_MPD *mpd, GF_List *container, GF_XMLNode *root)
{
    u32 i;
    GF_MPD_SegmentTimelineEntry *chunk;
    GF_XMLAttribute *att;

    GF_SAFEALLOC(chunk, GF_MPD_SegmentTimelineEntry);
    if (!chunk) return GF_OUT_OF_MEM;
    gf_list_add(container, chunk);
    i = 0;
    while ( (att = gf_list_enum(root->attributes, &i)) ) {
        if (!strcmp(att->name, "n")) {}
        else if (!strcmp(att->name, "d")) chunk->duration = atoi(att->value);
        else if (!strcmp(att->name, "t")) chunk->start_time = atoi(att->value);
    }
    return GF_OK;
}

static GF_Err smooth_replace_string(char *src_str, char *str_match, char *str_replace, char **output)
{
    u32 len;
    char c, *res, *sep = strstr(src_str, str_match);
    if (!sep) {
        res = gf_strdup(src_str);
        if (*output) gf_free(*output);
        *output = res;
        return GF_OK;
    }

    c = sep[0];
    sep[0] = 0;
    len = (u32) ( strlen(src_str) + strlen(str_replace) + strlen(sep+strlen(str_match)) + 1 );
    res = gf_malloc(sizeof(char) * len);
    strcpy(res, src_str);
    strcat(res, str_replace);
    strcat(res, sep+strlen(str_match));
    sep[0] = c;

    if (*output) gf_free(*output);
    *output = res;
    return GF_OK;
}

static GF_Err smooth_parse_quality_level(GF_MPD *mpd, GF_List *container, GF_XMLNode *root, u32 timescale)
{
    u32 i;
    Bool is_audio = GF_FALSE;
    GF_MPD_Representation *rep;
    GF_XMLAttribute *att;
    GF_Err e;
    char szISOBMFFInit[2048];

    GF_SAFEALLOC(rep, GF_MPD_Representation);
    if (!rep) return GF_OUT_OF_MEM;
    gf_mpd_init_common_attributes((GF_MPD_CommonAttributes *)rep);
    rep->base_URLs = gf_list_new();
    rep->sub_representations = gf_list_new();
    e = gf_list_add(container, rep);
    if (e) return e;

    strcpy(szISOBMFFInit, "isobmff://");


#define ISBMFFI_ADD_KEYWORD(_name, _value) \
	if (_value) {\
		strcat(szISOBMFFInit, _name);\
		strcat(szISOBMFFInit, "=");\
		strcat(szISOBMFFInit, _value);\
		strcat(szISOBMFFInit, " ");\
	}


    i = 0;
    while ( (att = gf_list_enum(root->attributes, &i)) ) {
        if (!strcmp(att->name, "Index")) rep->id = gf_strdup(att->value);
        else if (!strcmp(att->name, "Bitrate")) rep->bandwidth = atoi(att->value);
        else if (!strcmp(att->name, "MaxWidth")) {
            rep->width = atoi(att->value);
            ISBMFFI_ADD_KEYWORD("w", att->value)
        }
        else if (!strcmp(att->name, "MaxHeight")) {
            rep->height = atoi(att->value);
            ISBMFFI_ADD_KEYWORD("h", att->value)
        }
        else if (!strcmp(att->name, "FourCC")) {
            ISBMFFI_ADD_KEYWORD("4cc", att->value)
        }
        else if (!strcmp(att->name, "CodecPrivateData")) {
            ISBMFFI_ADD_KEYWORD("init", att->value)
        }
        else if (!strcmp(att->name, "NALUnitLengthField")) {
            ISBMFFI_ADD_KEYWORD("nal", att->value)
        }
        else if (!strcmp(att->name, "BitsPerSample")) {
            ISBMFFI_ADD_KEYWORD("bps", att->value)
            is_audio = GF_TRUE;
        }
        else if (!strcmp(att->name, "AudioTag")) {
            ISBMFFI_ADD_KEYWORD("atag", att->value)
            is_audio = GF_TRUE;
        }
        else if (!strcmp(att->name, "Channels")) {
            ISBMFFI_ADD_KEYWORD("ch", att->value)
            is_audio = GF_TRUE;
        }
        else if (!strcmp(att->name, "SamplingRate")) {
            ISBMFFI_ADD_KEYWORD("srate", att->value)
            is_audio = GF_TRUE;
        }
    }
    if (timescale != 10000000) {
        char szTS[20], *v;
        sprintf(szTS, "%d", timescale);
		//prevent gcc warning
		v = (char *)szTS;
        ISBMFFI_ADD_KEYWORD("scale", v)
    }
    ISBMFFI_ADD_KEYWORD("tfdt", "0000000000000000000")
    //create a url for the IS to be reconstructed
    rep->mime_type = gf_strdup(is_audio ? "audio/mp4" : "video/mp4");
    GF_SAFEALLOC(rep->segment_template, GF_MPD_SegmentTemplate);
    rep->segment_template->initialization = gf_strdup(szISOBMFFInit);
    return GF_OK;
}

static GF_Err smooth_parse_stream_index(GF_MPD *mpd, GF_List *container, GF_XMLNode *root, u32 timescale)
{
    u32 i;
    GF_MPD_AdaptationSet *set;
    GF_XMLAttribute *att;
    GF_XMLNode *child;

    GF_SAFEALLOC(set, GF_MPD_AdaptationSet);
    if (!set) return GF_OUT_OF_MEM;
    gf_mpd_init_common_attributes((GF_MPD_CommonAttributes *)set);

    gf_list_add(container, set);

    set->accessibility = gf_list_new();
    set->role = gf_list_new();
    set->rating = gf_list_new();
    set->viewpoint = gf_list_new();
    set->content_component = gf_list_new();
    set->base_URLs = gf_list_new();
    set->representations = gf_list_new();
    set->segment_alignment = GF_TRUE;
    /*assign default ID and group*/
    set->group = -1;

    i=0;
    while ((att = gf_list_enum(root->attributes, &i))) {
        if (!strcmp(att->name, "Type")) {}
        else if (!strcmp(att->name, "Name")) {}
        else if (!strcmp(att->name, "Chunks")) {}
        else if (!strcmp(att->name, "MaxWidth")) set->max_width = atoi(att->value);
        else if (!strcmp(att->name, "MaxHeight")) set->max_height = atoi(att->value);
        else if (!strcmp(att->name, "Url")) {
            char *template_url=NULL;
            smooth_replace_string(att->value, "{bitrate}", "$Bandwidth$", &template_url);
            smooth_replace_string(template_url, "{Bitrate}", "$Bandwidth$", &template_url);
            smooth_replace_string(template_url, "{start time}", "$Time$", &template_url);
            smooth_replace_string(template_url, "{start_time}", "$Time$", &template_url);
            //TODO handle track substitution and custom attrib

            GF_SAFEALLOC(set->segment_template, GF_MPD_SegmentTemplate);
            if (!set->segment_template) return GF_OUT_OF_MEM;
            set->segment_template->media = template_url;
            set->segment_template->timescale = timescale;
            GF_SAFEALLOC(set->segment_template->segment_timeline, GF_MPD_SegmentTimeline);
            set->segment_template->segment_timeline->entries = gf_list_new();
        }
    }

    i = 0;
    while ( ( child = gf_list_enum(root->content, &i )) ) {
        if (!strcmp(child->name, "QualityLevel")) {
            smooth_parse_quality_level(mpd, set->representations, child, timescale);
        }
        if (!strcmp(child->name, "c")) {
            smooth_parse_chunk(mpd, set->segment_template->segment_timeline->entries, child);
        }
    }

    return GF_OK;
}

GF_EXPORT
GF_Err gf_mpd_init_smooth_from_dom(GF_XMLNode *root, GF_MPD *mpd, const char *default_base_url)
{
    GF_Err e;
    u32 i, timescale;
    GF_XMLAttribute *att;
    GF_XMLNode *child;
    GF_MPD_Period *period;

    if (!root || !mpd) return GF_BAD_PARAM;

    assert(!mpd->periods);
    mpd->periods = gf_list_new();
    mpd->program_infos = gf_list_new();
    mpd->base_URLs = gf_list_new();
    mpd->locations = gf_list_new();
    mpd->metrics = gf_list_new();

    /*setup some defaults*/
    mpd->type = GF_MPD_TYPE_STATIC;
    mpd->time_shift_buffer_depth = (u32) -1; /*infinite by default*/
    mpd->xml_namespace = NULL;


    timescale = 10000000;
    i=0;
    while ((att = gf_list_enum(root->attributes, &i))) {
        if (!strcmp(att->name, "TimeScale"))
        timescale = atoi(att->value);
        else if (!strcmp(att->name, "Duration"))
        mpd->media_presentation_duration = atoi(att->value);
        else if (!strcmp(att->name, "IsLive") && stricmp(att->value, "true") )
        mpd->type = GF_MPD_TYPE_DYNAMIC;
        else if (!strcmp(att->name, "LookaheadCount"))
        {}
        else if (!strcmp(att->name, "DVRWindowLength"))
        mpd->time_shift_buffer_depth = atoi(att->value);
    }
    mpd->media_presentation_duration = mpd->media_presentation_duration * 1000 / timescale;
    mpd->time_shift_buffer_depth = mpd->time_shift_buffer_depth * 1000 / timescale;


    GF_SAFEALLOC(period, GF_MPD_Period);
    if (!period) return GF_OUT_OF_MEM;
    gf_list_add(mpd->periods, period);
    period->adaptation_sets = gf_list_new();
    if (!period->adaptation_sets) return GF_OUT_OF_MEM;

    i = 0;
    while ( ( child = gf_list_enum(root->content, &i )) ) {
        if (!strcmp(child->name, "StreamIndex")) {
            e = smooth_parse_stream_index(mpd, period->adaptation_sets, child, timescale);
            if (e) return e;
        }
    }

    return GF_OK;
}

#endif /*GPAC_DISABLE_CORE_TOOLS*/<|MERGE_RESOLUTION|>--- conflicted
+++ resolved
@@ -442,19 +442,14 @@
 		else if (!strcmp(att->name, "indexRange")) seg->index_range = gf_mpd_parse_byte_range(att->value);
 		//else if (!strcmp(att->name, "hls:keyMethod")) seg->key_url = gf_mpd_parse_string(att->value);
 		else if (!strcmp(att->name, "hls:keyURL")) seg->key_url = gf_mpd_parse_string(att->value);
-<<<<<<< HEAD
-		else if (!strcmp(att->name, "hls:keyIV")) gf_bin128_parse(att->value, seg->key_iv);
-                else if (!strcmp(att->name, "duration")) seg->duration=gf_mpd_parse_int(att->value);
-
-=======
-        else if (!strcmp(att->name, "hls:keyIV")) {
-            GF_Err e = gf_bin128_parse(att->value, seg->key_iv);
+		else if (!strcmp(att->name, "hls:keyIV")) {
+			GF_Err e = gf_bin128_parse(att->value, seg->key_iv);
             if (e != GF_OK) {
                 GF_LOG(GF_LOG_WARNING, GF_LOG_DASH, ("[MPD] Cannot parse hls:keyIV\n"));
                 return;
             }
         }
->>>>>>> c1210024
+		else if (!strcmp(att->name, "duration")) seg->duration=gf_mpd_parse_int(att->value);
 	}
 }
 
