/**
 *			GPAC - Multimedia Framework C SDK
 *
 *			Authors: Jean Le Feuvre, Cyril Concolato
 *			Copyright (c) Telecom ParisTech 2010-
 *					All rights reserved
 *
 *  This file is part of GPAC / Adaptive HTTP Streaming
 *
 *  GPAC is free software; you can redistribute it and/or modify
 *  it under the terms of the GNU Lesser General Public License as published by
 *  the Free Software Foundation; either version 2, or (at your option)
 *  any later version.
 *
 *  GPAC is distributed in the hope that it will be useful,
 *  but WITHOUT ANY WARRANTY; without even the implied warranty of
 *  MERCHANTABILITY or FITNESS FOR A PARTICULAR PURPOSE.  See the
 *  GNU Lesser General Public License for more details.
 *
 *  You should have received a copy of the GNU Lesser General Public
 *  License along with this library; see the file COPYING.  If not, write to
 *  the Free Software Foundation, 675 Mass Ave, Cambridge, MA 02139, USA.
 *
 */

#include <gpac/thread.h>
#include <gpac/network.h>
#include <gpac/dash.h>
#include <gpac/internal/mpd.h>
#include <gpac/internal/m3u8.h>
#include <gpac/internal/isomedia_dev.h>
#include <string.h>
#include <sys/stat.h>

#ifdef _WIN32_WCE
#include <winbase.h>
#else
#include <time.h>
#endif

#ifndef GPAC_DISABLE_DASH_CLIENT

/*ISO 639 languages*/
#include <gpac/iso639.h>

/*set to 1 if you want MPD to use SegmentTemplate if possible instead of SegmentList*/
#define M3U8_TO_MPD_USE_TEMPLATE	0

typedef enum {
	GF_DASH_STATE_STOPPED = 0,
	/*period setup and playback chain creation*/
	GF_DASH_STATE_SETUP,
	/*request to start playback chain*/
	GF_DASH_STATE_CONNECTING,
	GF_DASH_STATE_RUNNING,
} GF_DASH_STATE;


//shifts AST in the past(>0) or future (<0)  so that client starts request in the future or in the past
//#define FORCE_DESYNC	4000


typedef struct __dash_group GF_DASH_Group;

struct __dash_client
{
	GF_DASHFileIO *dash_io;

	/*interface to mpd parser - get rid of this and use the DASHIO instead ?*/
	GF_FileDownload getter;

	char *base_url;

	u32 max_cache_duration, max_width, max_height;
	u8 max_bit_per_pixel;
	u32 auto_switch_count;
	Bool keep_files, disable_switching, allow_local_mpd_update, enable_buffering, estimate_utc_drift;
	Bool is_m3u8;

	//set when MPD downloading fails. Will resetup DASH live once MPD is sync again
	Bool in_error;

	u64 mpd_fetch_time;
	GF_DASHInitialSelectionMode first_select_mode;

	/* MPD downloader*/
	GF_DASHFileIOSession mpd_dnload;
	/* MPD */
	GF_MPD *mpd;
	/* number of time the MPD has been reloaded and last update time*/
	u32 reload_count, last_update_time;
	/*signature of last MPD*/
	u8 lastMPDSignature[GF_SHA1_DIGEST_SIZE];
	/*mime type of media segments (m3u8)*/
	char *mimeTypeForM3U8Segments;

	/* active period in MPD (only one currently supported) */
	u32 active_period_index;
	u32 request_period_switch;

	Bool next_period_checked;

	u64 start_time_in_active_period;

	Bool ignore_mpd_duration;
	u32 initial_time_shift_value;

	/*list of groups in the active period*/
	GF_List *groups;

	/*Main Thread handling segment downloads and MPD/M3U8 update*/
	GF_Thread *dash_thread;
	/*mutex for group->cache file name access and MPD update*/
	GF_Mutex *dl_mutex;

	/* one of the above state*/
	GF_DASH_STATE dash_state;
	Bool mpd_stop_request;
	Bool in_period_setup;

	u32 nb_buffering;
	u32 idle_interval;

	s32 utc_drift_estimate;
	s32 utc_shift;

	Double start_range_period;

	Double speed;
	u32 probe_times_before_switch;

	Bool force_mpd_update;

	u32 user_buffer_ms;

	u32 min_timeout_between_404, segment_lost_after_ms;

	u32 time_in_tsb, prev_time_in_tsb;
	u32 tsb_exceeded;
	s32 debug_group_index;
};

static void gf_dash_seek_group(GF_DashClient *dash, GF_DASH_Group *group, Double seek_to, Bool is_dynamic);


typedef struct
{
	char *cache;
	char *url;
	u64 start_range, end_range;
	/*representation index in adaptation_set->representations*/
	u32 representation_index;
	Bool loop_detected;
	u32 duration;
	char *key_url;
	bin128 key_IV;
} segment_cache_entry;

typedef enum
{
	/*set if group cannot be selected (wrong MPD)*/
	GF_DASH_GROUP_NOT_SELECTABLE = 0,
	GF_DASH_GROUP_NOT_SELECTED,
	GF_DASH_GROUP_SELECTED,
} GF_DASHGroupSelection;

/*this structure Group is the implementation of the adaptationSet element of the MPD.*/
struct __dash_group
{
	GF_DashClient *dash;

	/*pointer to adaptation set*/
	GF_MPD_AdaptationSet *adaptation_set;
	/*pointer to active period*/
	GF_MPD_Period *period;

	/*active representation index in adaptation_set->representations*/
	u32 active_rep_index;

	u32 prev_active_rep_index;

	Bool timeline_setup;

	GF_DASHGroupSelection selection;

	/*may be mpd@time_shift_buffer_depth or rep@time_shift_buffer_depth*/
	u32 time_shift_buffer_depth;

	Bool bitstream_switching, dont_delete_first_segment;

	Bool done;
	//if set, will redownload the last segment partially downloaded
	Bool force_switch_bandwidth;
	Bool min_bandwidth_selected;
	u32 download_start_time;
	u32 active_bitrate, max_bitrate, min_bitrate;
	u32 min_representation_bitrate;

	u32 nb_segments_in_rep;
	Double segment_duration;

	Double start_playback_range;

	Bool was_segment_base;
	/*local file playback, do not delete them*/
	Bool local_files;
	/*next segment to download for this group - negative number to take into account SN wrapping*/
	s32 download_segment_index;
	/*number of segments pruged since the start of the period*/
	u32 nb_segments_purged;

	u32 nb_retry_on_last_segment;
	s32 start_number_at_last_ast;
	u64 ast_at_init;

	/*next file (cached) to delete at next GF_NET_SERVICE_QUERY_NEXT for this group*/
	char * urlToDeleteNext;
	volatile u32 max_cached_segments, nb_cached_segments, max_buffer_segments;
	segment_cache_entry *cached;

	GF_DASHFileIOSession segment_download;
	//0: not set, 1: abort because group has been stoped - 2: abort because bandwidth was too low
	u32 download_abort_type;
	/*usually 0-0 (no range) but can be non-zero when playing local MPD/DASH sessions*/
	u64 bs_switching_init_segment_url_start_range, bs_switching_init_segment_url_end_range;
	char *bs_switching_init_segment_url;

	u32 nb_segments_done;
	u32 last_segment_time;

	Bool segment_must_be_streamed;
	Bool broken_timing;
	Bool buffering;
	u32 maybe_end_of_stream;
	u32 cache_duration;
	u32 time_at_first_reload_required;
	u32 force_representation_idx_plus_one;

	Bool force_segment_switch;
	Bool is_downloading;
	Bool loop_detected;

	u32 time_at_first_failure;
	Bool prev_segment_ok, segment_in_valid_range;
	//this is the number of 404
	u32 nb_consecutive_fail;
	u64 retry_after_utc;
	/*set when switching segment, indicates the current downloaded segment duration*/
	u64 current_downloaded_segment_duration;

	char *service_mime;

	/* base representation index of this group plus one, or 0 if all representations in this group are independent*/
	u32 base_rep_index_plus_one;

	/* maximum representation index we want to download*/
	u32 force_max_rep_index;
	//start time of currently downloaded segment - for now only used for merging SegmentTimeline, but we should use this to resync across representations ...
	u64 current_start_time;
	u32 current_timescale;

	void *udta;

	Bool has_pending_enhancement;
};

void drm_decrypt(unsigned char * data, unsigned long dataSize, const char * decryptMethod, const char * keyfileURL, const unsigned char * keyIV);



static const char *gf_dash_get_mime_type(GF_MPD_SubRepresentation *subrep, GF_MPD_Representation *rep, GF_MPD_AdaptationSet *set)
{
	if (subrep && subrep->mime_type) return subrep->mime_type;
	if (rep && rep->mime_type) return rep->mime_type;
	if (set && set->mime_type) return set->mime_type;
	return NULL;
}

static void gf_dash_buffer_off(GF_DASH_Group *group)
{
	if (!group->dash->enable_buffering) return;
	if (group->buffering) {
		assert(group->dash->nb_buffering);
		group->dash->nb_buffering--;
		if (!group->dash->nb_buffering) {
			group->dash->dash_io->on_dash_event(group->dash->dash_io, GF_DASH_EVENT_BUFFER_DONE, -1, GF_OK);
			GF_LOG(GF_LOG_INFO, GF_LOG_DASH, ("[DASH] Session buffering done\n"));
		}
		group->buffering = GF_FALSE;
	}
}

static void gf_dash_buffer_on(GF_DASH_Group *group)
{
	if (!group->dash->enable_buffering) return;

	if (!group->buffering) {
		if (!group->dash->nb_buffering) {
			GF_LOG(GF_LOG_INFO, GF_LOG_DASH, ("[DASH] Starting session buffering\n"));
		}
		group->dash->nb_buffering++;
		group->buffering = GF_TRUE;
	}
}

static u64 dash_get_fetch_time(GF_DashClient *dash)
{
	u64 utc = 0;

	if (dash->mpd_dnload && dash->dash_io->get_utc_start_time)
		utc = dash->dash_io->get_utc_start_time(dash->dash_io, dash->mpd_dnload);
	if (!utc)
		utc = gf_net_get_utc();
	return utc;
}


static u32 gf_dash_group_count_rep_needed(GF_DASH_Group *group)
{
	u32 count, nb_rep_need, next_rep_index_plus_one;
	GF_MPD_Representation *rep;
	count  = gf_list_count(group->adaptation_set->representations);
	nb_rep_need = 1;
	if (!group->base_rep_index_plus_one || (group->base_rep_index_plus_one == group->force_max_rep_index+1))
		return nb_rep_need; // we need to download only one representation
	rep = gf_list_get(group->adaptation_set->representations, group->base_rep_index_plus_one-1);
	next_rep_index_plus_one = rep->enhancement_rep_index_plus_one;
	while ((nb_rep_need < count) && rep->enhancement_rep_index_plus_one) {
		nb_rep_need++;
		if (next_rep_index_plus_one == group->force_max_rep_index+1)
			break;
		rep = gf_list_get(group->adaptation_set->representations, next_rep_index_plus_one-1);
		next_rep_index_plus_one = rep->enhancement_rep_index_plus_one;
	}

	assert(nb_rep_need <= count);

	return nb_rep_need;
}

GF_EXPORT
void gf_dash_get_buffer_info(GF_DashClient *dash, u32 *total_buffer, u32 *media_buffered)
{
	u32 nb_buffering = 0;
	if (dash->nb_buffering) {
		u32 i, j, nb_groups;
		*total_buffer = 0;
		*media_buffered = 0;
		nb_groups = gf_list_count(dash->groups);
		for (i=0; i<nb_groups; i++) {
			GF_DASH_Group *group = gf_list_get(dash->groups, i);
			if (group->buffering) {
				u32 buffer = 0;
				*total_buffer += (u32) (group->segment_duration*group->max_buffer_segments*1000);
				for (j=0; j<group->nb_cached_segments; j++) {
					buffer += group->cached[j].duration;
				}
				*media_buffered += buffer;
				nb_buffering += gf_dash_group_count_rep_needed(group);
			}
		}
		if (*media_buffered > *total_buffer)
			*media_buffered  = *total_buffer;
		*total_buffer /= nb_buffering;
		*media_buffered /= nb_buffering;
	}
}

static void gf_dash_update_buffering(GF_DASH_Group *group, GF_DashClient *dash)
{
	if (dash->nb_buffering) {
		dash->dash_io->on_dash_event(dash->dash_io, GF_DASH_EVENT_BUFFERING, -1, GF_OK);

		if (group->cached[0].duration && group->nb_cached_segments>=group->max_buffer_segments)
			gf_dash_buffer_off(group);
	}
}


GF_EXPORT
Bool gf_dash_check_mpd_root_type(const char *local_url)
{
	if (local_url) {
		char *rtype = gf_xml_get_root_type(local_url, NULL);
		if (rtype) {
			Bool handled = GF_FALSE;
			if (!strcmp(rtype, "MPD")) {
				handled = GF_TRUE;
			}
			gf_free(rtype);
			return handled;
		}
	}
	return GF_FALSE;
}


static void gf_dash_group_timeline_setup(GF_MPD *mpd, GF_DASH_Group *group, u64 fetch_time)
{
	GF_MPD_SegmentTimeline *timeline = NULL;
	GF_MPD_Representation *rep = NULL;
	u32 shift, timescale;
	u64 current_time, current_time_no_timeshift, availabilityStartTime;
	u32 ast_diff, start_number;
	Double ast_offset = 0;

	if (mpd->type==GF_MPD_TYPE_STATIC)
		return;

	/*M3U8 does not use NTP sync */
	if (group->dash->is_m3u8)
		return;

	if (group->broken_timing )
		return;


	/*if no AST, do not use NTP sync */
	if (! group->dash->mpd->availabilityStartTime) {
		group->broken_timing = GF_TRUE;
		return;
	}

	if (!fetch_time) {
		//when we initialize the timeline without an explicit fetch time, use our local clock - this allows for better precision
		//when trying to locate the live edge
		fetch_time = gf_net_get_utc();
	}


	if (group->dash->estimate_utc_drift && !group->dash->utc_drift_estimate && group->dash->mpd_dnload && group->dash->dash_io->get_header_value) {
		const char *val = group->dash->dash_io->get_header_value(group->dash->dash_io, group->dash->mpd_dnload, "Server-UTC");
		if (val) {
			u64 utc;
			sscanf(val, LLU, &utc);
			group->dash->utc_drift_estimate = (s32) ((s64) fetch_time - (s64) utc);
			GF_LOG(GF_LOG_INFO, GF_LOG_DASH, ("[DASH] Estimated UTC diff between client and server %d ms (UTC fetch "LLU" - server UTC "LLU" - MPD AST "LLU" - MPD PublishTime "LLU"\n", group->dash->utc_drift_estimate, fetch_time, utc, group->dash->mpd->availabilityStartTime, group->dash->mpd->publishTime));
		} else {
			val = group->dash->dash_io->get_header_value(group->dash->dash_io, group->dash->mpd_dnload, "Date");
			if (val) {
				u64 utc = gf_net_parse_date(val);
				if (utc) {
					group->dash->utc_drift_estimate = (s32) ((s64) fetch_time - (s64) utc);
					GF_LOG(GF_LOG_INFO, GF_LOG_DASH, ("[DASH] Estimated UTC diff between client and server %d ms (UTC fetch "LLU" - server UTC "LLU" - MPD AST "LLU" - MPD PublishTime "LLU"\n", group->dash->utc_drift_estimate, fetch_time, utc, group->dash->mpd->availabilityStartTime, group->dash->mpd->publishTime));
				}
			}
		}
	}


	availabilityStartTime = mpd->availabilityStartTime + group->dash->utc_shift + group->dash->utc_drift_estimate;

#ifdef FORCE_DESYNC
	availabilityStartTime -= FORCE_DESYNC;
#endif

	ast_diff = (u32) (availabilityStartTime - group->dash->mpd->availabilityStartTime);
	current_time = fetch_time;

	if (current_time < availabilityStartTime) {
		//if more than 1 sec consider we have a pb
		if (availabilityStartTime - current_time >= 1000) {
			Bool broken_timing = GF_TRUE;
#ifndef _WIN32_WCE
			time_t gtime1, gtime2;
			struct tm *t1, *t2;
			gtime1 = current_time / 1000;
			t1 = gmtime(&gtime1);
			gtime2 = availabilityStartTime / 1000;
			t2 = gmtime(&gtime2);
			if (t1 == t2) {
				GF_LOG(GF_LOG_ERROR, GF_LOG_DASH, ("[DASH] Slight drift in UTC clock at time %d-%02d-%02dT%02d:%02d:%02dZ: diff AST - now %d ms\n", 1900+t1->tm_year, t1->tm_mon+1, t1->tm_mday, t1->tm_hour, t1->tm_min, t1->tm_sec, (s32) (availabilityStartTime - current_time) ));
				current_time = 0;
				broken_timing = GF_FALSE;
			}
			else if (t1 && t2) {
				t1->tm_year = t2->tm_year;
				GF_LOG(GF_LOG_ERROR, GF_LOG_DASH, ("[DASH] Error in UTC clock: current time %d-%02d-%02dT%02d:%02d:%02dZ is less than AST %d-%02d-%02dT%02d:%02d:%02dZ - diff AST-now %d ms\n",
				                                   1900+t1->tm_year, t1->tm_mon+1, t1->tm_mday, t1->tm_hour, t1->tm_min, t1->tm_sec,
				                                   1900+t2->tm_year, t2->tm_mon+1, t2->tm_mday, t2->tm_hour, t2->tm_min, t2->tm_sec,
				                                   (u32) (availabilityStartTime - current_time)
				                                  ));
			} else {
				GF_LOG(GF_LOG_ERROR, GF_LOG_DASH, ("[DASH] Error in UTC clock: could not retrieve time!\n"));
			}

#endif
			if (broken_timing) {
				if (group->dash->utc_shift + group->dash->utc_drift_estimate > 0) {
					availabilityStartTime = current_time;
				} else {
					current_time = 0;
					group->broken_timing = GF_TRUE;
					return;
				}
			}
		} else {
			availabilityStartTime = current_time;
			current_time = 0;
		}
	}
	else current_time -= availabilityStartTime;

	if (current_time < group->period->start) current_time = 0;
	else current_time -= group->period->start;

#if 0
	{
		s32 diff = (s32) current_time - (s32) (mpd->media_presentation_duration);
		if (ABS(diff)>10) {
			GF_LOG(GF_LOG_ERROR, GF_LOG_DASH, ("[DASH] Broken UTC timing in client or server - got Media URL is not set in segment list\n"));

		}
		current_time = mpd->media_presentation_duration;
	}
#endif

	current_time_no_timeshift = current_time;
	if ( ((s32) mpd->time_shift_buffer_depth>=0)) {

		if (group->dash->initial_time_shift_value) {
			if (group->dash->initial_time_shift_value<=100) {
				shift = mpd->time_shift_buffer_depth;
				shift *= group->dash->initial_time_shift_value;
				shift /= 100;
			} else {
				shift = (u32) group->dash->initial_time_shift_value;
				if (shift > mpd->time_shift_buffer_depth) shift = mpd->time_shift_buffer_depth;
			}

			if (current_time < shift) current_time = 0;
			else current_time -= shift;
		} 
		//commented for now, this increase the delay to the live ...
#if 0
		else if (group->dash->user_buffer_ms) {
			shift = MIN(group->dash->user_buffer_ms, mpd->time_shift_buffer_depth);

			if (current_time < shift) current_time = 0;
			else current_time -= shift;
		}
#endif
	}
	group->dash->time_in_tsb = group->dash->prev_time_in_tsb = 0;

	timeline = NULL;
	timescale=1;
	start_number=0;
	rep = gf_list_get(group->adaptation_set->representations, group->active_rep_index);

	if (group->period->segment_list) {
		if (group->period->segment_list->segment_timeline) timeline = group->period->segment_list->segment_timeline;
		if (group->period->segment_list->timescale) timescale = group->period->segment_list->timescale;
		if (group->period->segment_list->start_number) start_number = group->period->segment_list->start_number;
		if (group->period->segment_list->availability_time_offset) ast_offset = group->period->segment_list->availability_time_offset;
	}
	if (group->adaptation_set->segment_list) {
		if (group->adaptation_set->segment_list->segment_timeline) timeline = group->adaptation_set->segment_list->segment_timeline;
		if (group->adaptation_set->segment_list->timescale) timescale = group->adaptation_set->segment_list->timescale;
		if (group->adaptation_set->segment_list->start_number) start_number = group->adaptation_set->segment_list->start_number;
		if (group->adaptation_set->segment_list->availability_time_offset) ast_offset = group->adaptation_set->segment_list->availability_time_offset;
	}
	if (rep->segment_list) {
		if (rep->segment_list->segment_timeline) timeline = rep->segment_list->segment_timeline;
		if (rep->segment_list->timescale) timescale = rep->segment_list->timescale;
		if (rep->segment_list->start_number) start_number = rep->segment_list->start_number;
		if (rep->segment_list->availability_time_offset) ast_offset = rep->segment_list->availability_time_offset;
	}

	if (group->period->segment_template) {
		if (group->period->segment_template->segment_timeline) timeline = group->period->segment_template->segment_timeline;
		if (group->period->segment_template->timescale) timescale = group->period->segment_template->timescale;
		if (group->period->segment_template->start_number) start_number = group->period->segment_template->start_number;
		if (group->period->segment_template->availability_time_offset) ast_offset = group->period->segment_template->availability_time_offset;
	}
	if (group->adaptation_set->segment_template) {
		if (group->adaptation_set->segment_template->segment_timeline) timeline = group->adaptation_set->segment_template->segment_timeline;
		if (group->adaptation_set->segment_template->timescale) timescale = group->adaptation_set->segment_template->timescale;
		if (group->adaptation_set->segment_template->start_number) start_number = group->adaptation_set->segment_template->start_number;
		if (group->adaptation_set->segment_template->availability_time_offset) ast_offset = group->adaptation_set->segment_template->availability_time_offset;
	}
	if (rep->segment_template) {
		if (rep->segment_template->segment_timeline) timeline = rep->segment_template->segment_timeline;
		if (rep->segment_template->timescale) timescale = rep->segment_template->timescale;
		if (rep->segment_template->start_number) start_number = rep->segment_template->start_number;
		if (rep->segment_template->availability_time_offset) ast_offset = rep->segment_template->availability_time_offset;
	}

	if (timeline) {
		u64 start_segtime = 0;
		u64 segtime = 0;
		u64 current_time_rescale;
		u64 timeline_duration = 0;
		u32 count;
		u32 i, seg_idx = 0;

		current_time_rescale = current_time;
		current_time_rescale /= 1000;
		current_time_rescale *= timescale;

		count = gf_list_count(timeline->entries);
		for (i=0; i<count; i++) {
			GF_MPD_SegmentTimelineEntry *ent = gf_list_get(timeline->entries, i);

			if (!i && (current_time_rescale + ent->duration < ent->start_time)) {
				current_time_rescale = current_time_no_timeshift * timescale / 1000;
			}
			timeline_duration += (1+ent->repeat_count)*ent->duration;

			if (i+1 == count) timeline_duration -= ent->duration;
		}

		for (i=0; i<count; i++) {
			u32 repeat;
			GF_MPD_SegmentTimelineEntry *ent = gf_list_get(timeline->entries, i);
			if (!segtime) {
				start_segtime = segtime = ent->start_time;

				//if current time is before the start of the previous segement, consider our timing is broken
				if (current_time_rescale + ent->duration < segtime) {
					GF_LOG(GF_LOG_WARNING, GF_LOG_DASH, ("[DASH] current time "LLU" is before start time "LLU" of first segment in timeline (timescale %d) by %g sec - using first segment as starting point\n", current_time_rescale, segtime, timescale, (segtime-current_time_rescale)*1.0/timescale));
					group->download_segment_index = seg_idx;
					group->nb_segments_in_rep = count;
					group->start_playback_range = (segtime)*1.0/timescale;
					group->ast_at_init = availabilityStartTime - (u32) (ast_offset*1000);
					group->broken_timing = GF_TRUE;
					return;
				}
			}

			repeat = 1+ent->repeat_count;
			while (repeat) {
				if ((current_time_rescale >= segtime) && (current_time_rescale < segtime + ent->duration)) {
					GF_LOG(GF_LOG_INFO, GF_LOG_DASH, ("[DASH] Found segment %d for current time "LLU" is in SegmentTimeline ["LLU"-"LLU"] (timecale %d - current index %d - startNumber %d)\n", seg_idx, current_time_rescale, start_segtime, segtime + ent->duration, timescale, group->download_segment_index, start_number));

					group->download_segment_index = seg_idx;
					group->nb_segments_in_rep = seg_idx + count - i;
					group->start_playback_range = (current_time)/1000.0;
					group->ast_at_init = availabilityStartTime - (u32) (ast_offset*1000);

					//to remove - this is a hack to speedup starting for some strange MPDs which announce the live point as the first segment but have already produced the complete timeline
					if (group->dash->utc_drift_estimate<0) {
						group->ast_at_init -= (timeline_duration - (segtime-start_segtime)) *1000/timescale;
					}
					return;
				}
				segtime += ent->duration;
				repeat--;
				seg_idx++;
			}
		}
		//NOT FOUND !!
		GF_LOG(GF_LOG_ERROR, GF_LOG_DASH, ("[DASH] current time "LLU" is NOT in SegmentTimeline ["LLU"-"LLU"] - cannot estimate current startNumber, default to 0 ...\n", current_time_rescale, start_segtime, segtime));
		group->download_segment_index = 0;
		group->nb_segments_in_rep = 10;
		group->broken_timing = GF_TRUE;
		return;
	}

	if (group->segment_duration) {
		u32 nb_segs_in_update = (u32) (mpd->minimum_update_period / (1000*group->segment_duration) );
		Double nb_seg = (Double) current_time;
		nb_seg /= 1000;
		nb_seg /= group->segment_duration;
		shift = (u32) nb_seg;

		//not time shifting, we are at the live edge, we must stick to start of segment otherwise we won't have enough data to play until next segment is ready

		if (!group->dash->initial_time_shift_value) {
			Double ms_in_seg;
			group->start_playback_range = shift * group->segment_duration;

			ms_in_seg = (Double) current_time/1000.0;
			ms_in_seg -= group->start_playback_range;

			//if low latency, try to adjust 
			if (ast_offset) {
				Double ast_diff;
				if (ast_offset>group->segment_duration) ast_offset = group->segment_duration;
				ast_diff = group->segment_duration - ast_offset;

				//we assume that in low latency mode, chunks are made available every (group->segment_duration - ast_offset)
				//we need to seek such that the remaining time R satisfies now + R = NextSegAST 
				//hence S(n) + ms_in_seg + R = S(n+1) + Aoffset
				//which gives us R = S(n+1) + Aoffset - S(n) - ms_in_seg = D + Aoffset - ms_in_seg
				//seek = D - R = D - (D + Aoffset - ms_in_seg) = ms_in_seg - Ao
				if (ms_in_seg > ast_diff) {
					group->start_playback_range += ms_in_seg - ast_diff;
				}
			}
		} else {
			group->start_playback_range = (Double) current_time / 1000.0;
		}

		if (!group->start_number_at_last_ast) {
			group->download_segment_index = shift;
			group->start_number_at_last_ast = start_number;

			group->ast_at_init = availabilityStartTime - (u32) (ast_offset*1000);

			GF_LOG(GF_LOG_INFO, GF_LOG_DASH, ("[DASH] At current time "LLD" ms: Initializing Timeline: startNumber=%d segmentNumber=%d segmentDuration=%f - %.03f seconds in segment\n", current_time, start_number, shift, group->segment_duration, group->start_playback_range ? group->start_playback_range - shift*group->segment_duration : 0));
		} else {
			group->download_segment_index += start_number;
			if (group->download_segment_index > group->start_number_at_last_ast) {
				group->download_segment_index -= group->start_number_at_last_ast;
				GF_LOG(GF_LOG_DEBUG, GF_LOG_DASH, ("[DASH] At current time %d ms: Updating Timeline: startNumber=%d segmentNumber=%d downloadSegmentIndex=%d segmentDuration=%g AST_diff=%d\n", current_time, start_number, shift, group->download_segment_index, group->segment_duration, ast_diff));
			} else {
				group->download_segment_index = shift;
				group->ast_at_init = availabilityStartTime -  (u32) (ast_offset*1000);
				GF_LOG(GF_LOG_WARNING, GF_LOG_DASH, ("[DASH] At current time "LLU" ms: Re-Initializing Timeline: startNumber=%d segmentNumber=%d segmentDuration=%g AST_diff=%d\n", current_time, start_number, shift, group->segment_duration, ast_diff));
			}
			group->start_number_at_last_ast = start_number;
		}
		if (group->nb_segments_in_rep) {
			GF_LOG(GF_LOG_DEBUG, GF_LOG_DASH, ("[DASH] UTC time indicates first segment in period is %d, MPD indicates %d segments are available\n", group->download_segment_index , group->nb_segments_in_rep));
		} else {
			GF_LOG(GF_LOG_DEBUG, GF_LOG_DASH, ("[DASH] UTC time indicates first segment in period is %d\n", group->download_segment_index));
		}

		if (group->nb_segments_in_rep && (group->download_segment_index + nb_segs_in_update > group->nb_segments_in_rep)) {
			GF_LOG(GF_LOG_WARNING, GF_LOG_DASH, ("[DASH] Not enough segments (%d needed vs %d indicated) to reach period endTime indicated in MPD - ignoring MPD duration\n", nb_segs_in_update, group->nb_segments_in_rep - group->download_segment_index ));
			group->nb_segments_in_rep = shift + nb_segs_in_update;
			group->dash->ignore_mpd_duration = GF_TRUE;
		}
		group->prev_segment_ok = GF_TRUE;
	} else {
		GF_LOG(GF_LOG_ERROR, GF_LOG_DASH, ("[DASH] Segment duration unknown - cannot estimate current startNumber\n"));
	}
}





/*!
* Returns true if given mime type is a MPD file
* \param mime the mime-type to check
* \return true if mime-type if MPD-OK
*/
static Bool gf_dash_is_dash_mime(const char *mime) {
	u32 i;
	if (!mime)
		return GF_FALSE;
	for (i = 0 ; GF_DASH_MPD_MIME_TYPES[i] ; i++) {
		if ( !stricmp(mime, GF_DASH_MPD_MIME_TYPES[i]))
			return GF_TRUE;
	}
	return GF_FALSE;
}

/*!
* Returns true if mime type of a given URL is an M3U8 mime-type
* \param url The url to check
* \param mime The mime-type to check
* \return true if mime-type is OK for M3U8
*/
static Bool gf_dash_is_m3u8_mime(const char *url, const char * mime) {
	u32 i;
	if (!url || !mime)
		return GF_FALSE;
	if (strstr(url, ".mpd") || strstr(url, ".MPD"))
		return GF_FALSE;

	for (i = 0 ; GF_DASH_M3U8_MIME_TYPES[i] ; i++) {
		if ( !stricmp(mime, GF_DASH_M3U8_MIME_TYPES[i]))
			return GF_TRUE;
	}
	return GF_FALSE;
}


GF_EXPORT
GF_Err gf_dash_group_check_bandwidth(GF_DashClient *dash, u32 idx)
{
	Bool default_switch_mode = GF_FALSE;
	u32 download_rate, set_idx, time_since_start, done, tot_size, time_until_end;
	GF_DASH_Group *group = gf_list_get(dash->groups, idx);
	if (!group) return GF_BAD_PARAM;
	if (group->dash->disable_switching) return GF_OK;

	if (group->buffering)
		return GF_OK;

	download_rate = group->dash->dash_io->get_bytes_per_sec(group->dash->dash_io, group->segment_download);
	if (!download_rate) return GF_OK;


	done = group->dash->dash_io->get_bytes_done(group->dash->dash_io, group->segment_download);
	tot_size = group->dash->dash_io->get_total_size(group->dash->dash_io, group->segment_download);
	time_until_end = 0;
	if (tot_size) {
		time_until_end = 1000*(tot_size-done) / download_rate;
	}

	download_rate *= 8;
	if (download_rate<group->min_bitrate) group->min_bitrate = download_rate;
	if (download_rate>group->max_bitrate) group->max_bitrate = download_rate;

	if (!download_rate || (download_rate > group->active_bitrate)) {
		return GF_OK;
	}

	set_idx = gf_list_find(group->period->adaptation_sets, group->adaptation_set)+1;
	time_since_start = gf_sys_clock() - group->download_start_time;

	if (group->min_bandwidth_selected) {
		GF_LOG(GF_LOG_DEBUG, GF_LOG_DASH, ("[DASH] Downloading from set #%d at rate %d kbps but media bitrate is %d kbps - no lower bitrate available ...\n", set_idx, download_rate/1024, group->active_bitrate/1024 ));
		return GF_OK;
	}


	//TODO - when do we start checking ?
	if (time_since_start < 200) {
		GF_LOG(GF_LOG_DEBUG, GF_LOG_DASH, ("[DASH] Downloading from set #%ds at rate %d kbps but media bitrate is %d kbps\n", set_idx, download_rate/1024, group->active_bitrate/1024 ));
		return GF_OK;
	}

	if (time_until_end) {
		u32 i, cache_dur=0;
		for (i=1; i<group->nb_cached_segments; i++) {
			cache_dur += group->cached[i].duration;
		}
		//we have enough cache data to go until end of this download, perform rate switching at next segment
		if (time_until_end<cache_dur) {
			GF_LOG(GF_LOG_DEBUG, GF_LOG_DASH, ("[DASH] Downloading from set #%ds at rate %d kbps but media bitrate is %d kbps - %d till end of download and %d in cache - going on with download\n", set_idx, download_rate/1024, group->active_bitrate/1024,time_until_end, cache_dur ));
			return GF_OK;
		}
	}

	GF_LOG(GF_LOG_WARNING, GF_LOG_DASH, ("[DASH] Downloading from set #%d at rate %d kbps but media bitrate is %d kbps - %d/%d in cache - killing connection and switching\n", set_idx, download_rate/1024, group->active_bitrate/1024, group->nb_cached_segments, group->max_cached_segments ));

	group->download_abort_type = 2;
	group->dash->dash_io->abort(group->dash->dash_io, group->segment_download);

	//in live we just abort current download and go to next. In onDemand, we may want to rebuffer
	default_switch_mode = (group->dash->mpd->type==GF_MPD_TYPE_DYNAMIC) ? GF_FALSE : GF_TRUE;

	//if we have time to download from another rep ?
	if (group->current_downloaded_segment_duration <= time_since_start) {
		//don't force bandwidth switch (it's too late anyway, consider we lost the segment), let the rate adaptation decide
		group->force_switch_bandwidth = default_switch_mode;

		GF_LOG(GF_LOG_WARNING, GF_LOG_DASH, ("[DASH] Download time longer than segment duration - trying to resync on next segment\n"));
	} else {
		u32 target_rate;
		//compute min bitrate needed to fetch the segement in another rep, with the time remaining
		Double ratio = ((u32)group->current_downloaded_segment_duration - time_since_start);
		ratio /= (u32)group->current_downloaded_segment_duration;

		target_rate = (u32) (download_rate * ratio);

		if (target_rate < group->min_representation_bitrate) {
			GF_LOG(GF_LOG_WARNING, GF_LOG_DASH, ("[DASH] Download rate lower than min available rate ...\n"));
			target_rate = group->min_representation_bitrate;
			//don't force bandwidth switch, we won't have time to redownload the segment.
			group->force_switch_bandwidth = default_switch_mode;
		} else {
			group->force_switch_bandwidth = GF_TRUE;
			GF_LOG(GF_LOG_INFO, GF_LOG_DASH, ("[DASH] Attempting to re-download at target rate %d\n", target_rate));
		}
		//cap max bitrate for next rate adaptation pass
		group->max_bitrate = target_rate;
	}
	return GF_OK;
}

/*!
* Download a file with possible retry if GF_IP_CONNECTION_FAILURE|GF_IP_NETWORK_FAILURE
* (I discovered that with my WIFI connection, I had many issues with BFM-TV downloads)
* Similar to gf_service_download_new() and gf_dm_sess_process().
* Parameters are identical to the ones of gf_service_download_new.
* \see gf_service_download_new()
*/
GF_Err gf_dash_download_resource(GF_DashClient *dash, GF_DASHFileIOSession *sess, const char *url, u64 start_range, u64 end_range, u32 persistent_mode, GF_DASH_Group *group)
{
	s32 group_idx = -1;
	Bool had_sess = GF_FALSE;
	Bool retry = GF_TRUE;
	GF_Err e;
	GF_DASHFileIO *dash_io = dash->dash_io;

	GF_LOG(GF_LOG_DEBUG, GF_LOG_DASH, ("[DASH] Downloading %s starting at UTC "LLU" ms\n", url, gf_net_get_utc() ));

	if (group) {
		group_idx = gf_list_find(group->dash->groups, group);
	}

	if (! *sess) {
		*sess = dash_io->create(dash_io, persistent_mode ? 1 : 0, url, group_idx);
		if (!(*sess)) {
			GF_LOG(GF_LOG_ERROR, GF_LOG_DASH, ("[DASH] Cannot try to download %s... OUT of memory ?\n", url));
			return GF_OUT_OF_MEM;
		}
	} else {
		had_sess = GF_TRUE;
		if (persistent_mode!=2) {
			e = dash_io->setup_from_url(dash_io, *sess, url, group_idx);
			if (e) {
				GF_LOG(GF_LOG_ERROR, GF_LOG_DASH, ("[DASH] Cannot resetup session for url %s: %s\n", url, gf_error_to_string(e) ));
				return e;
			}
		}
	}
	if (group) {
		group->is_downloading = GF_TRUE;
		group->download_start_time  = gf_sys_clock();
	}

retry:

	if (end_range) {
		e = dash_io->set_range(dash_io, *sess, start_range, end_range, (persistent_mode==2) ? GF_FALSE : GF_TRUE);
		if (e) {
			if (had_sess) {
				dash_io->del(dash_io, *sess);
				*sess = NULL;
				return gf_dash_download_resource(dash, sess, url, start_range, end_range, persistent_mode ? 1 : 0, group);
			}
			GF_LOG(GF_LOG_ERROR, GF_LOG_DASH, ("[DASH] Cannot setup byte-range download for %s: %s\n", url, gf_error_to_string(e) ));
			if (group)
				group->is_downloading = GF_FALSE;
			return e;
		}
	}
	assert(*sess);

	/*issue HTTP GET for headers only*/
	e = dash_io->init(dash_io, *sess);

	if (e>=GF_OK) {
		/*check mime type of the adaptation set if not provided*/
		if (group) {
			const char *mime = *sess ? dash_io->get_mime(dash_io, *sess) : NULL;
			if (mime && !group->service_mime) {
				group->service_mime = gf_strdup(mime);
			}
			/*we allow servers to give us broken mim types for the representation served ...*/
#if 0
			else if (mime && stricmp(group->service_mime, mime)) {
				GF_MPD_Representation *rep = gf_list_get(group->adaptation_set->representations, group->active_rep_index);
				if (! gf_dash_get_mime_type(NULL, rep, group->adaptation_set) )
					rep->mime_type = gf_strdup(mime);
				rep->disabled = 1;
				GF_LOG(GF_LOG_WARNING, GF_LOG_DASH, ("[DASH] Disabling representation since mime does not match: expected %s, but had %s for %s!\n", group->service_mime, mime, url));
				group->force_switch_bandwidth = 1;
				if (group->segment_download) dash_io->abort(dash_io, group->segment_download);
				group->is_downloading = 0;
				return GF_OK;
			}
#endif
		}

		/*file cannot be cached on disk !*/
		if (group) {
			if (dash_io->get_cache_name(dash_io, group->segment_download) == NULL) {
				GF_LOG(GF_LOG_DEBUG, GF_LOG_DASH, ("[DASH] Segment %s cannot be cached on disk, will use direct streaming\n", url));
				group->segment_must_be_streamed = GF_TRUE;
				if (group->segment_download) dash_io->abort(dash_io, group->segment_download);
				group->is_downloading = GF_TRUE;
				return GF_OK;
			}
			group->segment_must_be_streamed = GF_FALSE;
		}

		/*we can download the file*/
		e = dash_io->run(dash_io, *sess);
	}
	if (group && group->download_abort_type) {
		group->is_downloading = GF_FALSE;
		return GF_IP_CONNECTION_CLOSED;
	}
	switch (e) {
	case GF_IP_CONNECTION_FAILURE:
	case GF_IP_NETWORK_FAILURE:
		if (!dash->in_error || group) {
			dash_io->del(dash_io, *sess);
			GF_LOG(GF_LOG_WARNING, GF_LOG_DASH, ("[DASH] failed to download, retrying once with %s...\n", url));
			*sess = dash_io->create(dash_io, 0, url, group_idx);
			if (! (*sess)) {
				GF_LOG(GF_LOG_ERROR, GF_LOG_DASH, ("[DASH] Cannot retry to download %s... OUT of memory ?\n", url));
				if (group)
					group->is_downloading = GF_FALSE;
				return GF_OUT_OF_MEM;
			}

			if (retry) {
				retry = GF_FALSE;
				goto retry;
			}
			GF_LOG(GF_LOG_ERROR, GF_LOG_DASH, ("[DASH] two consecutive failures, aborting the download %s.\n", url));
		} else if (dash->in_error) {
			GF_LOG(GF_LOG_DEBUG, GF_LOG_DASH, ("[DASH] Downlod still in error for %s.\n", url));
		}
		break;
	case GF_OK:
		GF_LOG(GF_LOG_DEBUG, GF_LOG_DASH, ("[DASH] Download %s complete at UTC "LLU" ms\n", url, gf_net_get_utc() ));
		break;
	default:
		GF_LOG(GF_LOG_ERROR, GF_LOG_DASH, ("[DASH] FAILED to download %s = %s...\n", url, gf_error_to_string(e)));
		break;
	}
	if (group)
		group->is_downloading = GF_FALSE;
	return e;
}

static void gf_dash_get_timeline_duration(GF_MPD *mpd, GF_MPD_Period *period, GF_MPD_SegmentTimeline *timeline, u32 timescale, u32 *nb_segments, Double *max_seg_duration)
{
	u32 i, count;
	u64 period_duration, start_time, dur;
	if (period->duration) {
		period_duration = period->duration;
	} else {
		period_duration = mpd->media_presentation_duration - period->start;
	}
	period_duration *= timescale;
	period_duration /= 1000;

	*nb_segments = 0;
	if (max_seg_duration) *max_seg_duration = 0;
	start_time = 0;
	dur = 0;
	count = gf_list_count(timeline->entries);
	for (i=0; i<count; i++) {
		GF_MPD_SegmentTimelineEntry *ent = gf_list_get(timeline->entries, i);
		if ((s32)ent->repeat_count >=0) {
			*nb_segments += 1 + ent->repeat_count;
			if (ent->start_time) {
				start_time = ent->start_time;
				dur = (1 + ent->repeat_count) * ent->duration;
			} else {
				dur += (1 + ent->repeat_count) * ent->duration;
			}
		} else {
			u32 nb_seg = 0;
			if (i+1<count) {
				GF_MPD_SegmentTimelineEntry *ent2 = gf_list_get(timeline->entries, i+1);
				if (ent2->start_time>0) {
					nb_seg = (u32) ( (ent2->start_time - start_time - dur) / ent->duration);
					dur += nb_seg * ent->duration;
				}
			}
			if (!nb_seg) {
				nb_seg = (u32) ( (period_duration - start_time) / ent->duration );
				dur += nb_seg * ent->duration;
			}
			*nb_segments += nb_seg;
		}
		if (max_seg_duration && (*max_seg_duration < ent->duration)) *max_seg_duration = ent->duration;
	}
}

static void gf_dash_get_segment_duration(GF_MPD_Representation *rep, GF_MPD_AdaptationSet *set, GF_MPD_Period *period, GF_MPD *mpd, u32 *nb_segments, Double *max_seg_duration)
{
	Double mediaDuration;
	Bool single_segment = GF_FALSE;
	u32 timescale;
	u64 duration;
	GF_MPD_SegmentTimeline *timeline = NULL;
	*nb_segments = timescale = 0;
	duration = 0;

	if (rep->segment_list || set->segment_list || period->segment_list) {
		GF_List *segments = NULL;
		if (period->segment_list) {
			if (period->segment_list->duration) duration = period->segment_list->duration;
			if (period->segment_list->timescale) timescale = period->segment_list->timescale;
			if (period->segment_list->segment_URLs) segments = period->segment_list->segment_URLs;
			if (period->segment_list->segment_timeline) timeline = period->segment_list->segment_timeline;
		}
		if (set->segment_list) {
			if (set->segment_list->duration) duration = set->segment_list->duration;
			if (set->segment_list->timescale) timescale = set->segment_list->timescale;
			if (set->segment_list->segment_URLs) segments = set->segment_list->segment_URLs;
			if (set->segment_list->segment_timeline) timeline = set->segment_list->segment_timeline;
		}
		if (rep->segment_list) {
			if (rep->segment_list->duration) duration = rep->segment_list->duration;
			if (rep->segment_list->timescale) timescale = rep->segment_list->timescale;
			if (rep->segment_list->segment_URLs) segments = rep->segment_list->segment_URLs;
			if (rep->segment_list->segment_timeline) timeline = rep->segment_list->segment_timeline;
		}
		if (!timescale) timescale=1;

		if (timeline) {
			gf_dash_get_timeline_duration(mpd, period, timeline, timescale, nb_segments, max_seg_duration);
			if (max_seg_duration) *max_seg_duration /= timescale;
		} else {
			if (segments)
				*nb_segments = gf_list_count(segments);
			if (max_seg_duration) {
				*max_seg_duration = (Double) duration;
				*max_seg_duration /= timescale;
			}
		}
		return;
	}

	/*single segment*/
	if (rep->segment_base || set->segment_base || period->segment_base) {
		*max_seg_duration = mpd->media_presentation_duration;
		*max_seg_duration /= 1000;
		*nb_segments = 1;
		return;
	}

	single_segment = GF_TRUE;
	if (period->segment_template) {
		single_segment = GF_FALSE;
		if (period->segment_template->duration) duration = period->segment_template->duration;
		if (period->segment_template->timescale) timescale = period->segment_template->timescale;
		if (period->segment_template->segment_timeline) timeline = period->segment_template->segment_timeline;
	}
	if (set->segment_template) {
		single_segment = GF_FALSE;
		if (set->segment_template->duration) duration = set->segment_template->duration;
		if (set->segment_template->timescale) timescale = set->segment_template->timescale;
		if (set->segment_template->segment_timeline) timeline = set->segment_template->segment_timeline;
	}
	if (rep->segment_template) {
		single_segment = GF_FALSE;
		if (rep->segment_template->duration) duration = rep->segment_template->duration;
		if (rep->segment_template->timescale) timescale = rep->segment_template->timescale;
		if (rep->segment_template->segment_timeline) timeline = rep->segment_template->segment_timeline;
	}
	if (!timescale) timescale=1;

	/*if no SegmentXXX is found, this is a single segment representation (onDemand profile)*/
	if (single_segment) {
		*max_seg_duration = mpd->media_presentation_duration;
		*max_seg_duration /= 1000;
		*nb_segments = 1;
		return;
	}

	if (timeline) {
		gf_dash_get_timeline_duration(mpd, period, timeline, timescale, nb_segments, max_seg_duration);
		if (max_seg_duration) *max_seg_duration /= timescale;
	} else {
		if (max_seg_duration) {
			*max_seg_duration = (Double) duration;
			*max_seg_duration /= timescale;
		}
		mediaDuration = period->duration;
		if (!mediaDuration) {
			u32 i, count = gf_list_count(mpd->periods);
			Double start = 0;
			for (i=0; i<count; i++) {
				GF_MPD_Period *ap = gf_list_get(mpd->periods, i);
				if (ap==period) break;
				if (ap->start) start = ap->start;
				start += ap->duration;
			}
			mediaDuration = mpd->media_presentation_duration - start;
		}
		if (mediaDuration && duration) {
			Double nb_seg = (Double) mediaDuration;
			/*duration is given in ms*/
			nb_seg /= 1000;
			nb_seg *= timescale;
			nb_seg /= duration;
			*nb_segments = (u32) nb_seg;
			if (*nb_segments < nb_seg) (*nb_segments)++;
		}
	}
}

static u64 gf_dash_segment_timeline_start(GF_MPD_SegmentTimeline *timeline, u32 segment_index, u64 *segment_duration)
{
	u64 start_time = 0;
	u32 i, idx, k;
	idx = 0;
	for (i=0; i<gf_list_count(timeline->entries); i++) {
		GF_MPD_SegmentTimelineEntry *ent = gf_list_get(timeline->entries, i);
		if (ent->start_time) start_time = ent->start_time;
		for (k=0; k<ent->repeat_count+1; k++) {
			if (idx==segment_index) {
				if (segment_duration)
					*segment_duration = ent->duration;
				return start_time;
			}
			idx ++;
			start_time += ent->duration;
		}
	}
	return start_time;
}


static u64 gf_dash_get_segment_start_time_with_timescale(GF_DASH_Group *group, u64 *segment_duration, u32 *scale)
{
	GF_MPD_Representation *rep;
	GF_MPD_AdaptationSet *set;
	GF_MPD_Period *period;
	u64 start_time;
	u32 timescale;
	s32 segment_index;
	u64 duration;
	GF_List *seglist = NULL;
	GF_MPD_SegmentTimeline *timeline = NULL;
	timescale = 0;
	duration = 0;
	start_time = 0;

	rep = gf_list_get(group->adaptation_set->representations, group->active_rep_index);
	set = group->adaptation_set;
	period = group->period;
	segment_index = group->download_segment_index;

	/*single segment: return nothing*/
	if (rep->segment_base || set->segment_base || period->segment_base) {
		return start_time;
	}
	if (rep->segment_list || set->segment_list || period->segment_list) {
		if (period->segment_list) {
			if (period->segment_list->duration) duration = period->segment_list->duration;
			if (period->segment_list->timescale) timescale = period->segment_list->timescale;
			if (period->segment_list->segment_timeline) timeline = period->segment_list->segment_timeline;
			if (gf_list_count(period->segment_list->segment_URLs)) seglist = period->segment_list->segment_URLs;
		}
		if (set->segment_list) {
			if (set->segment_list->duration) duration = set->segment_list->duration;
			if (set->segment_list->timescale) timescale = set->segment_list->timescale;
			if (set->segment_list->segment_timeline) timeline = set->segment_list->segment_timeline;
			if (gf_list_count(set->segment_list->segment_URLs)) seglist = set->segment_list->segment_URLs;
		}
		if (rep->segment_list) {
			if (rep->segment_list->duration) duration = rep->segment_list->duration;
			if (rep->segment_list->timescale) timescale = rep->segment_list->timescale;
			if (gf_list_count(rep->segment_list->segment_URLs)) seglist = rep->segment_list->segment_URLs;
		}
		if (! timescale) timescale=1;

		if (timeline) {
			start_time = gf_dash_segment_timeline_start(timeline, segment_index, &duration);
		} else if (duration) {
			start_time = segment_index * duration;
		} else if (seglist && (segment_index>=0) ) {
			u32 i;
			start_time = 0;
			for (i=0; i <= (u32) segment_index; i++) {
				GF_MPD_SegmentURL *url = gf_list_get(seglist, i);
				if (!url) break;
				duration = url->duration;
				if (i < (u32) segment_index)
					start_time += url->duration;
			}
		}
		if (segment_duration) *segment_duration = duration;
		if (scale) *scale = timescale;
		return start_time;
	}

	if (period->segment_template) {
		if (period->segment_template->duration) duration = period->segment_template->duration;
		if (period->segment_template->timescale) timescale = period->segment_template->timescale;
		if (period->segment_template->segment_timeline) timeline = period->segment_template->segment_timeline;

	}
	if (set->segment_template) {
		if (set->segment_template->duration) duration = set->segment_template->duration;
		if (set->segment_template->timescale) timescale = set->segment_template->timescale;
		if (set->segment_template->segment_timeline) timeline = set->segment_template->segment_timeline;
	}
	if (rep->segment_template) {
		if (rep->segment_template->duration) duration = rep->segment_template->duration;
		if (rep->segment_template->timescale) timescale = rep->segment_template->timescale;
		if (rep->segment_template->segment_timeline) timeline = rep->segment_template->segment_timeline;
	}
	if (!timescale) timescale=1;

	if (timeline) {
		start_time = gf_dash_segment_timeline_start(timeline, segment_index, &duration);
	} else {
		start_time = segment_index * duration;
	}
	if (segment_duration) *segment_duration = duration;
	if (scale) *scale = timescale;
	return start_time;
}

static Double gf_dash_get_segment_start_time(GF_DASH_Group *group, Double *segment_duration)
{
	u64 start, dur;
	u32 scale;

	start = gf_dash_get_segment_start_time_with_timescale(group, &dur, &scale);
	if (segment_duration) {
		*segment_duration = (Double) dur;
		*segment_duration /= scale;
	}
	return ((Double)start)/scale;
}

u64 gf_dash_get_segment_availability_start_time(GF_MPD *mpd, GF_DASH_Group *group, u32 segment_index, u32 *seg_dur_ms)
{
	Double seg_ast, seg_dur=0.0;
	seg_ast = gf_dash_get_segment_start_time(group, &seg_dur);
	if (seg_dur_ms) *seg_dur_ms = (u32) (seg_dur * 1000);

	seg_ast += seg_dur;
	seg_ast *= 1000;
	seg_ast += group->period->start + group->ast_at_init;

	return (u64) seg_ast;
}

static void gf_dash_resolve_duration(GF_MPD_Representation *rep, GF_MPD_AdaptationSet *set, GF_MPD_Period *period, u64 *out_duration, u32 *out_timescale, u64 *out_pts_offset, GF_MPD_SegmentTimeline **out_segment_timeline)
{
	u32 timescale = 0;
	u64 pts_offset = 0;
	GF_MPD_SegmentTimeline *segment_timeline;
	GF_MPD_MultipleSegmentBase *mbase_rep, *mbase_set, *mbase_period;

	if (out_segment_timeline) *out_segment_timeline = NULL;
	if (out_pts_offset) *out_pts_offset = 0;

	/*single media segment - duration is not known unless indicated in period*/
	if (rep->segment_base || set->segment_base || period->segment_base) {
		*out_duration = period ? period->duration : 0;
		timescale = 0;
		if (rep->segment_base && rep->segment_base->presentation_time_offset) pts_offset = rep->segment_base->presentation_time_offset;
		if (rep->segment_base && rep->segment_base->timescale) timescale = rep->segment_base->timescale;
		if (!pts_offset && set->segment_base && set->segment_base->presentation_time_offset) pts_offset = set->segment_base->presentation_time_offset;
		if (!timescale && set->segment_base && set->segment_base->timescale) timescale = set->segment_base->timescale;
		if (!pts_offset && period->segment_base && period->segment_base->presentation_time_offset) pts_offset = period->segment_base->presentation_time_offset;
		if (!timescale && period->segment_base && period->segment_base->timescale) timescale = period->segment_base->timescale;

		if (out_pts_offset) *out_pts_offset = pts_offset;
		*out_timescale = timescale ? timescale : 1;
		return;
	}
	/*we have a segment template list or template*/
	mbase_rep = rep->segment_list ? (GF_MPD_MultipleSegmentBase *) rep->segment_list : (GF_MPD_MultipleSegmentBase *) rep->segment_template;
	mbase_set = set->segment_list ? (GF_MPD_MultipleSegmentBase *)set->segment_list : (GF_MPD_MultipleSegmentBase *)set->segment_template;
	mbase_period = period->segment_list ? (GF_MPD_MultipleSegmentBase *)period->segment_list : (GF_MPD_MultipleSegmentBase *)period->segment_template;

	segment_timeline = NULL;
	if (mbase_period) segment_timeline =  mbase_period->segment_timeline;
	if (mbase_set && mbase_set->segment_timeline) segment_timeline =  mbase_set->segment_timeline;
	if (mbase_rep && mbase_rep->segment_timeline) segment_timeline =  mbase_rep->segment_timeline;

	timescale = mbase_rep ? mbase_rep->timescale : 0;
	if (!timescale && mbase_set && mbase_set->timescale) timescale = mbase_set->timescale;
	if (!timescale && mbase_period && mbase_period->timescale) timescale  = mbase_period->timescale;
	if (!timescale) timescale = 1;
	*out_timescale = timescale;

	if (out_pts_offset) {
		pts_offset = mbase_rep ? mbase_rep->presentation_time_offset : 0;
		if (!pts_offset && mbase_set && mbase_set->presentation_time_offset) pts_offset = mbase_set->presentation_time_offset;
		if (!pts_offset && mbase_period && mbase_period->presentation_time_offset) pts_offset = mbase_period->presentation_time_offset;
		*out_pts_offset = pts_offset;
	}

	if (mbase_rep && mbase_rep->duration) *out_duration = mbase_rep->duration;
	else if (mbase_set && mbase_set->duration) *out_duration = mbase_set->duration;
	else if (mbase_period && mbase_period->duration) *out_duration = mbase_period->duration;

	if (out_segment_timeline) *out_segment_timeline = segment_timeline;

	/*for SegmentTimeline, just pick the first one as an indication (exact timeline solving is not done here)*/
	if (segment_timeline) {
		GF_MPD_SegmentTimelineEntry *ent = gf_list_get(segment_timeline->entries, 0);
		if (ent) *out_duration = ent->duration;
	}
	else if (rep->segment_list) {
		GF_MPD_SegmentURL *url = gf_list_get(rep->segment_list->segment_URLs, 0);
		if (url && url->duration) *out_duration = url->duration;
	}
}


static u32 gf_dash_get_index_in_timeline(GF_MPD_SegmentTimeline *timeline, u64 start, u64 start_timescale, u64 timescale)
{
	u64 start_time = 0;
	u32 idx = 0;
	u32 i, count, repeat;
	count = gf_list_count(timeline->entries);
	for (i=0; i<count; i++) {
		GF_MPD_SegmentTimelineEntry *ent = gf_list_get(timeline->entries, i);

		if (!i || ent->start_time) start_time = ent->start_time;

		repeat = ent->repeat_count+1;
		while (repeat) {
			if (start_timescale==timescale) {
				if (start_time == start ) return idx;
			} else {
				if (start_time*start_timescale == start * timescale) return idx;
			}
			start_time+=ent->duration;
			repeat--;
			idx++;
		}
	}
	//end of list in regular case: segment was the last one of the previous list and no changes happend
	if (start_timescale==timescale) {
		if (start_time == start ) return count;
	} else {
		if (start_time*start_timescale == start * timescale) return count;
	}

	GF_LOG(GF_LOG_ERROR, GF_LOG_DASH, ("[DASH] Error: could not find previous segment start in current timeline ! seeking to end of timeline\n"));
	return count;
}


static GF_Err gf_dash_merge_segment_timeline(GF_DASH_Group *group, GF_DashClient *dash, GF_MPD_SegmentList *old_list, GF_MPD_SegmentTemplate *old_template, GF_MPD_SegmentList *new_list, GF_MPD_SegmentTemplate *new_template, Double min_start_time)
{
	GF_MPD_SegmentTimeline *old_timeline, *new_timeline;
	u32 i, idx, timescale, nb_new_segs;
	GF_MPD_SegmentTimelineEntry *ent;

	old_timeline = new_timeline = NULL;
	if (old_list && old_list->segment_timeline) {
		if (!new_list || !new_list->segment_timeline) {
			GF_LOG(GF_LOG_ERROR, GF_LOG_DASH, ("[DASH] Error - cannot update playlist: segment timeline not present in new MPD segmentList\n"));
			return GF_NON_COMPLIANT_BITSTREAM;
		}
		old_timeline = old_list->segment_timeline;
		new_timeline = new_list->segment_timeline;
		timescale = new_list->timescale;
	} else if (old_template && old_template->segment_timeline) {
		if (!new_template || !new_template->segment_timeline) {
			GF_LOG(GF_LOG_ERROR, GF_LOG_DASH, ("[DASH] Error - cannot update playlist: segment timeline not present in new MPD segmentTemplate\n"));
			return GF_NON_COMPLIANT_BITSTREAM;
		}
		old_timeline = old_template->segment_timeline;
		new_timeline = new_template->segment_timeline;
		timescale = new_template->timescale;
	}
	if (!old_timeline && !new_timeline) return GF_OK;

	if (group) {
		group->current_start_time = gf_dash_get_segment_start_time_with_timescale(group, NULL, &group->current_timescale);
	} else {
		for (i=0; i<gf_list_count(dash->groups); i++) {
			GF_DASH_Group *a_group = gf_list_get(dash->groups, i);
			a_group->current_start_time = gf_dash_get_segment_start_time_with_timescale(a_group, NULL, &a_group->current_timescale);
		}
	}

	nb_new_segs = 0;
	idx=0;
	while ((ent = gf_list_enum(new_timeline->entries, &idx))) {
		nb_new_segs += 1 + ent->repeat_count;
	}

	if (group) {
		u32 prev_idx = group->download_segment_index;
		group->nb_segments_in_rep = nb_new_segs;
		group->download_segment_index = gf_dash_get_index_in_timeline(new_timeline, group->current_start_time, group->current_timescale, timescale ? timescale : group->current_timescale);

		GF_LOG(GF_LOG_DEBUG, GF_LOG_DASH, ("[DASH] Updated SegmentTimeline: New segment number %d - old %d - start time "LLD"\n", group->download_segment_index , prev_idx, group->current_start_time));
	} else {
		u32 i;
		for (i=0; i<gf_list_count(dash->groups); i++) {
			GF_DASH_Group *a_group = gf_list_get(dash->groups, i);
			u32 prev_idx = a_group->download_segment_index;
			a_group->nb_segments_in_rep = nb_new_segs;
			a_group->download_segment_index = gf_dash_get_index_in_timeline(new_timeline, a_group->current_start_time, a_group->current_timescale, timescale ? timescale : a_group->current_timescale);

			GF_LOG(GF_LOG_DEBUG, GF_LOG_DASH, ("[DASH] Updated SegmentTimeline: New segment number %d - old %d - start time "LLD"\n", a_group->download_segment_index , prev_idx, a_group->current_start_time));
		}
	}


#ifndef GPAC_DISABLE_LOG
	if (gf_log_tool_level_on(GF_LOG_DASH, GF_LOG_DEBUG) ) {
		GF_LOG(GF_LOG_DEBUG, GF_LOG_DASH, ("[DASH] New SegmentTimeline: \n"));
		for (idx=0; idx<gf_list_count(new_timeline->entries); idx++) {
			GF_MPD_SegmentTimelineEntry *ent = gf_list_get(new_timeline->entries, idx);
			GF_LOG(GF_LOG_DEBUG, GF_LOG_DASH, ("\tt="LLU" d=%d r=%d\n", ent->start_time, ent->duration, ent->repeat_count));
		}
	}
#endif

	return GF_OK;
}

static u32 gf_dash_purge_segment_timeline(GF_DASH_Group *group, Double min_start_time)
{
	u32 nb_removed, time_scale;
	u64 start_time, min_start, duration;
	GF_MPD_SegmentTimeline *timeline=NULL;
	GF_MPD_Representation *rep = gf_list_get(group->adaptation_set->representations, group->active_rep_index);

	if (!min_start_time) return 0;
	gf_dash_resolve_duration(rep, group->adaptation_set, group->period, &duration, &time_scale, NULL, &timeline);
	if (!timeline) return 0;

	min_start = (u64) (min_start_time*time_scale);
	start_time = 0;
	nb_removed=0;
	while (1) {
		GF_MPD_SegmentTimelineEntry *ent = gf_list_get(timeline->entries, 0);
		if (!ent) break;
		if (ent->start_time) start_time = ent->start_time;

		while (start_time + ent->duration < min_start) {
			if (! ent->repeat_count) break;
			ent->repeat_count--;
			nb_removed++;
			start_time += ent->duration;
		}
		/*this entry is in our range, keep it and make sure it has a start time*/
		if (start_time + ent->duration >= min_start) {
			if (!ent->start_time) ent->start_time = start_time;
			break;
		}
		start_time += ent->duration;
		gf_list_rem(timeline->entries, 0);
		gf_free(ent);
		nb_removed++;
	}
	if (nb_removed) {
		GF_MPD_SegmentList *segment_list;
		/*update next download index*/
		group->download_segment_index -= nb_removed;
		assert(group->nb_segments_in_rep >= nb_removed);
		group->nb_segments_in_rep -= nb_removed;
		/*clean segmentList*/
		segment_list = NULL;
		if (group->period && group->period->segment_list) segment_list = group->period->segment_list;
		if (group->adaptation_set && group->adaptation_set->segment_list) segment_list = group->adaptation_set->segment_list;
		if (rep && rep->segment_list) segment_list = rep->segment_list;

		if (segment_list) {
			u32 i = nb_removed;
			while (i) {
				GF_MPD_SegmentURL *seg_url = gf_list_get(segment_list->segment_URLs, 0);
				gf_list_rem(segment_list->segment_URLs, 0);
				gf_mpd_segment_url_free(seg_url);
			}
		}
		group->nb_segments_purged += nb_removed;
	}
	return nb_removed;
}

static GF_Err gf_dash_update_manifest(GF_DashClient *dash)
{
	GF_Err e;
	Bool force_timeline_setup;
	u32 group_idx, rep_idx, i, j;
	u64 fetch_time=0;
	GF_DOMParser *mpd_parser;
	u8 signature[GF_SHA1_DIGEST_SIZE];
	GF_MPD_Period *period, *new_period;
	const char *local_url;
	char mime[128];
	char * purl;
	Double timeline_start_time;
	GF_MPD *new_mpd;
	Bool fetch_only = GF_FALSE;

	if (!dash->mpd_dnload) {
		local_url = purl = NULL;
		if (!gf_list_count(dash->mpd->locations)) {
			FILE *t = gf_fopen(dash->base_url, "rt");
			if (t) {
				local_url = dash->base_url;
				gf_fclose(t);
			}
			if (!local_url) {
				/*we will no longer attempt to update the MPD ...*/
				dash->mpd->minimum_update_period = 0;
				GF_LOG(GF_LOG_ERROR, GF_LOG_DASH, ("[DASH] Error - cannot update playlist: no HTTP source for MPD could be found\n"));
				return GF_BAD_PARAM;
			}
		}
		if (!local_url) {
			purl = gf_strdup(gf_list_get(dash->mpd->locations, 0));

			/*if no absolute URL, use <Location> to get MPD in case baseURL is relative...*/
			if (!strstr(dash->base_url, "://")) {
				gf_free(dash->base_url);
				dash->base_url = gf_strdup(purl);
			}
			fetch_only = 1;
		}
	} else {
		local_url = dash->dash_io->get_cache_name(dash->dash_io, dash->mpd_dnload);
		if (local_url) {
			gf_delete_file(local_url);
		}
		//use the redirected url
		purl = gf_strdup( dash->dash_io->get_url(dash->dash_io, dash->mpd_dnload) );
	}

	/*if update location is specified, update - spec does not say whether location is a relative or absoute URL*/
	if (gf_list_count(dash->mpd->locations)) {
		char *update_loc = gf_list_get(dash->mpd->locations, 0);
		char *update_url = gf_url_concatenate(purl, update_loc);
		if (update_url) {
			gf_free(purl);
			purl = update_url;
		}
	}

	GF_LOG(GF_LOG_DEBUG, GF_LOG_DASH, ("[DASH] Updating Playlist %s...\n", purl ? purl : local_url));
	if (purl) {
		const char *mime_type;
		/*use non-persistent connection for MPD*/
		e = gf_dash_download_resource(dash, &(dash->mpd_dnload), purl, 0, 0, 0, NULL);
		if (e!=GF_OK) {
			if (!dash->in_error) {
				GF_LOG(GF_LOG_ERROR, GF_LOG_DASH, ("[DASH] Error - cannot update playlist: download problem %s for MPD file\n", gf_error_to_string(e)));
				dash->in_error = GF_TRUE;
			}
			gf_free(purl);
			//try to refetch MPD every second
			dash->last_update_time+=1000;
			return e;
		} else {
			GF_LOG(GF_LOG_DEBUG, GF_LOG_DASH, ("[DASH] Playlist %s updated with success\n", purl));
		}
		mime_type = dash->dash_io->get_mime(dash->dash_io, dash->mpd_dnload) ;
		strcpy(mime, mime_type ? mime_type : "");
		strlwr(mime);

		/*in case the session has been restarted, local_url may have been destroyed - get it back*/
		local_url = dash->dash_io->get_cache_name(dash->dash_io, dash->mpd_dnload);

		/* Some servers, for instance http://tv.freebox.fr, serve m3u8 as text/plain */
		if (gf_dash_is_m3u8_mime(purl, mime) || strstr(purl, ".m3u8")) {
			gf_m3u8_to_mpd(local_url, purl, NULL, dash->reload_count, dash->mimeTypeForM3U8Segments, 0, M3U8_TO_MPD_USE_TEMPLATE, &dash->getter);
		} else if (!gf_dash_is_dash_mime(mime)) {
			GF_LOG(GF_LOG_WARNING, GF_LOG_DASH, ("[DASH] mime '%s' should be m3u8 or mpd\n", mime));
		}

		gf_free(purl);

		purl = (char *) dash->dash_io->get_url(dash->dash_io, dash->mpd_dnload) ;

		/*if relocated, reassign MPD base URL*/
		if (strcmp(purl, dash->base_url)) {
			gf_free(dash->base_url);
			dash->base_url = gf_strdup(purl);
		}

		purl = NULL;


	}
	fetch_time = dash_get_fetch_time(dash);

	if (!gf_dash_check_mpd_root_type(local_url)) {
		GF_LOG(GF_LOG_ERROR, GF_LOG_DASH, ("[DASH] Error - cannot update playlist: MPD file type is not correct %s\n", local_url));
		return GF_NON_COMPLIANT_BITSTREAM;
	}

	if (gf_sha1_file( local_url, signature)) {
		GF_LOG(GF_LOG_ERROR, GF_LOG_DASH, ("[DASH] : cannot SHA1 file %s\n", local_url));
		return GF_IO_ERR;
	}

	if (!dash->in_error && ! memcmp( signature, dash->lastMPDSignature, GF_SHA1_DIGEST_SIZE)) {

		dash->reload_count++;
		GF_LOG(GF_LOG_DEBUG, GF_LOG_DASH, ("[DASH] MPD file did not change for %d consecutive reloads\n", dash->reload_count));
		/*if the MPD did not change, we should refresh "soon" but cannot wait a full refresh cycle in case of
		low latencies as we could miss a segment*/

		if (dash->is_m3u8) {
			dash->last_update_time += dash->mpd->minimum_update_period/2;
		} else {
			dash->last_update_time = gf_sys_clock();
		}

		dash->mpd_fetch_time = fetch_time;
		return GF_OK;
	}

	force_timeline_setup = dash->in_error;
	dash->in_error = GF_FALSE;
	dash->reload_count = 0;
	memcpy(dash->lastMPDSignature, signature, GF_SHA1_DIGEST_SIZE);

	/* It means we have to reparse the file ... */
	/* parse the MPD */
	mpd_parser = gf_xml_dom_new();
	e = gf_xml_dom_parse(mpd_parser, local_url, NULL, NULL);
	if (e != GF_OK) {
		gf_xml_dom_del(mpd_parser);
		GF_LOG(GF_LOG_ERROR, GF_LOG_DASH, ("[DASH] Error - cannot update playlist: error in XML parsing %s\n", gf_error_to_string(e)));
		return GF_NON_COMPLIANT_BITSTREAM;
	}
	new_mpd = gf_mpd_new();
	e = gf_mpd_init_from_dom(gf_xml_dom_get_root(mpd_parser), new_mpd, purl);
	gf_xml_dom_del(mpd_parser);
	if (e) {
		GF_LOG(GF_LOG_ERROR, GF_LOG_DASH, ("[DASH] Error - cannot update playlist: error in MPD creation %s\n", gf_error_to_string(e)));
		gf_mpd_del(new_mpd);
		return GF_NON_COMPLIANT_BITSTREAM;
	}

	/*TODO - check periods are the same !!*/
	period = gf_list_get(dash->mpd->periods, dash->active_period_index);
	if (fetch_only  && !period) goto exit;

	new_period = gf_list_get(new_mpd->periods, dash->active_period_index);
	if (!new_period) {
		GF_LOG(GF_LOG_ERROR, GF_LOG_DASH, ("[DASH] Error - cannot update playlist: missing period\n"));
		gf_mpd_del(new_mpd);
		return GF_NON_COMPLIANT_BITSTREAM;
	}

	if (gf_list_count(period->adaptation_sets) != gf_list_count(new_period->adaptation_sets)) {
		GF_LOG(GF_LOG_ERROR, GF_LOG_DASH, ("[DASH] Error - cannot update playlist: missing AdaptationSet\n"));
		gf_mpd_del(new_mpd);
		return GF_NON_COMPLIANT_BITSTREAM;
	}

	GF_LOG(GF_LOG_DEBUG, GF_LOG_DASH, ("[DASH] Updating playlist at UTC time "LLU" - availabilityStartTime "LLU"\n", fetch_time, new_mpd->availabilityStartTime));

	timeline_start_time = 0;
	/*if not infinity for timeShift, compute min media time before merge and adjust it*/
	if (dash->mpd->time_shift_buffer_depth != (u32) -1) {
		Double timeshift = dash->mpd->time_shift_buffer_depth;
		timeshift /= 1000;

		for (group_idx=0; group_idx<gf_list_count(dash->groups); group_idx++) {
			GF_DASH_Group *group = gf_list_get(dash->groups, group_idx);
			if (group->selection!=GF_DASH_GROUP_NOT_SELECTABLE) {
				Double group_start = gf_dash_get_segment_start_time(group, NULL);
				if (!group_idx || (timeline_start_time > group_start) ) timeline_start_time = group_start;
			}
		}
		/*we can rewind our segments from timeshift*/
		if (timeline_start_time > timeshift) timeline_start_time -= timeshift;
		/*we can rewind all segments*/
		else timeline_start_time = 0;
	}

	/*update segmentTimeline at Period level*/
	e = gf_dash_merge_segment_timeline(NULL, dash, period->segment_list, period->segment_template, new_period->segment_list, new_period->segment_template, timeline_start_time);
	if (e) {
		gf_mpd_del(new_mpd);
		return e;
	}

	for (group_idx=0; group_idx<gf_list_count(dash->groups); group_idx++) {
		Double seg_dur;
		Bool reset_segment_count;
		GF_MPD_AdaptationSet *set, *new_set;
		GF_DASH_Group *group = gf_list_get(dash->groups, group_idx);

		/*update info even if the group is not selected !*/
		if (group->selection==GF_DASH_GROUP_NOT_SELECTABLE)
			continue;

		set = group->adaptation_set;
		new_set = gf_list_get(new_period->adaptation_sets, group_idx);

		if (gf_list_count(new_set->representations) != gf_list_count(group->adaptation_set->representations)) {
			GF_LOG(GF_LOG_ERROR, GF_LOG_DASH, ("[DASH] Error - cannot update playlist: missing representation in adaptation set\n"));
			gf_mpd_del(new_mpd);
			return GF_NON_COMPLIANT_BITSTREAM;
		}

		/*get all representations in both periods*/
		for (rep_idx = 0; rep_idx <gf_list_count(group->adaptation_set->representations); rep_idx++) {
			GF_List *segments, *new_segments;
			GF_MPD_Representation *rep = gf_list_get(group->adaptation_set->representations, rep_idx);
			GF_MPD_Representation *new_rep = gf_list_get(new_set->representations, rep_idx);

			if (rep->segment_base || group->adaptation_set->segment_base || period->segment_base) {
				if (!new_rep->segment_base && !new_set->segment_base && !new_period->segment_base) {
					GF_LOG(GF_LOG_ERROR, GF_LOG_DASH, ("[DASH] Error - cannot update playlist: representation does not use segment base as previous version\n"));
					gf_mpd_del(new_mpd);
					return GF_NON_COMPLIANT_BITSTREAM;
				}
				/*what else should we check ??*/

				/*OK, this rep is fine*/
			}

			else if (rep->segment_template || group->adaptation_set->segment_template || period->segment_template) {
				if (!new_rep->segment_template && !new_set->segment_template && !new_period->segment_template) {
					GF_LOG(GF_LOG_ERROR, GF_LOG_DASH, ("[DASH] Error - cannot update playlist: representation does not use segment template as previous version\n"));
					gf_mpd_del(new_mpd);
					return GF_NON_COMPLIANT_BITSTREAM;
				}
				//if no segment timeline, adjust current idx of the group if start number changes (not needed if SegmentTimeline, otherwise, we will look for the index with the same starttime in the timeline)
				if ((period->segment_template && period->segment_template->segment_timeline)
					|| (set->segment_template && set->segment_template->segment_timeline)
					|| (rep->segment_template && rep->segment_template->segment_timeline)
				) {
				} else {
					s32 sn_diff = 0;

					if (period->segment_template && (period->segment_template->start_number != (u32) -1) ) sn_diff = period->segment_template->start_number;
					else if (set->segment_template && (set->segment_template->start_number != (u32) -1) ) sn_diff = set->segment_template->start_number;
					else if (rep->segment_template && (rep->segment_template->start_number != (u32) -1) ) sn_diff = rep->segment_template->start_number;

					if (new_period->segment_template && (new_period->segment_template->start_number != (u32) -1) ) sn_diff -= (s32) new_period->segment_template->start_number;
					else if (new_set->segment_template && (new_set->segment_template->start_number != (u32) -1) ) sn_diff -= (s32) new_set->segment_template->start_number;
					else if (new_rep->segment_template && (new_rep->segment_template->start_number != (u32) -1) ) sn_diff -= (s32) new_rep->segment_template->start_number;

					if (sn_diff != 0) {
						GF_LOG(GF_LOG_WARNING, GF_LOG_DASH, ("[DASH] startNumber change for SegmentTemplate without SegmentTimeline - adjusting current segment index by %d\n", sn_diff));
						group->download_segment_index += sn_diff;
					}
				}
				/*OK, this rep is fine*/
			}
			else {
				/*we're using segment list*/
				assert(rep->segment_list || group->adaptation_set->segment_list || period->segment_list);

				if (!new_rep->segment_list && !new_set->segment_list && !new_period->segment_list) {
					GF_LOG(GF_LOG_ERROR, GF_LOG_DASH, ("[DASH] Error - cannot update playlist: representation does not use segment list as previous version\n"));
					gf_mpd_del(new_mpd);
					return GF_NON_COMPLIANT_BITSTREAM;
				}
				/*get the segment list*/
				segments = new_segments = NULL;
				if (period->segment_list && period->segment_list->segment_URLs) segments = period->segment_list->segment_URLs;
				if (set->segment_list && set->segment_list->segment_URLs) segments = set->segment_list->segment_URLs;
				if (rep->segment_list && rep->segment_list->segment_URLs) segments = rep->segment_list->segment_URLs;

				if (new_period->segment_list && new_period->segment_list->segment_URLs) new_segments = new_period->segment_list->segment_URLs;
				if (new_set->segment_list && new_set->segment_list->segment_URLs) new_segments = new_set->segment_list->segment_URLs;
				if (new_rep->segment_list && new_rep->segment_list->segment_URLs) new_segments = new_rep->segment_list->segment_URLs;


				for (i=0; i<gf_list_count(new_segments); i++) {
					GF_MPD_SegmentURL *new_seg = gf_list_get(new_segments, i);
					Bool found = GF_FALSE;
					for (j=0; j<gf_list_count(segments); j++) {
						GF_MPD_SegmentURL *seg = gf_list_get(segments, j);
						if (seg->media && new_seg->media && !strcmp(seg->media, new_seg->media)) {
							found=1;
							break;
						}
						if (seg->media_range && new_seg->media_range && (seg->media_range->start_range==new_seg->media_range->start_range) && (seg->media_range->end_range==new_seg->media_range->end_range) ) {
							found=1;
							break;
						}
					}
					/*this is a new segment, merge it: we remove from new list and push to old one, before doing a final swap
					this ensures that indexing in the segment_list is still correct after merging*/
					if (!found) {
						gf_list_rem(new_segments, i);
						i--;
						gf_list_add(segments, new_seg);
						GF_LOG(GF_LOG_DEBUG, GF_LOG_DASH, ("[DASH] Representation #%d: Adding new segment %s\n", rep_idx+1, new_seg->media));
					}
				}

				/*what else should we check ?*/

				/*swap segment list content*/
				gf_list_swap(new_segments, segments);

				/*current representation is the active one in the group - update the number of segments*/
				if (group->active_rep_index==rep_idx) {
					group->nb_segments_in_rep = gf_list_count(new_segments);
				}
			}

			e = gf_dash_merge_segment_timeline(group, NULL, rep->segment_list, rep->segment_template, new_rep->segment_list, new_rep->segment_template, timeline_start_time);
			if (e) {
				gf_mpd_del(new_mpd);
				return e;
			}

			/*what else should we check ??*/


			/*switch all intertnal GPAC stuff*/
			memcpy(&new_rep->playback, &rep->playback, sizeof(GF_DASH_RepresentationPlayback));
			if (rep->playback.cached_init_segment_url) rep->playback.cached_init_segment_url = NULL;

			if (!new_rep->mime_type) {
				new_rep->mime_type = rep->mime_type;
				rep->mime_type = NULL;
			}
		}

		/*update segmentTimeline at AdaptationSet level before switching the set (old setup needed to compute current timing of each group) */
		e = gf_dash_merge_segment_timeline(group, NULL, set->segment_list, set->segment_template, new_set->segment_list, new_set->segment_template, timeline_start_time);
		if (e) {
			gf_mpd_del(new_mpd);
			return e;
		}

		/*update group/period to new period*/
		j = gf_list_find(group->period->adaptation_sets, group->adaptation_set);
		group->adaptation_set = gf_list_get(new_period->adaptation_sets, j);
		group->period = new_period;

		j = gf_list_count(group->adaptation_set->representations);
		assert(j);

		/*now that all possible SegmentXXX have been updated, purge them if needed: all segments ending before timeline_start_time
		will be removed from MPD*/
		if (timeline_start_time) {
			u32 nb_segments_removed = gf_dash_purge_segment_timeline(group, timeline_start_time);
			if (nb_segments_removed) {
				GF_LOG(GF_LOG_DEBUG, GF_LOG_DASH, ("[DASH] AdaptationSet %d - removed %d segments from timeline (%d since start of the period)\n", group_idx+1, nb_segments_removed, group->nb_segments_purged));
			}
		}

		if (force_timeline_setup) {
			group->timeline_setup = 0;
			group->start_number_at_last_ast = 0;
			gf_dash_group_timeline_setup(new_mpd, group, fetch_time);
		}
		else if (new_mpd->availabilityStartTime != dash->mpd->availabilityStartTime) {
			s64 diff = new_mpd->availabilityStartTime;
			diff -= dash->mpd->availabilityStartTime;
			if (diff < 0) diff = -diff;
			if (diff>3000)
				gf_dash_group_timeline_setup(new_mpd, group, fetch_time);
		}

		group->maybe_end_of_stream = 0;
		reset_segment_count = 0;
		/*compute fetchTime + minUpdatePeriod and check period end time*/
		if (new_mpd->minimum_update_period && new_mpd->media_presentation_duration) {
			u32 endTime = (u32) (fetch_time - new_mpd->availabilityStartTime - period->start);
			if (endTime > new_mpd->media_presentation_duration) {
				GF_LOG(GF_LOG_DEBUG, GF_LOG_DASH, ("[DASH] Period EndTime is signaled to %d, less than fetch time %d ! Ignoring mediaPresentationDuration\n", new_mpd->media_presentation_duration, endTime));
				new_mpd->media_presentation_duration = 0;
				reset_segment_count = 1;
			} else {
				endTime += new_mpd->minimum_update_period;
				if (endTime > new_mpd->media_presentation_duration) {
					GF_LOG(GF_LOG_DEBUG, GF_LOG_DASH, ("[DASH] Period EndTime is signaled to %d, less than fetch time + next update - maybe end of stream ?\n", new_mpd->availabilityStartTime, endTime));
					group->maybe_end_of_stream = 1;
				}
			}
		}

		/*update number of segments in active rep*/
		gf_dash_get_segment_duration(gf_list_get(group->adaptation_set->representations, group->active_rep_index), group->adaptation_set, group->period, new_mpd, &group->nb_segments_in_rep, &seg_dur);

		if (reset_segment_count) {
			u32 nb_segs_in_mpd_period = (u32) (dash->mpd->minimum_update_period / (1000*seg_dur) );
			group->nb_segments_in_rep = group->download_segment_index + nb_segs_in_mpd_period;
		}
		/*check if number of segments are coherent ...*/
		else if (!group->maybe_end_of_stream && new_mpd->minimum_update_period && new_mpd->media_presentation_duration) {
			u32 nb_segs_in_mpd_period = (u32) (dash->mpd->minimum_update_period / (1000*seg_dur) );

			if (group->download_segment_index + nb_segs_in_mpd_period >= group->nb_segments_in_rep) {
				GF_LOG(GF_LOG_DEBUG, GF_LOG_DASH, ("[DASH] Period has %d segments but %d are needed until next refresh. Maybe end of stream is near ?\n", group->nb_segments_in_rep, group->download_segment_index + nb_segs_in_mpd_period));
				group->maybe_end_of_stream = 1;
			}
		}

		GF_LOG(GF_LOG_DEBUG, GF_LOG_DASH, ("[DASH] Updated AdaptationSet %d - %d segments\n", group_idx+1, group->nb_segments_in_rep));

	}

exit:
	/*swap representations - we don't need to update download_segment_index as it still points to the right entry in the merged list*/
	if (dash->mpd)
		gf_mpd_del(dash->mpd);
	dash->mpd = new_mpd;
	dash->last_update_time = gf_sys_clock();
	dash->mpd_fetch_time = fetch_time;
	return GF_OK;
}

static void gf_dash_set_group_representation(GF_DASH_Group *group, GF_MPD_Representation *rep)
{
#ifndef GPAC_DISABLE_LOG
	u32 width=0, height=0, samplerate=0;
	GF_MPD_Fractional *framerate=NULL;
#endif
	u32 k;
	s32 timeshift;
	GF_MPD_AdaptationSet *set;
	GF_MPD_Period *period;
	u32 nb_segs;
	u32 i = gf_list_find(group->adaptation_set->representations, rep);
	u32 nb_cached_seg_per_rep = group->max_cached_segments / gf_dash_group_count_rep_needed(group);
	assert((s32) i >= 0);

	/* in case of dependent representations: we set force_max_rep_index than active_rep_index*/
	if (group->base_rep_index_plus_one)
		group->force_max_rep_index = i;
	else
		group->active_rep_index = i;
	group->active_bitrate = rep->bandwidth;
	group->max_cached_segments = nb_cached_seg_per_rep * gf_dash_group_count_rep_needed(group);
	nb_segs = group->nb_segments_in_rep;

	group->min_bandwidth_selected = 1;
	for (k=0; k<gf_list_count(group->adaptation_set->representations); k++) {
		GF_MPD_Representation *arep = gf_list_get(group->adaptation_set->representations, k);
		if (group->active_bitrate > arep->bandwidth) {
			group->min_bandwidth_selected = 0;
			break;
		}
	}

	set = group->adaptation_set;
	period = group->period;

#ifndef GPAC_DISABLE_LOG

#define GET_REP_ATTR(_a)	_a = rep->_a; if (!_a) _a = set->_a;

	GET_REP_ATTR(width);
	GET_REP_ATTR(height);
	GET_REP_ATTR(samplerate);
	GET_REP_ATTR(framerate);

	GF_LOG(GF_LOG_INFO, GF_LOG_DASH, ("[DASH] Switched to representation bandwidth %d kbps\n", rep->bandwidth/1024));
	if (group->max_bitrate) GF_LOG(GF_LOG_INFO, GF_LOG_DASH, ("\tmax download bandwidth: %d kbps\n", group->max_bitrate/1024));
	if (width&&height) {
		GF_LOG(GF_LOG_INFO, GF_LOG_DASH, ("\tWidth %d Height %d", width, height));
		if (framerate) GF_LOG(GF_LOG_INFO, GF_LOG_DASH, (" framerate %d/%d", framerate->num, framerate->den));
		GF_LOG(GF_LOG_INFO, GF_LOG_DASH, ("\n"));
	} else if (samplerate) {
		GF_LOG(GF_LOG_INFO, GF_LOG_DASH, ("\tsamplerate %d\n", samplerate));
	}
#endif

	gf_dash_get_segment_duration(rep, set, period, group->dash->mpd, &group->nb_segments_in_rep, &group->segment_duration);

	/*if broken indication in duration restore previous seg count*/
	if (group->dash->ignore_mpd_duration)
		group->nb_segments_in_rep = nb_segs;


	timeshift = -1;
	timeshift = (s32) (rep->segment_base ? rep->segment_base->time_shift_buffer_depth : (rep->segment_list ? rep->segment_list->time_shift_buffer_depth : (rep->segment_template ? rep->segment_template->time_shift_buffer_depth : -1) ) );
	if (timeshift == -1) timeshift = (s32) (set->segment_base ? set->segment_base->time_shift_buffer_depth : (set->segment_list ? set->segment_list->time_shift_buffer_depth : (set->segment_template ? set->segment_template->time_shift_buffer_depth : -1) ) );
	if (timeshift == -1) timeshift = (s32) (period->segment_base ? period->segment_base->time_shift_buffer_depth : (period->segment_list ? period->segment_list->time_shift_buffer_depth : (period->segment_template ? period->segment_template->time_shift_buffer_depth : -1) ) );

	if (timeshift == -1) timeshift = (s32) group->dash->mpd->time_shift_buffer_depth;
	group->time_shift_buffer_depth = (u32) timeshift;

	group->dash->dash_io->on_dash_event(group->dash->dash_io, GF_DASH_EVENT_QUALITY_SWITCH, gf_list_find(group->dash->groups, group), GF_OK);
}

static void gf_dash_switch_group_representation(GF_DashClient *mpd, GF_DASH_Group *group)
{
	u32 i, bandwidth, min_bandwidth;
	GF_MPD_Representation *rep_sel = NULL;
	GF_MPD_Representation *min_rep_sel = NULL;
	Bool min_bandwidth_selected = GF_FALSE;
	bandwidth = 0;
	min_bandwidth = (u32) -1;

	GF_LOG(GF_LOG_DEBUG, GF_LOG_DASH, ("[DASH] Checking representations between %d and %d kbps\n", group->min_bitrate/1024, group->max_bitrate/1024));

	if (group->force_representation_idx_plus_one) {
		rep_sel = gf_list_get(group->adaptation_set->representations, group->force_representation_idx_plus_one - 1);
		group->force_representation_idx_plus_one = 0;
	}

	if (!rep_sel) {
		for (i=0; i<gf_list_count(group->adaptation_set->representations); i++) {
			GF_MPD_Representation *rep = gf_list_get(group->adaptation_set->representations, i);
			if (rep->playback.disabled) continue;
			if ((rep->bandwidth > bandwidth) && (rep->bandwidth < group->max_bitrate )) {
				rep_sel = rep;
				bandwidth = rep->bandwidth;
			}
			if (rep->bandwidth < min_bandwidth) {
				min_rep_sel = rep;
				min_bandwidth = rep->bandwidth;
			}
		}
	}

	if (!rep_sel) {
		if (!min_rep_sel) {
			min_rep_sel = gf_list_get(group->adaptation_set->representations, 0);
		}
		rep_sel = min_rep_sel;
		min_bandwidth_selected = 1;
	}
	assert(rep_sel);
	i = gf_list_find(group->adaptation_set->representations, rep_sel);

	assert((s32) i >= 0);

	group->force_switch_bandwidth = 0;
	group->max_bitrate = 0;
	group->min_bitrate = (u32) -1;

	if (i != group->active_rep_index) {
		if (min_bandwidth_selected) {
			GF_LOG(GF_LOG_WARNING, GF_LOG_DASH, ("[DASH] No representation found with bandwidth below %d kbps - using representation @ %d kbps\n", group->max_bitrate/1024, rep_sel->bandwidth/1024));
		}
		gf_dash_set_group_representation(group, rep_sel);
	}
}


static GF_Err gf_dash_resolve_url(GF_MPD *mpd, GF_MPD_Representation *rep, GF_DASH_Group *group, const char *mpd_url, GF_MPD_URLResolveType resolve_type, u32 item_index, char **out_url, u64 *out_range_start, u64 *out_range_end, u64 *segment_duration, Bool *is_in_base_url, char **out_key_url, bin128 *out_key_iv)
{
	GF_Err e;
	GF_MPD_AdaptationSet *set = group->adaptation_set;
	GF_MPD_Period *period = group->period;
	u32 timescale;

	if (!group->timeline_setup) {
		gf_dash_group_timeline_setup(mpd, group, 0);
		group->timeline_setup = 1;
		item_index = group->download_segment_index;
	}

	gf_dash_resolve_duration(rep, set, period, segment_duration, &timescale, NULL, NULL);
	*segment_duration = (resolve_type==GF_MPD_RESOLVE_URL_MEDIA) ? (u32) ((Double) ((*segment_duration) * 1000.0) / timescale) : 0;

	e = gf_mpd_resolve_url(mpd, rep, set, period, mpd_url, resolve_type, item_index, group->nb_segments_purged, out_url, out_range_start, out_range_end, segment_duration, is_in_base_url, out_key_url, out_key_iv);
	if (e == GF_NON_COMPLIANT_BITSTREAM)  {
		group->selection = GF_DASH_GROUP_NOT_SELECTABLE;
	}
	return e;
}

static void dash_do_rate_adaptation(GF_DashClient *dash, GF_DASH_Group *group, GF_MPD_Representation *rep)
{
	Double bitrate, time, speed;
	u32 k, dl_rate;
	Bool go_up = GF_FALSE;
	u32 nb_inter_rep = 0;
	GF_MPD_Representation *new_rep;
	u32 total_size, bytes_per_sec;

	if (dash->auto_switch_count) return;
	if (group->dash->disable_switching) return;

	total_size = dash->dash_io->get_total_size(dash->dash_io, group->segment_download);
	bytes_per_sec = dash->dash_io->get_bytes_per_sec(dash->dash_io, group->segment_download);
	group->last_segment_time = gf_sys_clock();

	if (/*(!group->buffering || !group->min_bandwidth_selected) && */ total_size && bytes_per_sec && group->current_downloaded_segment_duration) {
	} else {
		GF_LOG(GF_LOG_INFO, GF_LOG_DASH, ("[DASH] Downloaded segment %s %d bytes at %d bytes per seconds - skipping rate adaptation\n", dash->dash_io->get_url(dash->dash_io, group->segment_download), total_size, bytes_per_sec));
		return;
	}

	bitrate = 8*total_size;
	bitrate /= group->current_downloaded_segment_duration;
	time = total_size;
	time /= bytes_per_sec;

	GF_LOG(GF_LOG_INFO, GF_LOG_DASH, ("[DASH] Downloaded segment %s %d bytes in %g seconds - duration %g sec - Bandwidth (kbps): indicated %d - computed %d - download %d\n", dash->dash_io->get_url(dash->dash_io, group->segment_download), total_size, time, group->current_downloaded_segment_duration/1000.0, rep->bandwidth/1000, (u32) bitrate, 8*bytes_per_sec/1000));

	//adjust the download rate according to the playback speed
	speed = dash->speed;
	if (speed<0) speed = -speed;
	dl_rate = (u32)  (8*bytes_per_sec / speed);

	if (rep->bandwidth < dl_rate) {
		go_up = 1;
	}
	if (dl_rate < group->min_representation_bitrate)
		dl_rate = group->min_representation_bitrate;

	/*find best bandwidth that fits our bitrate*/
	new_rep = NULL;

	for (k=0; k<gf_list_count(group->adaptation_set->representations); k++) {
		GF_MPD_Representation *arep = gf_list_get(group->adaptation_set->representations, k);
		if (arep->playback.disabled) continue;

		if (dl_rate >= arep->bandwidth) {
			if (!new_rep) new_rep = arep;
			else if (go_up) {
				/*try to switch to highest bitrate below available download rate*/
				if (arep->bandwidth > new_rep->bandwidth) {
					if (new_rep->bandwidth > rep->bandwidth) {
						nb_inter_rep ++;
					}
					new_rep = arep;
				} else if (arep->bandwidth > rep->bandwidth) {
					nb_inter_rep ++;
				}
			} else {
				/*try to switch to highest bitrate below available download rate*/
				if (arep->bandwidth > new_rep->bandwidth) {
					new_rep = arep;
				}
			}
		}
	}

	if (!dash->disable_switching && new_rep && (new_rep!=rep)) {
		Bool do_switch = GF_TRUE;
		//if we're switching to the next upper bitrate (no intermediate bitrates), do not immediately switch
		//but for a given number of segments - this avoids fluctuation in the quality
		if (go_up && ! nb_inter_rep) {
			new_rep->playback.probe_switch_count++;
			if (new_rep->playback.probe_switch_count > dash->probe_times_before_switch) {
				new_rep->playback.probe_switch_count = 0;
			} else {
				do_switch = 0;
			}
		}
		if (do_switch) {
			GF_LOG(GF_LOG_INFO, GF_LOG_DASH, ("\n\n[DASH] Download rate %d - switching representation %s from bandwidth %d bps to %d bps at UTC "LLU" ms\n\n", dl_rate, go_up ? "up" : "down", rep->bandwidth, new_rep->bandwidth, gf_net_get_utc() ));
			gf_dash_set_group_representation(group, new_rep);
		}

		for (k=0; k<gf_list_count(group->adaptation_set->representations); k++) {
			GF_MPD_Representation *arep = gf_list_get(group->adaptation_set->representations, k);
			if (new_rep==arep) continue;
			arep->playback.probe_switch_count = 0;
		}
	}
}

static GF_Err gf_dash_download_init_segment(GF_DashClient *dash, GF_DASH_Group *group)
{
	GF_Err e;
	char *base_init_url;
	char *init_segment_local_url;
	GF_MPD_Representation *rep;
	u64 start_range, end_range;
	char mime[128];
	const char *mime_type;
	/* This variable is 0 if there is a initURL, the index of first segment downloaded otherwise */
	u32 nb_segment_read = 0;
	char *key_url=NULL;
	bin128 key_iv;

	if (!dash || !group)
		return GF_BAD_PARAM;
	gf_mx_p(dash->dl_mutex);

	assert(group->adaptation_set && group->adaptation_set->representations);
	rep = gf_list_get(group->adaptation_set->representations, group->active_rep_index);
	if (!rep) {
		gf_mx_v(dash->dl_mutex);
		GF_LOG(GF_LOG_ERROR, GF_LOG_DASH, ("[DASH] Unable to find any representation, aborting.\n"));
		return GF_IO_ERR;
	}
	start_range = end_range = 0;

	e = gf_dash_resolve_url(dash->mpd, rep, group, dash->base_url, GF_MPD_RESOLVE_URL_INIT, 0, &base_init_url, &start_range, &end_range, &group->current_downloaded_segment_duration, NULL, &key_url, &key_iv);
	if (e) {
		gf_mx_v(dash->dl_mutex);
		GF_LOG(GF_LOG_ERROR, GF_LOG_DASH, ("[DASH] Unable to resolve initialization URL: %s\n", gf_error_to_string(e) ));
		return e;
	}

	/*no error and no init segment, go for media segment - this is needed for TS so that the set of media streams can be
	declared to the player */
	if (!base_init_url) {
		e = gf_dash_resolve_url(dash->mpd, rep, group, dash->base_url, GF_MPD_RESOLVE_URL_MEDIA, group->download_segment_index, &base_init_url, &start_range, &end_range, &group->current_downloaded_segment_duration, NULL, &key_url, &key_iv);
		if (e) {
			gf_mx_v(dash->dl_mutex);
			GF_LOG(GF_LOG_ERROR, GF_LOG_DASH, ("[DASH] Unable to resolve media URL: %s\n", gf_error_to_string(e) ));
			return e;
		}
		nb_segment_read = 1;
	} else if (!group->bitstream_switching) {
		group->dont_delete_first_segment = 1;
	}

	if (!strstr(base_init_url, "://") || !strnicmp(base_init_url, "file://", 7) || !strnicmp(base_init_url, "gmem://", 7) || !strnicmp(base_init_url, "views://", 8)) {
		assert(!group->nb_cached_segments);
		group->cached[0].cache = gf_strdup(base_init_url);
		group->cached[0].url = gf_strdup(base_init_url);
		group->cached[0].representation_index = group->active_rep_index;
		group->prev_active_rep_index = group->active_rep_index;
		if (key_url) {
			group->cached[0].key_url = key_url;
			memcpy(group->cached[0].key_IV, key_iv, sizeof(bin128));
		}

		group->nb_cached_segments = 1;
		/*do not erase local files*/
		group->local_files = group->was_segment_base ? 0 : 1;
		if (group->local_files) {
			gf_dash_buffer_off(group);
		}

		group->download_segment_index += nb_segment_read;
		init_segment_local_url = group->cached[0].cache;
		if (group->bitstream_switching) {
			group->bs_switching_init_segment_url = gf_strdup(init_segment_local_url);
			group->bs_switching_init_segment_url_start_range = start_range;
			group->bs_switching_init_segment_url_end_range = end_range;
		} else {
			rep->playback.cached_init_segment_url = gf_strdup(init_segment_local_url);
			rep->playback.init_start_range = start_range;
			rep->playback.init_end_range = end_range;
		}


		/*finally download all init segments if any*/
		if (!group->bitstream_switching) {
			u32 k;
			for (k=0; k<gf_list_count(group->adaptation_set->representations); k++) {
				char *a_base_init_url = NULL;
				u64 a_start = 0, a_end = 0, a_dur = 0;
				GF_MPD_Representation *a_rep = gf_list_get(group->adaptation_set->representations, k);
				if (a_rep==rep) continue;
				if (a_rep->playback.disabled) continue;

				e = gf_dash_resolve_url(dash->mpd, a_rep, group, dash->base_url, GF_MPD_RESOLVE_URL_INIT, 0, &a_base_init_url, &a_start, &a_end, &a_dur, NULL, &a_rep->playback.key_url, &a_rep->playback.key_IV);
				if (!e && a_base_init_url) {
					a_rep->playback.cached_init_segment_url = a_base_init_url;
					a_rep->playback.init_start_range = a_start;
					a_rep->playback.init_end_range =a_end ;
				} else if (e) {
					GF_LOG(GF_LOG_ERROR, GF_LOG_DASH, ("[DASH] Cannot solve initialization segment for representation: %s - discarding representation\n", gf_error_to_string(e) ));
					a_rep->playback.disabled = 1;
				}
			}
		}
		GF_LOG(GF_LOG_DEBUG, GF_LOG_DASH, ("[DASH] First segment is %s \n", init_segment_local_url));
		gf_mx_v(dash->dl_mutex);
		gf_free(base_init_url);
		return GF_OK;
	}

	group->max_bitrate = 0;
	group->min_bitrate = (u32)-1;
	/*use persistent connection for segment downloads*/
	e = gf_dash_download_resource(dash, &(group->segment_download), base_init_url, start_range, end_range, 1, group);

	if ((e==GF_OK) && group->force_switch_bandwidth && !dash->auto_switch_count) {
		gf_free(base_init_url);
		if (key_url) gf_free(key_url);
		gf_dash_switch_group_representation(dash, group);
		gf_mx_v(dash->dl_mutex);
		return gf_dash_download_init_segment(dash, group);
	}


	if ((e==GF_URL_ERROR) && base_init_url && !group->download_abort_type) { /* We have a 404 and started with segments */
		/* It is possible that the first segment has been deleted while we made the first request...
		 * so we try with the next segment on some M3U8 servers */
		gf_free(base_init_url);
		if (key_url) gf_free(key_url);
		e = gf_dash_resolve_url(dash->mpd, rep, group, dash->base_url, GF_MPD_RESOLVE_URL_MEDIA, group->download_segment_index + 1, &base_init_url, &start_range, &end_range, &group->current_downloaded_segment_duration, NULL, &key_url, &key_iv);
		if (e != GF_OK) {
			gf_mx_v(dash->dl_mutex);
			return e;
		}
		GF_LOG(GF_LOG_WARNING, GF_LOG_DASH, ("Download of first segment failed... retrying with second one : %s\n", base_init_url));
		nb_segment_read = 2;
		/*use persistent connection for segment downloads*/
		e = gf_dash_download_resource(dash, &(group->segment_download), base_init_url, 0, 0, 1, group);
	} /* end of 404 */


	if ((e==GF_IP_CONNECTION_CLOSED) && group->download_abort_type) {
		group->download_abort_type = 0;
		GF_LOG(GF_LOG_INFO, GF_LOG_DASH, ("[DASH] Aborted while downloading init segment (seek ?)%s \n", base_init_url));
		gf_free(base_init_url);
		if (key_url) gf_free(key_url);
		return GF_OK;
	}

	if (e!= GF_OK && !group->segment_must_be_streamed) {
		dash->mpd_stop_request = 1;
		gf_mx_v(dash->dl_mutex);
		gf_free(base_init_url);
		if (key_url) gf_free(key_url);
		return e;
<<<<<<< HEAD
	} 
=======
	} else {
		char mime[128];
		const char *mime_type;
		if (!group->nb_segments_in_rep) {
			if (dash->mpd->type==GF_MPD_TYPE_STATIC) {
				GF_LOG(GF_LOG_ERROR, GF_LOG_DASH, ("[DASH] 0 segments in static representation, aborting\n"));
				gf_free(base_init_url);
				gf_mx_v(dash->dl_mutex);
				if (key_url) gf_free(key_url);
				return GF_BAD_PARAM;
			}
		} else if (group->nb_segments_in_rep < group->max_cached_segments) {
			GF_LOG(GF_LOG_INFO, GF_LOG_DASH, ("[DASH] Resizing to %u max_cached_segments elements instead of %u.\n", group->nb_segments_in_rep, group->max_cached_segments));
			/* OK, we have a problem, it may ends download */
			group->max_cached_segments = group->nb_segments_in_rep;
		}
>>>>>>> 109908b2


	if (!group->nb_segments_in_rep) {
		if (dash->mpd->type==GF_MPD_TYPE_STATIC) {
			GF_LOG(GF_LOG_ERROR, GF_LOG_DASH, ("[DASH] 0 segments in static representation, aborting\n"));
			gf_free(base_init_url);
			gf_mx_v(dash->dl_mutex);
			return GF_BAD_PARAM;
		}
	} else if (group->nb_segments_in_rep < group->max_cached_segments) {
		GF_LOG(GF_LOG_INFO, GF_LOG_DASH, ("[DASH] Resizing to %u max_cached_segments elements instead of %u.\n", group->nb_segments_in_rep, group->max_cached_segments));
		/* OK, we have a problem, it may ends download */
		group->max_cached_segments = group->nb_segments_in_rep;
	}

<<<<<<< HEAD
	/* Mime-Type check */
	mime_type = dash->dash_io->get_mime(dash->dash_io, group->segment_download) ;
	strcpy(mime, mime_type ? mime_type : "");
	strlwr(mime);

	if (dash->mimeTypeForM3U8Segments)
		gf_free(dash->mimeTypeForM3U8Segments);
	dash->mimeTypeForM3U8Segments = gf_strdup( mime );
	mime_type = gf_dash_get_mime_type(NULL, rep, group->adaptation_set);
=======
		//disable mime type check
#if 0
		if (stricmp(mime, mime_type)) {
			Bool valid = GF_FALSE;
			char *stype1, *stype2;
			stype1 = strchr(mime_type, '/');
			stype2 = strchr(mime, '/');
			if (stype1 && stype2 && !strcmp(stype1, stype2)) valid = 1;

			if (!valid) {
				GF_LOG(GF_LOG_ERROR, GF_LOG_DASH, ("[DASH] Mime '%s' is not correct for '%s', it should be '%s'\n", mime, base_init_url, mime_type));
				dash->mpd_stop_request = 0;
				gf_mx_v(dash->dl_mutex);
				gf_free(base_init_url);
				if (key_url) gf_free(key_url);
				base_init_url = NULL;
				return GF_BAD_PARAM;
			}
		}
#endif
>>>>>>> 109908b2

	if (!rep->mime_type) {
		rep->mime_type = gf_strdup( mime_type ? mime_type : mime );
		mime_type = gf_dash_get_mime_type(NULL, rep, group->adaptation_set);
	}

	if (stricmp(mime, mime_type)) {
		Bool valid = GF_FALSE;
		char *stype1, *stype2;
		stype1 = strchr(mime_type, '/');
		stype2 = strchr(mime, '/');
		if (stype1 && stype2 && !strcmp(stype1, stype2)) valid = 1;

		if (!valid && 0) {
			GF_LOG(GF_LOG_ERROR, GF_LOG_DASH, ("[DASH] Mime '%s' is not correct for '%s', it should be '%s'\n", mime, base_init_url, mime_type));
			dash->mpd_stop_request = 0;
			gf_mx_v(dash->dl_mutex);
			gf_free(base_init_url);
<<<<<<< HEAD
			base_init_url = NULL;
=======
			if (key_url) gf_free(key_url);
>>>>>>> 109908b2
			return GF_BAD_PARAM;
		}
	}

<<<<<<< HEAD
	if (group->segment_must_be_streamed ) {
		init_segment_local_url = (char *) dash->dash_io->get_url(dash->dash_io, group->segment_download);
		e = GF_OK;
	} else {
		init_segment_local_url = (char *) dash->dash_io->get_cache_name(dash->dash_io, group->segment_download);
	}
=======
		assert(!group->nb_cached_segments);

		group->cached[0].cache = gf_strdup(init_segment_local_url);
		group->cached[0].url = gf_strdup( dash->dash_io->get_url(dash->dash_io, group->segment_download) );
		group->cached[0].representation_index = group->active_rep_index;
		group->cached[0].duration = (u32) group->current_downloaded_segment_duration;
		if (key_url) {
			group->cached[0].key_url = key_url;
			memcpy(group->cached[0].key_IV, key_iv, sizeof(bin128));
			key_url=NULL;
		}

		if (group->bitstream_switching) {
			group->bs_switching_init_segment_url = gf_strdup(init_segment_local_url);
			group->bs_switching_init_segment_url_start_range = 0;
			group->bs_switching_init_segment_url_end_range = 0;
		} else {
			rep->playback.cached_init_segment_url = gf_strdup(init_segment_local_url);
			rep->playback.init_start_range = 0;
			rep->playback.init_end_range = 0;
		}

		group->nb_cached_segments = 1;
		group->download_segment_index += nb_segment_read;
		gf_dash_update_buffering(group, dash);
>>>>>>> 109908b2

	if ((e!=GF_OK) || !init_segment_local_url) {
		GF_LOG(GF_LOG_ERROR, GF_LOG_DASH, ("[DASH] Error with initialization segment: download result:%s, cache file: %s\n", gf_error_to_string(e), init_segment_local_url ? init_segment_local_url : "UNKNOWN"));
		dash->mpd_stop_request = 1;
		gf_mx_v(dash->dl_mutex);
		gf_free(base_init_url);
		return GF_BAD_PARAM;
	}

<<<<<<< HEAD
	assert(!group->nb_cached_segments);
	group->cached[0].cache = gf_strdup(init_segment_local_url);
	group->cached[0].url = gf_strdup( dash->dash_io->get_url(dash->dash_io, group->segment_download) );
	group->cached[0].representation_index = group->active_rep_index;
	group->cached[0].duration = (u32) group->current_downloaded_segment_duration;

	if (group->bitstream_switching) {
		group->bs_switching_init_segment_url = gf_strdup(init_segment_local_url);
		group->bs_switching_init_segment_url_start_range = 0;
		group->bs_switching_init_segment_url_end_range = 0;
	} else {
		rep->playback.cached_init_segment_url = gf_strdup(init_segment_local_url);
		rep->playback.init_start_range = 0;
		rep->playback.init_end_range = 0;
	}

	group->nb_cached_segments = 1;
	group->download_segment_index += nb_segment_read;
	gf_dash_update_buffering(group, dash);

	GF_LOG(GF_LOG_DEBUG, GF_LOG_DASH, ("[DASH] Adding initialization segment %s to cache: %s\n", init_segment_local_url, group->cached[0].url ));
	gf_mx_v(dash->dl_mutex);
	gf_free(base_init_url);

	/*download all init segments if any*/
	if (!group->bitstream_switching) {
		u32 k;
		for (k=0; k<gf_list_count(group->adaptation_set->representations); k++) {
			char *a_base_init_url = NULL;
			u64 a_start, a_end, a_dur;
			GF_MPD_Representation *a_rep = gf_list_get(group->adaptation_set->representations, k);
			if (a_rep==rep) continue;
			if (a_rep->playback.disabled) continue;

			e = gf_dash_resolve_url(dash->mpd, a_rep, group, dash->base_url, GF_MPD_RESOLVE_URL_INIT, 0, &a_base_init_url, &a_start, &a_end, &a_dur, NULL);
			if (!e && a_base_init_url) {
				e = gf_dash_download_resource(dash, &(group->segment_download), a_base_init_url, a_start, a_end, 1, group);

				if ((e==GF_IP_CONNECTION_CLOSED) && group->download_abort_type) {
					group->download_abort_type = 0;
					GF_LOG(GF_LOG_INFO, GF_LOG_DASH, ("[DASH] Aborted while downloading init segment (seek ?)%s \n", a_base_init_url));
=======
		/*finally download all init segments if any*/
		if (!group->bitstream_switching) {
			u32 k;
			for (k=0; k<gf_list_count(group->adaptation_set->representations); k++) {
				char *a_base_init_url = NULL, *a_key_url;
				u64 a_start, a_end, a_dur;
				GF_MPD_Representation *a_rep = gf_list_get(group->adaptation_set->representations, k);
				bin128 a_key_iv;
				if (a_rep==rep) continue;
				if (a_rep->playback.disabled) continue;

				e = gf_dash_resolve_url(dash->mpd, a_rep, group, dash->base_url, GF_MPD_RESOLVE_URL_INIT, 0, &a_base_init_url, &a_start, &a_end, &a_dur, NULL, &a_key_url, &a_key_iv);
				if (!e && a_base_init_url) {
					e = gf_dash_download_resource(dash, &(group->segment_download), a_base_init_url, a_start, a_end, 1, group);

					if ((e==GF_IP_CONNECTION_CLOSED) && group->download_abort_type) {
						group->download_abort_type = 0;
						GF_LOG(GF_LOG_INFO, GF_LOG_DASH, ("[DASH] Aborted while downloading init segment (seek ?)%s \n", a_base_init_url));
						gf_free(a_base_init_url);
						if (a_key_url) gf_free(a_key_url);
						return GF_OK;
					}

					if (e) {
						GF_LOG(GF_LOG_ERROR, GF_LOG_DASH, ("[DASH] Cannot retrieve initialization segment %s for representation: %s - discarding representation\n", a_base_init_url, gf_error_to_string(e) ));
						a_rep->playback.disabled = 1;
					} else {
						const char *local_url = dash->dash_io->get_cache_name(dash->dash_io, group->segment_download);

						a_rep->playback.cached_init_segment_url = gf_strdup(local_url);
						a_rep->playback.init_start_range = 0;
						a_rep->playback.init_end_range = 0;
						if (a_key_url) {
							a_rep->playback.key_url = gf_strdup(a_key_url);
							memcpy(a_rep->playback.key_IV, a_key_iv, sizeof(bin128));
							a_key_url = NULL;
						}
					}
>>>>>>> 109908b2
					gf_free(a_base_init_url);
					return GF_OK;
				}

				if (e) {
					GF_LOG(GF_LOG_ERROR, GF_LOG_DASH, ("[DASH] Cannot retrieve initialization segment %s for representation: %s - discarding representation\n", a_base_init_url, gf_error_to_string(e) ));
					a_rep->playback.disabled = 1;
				} else {
					a_rep->playback.cached_init_segment_url = gf_strdup( dash->dash_io->get_cache_name(dash->dash_io, group->segment_download) );
					a_rep->playback.init_start_range = 0;
					a_rep->playback.init_end_range = 0;
				}
				gf_free(a_base_init_url);
			} else if (e) {
				GF_LOG(GF_LOG_ERROR, GF_LOG_DASH, ("[DASH] Cannot solve initialization segment for representation: %s - discarding representation\n", gf_error_to_string(e) ));
				a_rep->playback.disabled = 1;
			}

		}
	}

	/*if this was not an init segment, perform rate adaptation*/
	if (nb_segment_read) {
		dash_do_rate_adaptation(dash, group, rep);
	}

	return GF_OK;
}

static void gf_dash_skip_disabled_representation(GF_DASH_Group *group, GF_MPD_Representation *rep, Bool for_autoswitch)
{
	s32 rep_idx, orig_idx;
	u32 bandwidth = 0xFFFFFFFF;
	if (for_autoswitch && group->segment_download) {
		bandwidth = 8*group->dash->dash_io->get_bytes_per_sec(group->dash->dash_io, group->segment_download);
	}

	rep_idx = orig_idx = gf_list_find(group->adaptation_set->representations, rep);
	while (1) {
		rep_idx++;
		if (rep_idx==gf_list_count(group->adaptation_set->representations)) rep_idx = 0;
		//none other than current one
		if (orig_idx==rep_idx) return;

		rep = gf_list_get(group->adaptation_set->representations, rep_idx);
		if (rep->playback.disabled) continue;

		if (rep->bandwidth<=bandwidth) break;
		assert(for_autoswitch);
		//go to next rep
	}
	assert(rep && !rep->playback.disabled);
	gf_dash_set_group_representation(group, rep);
}


static void gf_dash_group_reset_cache_entry(segment_cache_entry *cached)
{
	gf_free(cached->cache);
	gf_free(cached->url);
	if (cached->key_url) gf_free(cached->key_url);
	memset(cached, 0, sizeof(segment_cache_entry));
}

static void gf_dash_group_reset(GF_DashClient *dash, GF_DASH_Group *group)
{
	if (group->buffering) {
		gf_dash_buffer_off(group);
	}
	if (group->urlToDeleteNext) {
		if (!dash->keep_files && !group->local_files)
			dash->dash_io->delete_cache_file(dash->dash_io, group->segment_download, group->urlToDeleteNext);

		gf_free(group->urlToDeleteNext);
		group->urlToDeleteNext = NULL;
	}
	if (group->segment_download) {
		dash->dash_io->del(dash->dash_io, group->segment_download);
		group->segment_download = NULL;
	}
	while (group->nb_cached_segments) {
		group->nb_cached_segments --;
		if (!dash->keep_files && !group->local_files)
			gf_delete_file(group->cached[group->nb_cached_segments].cache);

		gf_dash_group_reset_cache_entry(&group->cached[group->nb_cached_segments]);
	}
	group->timeline_setup = 0;
}

static void gf_dash_reset_groups(GF_DashClient *dash)
{
	/*send playback destroy event*/
	dash->dash_io->on_dash_event(dash->dash_io, GF_DASH_EVENT_DESTROY_PLAYBACK, -1, GF_OK);

	while (gf_list_count(dash->groups)) {
		GF_DASH_Group *group = gf_list_last(dash->groups);
		gf_list_rem_last(dash->groups);

		gf_dash_group_reset(dash, group);

		gf_free(group->cached);
		if (group->service_mime)
			gf_free(group->service_mime);
		gf_free(group);
	}
	gf_list_del(dash->groups);
	dash->groups = NULL;
}

static u32 gf_dash_get_start_number(GF_DASH_Group *group, GF_MPD_Representation *rep)
{
	if (rep->segment_list && rep->segment_list->start_number) return rep->segment_list->start_number;
	if (group->adaptation_set->segment_list && group->adaptation_set->segment_list->start_number) return group->adaptation_set->segment_list->start_number;
	if (group->period->segment_list && group->period->segment_list->start_number) return group->period->segment_list->start_number;

	if (rep->segment_template && rep->segment_template->start_number) return rep->segment_template->start_number;
	if (group->adaptation_set->segment_template && group->adaptation_set->segment_template->start_number) return group->adaptation_set->segment_template->start_number;
	if (group->period->segment_template && group->period->segment_template->start_number) return group->period->segment_template->start_number;

	return 0;
}

/* create groups (implementation of adaptations set) */
GF_Err gf_dash_setup_groups(GF_DashClient *dash)
{
	GF_Err e;
	u32 i, j, count, nb_dependant_rep;
	GF_MPD_Period *period;

	if (!dash->groups) {
		dash->groups = gf_list_new();
		if (!dash->groups) return GF_OUT_OF_MEM;
	}

	period = gf_list_get(dash->mpd->periods, dash->active_period_index);
	if (!period) return GF_BAD_PARAM;

	count = gf_list_count(period->adaptation_sets);
	for (i=0; i<count; i++) {
		Double seg_dur;
		GF_DASH_Group *group;
		Bool found = GF_FALSE;
		Bool has_dependent_representations = GF_FALSE;
		GF_MPD_AdaptationSet *set = gf_list_get(period->adaptation_sets, i);
		for (j=0; j<gf_list_count(dash->groups); j++) {
			GF_DASH_Group *group = gf_list_get(dash->groups, j);
			if (group->adaptation_set==set) {
				found = 1;
				break;
			}
		}

		if (found) continue;

		if (! gf_list_count(set->representations)) {
			GF_LOG(GF_LOG_WARNING, GF_LOG_DASH, ("[DASH] Empty adaptation set found (ID %s) - ignoring\n", set->id));
			continue;
		}


		GF_SAFEALLOC(group, GF_DASH_Group);
		if (!group) return GF_OUT_OF_MEM;
		group->dash = dash;
		group->adaptation_set = set;
		group->period = period;

		group->bitstream_switching = (set->bitstream_switching || period->bitstream_switching) ? 1 : 0;

		seg_dur = 0;
		nb_dependant_rep = 0;
		for (j=0; j<gf_list_count(set->representations); j++) {
			Double dur;
			u32 nb_seg, k;
			Bool cp_supported;
			GF_MPD_Representation *rep = gf_list_get(set->representations, j);
			gf_dash_get_segment_duration(rep, set, period, dash->mpd, &nb_seg, &dur);
			if (dur>seg_dur) seg_dur = dur;

			if (dash->dash_io->dash_codec_supported) {
				Bool res = dash->dash_io->dash_codec_supported(dash->dash_io, rep->codecs, rep->width, rep->height, (rep->scan_type==GF_MPD_SCANTYPE_INTERLACED) ? 1 : 0, rep->framerate ? rep->framerate->num : 0, rep->framerate ? rep->framerate->den : 0, rep->samplerate);
				if (!res) {
					GF_LOG(GF_LOG_WARNING, GF_LOG_DASH, ("[DASH] Representation not supported by playback engine - ignoring\n"));
					rep->playback.disabled = 1;
					continue;
				}
			}
			if (dash->max_width && dash->max_height) {
				if ((rep->width>dash->max_width) || (rep->height>dash->max_height)) {
					GF_LOG(GF_LOG_WARNING, GF_LOG_DASH, ("[DASH] Representation size %dx%d exceeds max display size allowed %dx%d - ignoring\n", rep->width, rep->height, dash->max_width, dash->max_height));
					rep->playback.disabled = 1;
					continue;
				}
			}
			if (rep->codecs && (dash->max_bit_per_pixel > 8) ) {
				char *vid_type = strstr(rep->codecs, "hvc");
				if (!vid_type) vid_type = strstr(rep->codecs, "hev");
				if (!vid_type) vid_type = strstr(rep->codecs, "avc");
				if (!vid_type) vid_type = strstr(rep->codecs, "svc");
				if (!vid_type) vid_type = strstr(rep->codecs, "mvc");
				//HEVC
				if (vid_type && (!strnicmp(rep->codecs, "hvc", 3) || !strnicmp(rep->codecs, "hev", 3))) {
					char *pidc = rep->codecs+5;
					if ((pidc[0]=='A') || (pidc[0]=='B') || (pidc[0]=='C')) pidc++;
					//Main 10 !!
					if (!strncmp(pidc, "2.", 2)) {
						rep->playback.disabled = 1;
						GF_LOG(GF_LOG_WARNING, GF_LOG_DASH, ("[DASH] Representation bit depth higher than max display bit depth - ignoring\n"));
						continue;
					}
				}
				//AVC
				if (vid_type && (!strnicmp(rep->codecs, "avc", 3) || !strnicmp(rep->codecs, "svc", 3) || !strnicmp(rep->codecs, "mvc", 3))) {
					char prof_string[3];
					u8 prof;
					strncpy(prof_string, vid_type+5, 2);
					prof_string[2]=0;
					prof = atoi(prof_string);
					//Main 10
					if (prof==0x6E) {
						rep->playback.disabled = 1;
						GF_LOG(GF_LOG_WARNING, GF_LOG_DASH, ("[DASH] Representation bit depth higher than max display bit depth - ignoring\n"));
						continue;
					}
				}
			}

			for (k=0; k<gf_list_count(rep->essential_properties); k++) {
				GF_MPD_Descriptor *mpd_desc = gf_list_get(rep->essential_properties, k);
				//we don't know any defined scheme for now
				GF_LOG(GF_LOG_WARNING, GF_LOG_DASH, ("[DASH] Representation with unrecognized EssentialProperty %s - ignoring because not supported\n", mpd_desc->scheme_id_uri));
				rep->playback.disabled = 1;
				break;
			}
			if (rep->playback.disabled) {
				continue;
			}

			cp_supported = 1;
			for (k=0; k<gf_list_count(rep->content_protection); k++) {
				GF_MPD_Descriptor *mpd_desc = gf_list_get(rep->content_protection, k);
				//we don't know any defined scheme for now
				if (strcmp(mpd_desc->scheme_id_uri, "urn:mpeg:dash:mp4protection:2011")) {
					GF_LOG(GF_LOG_INFO, GF_LOG_DASH, ("[DASH] Representation with unrecognized ContentProtection %s\n", mpd_desc->scheme_id_uri));
					cp_supported = 0;
				} else {
					cp_supported = 1;
					break;
				}
			}
			if (!cp_supported) {
				GF_LOG(GF_LOG_WARNING, GF_LOG_DASH, ("[DASH] Representation with no supported ContentProtection\n"));
				rep->playback.disabled = 1;
				continue;
			}

			rep->playback.disabled = 0;
			if (rep->width>set->max_width) {
				set->max_width = rep->width;
				set->max_height = rep->height;
			}
			if (rep->dependency_id && strlen(rep->dependency_id))
				has_dependent_representations = GF_TRUE;
			else
				group->base_rep_index_plus_one = j+1;
			rep->enhancement_rep_index_plus_one = 0;
			for (k = 0; k < gf_list_count(set->representations); k++) {
				GF_MPD_Representation *a_rep = gf_list_get(set->representations, k);
				if (a_rep->dependency_id) {
					char * tmp = strrchr(a_rep->dependency_id, ' ');
					if (tmp)
						tmp = tmp + 1;
					else
						tmp = a_rep->dependency_id;
					if (!strcmp(tmp, rep->id))
						rep->enhancement_rep_index_plus_one = k + 1;
				}
			}
			if (!rep->enhancement_rep_index_plus_one)
				group->force_max_rep_index = j;
			if (!rep->playback.disabled && rep->dependency_id)
				nb_dependant_rep++;
		}

		if (!seg_dur) {
			GF_LOG(GF_LOG_WARNING, GF_LOG_DASH, ("[DASH] Cannot compute default segment duration\n"));
		}

		group->cache_duration = dash->max_cache_duration;
		if (group->cache_duration < dash->mpd->min_buffer_time)
			group->cache_duration = dash->mpd->min_buffer_time;

		//we want at least 2 segments available in the cache, in order to perform rate adaptation with one cache ahead
		group->max_cached_segments = 2;
		if (seg_dur) {
			while (group->max_cached_segments * seg_dur * 1000 < group->cache_duration)
				group->max_cached_segments ++;

			group->max_buffer_segments = group->max_cached_segments;

			/*unless we are in low latency modes*/
			if (dash->max_cache_duration>1000) {
				/*we need one more entry in cache for segment being currently played*/
				if (group->max_cached_segments<3)
					group->max_cached_segments ++;
			}
			group->max_cached_segments *= (nb_dependant_rep+1);
			group->max_buffer_segments *= (nb_dependant_rep+1);
		}

		if (!has_dependent_representations)
			group->base_rep_index_plus_one = 0; // all representations in this group are independent

		group->cached = gf_malloc(sizeof(segment_cache_entry)*group->max_cached_segments);
		memset(group->cached, 0, sizeof(segment_cache_entry)*group->max_cached_segments);
		if (!group->cached) {
			gf_free(group);
			return GF_OUT_OF_MEM;
		}
		e = gf_list_add(dash->groups, group);
		if (e) {
			gf_free(group->cached);
			gf_free(group);
			return e;
		}
	}
	return GF_OK;
}

static GF_Err gf_dash_load_sidx(GF_BitStream *bs, GF_MPD_Representation *rep, Bool seperate_index, u64 sidx_offset)
{
#ifdef GPAC_DISABLE_ISOM
	return GF_NOT_SUPPORTED;
#else
	u64 anchor_position, prev_pos;
	GF_SegmentIndexBox *sidx = NULL;
	u32 i, size, type;
	GF_Err e;
	u64 offset;

	prev_pos = gf_bs_get_position(bs);
	gf_bs_seek(bs, sidx_offset);
	size = gf_bs_read_u32(bs);
	type = gf_bs_read_u32(bs);
	if (type != GF_4CC('s','i','d','x')) {
		GF_LOG(GF_LOG_ERROR, GF_LOG_DASH, ("[DASH] Error parsing SIDX: type is %s (box start offset "LLD")\n", gf_4cc_to_str(type), gf_bs_get_position(bs)-8 ));
		return GF_ISOM_INVALID_FILE;
	}

	gf_bs_seek(bs, sidx_offset);

	anchor_position = sidx_offset + size;
	if (seperate_index)
		anchor_position = 0;

	e = gf_isom_parse_box((GF_Box **) &sidx, bs);
	if (e) return e;

	GF_LOG(GF_LOG_DEBUG, GF_LOG_DASH, ("[DASH] Loading SIDX - %d entries - Earliest Presentation Time "LLD"\n", sidx->nb_refs, sidx->earliest_presentation_time));

	offset = sidx->first_offset + anchor_position;
	rep->segment_list->timescale = sidx->timescale;
	for (i=0; i<sidx->nb_refs; i++) {
		GF_MPD_SegmentURL *seg;
		if (sidx->refs[i].reference_type) {
			e = gf_dash_load_sidx(bs, rep, seperate_index, offset);
			if (e) {
				break;
			}
		} else {
			GF_SAFEALLOC(seg, GF_MPD_SegmentURL);
			GF_SAFEALLOC(seg->media_range, GF_MPD_ByteRange);
			GF_LOG(GF_LOG_DEBUG, GF_LOG_DASH, ("[DASH] Found media segment size %d - duration %d - start with SAP: %d - SAP type %d - SAP Deltat Time %d\n",
			                                   sidx->refs[i].reference_size, sidx->refs[i].subsegment_duration, sidx->refs[i].starts_with_SAP, sidx->refs[i].SAP_type, sidx->refs[i].SAP_delta_time));

			seg->media_range->start_range = offset;
			offset += sidx->refs[i].reference_size;
			seg->media_range->end_range = offset - 1;
			seg->duration = sidx->refs[i].subsegment_duration;
			gf_list_add(rep->segment_list->segment_URLs, seg);
		}
	}
	gf_isom_box_del((GF_Box*)sidx);
	gf_bs_seek(bs, prev_pos);
	return e;
#endif
}

static GF_Err gf_dash_load_representation_sidx(GF_DASH_Group *group, GF_MPD_Representation *rep, const char *cache_name, Bool seperate_index, Bool needs_mov_range)
{
	GF_Err e;
	GF_BitStream *bs;
	FILE *f=NULL;
	if (!strncmp(cache_name, "gmem://", 7)) {
		u32 size;
		char *mem_address;
		if (sscanf(cache_name, "gmem://%d@%p", &size, &mem_address) != 2) {
			return GF_IO_ERR;
		}
		bs = gf_bs_new(mem_address, size, GF_BITSTREAM_READ);
	} else {
		FILE *f = gf_fopen(cache_name, "rb");
		if (!f) return GF_IO_ERR;
		bs = gf_bs_from_file(f, GF_BITSTREAM_READ);
	}
	e = GF_OK;
	while (gf_bs_available(bs)) {
		u32 size = gf_bs_read_u32(bs);
		u32 type = gf_bs_read_u32(bs);
		if (type != GF_4CC('s','i','d','x')) {
			gf_bs_skip_bytes(bs, size-8);

			if (needs_mov_range && (type==GF_4CC('m','o','o','v') )) {
				GF_SAFEALLOC(rep->segment_list->initialization_segment->byte_range, GF_MPD_ByteRange);
				rep->segment_list->initialization_segment->byte_range->end_range = gf_bs_get_position(bs);
			}
			continue;
		}
		gf_bs_seek(bs, gf_bs_get_position(bs)-8);
		e = gf_dash_load_sidx(bs, rep, seperate_index, gf_bs_get_position(bs) );

		/*we could also parse the sub sidx*/
		break;
	}
	gf_bs_del(bs);
	if (f) gf_fclose(f);
	return e;
}

static GF_Err dash_load_box_type(const char *cache_name, u32 offset, u32 *box_type, u32 *box_size)
{
	*box_type = *box_size = 0;
	if (!strncmp(cache_name, "gmem://", 7)) {
		u32 size;
		u8 *mem_address;
		if (sscanf(cache_name, "gmem://%d@%p", &size, &mem_address) != 2) {
			return GF_IO_ERR;
		}
		if (offset+8 > size)
			return GF_IO_ERR;
		mem_address+=offset;
		*box_size = GF_4CC(mem_address[0], mem_address[1], mem_address[2], mem_address[3]);
		*box_type = GF_4CC(mem_address[4], mem_address[5], mem_address[6], mem_address[7]);
	} else {
		unsigned char data[4];
		FILE *f = gf_fopen(cache_name, "rb");
		if (!f) return GF_IO_ERR;
		if (gf_fseek(f, offset, SEEK_SET))
			return GF_IO_ERR;
		if (fread(data, 1, 4, f) == 4) {
			*box_size = GF_4CC(data[0], data[1], data[2], data[3]);
			if (fread(data, 1, 4, f) == 4) {
				*box_type = GF_4CC(data[0], data[1], data[2], data[3]);
			}
		}
		gf_fclose(f);
	}
	return GF_OK;
}

static GF_Err gf_dash_setup_single_index_mode(GF_DASH_Group *group)
{
	u32 i;
	GF_Err e = GF_OK;
	char *init_url = NULL;
	char *index_url = NULL;
	GF_MPD_Representation *rep = gf_list_get(group->adaptation_set->representations, 0);

	if (rep->segment_template || group->adaptation_set->segment_template || group->period->segment_template) return GF_OK;
	if (rep->segment_list || group->adaptation_set->segment_list || group->period->segment_list) return GF_OK;

	/*OK we are in single-file mode, download all required indexes & co*/
	for (i=0; i<gf_list_count(group->adaptation_set->representations); i++) {
		char *sidx_file = NULL;
		u64 duration, index_start_range = 0, index_end_range = 0, init_start_range, init_end_range;
		Bool index_in_base, init_in_base;
		Bool init_needs_byte_range = GF_FALSE;
		Bool has_seen_sidx = GF_FALSE;
		Bool is_isom = GF_TRUE;
		rep = gf_list_get(group->adaptation_set->representations, i);

		index_in_base = init_in_base = GF_FALSE;
		e = gf_dash_resolve_url(group->dash->mpd, rep, group, group->dash->base_url, GF_MPD_RESOLVE_URL_INIT, 0, &init_url, &init_start_range, &init_end_range, &duration, &init_in_base, NULL, NULL);
		if (e) goto exit;

		if (is_isom && (init_in_base || index_in_base)) {
			if (!strstr(init_url, "://") || (!strnicmp(init_url, "file://", 7) || !strnicmp(init_url, "views://", 7)) ) {
				GF_SAFEALLOC(rep->segment_list, GF_MPD_SegmentList);
				rep->segment_list->segment_URLs  =gf_list_new();

				if (init_in_base) {
					GF_SAFEALLOC(rep->segment_list->initialization_segment, GF_MPD_URL);
					rep->segment_list->initialization_segment->sourceURL = gf_strdup(init_url);
					rep->segment_list->initialization_segment->is_resolved = GF_TRUE;
					/*we don't want to load the entire movie */
					init_needs_byte_range = 1;
				}
				if (index_in_base) {
					sidx_file = (char *)init_url;
				}
			}
			/*we need to download the init segement, at least partially*/
			else {
				u32 offset = 0;
				u32 box_type=0;
				u32 box_size=0;
				const char *cache_name;

				GF_LOG(GF_LOG_INFO, GF_LOG_DASH, ("[DASH] Downloading init segment and SIDX for representation %s\n", init_url));

				/*download first 8 bytes and check if we do have a box starting there*/
				e = gf_dash_download_resource(group->dash, &(group->segment_download), init_url, offset, 7, 1, group);
				if (e) goto exit;
				cache_name = group->dash->dash_io->get_cache_name(group->dash->dash_io, group->segment_download);
				e = dash_load_box_type(cache_name, offset, &box_type, &box_size);
				offset=8;
				while (box_type) {
					/*we got the moov , stop here */
					if (!index_in_base && (box_type==GF_4CC('m','o','o','v'))) {
						e = gf_dash_download_resource(group->dash, &(group->segment_download), init_url, offset, offset+box_size-8, 2, group);
						break;
					} else {
						e = gf_dash_download_resource(group->dash, &(group->segment_download), init_url, offset, offset+box_size-1, 2, group);
						offset += box_size;
						/*we need to refresh the cache name because of our memory astorage thing ...*/
						cache_name = group->dash->dash_io->get_cache_name(group->dash->dash_io, group->segment_download);
						e = dash_load_box_type(cache_name, offset-8, &box_type, &box_size);

						if (box_type==GF_4CC('s','i','d','x'))
							has_seen_sidx = 1;
						else if (has_seen_sidx)
							break;


					}
				}
				if (e<0) goto exit;

				if (box_type==0) {
					e = GF_ISOM_INVALID_FILE;
					goto exit;
				}
				GF_LOG(GF_LOG_INFO, GF_LOG_DASH, ("[DASH] Done downloading init segment and SIDX\n"));

				GF_SAFEALLOC(rep->segment_list, GF_MPD_SegmentList);
				rep->segment_list->segment_URLs = gf_list_new();

				cache_name = group->dash->dash_io->get_cache_name(group->dash->dash_io, group->segment_download);
				if (init_in_base) {
					char szName[100];
					GF_SAFEALLOC(rep->segment_list->initialization_segment, GF_MPD_URL);
					//we need to store the init segment since it has the same name as the rest of the segments and will be destroyed when cleaning up the cache ..
					if (!strnicmp(cache_name, "gmem://", 7)) {
						char *mem_address;
						if (sscanf(cache_name, "gmem://%d@%p", &rep->playback.init_segment_size, &mem_address) != 2) {
							e = GF_IO_ERR;
							goto exit;
						}
						rep->playback.init_segment_data = gf_malloc(sizeof(char) * rep->playback.init_segment_size);
						memcpy(rep->playback.init_segment_data, mem_address, sizeof(char) * rep->playback.init_segment_size);

						sprintf(szName, "gmem://%d@%p", rep->playback.init_segment_size, rep->playback.init_segment_data);
						rep->segment_list->initialization_segment->sourceURL = gf_strdup(szName);
						rep->segment_list->initialization_segment->is_resolved = GF_TRUE;
					} else {
						FILE *t = gf_fopen(cache_name, "rb");
						if (t) {
							u32 res;
							fseek(t, 0, SEEK_END);
							rep->playback.init_segment_size = (u32) gf_ftell(t);
							fseek(t, 0, SEEK_SET);

							rep->playback.init_segment_data = gf_malloc(sizeof(char) * rep->playback.init_segment_size);
							res = (u32) fread(rep->playback.init_segment_data, sizeof(char), rep->playback.init_segment_size, t);
							if (res != rep->playback.init_segment_size) {
								GF_LOG(GF_LOG_ERROR, GF_LOG_DASH, ("[DASH] Failed to store init segment\n"));
							} else {
								sprintf(szName, "gmem://%d@%p", rep->playback.init_segment_size, rep->playback.init_segment_data);
								rep->segment_list->initialization_segment->sourceURL = gf_strdup(szName);
								rep->segment_list->initialization_segment->is_resolved = GF_TRUE;
							}
						}
					}

					cache_name = rep->segment_list->initialization_segment->sourceURL;
					//cleanup cache right away
					group->dash->dash_io->delete_cache_file(group->dash->dash_io, group->segment_download, init_url);

				}
				if (index_in_base) {
					sidx_file = (char *)cache_name;
				}
			}
		}
		/*we have index url, download it*/
		if (! index_in_base) {
			e = gf_dash_download_resource(group->dash, &(group->segment_download), index_url, index_start_range, index_end_range, 1, group);
			if (e) goto exit;
			sidx_file = (char *)group->dash->dash_io->get_cache_name(group->dash->dash_io, group->segment_download);
		}

		/*load sidx*/
		e = gf_dash_load_representation_sidx(group, rep, sidx_file, !index_in_base, init_needs_byte_range);
		if (e) {
			rep->playback.disabled = 1;
			GF_LOG(GF_LOG_ERROR, GF_LOG_DASH, ("[DASH] Failed to load segment index for this representation - disabling\n"));
		}

		/*reset all seg based stuff*/
		if (rep->segment_base) {
			gf_mpd_segment_base_free(rep->segment_base);
			rep->segment_base = NULL;
		}

		gf_free(index_url);
		index_url = NULL;
		gf_free(init_url);
		init_url = NULL;
	}
	if (group->adaptation_set->segment_base) {
		gf_mpd_segment_base_free(group->adaptation_set->segment_base);
		group->adaptation_set->segment_base = NULL;
	}
	group->was_segment_base = 1;

exit:
	if (init_url) gf_free(init_url);
	if (index_url) gf_free(index_url);
	return e;
}

static void gf_dash_solve_period_xlink(GF_DashClient *dash, u32 period_idx)
{
	u32 count, i;
	GF_Err e;
	const char *local_url;
	char *url;
	GF_DOMParser *parser;
	GF_MPD *new_mpd;
	GF_MPD_Period *period;

	gf_mx_p(dash->dl_mutex);

	period = gf_list_get(dash->mpd->periods, period_idx);
	if (!period->xlink_href) {
		gf_mx_v(dash->dl_mutex);
		return;
	}

	GF_LOG(GF_LOG_INFO, GF_LOG_DASH, ("[DASH] Resolving period XLINK %s\n", period->xlink_href));

	if (!strcmp(period->xlink_href, "urn:mpeg:dash:resolve-to-zero:2013")) {
		//spec is not very clear here, I suppose it means "remove the element"
		gf_list_rem(dash->mpd->periods, period_idx);
		gf_mpd_period_free(period);
		gf_mx_v(dash->dl_mutex);
		return;
	}

	//xlink relative to our MPD base URL
	url = gf_url_concatenate(dash->base_url, period->xlink_href);

	/*use non-persistent connection for MPD*/
	e = gf_dash_download_resource(dash, &(dash->mpd_dnload), url ? url : period->xlink_href, 0, 0, 0, NULL);

	gf_free(url);

	if (e) {
		GF_LOG(GF_LOG_ERROR, GF_LOG_DASH, ("[DASH] Error - cannot download xlink from periods %s: error %s\n", period->xlink_href, gf_error_to_string(e)));
		gf_free(period->xlink_href);
		period->xlink_href = NULL;
		gf_mx_v(dash->dl_mutex);
		return;
	}

	/*in case the session has been restarted, local_url may have been destroyed - get it back*/
	local_url = dash->dash_io->get_cache_name(dash->dash_io, dash->mpd_dnload);

	/* parse the MPD */
	parser = gf_xml_dom_new();
	e = gf_xml_dom_parse(parser, local_url, NULL, NULL);
	if (e != GF_OK) {
		gf_xml_dom_del(parser);
		GF_LOG(GF_LOG_ERROR, GF_LOG_DASH, ("[DASH] Error - cannot parse xlink periods: error in XML parsing %s\n", gf_error_to_string(e)));
		gf_free(period->xlink_href);
		period->xlink_href = NULL;
		gf_mx_v(dash->dl_mutex);
		return;
	}
	new_mpd = gf_mpd_new();

	count = gf_xml_dom_get_root_nodes_count(parser);
	for (i=0; i<count; i++) {
		GF_XMLNode *root = gf_xml_dom_get_root_idx(parser, i);
		if (i) {
			e = gf_mpd_complete_from_dom(root, new_mpd, period->xlink_href);
		} else {
			e = gf_mpd_init_from_dom(root, new_mpd, period->xlink_href);
		}
		if (e) break;
	}
	gf_xml_dom_del(parser);
	if (e) {
		gf_free(period->xlink_href);
		period->xlink_href = NULL;
		gf_mpd_del(new_mpd);
		gf_mx_v(dash->dl_mutex);
		return;
	}

	gf_list_rem(dash->mpd->periods, period_idx);
	//insert all periods
	while (gf_list_count(new_mpd->periods)) {
		GF_MPD_Period *inserted_period = gf_list_get(new_mpd->periods, 0);
		gf_list_rem(new_mpd->periods, 0);
		//forbiden
		if (inserted_period->xlink_href && inserted_period->xlink_actuate_on_load) {
			gf_mpd_period_free(period);
			continue;
		}
		gf_list_insert(dash->mpd->periods, inserted_period, period_idx);
		period_idx++;
	}
	//this will do the garbage collection
	gf_list_add(new_mpd->periods, period);

	gf_mpd_del(new_mpd);

	gf_mx_v(dash->dl_mutex);

}

static GF_Err gf_dash_setup_period(GF_DashClient *dash)
{
	GF_MPD_Period *period;
	u32 rep_i, group_i, j, nb_groups_ok;
	u32 retry = 10;

	//solve xlink - if
	while (retry) {
		period = gf_list_get(dash->mpd->periods, dash->active_period_index);
		if (!period->xlink_href) break;
		gf_dash_solve_period_xlink(dash, dash->active_period_index);
		retry --;
	}
	period = gf_list_get(dash->mpd->periods, dash->active_period_index);
	if (period->xlink_href) {
		GF_LOG(GF_LOG_ERROR, GF_LOG_DASH, ("[DASH] Too many xlink indirections on the same period - not supported\n"));
		return GF_NOT_SUPPORTED;
	}

	/*setup all groups*/
	gf_dash_setup_groups(dash);

	nb_groups_ok = 0;
	for (group_i=0; group_i<gf_list_count(dash->groups); group_i++) {
		GF_MPD_Representation *rep_sel;
		u32 active_rep, nb_rep;
		const char *mime_type;
		u32 nb_rep_ok = 0;
		Bool group_has_video = GF_FALSE;
		Bool disabled = GF_FALSE;
		Bool cp_supported = GF_FALSE;
		GF_DASH_Group *group = gf_list_get(dash->groups, group_i);

		if ((dash->debug_group_index>=0) && (group_i != (u32) dash->debug_group_index)) {
			group->selection = GF_DASH_GROUP_NOT_SELECTABLE;
			continue;
		}

		nb_rep = gf_list_count(group->adaptation_set->representations);

		if ((nb_rep>1) && !group->adaptation_set->segment_alignment && !group->adaptation_set->subsegment_alignment) {
			GF_LOG(GF_LOG_WARNING, GF_LOG_DASH, ("[DASH] AdaptationSet without segmentAlignment flag set - ignoring because not supported\n"));
			continue;
		}
		if (group->adaptation_set->xlink_href) {
			GF_LOG(GF_LOG_WARNING, GF_LOG_DASH, ("[DASH] AdaptationSet with xlink:href to %s - ignoring because not supported\n", group->adaptation_set->xlink_href));
			continue;
		}

		for (j=0; j<gf_list_count(group->adaptation_set->essential_properties); j++) {
			GF_MPD_Descriptor *mpd_desc = gf_list_get(group->adaptation_set->essential_properties, j);
			//we don't know any defined scheme for now
			GF_LOG(GF_LOG_WARNING, GF_LOG_DASH, ("[DASH] AdaptationSet with unrecognized EssentialProperty %s - ignoring because not supported\n", mpd_desc->scheme_id_uri));
			disabled = 1;
			break;
		}
		if (disabled) {
			continue;
		}

		cp_supported = 1;
		for (j=0; j<gf_list_count(group->adaptation_set->content_protection); j++) {
			GF_MPD_Descriptor *mpd_desc = gf_list_get(group->adaptation_set->content_protection, j);
			//we don't know any defined scheme for now
			if (strcmp(mpd_desc->scheme_id_uri, "urn:mpeg:dash:mp4protection:2011")) {
				GF_LOG(GF_LOG_INFO, GF_LOG_DASH, ("[DASH] AdaptationSet with unrecognized ContentProtection %s\n", mpd_desc->scheme_id_uri));
				cp_supported = 0;
			} else {
				cp_supported = 1;
				break;
			}
		}
		if (!cp_supported) {
			GF_LOG(GF_LOG_WARNING, GF_LOG_DASH, ("[DASH] AdaptationSet with no supported ContentProtection - ignoring\n"));
			continue;
		}


		/*translate from single-indexed file to SegmentList*/
		gf_dash_setup_single_index_mode(group);

		/* Select the appropriate representation in the given period */
		for (rep_i = 0; rep_i < nb_rep; rep_i++) {
			GF_MPD_Representation *rep = gf_list_get(group->adaptation_set->representations, rep_i);
			if (rep->width && rep->height) group_has_video = GF_TRUE;
		}


		group->min_representation_bitrate = (u32) -1;
		active_rep = 0;
		for (rep_i = 0; rep_i < nb_rep; rep_i++) {
			GF_MPD_Representation *rep = gf_list_get(group->adaptation_set->representations, rep_i);
			rep_sel = gf_list_get(group->adaptation_set->representations, active_rep);

			if (group_has_video && !rep_sel->width && !rep_sel->height && rep->width && rep->height) {
				rep_sel = rep;
			}

			if (rep->bandwidth < group->min_representation_bitrate) {
				group->min_representation_bitrate = rep->bandwidth;
			}

			if (rep_i) {
				Bool ok;
				char *sep;
				if (rep->codecs && rep_sel->codecs) {

					sep = strchr(rep_sel->codecs, '.');
					if (sep) sep[0] = 0;
					ok = !strnicmp(rep->codecs, rep_sel->codecs, strlen(rep_sel->codecs) );
					if (sep) sep[0] = '.';
					if (!ok) {
						GF_LOG(GF_LOG_WARNING, GF_LOG_DASH, ("[DASH] Different codec types (%s vs %s) in same AdaptationSet\n", rep_sel->codecs, rep->codecs));
						//rep->playback.disabled = 1;
						//continue;
					}
					if (rep->segment_list && rep->segment_list->xlink_href) {
						GF_LOG(GF_LOG_WARNING, GF_LOG_DASH, ("[DASH] Representation SegmentList uses xlink:href to %s - disabling because not supported\n", rep->segment_list->xlink_href));
						rep->playback.disabled = 1;
						continue;
					}
				}
			}

			switch (dash->first_select_mode) {
			case GF_DASH_SELECT_QUALITY_LOWEST:
				if (rep->quality_ranking && (rep->quality_ranking < rep_sel->quality_ranking)) {
					active_rep = rep_i;
					break;
				}/*fallthrough if quality is not indicated*/
			case GF_DASH_SELECT_BANDWIDTH_LOWEST:
				if ((rep->width&&rep->height) || !group_has_video) {
					if (rep->bandwidth < rep_sel->bandwidth) {
						active_rep = rep_i;
					}
				}
				break;
			case GF_DASH_SELECT_QUALITY_HIGHEST:
				/*fallthrough if quality is not indicated*/
				if (rep->quality_ranking > rep_sel->quality_ranking) {
					active_rep = rep_i;
					break;
				}
			case GF_DASH_SELECT_BANDWIDTH_HIGHEST:
				if (rep->bandwidth > rep_sel->bandwidth) {
					active_rep = rep_i;
				}
				break;
			default:
				break;
			}
		}
		for (rep_i = 0; rep_i < nb_rep; rep_i++) {
			GF_MPD_Representation *rep = gf_list_get(group->adaptation_set->representations, rep_i);
			if (!rep->playback.disabled)
				nb_rep_ok++;
		}

		if (! nb_rep_ok) {
			GF_LOG(GF_LOG_ERROR, GF_LOG_DASH, ("[DASH] No valid representation in this group - disabling\n"));
			group->selection = GF_DASH_GROUP_NOT_SELECTABLE;
			continue;
		}

		rep_sel = gf_list_get(group->adaptation_set->representations, active_rep);

		gf_dash_set_group_representation(group, rep_sel);

		//adjust seek
		if (dash->start_range_period) {
			gf_dash_seek_group(dash, group, dash->start_range_period, 0);
		}

		mime_type = gf_dash_get_mime_type(NULL, rep_sel, group->adaptation_set);

		if (!mime_type) {
			GF_LOG(GF_LOG_ERROR, GF_LOG_DASH, ("[DASH] Missing MIME type for AdaptationSet - skipping\n"));
			continue;
		}

		/* TODO: Generate segment names if urltemplates are used */
		if (!rep_sel->segment_base && !rep_sel->segment_list && !rep_sel->segment_template
		        && !group->adaptation_set->segment_base && !group->adaptation_set->segment_list && !group->adaptation_set->segment_template
		        && !group->period->segment_base && !group->period->segment_list && !group->period->segment_template
		        && !gf_list_count(rep_sel->base_URLs)
		   ) {
			GF_LOG(GF_LOG_ERROR, GF_LOG_DASH, ("[DASH] Segment URLs are not present for AdaptationSet - skipping\n"));
			continue;
		}

		group->selection = GF_DASH_GROUP_NOT_SELECTED;
		nb_groups_ok++;
	}
	dash->start_range_period = 0;

	period = gf_list_get(dash->mpd->periods, dash->active_period_index);

	if (period->segment_base) {
		gf_mpd_segment_base_free(period->segment_base);
		period->segment_base = NULL;
	}

	if (!nb_groups_ok) {
		GF_LOG(GF_LOG_ERROR, GF_LOG_DASH, ("[DASH] No AdaptationSet could be selected in the MPD - Cannot play\n"));
		return GF_NON_COMPLIANT_BITSTREAM;
	}

	/*and seek if needed*/
	return GF_OK;
}

static Bool gf_dash_is_seamless_period_switch(GF_DashClient *dash)
{
	return 0;
}


static void gf_dash_group_check_time(GF_DASH_Group *group)
{
	s64 check_time;
	u32 nb_droped;

	if (group->dash->is_m3u8) return;

	check_time = (s64) gf_net_get_utc();
	nb_droped = 0;

	while (1) {
		u32 seg_dur_ms;
		u64 seg_ast = gf_dash_get_segment_availability_start_time(group->dash->mpd, group, group->download_segment_index, &seg_dur_ms);

		s64 now = check_time + (s64) seg_dur_ms;
		if (now <= (s64) seg_ast) {
			group->dash->tsb_exceeded = (u32) -1;
			return;
		}

		now -= (s64) seg_ast;
		if (now <= (s64) seg_dur_ms) {
			group->dash->tsb_exceeded = (u32) -1;
			return;
		}
		if (((s32) group->time_shift_buffer_depth > 0) && (now > group->time_shift_buffer_depth)) {
			group->download_segment_index ++;
			nb_droped ++;
			group->dash->time_in_tsb = 0;
			continue;
		}

		if (nb_droped > group->dash->tsb_exceeded) {
			group->dash->tsb_exceeded = nb_droped;
		}

		now -= group->dash->user_buffer_ms;
		if (now<0) return;
		now /= 1000;
		if (now>group->dash->time_in_tsb)
			group->dash->time_in_tsb = (u32) now;
		return;
	}
}


static u32 dash_main_thread_proc(void *par)
{
	GF_Err e;
	GF_DashClient *dash = (GF_DashClient*) par;
	GF_MPD_Representation *rep;
	u32 i, group_count, ret = 0;
	Bool go_on = GF_TRUE;
	u32 min_wait = 0;
	Bool first_period_in_mpd = GF_TRUE;
	char *new_base_seg_url;
	char *key_url=NULL;
	bin128 key_iv;

	assert(dash);
	if (!dash->mpd) {
		GF_LOG(GF_LOG_WARNING, GF_LOG_DASH, ("[DASH] Incorrect state, no dash->mpd for URL=%s, already stopped ?\n", dash->base_url));
		return 1;
	}

restart_period:

	dash->mpd_stop_request=0;

	/* Setting the download status in exclusive code */
	gf_mx_p(dash->dl_mutex);
	dash->dash_state = GF_DASH_STATE_SETUP;
	gf_mx_v(dash->dl_mutex);

	dash->in_period_setup = 1;

	/*setup period*/
	e = gf_dash_setup_period(dash);
	if (e) {
		dash->dash_io->on_dash_event(dash->dash_io, GF_DASH_EVENT_PERIOD_SETUP_ERROR, -1, e);
		ret = 1;
		goto exit;
	}
	dash->dash_io->on_dash_event(dash->dash_io, GF_DASH_EVENT_SELECT_GROUPS, -1, GF_OK);

	e = GF_OK;
	group_count = gf_list_count(dash->groups);
	for (i=0; i<group_count; i++) {
		GF_DASH_Group *group = gf_list_get(dash->groups, i);
		if (group->selection==GF_DASH_GROUP_NOT_SELECTABLE)
			continue;

		//by default all groups are started (init seg download and buffering). They will be (de)selected by the user
		if (first_period_in_mpd) {
			gf_dash_buffer_on(group);
		}
		e = gf_dash_download_init_segment(dash, group);
		if (e) break;
	}
	first_period_in_mpd = 0;

	/*if error signal to the user*/
	if (e != GF_OK) {
		dash->dash_io->on_dash_event(dash->dash_io, GF_DASH_EVENT_PERIOD_SETUP_ERROR, -1, e);
		ret = 1;
		goto exit;
	}


	dash->last_update_time = gf_sys_clock();

	gf_mx_p(dash->dl_mutex);
	dash->dash_state = GF_DASH_STATE_CONNECTING;
	gf_mx_v(dash->dl_mutex);


	/*ask the user to connect to desired groups*/
	e = dash->dash_io->on_dash_event(dash->dash_io, GF_DASH_EVENT_CREATE_PLAYBACK, -1, GF_OK);
	if (e) {
		ret = 1;
		goto exit;
	}
	if (dash->mpd_stop_request) {
		ret = 1;
		goto exit;
	}

	gf_mx_p(dash->dl_mutex);
	dash->in_period_setup = 0;
	dash->dash_state = GF_DASH_STATE_RUNNING;
	gf_mx_v(dash->dl_mutex);

	min_wait = 0;
	while (go_on) {
		const char *local_file_name = NULL;
		const char *resource_name = NULL;

		/*wait until next segment is needed*/
		while (!dash->mpd_stop_request) {
			u32 timer = gf_sys_clock() - dash->last_update_time;

			/*refresh MPD*/
			if (dash->force_mpd_update || (dash->mpd->minimum_update_period && (timer > dash->mpd->minimum_update_period))) {
				u32 diff = gf_sys_clock();
				dash->force_mpd_update = 0;
				GF_LOG(GF_LOG_DEBUG, GF_LOG_DASH, ("[DASH] At %d Time to update the playlist (%u ms elapsed since last refresh and min reload rate is %u)\n", gf_sys_clock() , timer, dash->mpd->minimum_update_period));
				e = gf_dash_update_manifest(dash);
				group_count = gf_list_count(dash->groups);
				diff = gf_sys_clock() - diff;
				if (e) {
					if (!dash->in_error) {
						GF_LOG(GF_LOG_ERROR, GF_LOG_DASH, ("[DASH] Error updating MPD %s\n", gf_error_to_string(e)));
					}
				} else {
					GF_LOG(GF_LOG_DEBUG, GF_LOG_DASH, ("[DASH] Updated MPD in %d ms\n", diff));
				}
			} else {
				Bool all_groups_done = GF_TRUE;
				Bool cache_full = GF_TRUE;

				/*wait if nothing is ready to be downloaded*/
				if (min_wait>1) {
					u32 sleep_for = MIN(min_wait/2, 1000);
					GF_LOG(GF_LOG_DEBUG, GF_LOG_DASH, ("[DASH] No segments available on the server until %d ms - going to sleep for %d ms\n", min_wait, sleep_for));
					gf_sleep(sleep_for);
				}

				/*check if cache is not full*/
				gf_mx_p(dash->dl_mutex);
				dash->tsb_exceeded = 0;
				dash->time_in_tsb = 0;
				for (i=0; i<group_count; i++) {
					GF_DASH_Group *group = gf_list_get(dash->groups, i);
					if ((group->selection != GF_DASH_GROUP_SELECTED) || group->done) continue;
					all_groups_done = 0;
					if (dash->mpd->type==GF_MPD_TYPE_DYNAMIC) {
						gf_dash_group_check_time(group);
					}
					if (group->nb_cached_segments<group->max_cached_segments) {
						cache_full = 0;
						break;
					}
				}
				gf_mx_v(dash->dl_mutex);

				if (dash->tsb_exceeded) {
					dash->dash_io->on_dash_event(dash->dash_io, GF_DASH_EVENT_TIMESHIFT_OVERFLOW, (s32) dash->tsb_exceeded, GF_OK);
					dash->tsb_exceeded = 0;
				} else if (dash->time_in_tsb != dash->prev_time_in_tsb) {
					dash->prev_time_in_tsb = dash->time_in_tsb;
					dash->dash_io->on_dash_event(dash->dash_io, GF_DASH_EVENT_TIMESHIFT_UPDATE, 0, GF_OK);
				}


				if (!cache_full) break;

				//seek request
				if (dash->request_period_switch==2) all_groups_done = 1;

				if (all_groups_done && dash->next_period_checked) {
					dash->next_period_checked = 1;
					//check if we can continue next period with the same groups
					if (gf_dash_is_seamless_period_switch(dash)) {
						all_groups_done = 0;
					}
				}
				if (all_groups_done && dash->request_period_switch) {
					gf_dash_reset_groups(dash);
					if (dash->request_period_switch == 1) {
						if (dash->speed<0) {
							if (dash->active_period_index) {
								dash->active_period_index--;
							}
						} else {
							dash->active_period_index++;
						}
					}

					dash->request_period_switch = 0;
					GF_LOG(GF_LOG_INFO, GF_LOG_DASH, ("[DASH] Switching to period #%d\n", dash->active_period_index+1));
					goto restart_period;
				}

				gf_sleep(30);
			}
		}

		/* stop the thread if requested */
		if (dash->mpd_stop_request) {
			go_on = 0;
			break;
		}

		min_wait = 0;

		/*for each selected groups*/
		for (i=0; i<group_count; i++) {
			//commented out as we end up doing too many requets
#if 0
			Bool in_segment_avail_time = GF_FALSE;
#endif
			u64 start_range, end_range;
			Bool use_byterange;
			u32 representation_index;
			u32 clock_time;
			Bool empty_file = GF_FALSE;
			GF_DASH_Group *group = gf_list_get(dash->groups, i);

			if (group->selection != GF_DASH_GROUP_SELECTED) {
				if (group->nb_cached_segments) {
					gf_dash_group_reset(dash, group);
				}
				continue;
			}
			if (group->done) continue;

			if (group->nb_cached_segments>=group->max_cached_segments) {
				GF_LOG(GF_LOG_DEBUG, GF_LOG_DASH, ("[DASH] At %d Cache is full for this group - skipping\n", gf_sys_clock() ));
				continue;
			}

			/*remember the active rep index, since group->active_rep_index may change because of bandwidth control algorithm*/
			representation_index = group->active_rep_index;
			rep = gf_list_get(group->adaptation_set->representations, group->active_rep_index);

			/* if the index of the segment to be downloaded is greater or equal to the last segment (as seen in the playlist),
			we need to check if a new playlist is ready */
			if (group->nb_segments_in_rep && (group->download_segment_index >= (s32) group->nb_segments_in_rep)) {
				u32 timer = gf_sys_clock() - dash->last_update_time;
				Bool update_playlist = 0;

				/* this period is done*/
				if ((dash->mpd->type==GF_MPD_TYPE_DYNAMIC) && group->period->duration) {
				}
				/* update of the playlist, only if indicated */
				else if (dash->mpd->minimum_update_period && (timer > dash->mpd->minimum_update_period)) {
					update_playlist = 1;
				}
				/* if media_presentation_duration is 0 and we are in live, force a refresh (not in the spec but safety check*/
				else if ((dash->mpd->type==GF_MPD_TYPE_DYNAMIC) && !dash->mpd->media_presentation_duration) {
					if (group->segment_duration && (timer > group->segment_duration*1000))
						update_playlist = 1;
				}
				if (update_playlist) {
					GF_LOG(GF_LOG_DEBUG, GF_LOG_DASH, ("[DASH] Last segment in current playlist downloaded, checking updates after %u ms\n", timer));
					e = gf_dash_update_manifest(dash);
					if (e) {
						GF_LOG(GF_LOG_ERROR, GF_LOG_DASH, ("[DASH] Error updating MPD %s\n", gf_error_to_string(e)));
					}
					group_count = gf_list_count(dash->groups);
					rep = gf_list_get(group->adaptation_set->representations, group->active_rep_index);
				} else {
					gf_sleep(1);
				}
				/* Now that the playlist is up to date, we can check again */
				if (group->download_segment_index >= (s32) group->nb_segments_in_rep) {
					/* if there is a specified update period, we redo the whole process */
					if (dash->mpd->minimum_update_period || dash->mpd->type==GF_MPD_TYPE_DYNAMIC) {

						if ((dash->mpd->type==GF_MPD_TYPE_DYNAMIC) && group->period->duration) {
							GF_LOG(GF_LOG_DEBUG, GF_LOG_DASH, ("[DASH] Last segment in period (dynamic mode) - group is done\n"));
							group->done = 1;
							break;
						}
						else if (! group->maybe_end_of_stream) {
							u32 now = gf_sys_clock();
							GF_LOG(GF_LOG_DEBUG, GF_LOG_DASH, ("[DASH] End of segment list reached (%d segments but idx is %d), waiting for next MPD update\n", group->nb_segments_in_rep, group->download_segment_index));
							if (group->nb_cached_segments)
								continue;

							if (!group->time_at_first_reload_required) {
								group->time_at_first_reload_required = now;
								continue;
							}
							if (now - group->time_at_first_reload_required < group->cache_duration)
								continue;
							if (dash->mpd->minimum_update_period && (now - group->time_at_first_reload_required < dash->mpd->minimum_update_period))
								continue;

							GF_LOG(GF_LOG_WARNING, GF_LOG_DASH, ("[DASH] Segment list has not been updated for more than %d ms - assuming end of period\n", now - group->time_at_first_reload_required));
							group->done = 1;
							break;
						}
					} else {
						/* if not, we are really at the end of the playlist, we can quit */
						GF_LOG(GF_LOG_DEBUG, GF_LOG_DASH, ("[DASH] End of period reached for group\n"));
						group->done = 1;
						break;
					}
				}
			}
			group->time_at_first_reload_required = 0;
			gf_mx_p(dash->dl_mutex);

			if (group->force_switch_bandwidth && !dash->auto_switch_count) {
				GF_LOG(GF_LOG_DEBUG, GF_LOG_DASH, ("[DASH] Forcing representation switch, retesting group"));
				gf_dash_switch_group_representation(dash, group);
				/*restart*/
				i--;
				gf_mx_v(dash->dl_mutex);
				continue;
			}

			/*check availablity start time of segment in Live !!*/
			if (!group->broken_timing && (dash->mpd->type==GF_MPD_TYPE_DYNAMIC) && !dash->is_m3u8) {
				s32 to_wait = 0;
				u32 seg_dur_ms=0;
#ifndef GPAC_DISABLE_LOG
				u32 start_number = gf_dash_get_start_number(group, rep);
#endif
				s64 segment_ast = (s64) gf_dash_get_segment_availability_start_time(dash->mpd, group, group->download_segment_index, &seg_dur_ms);
				s64 now = (s64) gf_net_get_utc();


				if (group->retry_after_utc > (u64) now) {
					min_wait = (u32) (group->retry_after_utc - (u64) now);
					gf_mx_v(dash->dl_mutex);
					continue;
				}

				clock_time = gf_sys_clock();
				to_wait = (s32) (segment_ast - now);

				/*if segment AST is greater than now, it is not yet available - we would need an estimate on how long the request takes to be sent to the server in order to be more reactive ...*/
				if (to_wait > 1) {

					GF_LOG(GF_LOG_DEBUG, GF_LOG_DASH, ("[DASH] Set #%d At %d Next segment %d (AST "LLD" - sec in period %g) is not yet available on server - requesting later in %d ms\n", i+1, gf_sys_clock(), group->download_segment_index + start_number, segment_ast, (segment_ast - group->period->start - group->ast_at_init)/1000.0, to_wait));
					if (group->last_segment_time) {
						GF_LOG(GF_LOG_DEBUG, GF_LOG_DASH, ("[DASH] %d ms elapsed since previous segment download\n", clock_time - group->last_segment_time));
					}
					gf_mx_v(dash->dl_mutex);
					if (!min_wait || ((u32) to_wait < min_wait))
						min_wait = to_wait;

					continue;
				} else {
					GF_LOG(GF_LOG_DEBUG, GF_LOG_DASH, ("[DASH] Set #%d At %d Next segment %d (AST "LLD" - sec in period %g) should now be available on server since %d ms - requesting it\n", i+1, gf_sys_clock(), group->download_segment_index + start_number, segment_ast, (segment_ast - group->period->start - group->ast_at_init)/1000.0, -to_wait));

					if (group->last_segment_time) {
						GF_LOG(GF_LOG_DEBUG, GF_LOG_DASH, ("[DASH] %d ms elapsed since previous segment download\n", clock_time - group->last_segment_time));
					}
#if 0
					/*check if we are in the segment availability end time*/
					if (now < segment_ast + seg_dur_ms + group->time_shift_buffer_depth )
						in_segment_avail_time = 1;
#endif
				}
			}
			min_wait = 0;


			/* At this stage, there are some segments left to be downloaded */
			e = gf_dash_resolve_url(dash->mpd, rep, group, dash->base_url, GF_MPD_RESOLVE_URL_MEDIA, group->download_segment_index, &new_base_seg_url, &start_range, &end_range, &group->current_downloaded_segment_duration, NULL, &key_url, &key_iv);
			gf_mx_v(dash->dl_mutex);
			if (e) {
				/*do something!!*/
				break;
			}
			use_byterange = (start_range || end_range) ? 1 : 0;

			if (use_byterange) {
				GF_LOG(GF_LOG_DEBUG, GF_LOG_DASH, ("[DASH] Downloading new segment: %s (range: "LLD"-"LLD")\n", new_base_seg_url, start_range, end_range));
			}

			/*local file*/
			if (!strstr(new_base_seg_url, "://") || (!strnicmp(new_base_seg_url, "file://", 7) || !strnicmp(new_base_seg_url, "gmem://", 7)) ) {
				resource_name = local_file_name = (char *) new_base_seg_url;
				e = GF_OK;
				/*do not erase local files*/
				group->local_files = 1;
				gf_dash_buffer_off(group);
				if (group->force_switch_bandwidth && !dash->auto_switch_count) {
					gf_dash_switch_group_representation(dash, group);
					/*restart*/
					i--;
					continue;
				}
			} else {
				group->max_bitrate = 0;
				group->min_bitrate = (u32)-1;

				/*use persistent connection for segment downloads*/
				if (use_byterange) {
					e = gf_dash_download_resource(dash, &(group->segment_download), new_base_seg_url, start_range, end_range, 1, group);
				} else {
					e = gf_dash_download_resource(dash, &(group->segment_download), new_base_seg_url, 0, 0, 1, group);
				}

				if ((e==GF_IP_CONNECTION_CLOSED) && group->download_abort_type) {
					group->download_abort_type = 0;
					GF_LOG(GF_LOG_INFO, GF_LOG_DASH, ("[DASH] Aborted while downloading segment (seek ?)%s \n", new_base_seg_url));
					gf_free(new_base_seg_url);
					gf_free(key_url);
					new_base_seg_url = NULL;
					key_url = NULL;
					continue;
				}


				/*TODO decide what is the best, fetch from another representation or ignore ...*/
				if (e != GF_OK) {
					clock_time = gf_sys_clock();
					min_wait = dash->min_timeout_between_404;
					group->retry_after_utc = min_wait + gf_net_get_utc();

					if (group->maybe_end_of_stream) {
						if (group->maybe_end_of_stream==2) {
							GF_LOG(GF_LOG_WARNING, GF_LOG_DASH, ("[DASH] Couldn't get segment %s (error %s) and end of period was guessed during last update - stoping playback\n", new_base_seg_url, gf_error_to_string(e)));
							group->maybe_end_of_stream = 0;
							group->done = 1;
						}
						group->maybe_end_of_stream++;
					} else if (group->segment_in_valid_range) {
						GF_LOG(GF_LOG_ERROR, GF_LOG_DASH, ("[DASH] Error in downloading new segment: %s %s - segment was lost at server/proxy side\n", new_base_seg_url, gf_error_to_string(e)));
						if (dash->speed >= 0) {
							group->download_segment_index++;
						} else if (group->download_segment_index) {
							group->download_segment_index--;
						} else {
							GF_LOG(GF_LOG_DEBUG, GF_LOG_DASH, ("[DASH] Playing in backward - start of playlist reached - assuming end of stream\n"));
							group->done = 1;
						}
						group->segment_in_valid_range=0;
					} else if (group->prev_segment_ok && !group->time_at_first_failure) {
						if (!group->loop_detected) {
							group->time_at_first_failure = clock_time;
							GF_LOG(GF_LOG_ERROR, GF_LOG_DASH, ("[DASH] Error in downloading new segment: %s %s - starting countdown for %d ms\n", new_base_seg_url, gf_error_to_string(e), group->current_downloaded_segment_duration));
						}
					}
					//if previous segment download was OK, we are likely asking too early - retry for the complete duration in case one segment was lost - we add 100ms safety
					else if (group->prev_segment_ok && (clock_time - group->time_at_first_failure <= group->current_downloaded_segment_duration + dash->segment_lost_after_ms )) {
					} else {
						if (group->prev_segment_ok) {
							GF_LOG(GF_LOG_ERROR, GF_LOG_DASH, ("[DASH] Error in downloading new segment: %s %s - waited %d ms but segment still not available, checking next one ...\n", new_base_seg_url, gf_error_to_string(e), clock_time - group->time_at_first_failure));
							group->time_at_first_failure = 0;
							group->prev_segment_ok = GF_FALSE;
						}
#if 1
						group->nb_consecutive_fail ++;
						//we are lost ....
						if (group->nb_consecutive_fail == 20) {
							GF_LOG(GF_LOG_ERROR, GF_LOG_DASH, ("[DASH] Too many consecutive segments not found, sync or signal has been lost - entering end of stream detection mode\n"));
							min_wait = 1000;
							group->maybe_end_of_stream = 1;
						} else
#endif
						{
							GF_LOG(GF_LOG_ERROR, GF_LOG_DASH, ("[DASH] Error in downloading new segment: %s %s\n", new_base_seg_url, gf_error_to_string(e)));
							if (dash->speed >= 0) {
								group->download_segment_index++;
							} else if (group->download_segment_index) {
								group->download_segment_index--;
							} else {
								GF_LOG(GF_LOG_DEBUG, GF_LOG_DASH, ("[DASH] Playing in backward - start of playlist reached - assuming end of stream\n"));
								group->done = 1;
							}
						}
					}
					gf_free(new_base_seg_url);
					gf_free(key_url);
					new_base_seg_url = NULL;
					key_url = NULL;
					continue;
				}

				group->prev_segment_ok = GF_TRUE;
				if (group->time_at_first_failure) {
					GF_LOG(GF_LOG_ERROR, GF_LOG_DASH, ("[DASH] Recovered segment %s after 404 - was our download schedule too early ?\n", new_base_seg_url));
					group->time_at_first_failure = 0;
					group->nb_consecutive_fail = 0;
				}

				if ((e==GF_OK) && group->force_switch_bandwidth) {
					if (!dash->auto_switch_count) {
						gf_dash_switch_group_representation(dash, group);
						/*restart*/
						i--;
						gf_free(new_base_seg_url);
						new_base_seg_url = NULL;
						gf_free(key_url);
						key_url = NULL;
						continue;
					}
					if (rep->playback.disabled) {
						gf_dash_skip_disabled_representation(group, rep, GF_FALSE);
						/*restart*/
						i--;
						gf_free(new_base_seg_url);
						new_base_seg_url = NULL;
						gf_free(key_url);
						key_url = NULL;
						continue;
					}
				}

				if (group->segment_must_be_streamed) local_file_name = dash->dash_io->get_url(dash->dash_io, group->segment_download);
				else local_file_name = dash->dash_io->get_cache_name(dash->dash_io, group->segment_download);

				if (dash->dash_io->get_total_size(dash->dash_io, group->segment_download)==0) {
					empty_file = GF_TRUE;
				}
				resource_name = dash->dash_io->get_url(dash->dash_io, group->segment_download);

				dash_do_rate_adaptation(dash, group, rep);
			}

			if (local_file_name && (e == GF_OK || group->segment_must_be_streamed )) {
				gf_mx_p(dash->dl_mutex);

				assert(group->nb_cached_segments<group->max_cached_segments);
				assert(local_file_name);

				if (!empty_file) {

					group->cached[group->nb_cached_segments].cache = gf_strdup(local_file_name);
					group->cached[group->nb_cached_segments].url = gf_strdup( resource_name );
					group->cached[group->nb_cached_segments].start_range = 0;
					group->cached[group->nb_cached_segments].end_range = 0;
					group->cached[group->nb_cached_segments].representation_index = representation_index;
					group->cached[group->nb_cached_segments].duration = (u32) group->current_downloaded_segment_duration;
					group->cached[group->nb_cached_segments].loop_detected = group->loop_detected;
					if (key_url) {
						group->cached[group->nb_cached_segments].key_url = key_url;
						memcpy(group->cached[group->nb_cached_segments].key_IV, key_iv, sizeof(bin128));
						key_url = NULL;
					}
					
					group->loop_detected = GF_FALSE;

					if (group->local_files && use_byterange) {
						group->cached[group->nb_cached_segments].start_range = start_range;
						group->cached[group->nb_cached_segments].end_range = end_range;
					}
					GF_LOG(GF_LOG_DEBUG, GF_LOG_DASH, ("[DASH] Added file to cache (%u/%u in cache): %s\n", group->nb_cached_segments+1, group->max_cached_segments, group->cached[group->nb_cached_segments].url));
					group->nb_cached_segments++;
					gf_dash_update_buffering(group, dash);
				}

				/* download enhancement representation of this segment*/
				if ((representation_index != group->force_max_rep_index) && rep->enhancement_rep_index_plus_one) {
					group->active_rep_index = rep->enhancement_rep_index_plus_one - 1;
					group->has_pending_enhancement = GF_TRUE;
				}
				/* if we have downloaded all enhancement representations of this segment, restart from base representation and increase dowloaded segment index by 1*/
				else {
					if (group->base_rep_index_plus_one) group->active_rep_index = group->base_rep_index_plus_one - 1;
					if (dash->speed >= 0) {
						group->download_segment_index++;
					} else if (group->download_segment_index) {
						group->download_segment_index--;
					} else {
						GF_LOG(GF_LOG_DEBUG, GF_LOG_DASH, ("[DASH] Playing in backward - start of playlist reached - assuming end of stream\n"));
						group->done = 1;
					}
					group->has_pending_enhancement = GF_FALSE;
				}
				if (dash->auto_switch_count) {
					group->nb_segments_done++;
					if (group->nb_segments_done==dash->auto_switch_count) {
						group->nb_segments_done=0;
						gf_dash_skip_disabled_representation(group, rep, GF_TRUE);
					}
				}

				//do not notify segments if there is a pending period switch - since these are decided by the user, we don't
				//want to notify old segments
				if (!dash->request_period_switch && !group->has_pending_enhancement)
					dash->dash_io->on_dash_event(dash->dash_io, GF_DASH_EVENT_SEGMENT_AVAILABLE, gf_list_find(dash->groups, group), GF_OK);

				gf_mx_v(dash->dl_mutex);

			}
			gf_free(new_base_seg_url);
			new_base_seg_url = NULL;
			if (key_url) {
				gf_free(key_url);
				key_url = NULL;
			}
		}
	}

exit:
	/* Signal that the download thread has ended */
	gf_mx_p(dash->dl_mutex);

	/*an error occured during playback chain creation and we couldn't release our plyayback chain in time, do it now*/
	if (dash->dash_state == GF_DASH_STATE_CONNECTING)
		gf_dash_reset_groups(dash);

	dash->dash_state = GF_DASH_STATE_STOPPED;
	gf_mx_v(dash->dl_mutex);
	return ret;
}

static u32 gf_dash_period_index_from_time(GF_DashClient *dash, u32 time)
{
	u32 i, count, cumul_start=0;
	GF_MPD_Period *period;

restart:
	count = gf_list_count(dash->mpd->periods);
	for (i = 0; i<count; i++) {
		period = gf_list_get(dash->mpd->periods, i);

		if (period->xlink_href) {
			gf_dash_solve_period_xlink(dash, i);
			goto restart;
		}

		if ((period->start > time) || (cumul_start > time)) {
			break;
		}
		cumul_start+=period->duration;

		if (time < cumul_start) {
			break;
		}
	}
	return (i>=1 ? (i-1) : 0);
}

static void gf_dash_download_stop(GF_DashClient *dash)
{
	u32 i;
	assert(dash);
	if (dash->groups) {
		for (i=0; i<gf_list_count(dash->groups); i++) {
			GF_DASH_Group *group = gf_list_get(dash->groups, i);
			assert(group);
			if ((group->selection == GF_DASH_GROUP_SELECTED) && group->segment_download) {
				if (group->segment_download)
					dash->dash_io->abort(dash->dash_io, group->segment_download);
				group->done = 1;
			}
		}
	}
	/* stop the download thread */
	gf_mx_p(dash->dl_mutex);
	dash->mpd_stop_request = GF_TRUE;
	if (dash->dash_state != GF_DASH_STATE_STOPPED) {
		dash->mpd_stop_request = 1;
		gf_mx_v(dash->dl_mutex);
		while (1) {
			/* waiting for the download thread to stop */
			gf_sleep(16);
			gf_mx_p(dash->dl_mutex);
			if (dash->dash_state != GF_DASH_STATE_RUNNING) {
				/* it's stopped we can continue */
				gf_mx_v(dash->dl_mutex);
				break;
			}
			gf_mx_v(dash->dl_mutex);
		}
	} else {
		gf_mx_v(dash->dl_mutex);
	}
	dash->mpd_stop_request = GF_TRUE;
}



static Bool gf_dash_seek_periods(GF_DashClient *dash, Double seek_time)
{
	Double start_time;
	u32 i, period_idx;
	u32 nb_retry = 10;
	gf_mx_p(dash->dl_mutex);

	dash->start_range_period = 0;
	start_time = 0;
	period_idx = 0;
	for (i=0; i<gf_list_count(dash->mpd->periods); i++) {
		GF_MPD_Period *period = gf_list_get(dash->mpd->periods, i);
		Double dur;

		if (period->xlink_href) {
			gf_dash_solve_period_xlink(dash, i);
			if (nb_retry) {
				nb_retry --;
				i--;
				continue;
			}
			GF_LOG(GF_LOG_ERROR, GF_LOG_DASH, ("[DASH] Period still resolves to XLINK %s for more than 10 consecutive retry, ignoring it ...\n", period->xlink_href));
			gf_free(period->xlink_href);
			period->xlink_href = NULL;
		} else {
			nb_retry = 10;
		}
		dur = period->duration;
		dur /= 1000;
		if (seek_time >= start_time) {
			if ((i+1==gf_list_count(dash->mpd->periods)) || (seek_time < start_time + dur) ) {
				period_idx = i;
				break;
			}
		}
		start_time += dur;
	}
	if (period_idx != dash->active_period_index) {
		seek_time -= start_time;
		dash->active_period_index = period_idx;
		dash->request_period_switch = 2;

		dash->start_range_period = seek_time;
	}
	gf_mx_v(dash->dl_mutex);

	return dash->request_period_switch ? 1 : 0;
}

static void gf_dash_seek_group(GF_DashClient *dash, GF_DASH_Group *group, Double seek_to, Bool is_dynamic)
{
	Double seg_start;
	u32 first_downloaded, last_downloaded, segment_idx, orig_idx;

	group->force_segment_switch = 0;
	if (!is_dynamic) {

		/*figure out where to seek*/
		orig_idx = group->download_segment_index;
		segment_idx = 0;
		seg_start = 0.0;
		while (1) {
			Double dur = group->segment_duration;
			if (!dur) {
				group->download_segment_index = segment_idx;
				//TODO this could be further optimized by directly querying the index for this start time ...
				seg_start = gf_dash_get_segment_start_time(group, &dur);
			}
			if (!dur)
				break;
			if ((seek_to >= seg_start) && (seek_to < seg_start + dur))
				break;
			seg_start += dur;
			segment_idx++;
		}
		group->download_segment_index = orig_idx;

		/*remember to seek to given duration*/
		group->start_playback_range = seek_to;

		first_downloaded = last_downloaded = group->download_segment_index;
		if (group->download_segment_index + 1 >= (s32) group->nb_cached_segments) {
			first_downloaded = group->download_segment_index + 1 - group->nb_cached_segments;
		}
		/*we are seeking in our download range, just go on*/
		if ((segment_idx >= first_downloaded) && (segment_idx<=last_downloaded)) return;

		group->force_segment_switch = 1;
		group->download_segment_index = segment_idx;
	} else {
		group->timeline_setup = 0;
		group->start_number_at_last_ast = 0;
		/*remember to adjust time in timeline steup*/
		group->start_playback_range = seek_to;
	}


	if (group->segment_download)
		dash->dash_io->abort(dash->dash_io, group->segment_download);

	if (group->urlToDeleteNext) {
		if (!dash->keep_files && !group->local_files)
			dash->dash_io->delete_cache_file(dash->dash_io, group->segment_download, group->urlToDeleteNext);

		gf_free(group->urlToDeleteNext);
		group->urlToDeleteNext = NULL;
	}

	if (group->segment_download) {
		dash->dash_io->abort(dash->dash_io, group->segment_download);
		dash->dash_io->del(dash->dash_io, group->segment_download);
		group->segment_download = NULL;
	}
	while (group->nb_cached_segments) {
		group->nb_cached_segments --;
		if (!dash->keep_files && !group->local_files && !group->segment_must_be_streamed)
			gf_delete_file(group->cached[group->nb_cached_segments].cache);

		gf_dash_group_reset_cache_entry(&group->cached[group->nb_cached_segments]);
	}
	group->done = 0;
}

static void gf_dash_seek_groups(GF_DashClient *dash, Double seek_time, Bool is_dynamic)
{
	u32 i;

	gf_mx_p(dash->dl_mutex);

	if (dash->active_period_index) {
		Double dur = 0;
		u32 i;
		for (i=0; i<dash->active_period_index; i++) {
			GF_MPD_Period *period = gf_list_get(dash->mpd->periods, dash->active_period_index-1);
			dur += period->duration/1000.0;
		}
		seek_time -= dur;
	}
	for (i=0; i<gf_list_count(dash->groups); i++) {
		GF_DASH_Group *group = gf_list_get(dash->groups, i);
		gf_dash_seek_group(dash, group, seek_time, is_dynamic);
	}

	gf_mx_v(dash->dl_mutex);
}


static GF_Err http_ifce_get(GF_FileDownload *getter, char *url)
{
	GF_Err e;
	GF_DashClient *dash = (GF_DashClient*) getter->udta;
	GF_DASHFileIOSession *sess = dash->dash_io->create(dash->dash_io, 0, url, -1);
	if (!sess) return GF_IO_ERR;
	getter->session = sess;
	e = dash->dash_io->init(dash->dash_io, sess);
	if (e) {
		dash->dash_io->del(dash->dash_io, sess);
		return e;
	}
	return dash->dash_io->run(dash->dash_io, sess);
}

static void http_ifce_clean(GF_FileDownload *getter)
{
	GF_DashClient *dash = (GF_DashClient*) getter->udta;
	if (getter->session) dash->dash_io->del(dash->dash_io, getter->session);
	getter->session = NULL;
}

static const char *http_ifce_cache_name(GF_FileDownload *getter)
{
	GF_DashClient *dash = (GF_DashClient*) getter->udta;
	if (getter->session) return dash->dash_io->get_cache_name(dash->dash_io, getter->session);
	return NULL;
}

GF_EXPORT
GF_Err gf_dash_open(GF_DashClient *dash, const char *manifest_url)
{
	char local_path[GF_MAX_PATH];
	const char *local_url;
	char *sep_cgi = NULL;
	char *sep_frag = NULL;
	GF_Err e;
	GF_MPD_Period *period;
	GF_DOMParser *mpd_parser;
	Bool is_local = GF_FALSE;

	if (!dash || !manifest_url) return GF_BAD_PARAM;

	memset( dash->lastMPDSignature, 0, GF_SHA1_DIGEST_SIZE);
	dash->reload_count = 0;

	if (dash->base_url) gf_free(dash->base_url);
	sep_cgi = strrchr(manifest_url, '?');
	if (sep_cgi) sep_cgi[0] = 0;
	dash->base_url = gf_strdup(manifest_url);
	if (sep_cgi) sep_cgi[0] = '?';

	dash->getter.udta = dash;
	dash->getter.new_session = http_ifce_get;
	dash->getter.del_session = http_ifce_clean;
	dash->getter.get_cache_name = http_ifce_cache_name;
	dash->getter.session = NULL;



	if (dash->mpd_dnload) dash->dash_io->del(dash->dash_io, dash->mpd_dnload);
	dash->mpd_dnload = NULL;
	local_url = NULL;

	if (!strnicmp(manifest_url, "file://", 7)) {
		local_url = manifest_url + 7;
		is_local = 1;
		if (strstr(manifest_url, ".m3u8")) {
			dash->is_m3u8 = GF_TRUE;
		}
	} else if (strstr(manifest_url, "://")) {
		const char *reloc_url, *mtype;
		char mime[128];
		e = gf_dash_download_resource(dash, &(dash->mpd_dnload), manifest_url, 0, 0, 1, NULL);
		if (e!=GF_OK) {
			GF_LOG(GF_LOG_ERROR, GF_LOG_DASH, ("[DASH] Error - cannot connect service: MPD downloading problem %s for %s\n", gf_error_to_string(e), manifest_url));
			dash->dash_io->del(dash->dash_io, dash->mpd_dnload);
			dash->mpd_dnload = NULL;
			return e;
		}

		mtype = dash->dash_io->get_mime(dash->dash_io, dash->mpd_dnload);
		strcpy(mime, mtype ? mtype : "");
		strlwr(mime);

		reloc_url = dash->dash_io->get_url(dash->dash_io, dash->mpd_dnload);
		/* Some servers, for instance http://tv.freebox.fr, serve m3u8 as text/plain */
		if (gf_dash_is_m3u8_mime(reloc_url, mime) || strstr(reloc_url, ".m3u8") || strstr(reloc_url, ".M3U8")) {
			dash->is_m3u8 = 1;
		} else if (!gf_dash_is_dash_mime(mime) && !strstr(reloc_url, ".mpd") && !strstr(reloc_url, ".MPD")) {
			GF_LOG(GF_LOG_ERROR, GF_LOG_DASH, ("[DASH] mime '%s' for '%s' should be m3u8 or mpd\n", mime, reloc_url));
			dash->dash_io->del(dash->dash_io, dash->mpd_dnload);
			dash->mpd_dnload = NULL;
			return GF_REMOTE_SERVICE_ERROR;
		}

		/*if relocated use new URL as base URL for all requests*/
		if (strcmp(reloc_url, manifest_url)) {
			gf_free(dash->base_url);
			dash->base_url = gf_strdup(reloc_url);
		}

		local_url = dash->dash_io->get_cache_name(dash->dash_io, dash->mpd_dnload);
		if (!local_url) {
			GF_LOG(GF_LOG_ERROR, GF_LOG_DASH, ("[DASH] Error - cannot connect service: cache problem %s\n", local_url));
			dash->dash_io->del(dash->dash_io, dash->mpd_dnload);
			dash->mpd_dnload = NULL;
			return GF_IO_ERR;
		}
	} else {
		local_url = manifest_url;
		is_local = 1;
		if (strstr(manifest_url, ".m3u8"))
			dash->is_m3u8 = 1;
	}

	if (is_local) {
		FILE *f = gf_fopen(local_url, "rt");
		if (!f) {
			sep_cgi = strrchr(local_url, '?');
			if (sep_cgi) sep_cgi[0] = 0;
			sep_frag = strrchr(local_url, '#');
			if (sep_frag) sep_frag[0] = 0;

			f = gf_fopen(local_url, "rt");
			if (!f) {
				if (sep_cgi) sep_cgi[0] = '?';
				if (sep_frag) sep_frag[0] = '#';
				return GF_URL_ERROR;
			}
		}
		gf_fclose(f);
	}
	dash->mpd_fetch_time = dash_get_fetch_time(dash);

	if (dash->is_m3u8) {
		if (is_local) {
			char *sep;
			strcpy(local_path, local_url);
			sep = strrchr(local_path, '.');
			if (sep) sep[0]=0;
			strcat(local_path, ".mpd");

			gf_m3u8_to_mpd(local_url, manifest_url, local_path, dash->reload_count, dash->mimeTypeForM3U8Segments, 0, M3U8_TO_MPD_USE_TEMPLATE, &dash->getter);
			local_url = local_path;
		} else {
			const char *redirected_url = dash->dash_io->get_url(dash->dash_io, dash->mpd_dnload);
			if (!redirected_url) redirected_url=manifest_url;

			gf_m3u8_to_mpd(local_url, redirected_url, NULL, dash->reload_count, dash->mimeTypeForM3U8Segments, 0, M3U8_TO_MPD_USE_TEMPLATE, &dash->getter);
		}
	}

	if (!gf_dash_check_mpd_root_type(local_url)) {
		GF_LOG(GF_LOG_ERROR, GF_LOG_DASH, ("[DASH] Error - cannot connect service: wrong file type %s\n", local_url));
		dash->dash_io->del(dash->dash_io, dash->mpd_dnload);
		dash->mpd_dnload = NULL;
		return GF_URL_ERROR;
	}

	GF_LOG(GF_LOG_DEBUG, GF_LOG_DASH, ("[DASH] parsing MPD %s\n", local_url));

	/* parse the MPD */
	mpd_parser = gf_xml_dom_new();
	e = gf_xml_dom_parse(mpd_parser, local_url, NULL, NULL);

	if (sep_cgi) sep_cgi[0] = '?';
	if (sep_frag) sep_frag[0] = '#';

	if (e != GF_OK) {
		GF_LOG(GF_LOG_ERROR, GF_LOG_DASH, ("[DASH] Error - cannot connect service: MPD parsing problem %s\n", gf_xml_dom_get_error(mpd_parser) ));
		gf_xml_dom_del(mpd_parser);
		dash->dash_io->del(dash->dash_io, dash->mpd_dnload);
		dash->mpd_dnload = NULL;
		return GF_URL_ERROR;
	}
	if (dash->mpd)
		gf_mpd_del(dash->mpd);

	dash->mpd = gf_mpd_new();
	if (!dash->mpd) {
		e = GF_OUT_OF_MEM;
	} else {
		e = gf_mpd_init_from_dom(gf_xml_dom_get_root(mpd_parser), dash->mpd, manifest_url);
	}
	gf_xml_dom_del(mpd_parser);

	if (e != GF_OK) {
		GF_LOG(GF_LOG_ERROR, GF_LOG_DASH, ("[DASH] Error - cannot connect service: MPD creation problem %s\n", gf_error_to_string(e)));
		goto exit;
	}
	GF_LOG(GF_LOG_DEBUG, GF_LOG_DASH, ("[DASH] DASH client initialized from MPD at UTC time "LLU" - availabilityStartTime "LLU"\n", dash->mpd_fetch_time , dash->mpd->availabilityStartTime));
	if (is_local && dash->mpd->minimum_update_period) {
		e = gf_dash_update_manifest(dash);
		if (e != GF_OK) {
			GF_LOG(GF_LOG_ERROR, GF_LOG_DASH, ("[DASH] Error - cannot update MPD: %s\n", gf_error_to_string(e)));
			goto exit;
		}
	}

	/* Get the right period from the given time */
	dash->active_period_index = gf_dash_period_index_from_time(dash, 0);
	period = gf_list_get(dash->mpd->periods, dash->active_period_index);
	if (!period || !gf_list_count(period->adaptation_sets) ) {
		GF_LOG(GF_LOG_ERROR, GF_LOG_DASH, ("[DASH] Error - cannot start: not enough periods or representations in MPD\n"));
		e = GF_URL_ERROR;
		goto exit;
	}

	e = gf_th_run(dash->dash_thread, dash_main_thread_proc, dash);

	return e;
exit:
	dash->dash_io->del(dash->dash_io, dash->mpd_dnload);
	dash->mpd_dnload = NULL;

	if (dash->mpd)
		gf_mpd_del(dash->mpd);
	dash->mpd = NULL;
	return e;
}

GF_EXPORT
void gf_dash_close(GF_DashClient *dash)
{
	assert(dash);
	gf_dash_download_stop(dash);

	gf_mx_p(dash->dl_mutex);
	if (dash->mpd_dnload) {
		dash->dash_io->del(dash->dash_io, dash->mpd_dnload);
		dash->mpd_dnload = NULL;
	}
	if (dash->mpd)
		gf_mpd_del(dash->mpd);
	dash->mpd = NULL;

	gf_mx_v(dash->dl_mutex);

	if (dash->dash_state != GF_DASH_STATE_CONNECTING)
		gf_dash_reset_groups(dash);
}

GF_EXPORT
GF_DashClient *gf_dash_new(GF_DASHFileIO *dash_io, u32 max_cache_duration, u32 auto_switch_count, Bool keep_files, Bool disable_switching, GF_DASHInitialSelectionMode first_select_mode, Bool enable_buffering, u32 initial_time_shift_percent)
{
	GF_DashClient *dash;
	GF_SAFEALLOC(dash, GF_DashClient);
	dash->dash_io = dash_io;
	dash->speed = 1.0;
	//wait one segment to validate we have enough bandwidth
	dash->probe_times_before_switch = 1;
	dash->dash_thread = gf_th_new("MPD Segment Downloader Thread");
	dash->dl_mutex = gf_mx_new("MPD Segment Downloader Mutex");
	dash->mimeTypeForM3U8Segments = gf_strdup( "video/mp2t" );

	dash->max_cache_duration = max_cache_duration;
	dash->enable_buffering = enable_buffering;
	dash->initial_time_shift_value = initial_time_shift_percent;

	dash->auto_switch_count = auto_switch_count;
	dash->keep_files = keep_files;
	dash->disable_switching = disable_switching;
	dash->first_select_mode = first_select_mode;
	dash->idle_interval = 1000;
	dash->min_timeout_between_404 = 500;
	dash->segment_lost_after_ms = 100;
	dash->debug_group_index = -1;

	GF_LOG(GF_LOG_DEBUG, GF_LOG_DASH, ("[DASH] Client created\n"));
	return dash;
}

GF_EXPORT
void gf_dash_del(GF_DashClient *dash)
{
	gf_dash_close(dash);

	gf_th_del(dash->dash_thread);
	gf_mx_del(dash->dl_mutex);

	if (dash->mimeTypeForM3U8Segments) gf_free(dash->mimeTypeForM3U8Segments);
	if (dash->base_url) gf_free(dash->base_url);

	gf_free(dash);
}

GF_EXPORT
void gf_dash_set_idle_interval(GF_DashClient *dash, u32 idle_time_ms)
{
	dash->idle_interval = idle_time_ms;
}

GF_EXPORT
void gf_dash_enable_utc_drift_compensation(GF_DashClient *dash, Bool estimate_utc_drift)
{
	dash->estimate_utc_drift = estimate_utc_drift;
}

GF_EXPORT
void gf_dash_set_switching_probe_count(GF_DashClient *dash, u32 switch_probe_count)
{
	dash->probe_times_before_switch = switch_probe_count;
}


GF_EXPORT
u32 gf_dash_get_group_count(GF_DashClient *dash)
{
	return gf_list_count(dash->groups);
}


GF_EXPORT
void *gf_dash_get_group_udta(GF_DashClient *dash, u32 idx)
{
	GF_DASH_Group *group = gf_list_get(dash->groups, idx);
	if (!group) return NULL;
	return group->udta;
}

GF_EXPORT
GF_Err gf_dash_set_group_udta(GF_DashClient *dash, u32 idx, void *udta)
{
	GF_DASH_Group *group = gf_list_get(dash->groups, idx);
	if (!group) return GF_BAD_PARAM;
	group->udta = udta;
	return GF_OK;
}

GF_EXPORT
Bool gf_dash_is_group_selected(GF_DashClient *dash, u32 idx)
{
	GF_DASH_Group *group = gf_list_get(dash->groups, idx);
	if (!group) return 0;
	return (group->selection == GF_DASH_GROUP_SELECTED) ? 1 : 0;
}

GF_EXPORT
Bool gf_dash_is_group_selectable(GF_DashClient *dash, u32 idx)
{
	GF_DASH_Group *group = gf_list_get(dash->groups, idx);
	if (!group) return 0;
	return (group->selection == GF_DASH_GROUP_NOT_SELECTABLE) ? 0 : 1;
}

GF_EXPORT
void gf_dash_get_info(GF_DashClient *dash, const char **title, const char **source)
{
	GF_MPD_ProgramInfo *info = gf_list_get(dash->mpd->program_infos, 0);
	if (info) {
		*title = info->title;
		*source = info->source;
	}
}


GF_EXPORT
void gf_dash_switch_quality(GF_DashClient *dash, Bool switch_up, Bool immediate_switch)
{
	u32 i;
	for (i=0; i<gf_list_count(dash->groups); i++) {
		u32 switch_to_rep_idx = 0;
		u32 bandwidth, quality, k;
		GF_MPD_Representation *rep, *active_rep;
		GF_DASH_Group *group = gf_list_get(dash->groups, i);
		u32 current_idx = group->active_rep_index;
		if (group->selection != GF_DASH_GROUP_SELECTED) continue;

		if (group->base_rep_index_plus_one) current_idx = group->force_max_rep_index;
		if (group->force_representation_idx_plus_one) current_idx = group->force_representation_idx_plus_one - 1;

		active_rep = gf_list_get(group->adaptation_set->representations, current_idx);
		if (!active_rep) continue;
		bandwidth = switch_up ? (u32) -1 : 0;
		quality = switch_up ? (u32) -1 : 0;

		for (k=0; k<gf_list_count(group->adaptation_set->representations); k++) {
			rep = gf_list_get(group->adaptation_set->representations, k);
			if (switch_up) {
				if ((rep->quality_ranking>active_rep->quality_ranking) || (rep->bandwidth>active_rep->bandwidth)) {
					if ((rep->quality_ranking < quality) || (rep->bandwidth < bandwidth)) {
						bandwidth = rep->bandwidth;
						quality = rep->quality_ranking;
						switch_to_rep_idx = k+1;
					}
				}
			} else {
				if ((rep->quality_ranking < active_rep->quality_ranking) || (rep->bandwidth < active_rep->bandwidth)) {
					if ((rep->quality_ranking > quality) || (rep->bandwidth > bandwidth)) {
						bandwidth = rep->bandwidth;
						quality = rep->quality_ranking;
						switch_to_rep_idx = k+1;
					}
				}
			}
		}
		if (switch_to_rep_idx && (switch_to_rep_idx-1 != current_idx) ) {
			u32 nb_cached_seg_per_rep = group->max_cached_segments / gf_dash_group_count_rep_needed(group);
			gf_mx_p(dash->dl_mutex);
			group->force_switch_bandwidth = 1;
			if (!group->base_rep_index_plus_one)
				group->force_representation_idx_plus_one = switch_to_rep_idx;
			else
				group->force_max_rep_index = switch_to_rep_idx-1;


			if (group->local_files || immediate_switch) {
				u32 keep_seg_index = 0;
				//keep all scalable enhancements of the first segment
				rep = gf_list_get(group->adaptation_set->representations, group->cached[0].representation_index);
				if (rep->enhancement_rep_index_plus_one) {
					u32 rep_idx = rep->enhancement_rep_index_plus_one;
					while (keep_seg_index + 1 < group->nb_cached_segments) {
						rep = gf_list_get(group->adaptation_set->representations, group->cached[keep_seg_index+1].representation_index);
						if (rep_idx == group->cached[keep_seg_index+1].representation_index+1) {
							keep_seg_index ++;
							rep_idx = rep->enhancement_rep_index_plus_one;
						}
						else
							break;
					}
				}

				if (!group->base_rep_index_plus_one) {
					/*in local playback just switch at the end of the current segment
					for remote, we should let the user decide*/
					while (group->nb_cached_segments > keep_seg_index + 1) {
						group->nb_cached_segments--;
						gf_dash_update_buffering(group, dash);
						GF_LOG(GF_LOG_DEBUG, GF_LOG_DASH, ("[DASH] Switching quality - delete cached segment: %s\n", group->cached[group->nb_cached_segments].url));

						if (!group->local_files && group->cached[group->nb_cached_segments].cache) {
							gf_delete_file( group->cached[group->nb_cached_segments].cache );
						}
						gf_dash_group_reset_cache_entry(&group->cached[group->nb_cached_segments]);

						group->cached[group->nb_cached_segments].duration = (u32) group->current_downloaded_segment_duration;
						if (group->download_segment_index>1)
							group->download_segment_index--;
					}
				} else {
					if (switch_up) {
						//first, we keep the second segment and remove all segments from the third one
						keep_seg_index++;
						rep = gf_list_get(group->adaptation_set->representations, group->cached[keep_seg_index].representation_index);
						if (rep->enhancement_rep_index_plus_one) {
							u32 rep_idx = rep->enhancement_rep_index_plus_one;
							while (keep_seg_index + 1 < group->nb_cached_segments) {
								rep = gf_list_get(group->adaptation_set->representations, group->cached[keep_seg_index+1].representation_index);
								if (rep_idx == group->cached[keep_seg_index+1].representation_index+1) {
									keep_seg_index ++;
									rep_idx = rep->enhancement_rep_index_plus_one;
								}
								else
									break;
							}
						}
						while (group->nb_cached_segments > keep_seg_index + 1) {
							Bool decrease_download_segment_index = (group->cached[group->nb_cached_segments-1].representation_index == current_idx) ? GF_TRUE : GF_FALSE;
							group->nb_cached_segments--;
							gf_dash_update_buffering(group, dash);
							GF_LOG(GF_LOG_DEBUG, GF_LOG_DASH, ("[DASH] Switching quality - delete cached segment: %s\n", group->cached[group->nb_cached_segments].url));

							if (!group->local_files && group->cached[group->nb_cached_segments].cache) {
								gf_delete_file( group->cached[group->nb_cached_segments].cache );
							}
							
							gf_dash_group_reset_cache_entry(&group->cached[group->nb_cached_segments]);

							group->cached[group->nb_cached_segments].duration = (u32) group->current_downloaded_segment_duration;

							if (decrease_download_segment_index && group->download_segment_index>1)
								group->download_segment_index--;
						}
						/*force to download scalable enhancement of the second segment*/
						group->force_representation_idx_plus_one = switch_to_rep_idx;
						group->active_rep_index = switch_to_rep_idx - 1;
						group->download_segment_index--;
					}
					else if (group->nb_cached_segments) {
						/* we remove highest scalable enhancements of the dowloaded segments, and keep another segments*/
						for (k = group->nb_cached_segments - 1; k > keep_seg_index; k--) {
							if (group->cached[k].representation_index != current_idx)
								continue;
							group->nb_cached_segments--;
							gf_dash_update_buffering(group, dash);
							GF_LOG(GF_LOG_DEBUG, GF_LOG_DASH, ("[DASH] Switching quality - delete cached segment: %s\n", group->cached[k].url));
							if (k != group->nb_cached_segments) {
								memmove(&group->cached[k], &group->cached[k+1], (group->nb_cached_segments-k)*sizeof(segment_cache_entry));
							}
							memset(&group->cached[group->nb_cached_segments], 0, sizeof(segment_cache_entry));
						}
					}
				}
			}
			/*resize max cached segment*/
			group->max_cached_segments = nb_cached_seg_per_rep * gf_dash_group_count_rep_needed(group);

			gf_mx_v(dash->dl_mutex);
		}
	}
}

GF_EXPORT
Double gf_dash_get_duration(GF_DashClient *dash)
{
	Double duration;
	duration = (Double)dash->mpd->media_presentation_duration;
	if (!duration) {
		u32 i;
		for (i=0; i<gf_list_count(dash->mpd->periods); i++) {
			GF_MPD_Period *period = gf_list_get(dash->mpd->periods, i);
			duration += (Double)period->duration;
		}
	}
	duration /= 1000;
	return duration;
}

GF_EXPORT
u32 gf_dash_group_get_time_shift_buffer_depth(GF_DashClient *dash, u32 idx)
{
	GF_DASH_Group *group = gf_list_get(dash->groups, idx);
	if (!group) return 0;
	return group->time_shift_buffer_depth;
}

GF_EXPORT
const char *gf_dash_get_url(GF_DashClient *dash)
{
	return dash->base_url;
}

GF_EXPORT
Bool gf_dash_is_m3u8(GF_DashClient *dash) {
	return dash->is_m3u8;
}

GF_EXPORT
const char *gf_dash_group_get_segment_mime(GF_DashClient *dash, u32 idx)
{
	GF_MPD_Representation *rep;
	GF_DASH_Group *group = gf_list_get(dash->groups, idx);
	if (!group) return NULL;

	rep = gf_list_get(group->adaptation_set->representations, group->active_rep_index);
	return gf_dash_get_mime_type(NULL, rep, group->adaptation_set);
}

GF_EXPORT
const char *gf_dash_group_get_segment_init_url(GF_DashClient *dash, u32 idx, u64 *start_range, u64 *end_range)
{
	GF_MPD_Representation *rep;
	GF_DASH_Group *group = gf_list_get(dash->groups, idx);
	if (!group) return NULL;

	if (group->bs_switching_init_segment_url) {
		if (start_range) *start_range = group->bs_switching_init_segment_url_start_range;
		if (end_range) *end_range = group->bs_switching_init_segment_url_end_range;
		return group->bs_switching_init_segment_url;
	}

	rep = gf_list_get(group->adaptation_set->representations, group->active_rep_index);
	//no rep found or no init for the rep, check all reps
	//this may happen when the adaptation rate algo changed the rep between the init (TS) and the next segment
	if (!rep || !rep->playback.cached_init_segment_url) {
		u32 i, count;
		count = gf_list_count(group->adaptation_set->representations);
		for (i=0; i<count; i++) {
			rep = gf_list_get(group->adaptation_set->representations, i);
			if (rep->playback.cached_init_segment_url) break;
			rep = NULL;
		}
	}
	if (!rep) return NULL;
	if (start_range) *start_range = rep->playback.init_start_range;
	if (end_range) *end_range = rep->playback.init_end_range;
	return rep->playback.cached_init_segment_url;
}

GF_EXPORT
const char *gf_dash_group_get_segment_init_keys(GF_DashClient *dash, u32 idx, bin128 *key_IV)
{
	GF_MPD_Representation *rep;
	GF_DASH_Group *group = gf_list_get(dash->groups, idx);
	if (!group) return NULL;

	rep = gf_list_get(group->adaptation_set->representations, group->active_rep_index);
	if (!rep) return NULL;

	if (key_IV) memcpy(*key_IV, rep->playback.key_IV, sizeof(bin128));
	return rep->playback.key_url;
}

GF_EXPORT
void gf_dash_group_select(GF_DashClient *dash, u32 idx, Bool select)
{
	Bool needs_resetup = GF_FALSE;
	GF_DASH_Group *group = gf_list_get(dash->groups, idx);
	if (!group) return;
	if (group->selection == GF_DASH_GROUP_NOT_SELECTABLE)
		return;

	if ((group->selection==GF_DASH_GROUP_NOT_SELECTED) && select) needs_resetup = 1;

	group->selection = select ? GF_DASH_GROUP_SELECTED : GF_DASH_GROUP_NOT_SELECTED;
	/*this set is part of a group, make sure no all other sets from the indicated group are unselected*/
	if (select && (group->adaptation_set->group>=0)) {
		u32 i;
		for (i=0; i<gf_dash_get_group_count(dash); i++) {
			GF_DASH_Group *agroup = gf_list_get(dash->groups, i);
			if (agroup==group) continue;

			/*either one Representation from group 0, if present,*/
			if ((group->adaptation_set->group==0)
			        /*or the combination of at most one Representation from each non-zero group*/
			        || (group->adaptation_set->group==agroup->adaptation_set->group)
			   ) {
				agroup->selection = GF_DASH_GROUP_NOT_SELECTED;
			}
		}
	}
	//TODO: recompute grop download index based on current playback ...
	if (needs_resetup) {

	}
}

GF_EXPORT
void gf_dash_groups_set_language(GF_DashClient *dash, const char *lang_code_rfc_5646)
{
	u32 i, len;
	s32 lang_idx;
	char *sep;
	GF_List *groups_selected;
	if (!lang_code_rfc_5646) return;

	groups_selected = gf_list_new();

	gf_mx_p(dash->dl_mutex);

	//first pass, check exact match
	for (i=0; i<gf_list_count(dash->groups); i++) {
		GF_DASH_Group *group = gf_list_get(dash->groups, i);
		if (group->selection==GF_DASH_GROUP_NOT_SELECTABLE) continue;
		if (!group->adaptation_set->lang) continue;

		if (!stricmp(group->adaptation_set->lang, lang_code_rfc_5646)) {
			gf_dash_group_select(dash, i, 1);
			gf_list_add(groups_selected, group);
		}
	}

	lang_idx = gf_lang_find(lang_code_rfc_5646);
	if (lang_idx>=0) {
		const char *n2cc = gf_lang_get_2cc(lang_idx);
		const char *n3cc = gf_lang_get_3cc(lang_idx);

		for (i=0; i<gf_list_count(dash->groups); i++) {
			GF_DASH_Group *group = gf_list_get(dash->groups, i);
			if (group->selection==GF_DASH_GROUP_NOT_SELECTABLE) continue;
			if (!group->adaptation_set->lang) continue;
			if (gf_list_find(groups_selected, group) >= 0) continue;

			//check we didn't select one AS in this group in the previous pass or in this pass
			if (group->adaptation_set->group>=0) {
				u32 k;
				Bool found = GF_FALSE;
				for (k=0; k<gf_list_count(groups_selected); k++) {
					GF_DASH_Group *ag = gf_list_get(groups_selected, k);

					if (ag->adaptation_set->group == group->adaptation_set->group) {
						found = 1;
						break;
					}
				}
				if (found) continue;
			}
			//get the 2 or 3 land code
			sep = strchr(group->adaptation_set->lang, '-');
			if (sep) {
				sep[0] = 0;
			}
			len = (u32) strlen(group->adaptation_set->lang);
			//compare with what we found
			if ( ((len==3) && !stricmp(group->adaptation_set->lang, n3cc))
			        || ((len==2) && !stricmp(group->adaptation_set->lang, n2cc))
			   ) {
				gf_dash_group_select(dash, i, 1);
				gf_list_add(groups_selected, group);
			}

			if (sep) sep[0] = '-';
		}
	}

	gf_mx_v(dash->dl_mutex);

	gf_list_del(groups_selected);
}

GF_EXPORT
Bool gf_dash_is_running(GF_DashClient *dash)
{
	return (dash->dash_state==GF_DASH_STATE_STOPPED) ? 0 : 1;
}

GF_EXPORT
u32 gf_dash_get_period_switch_status(GF_DashClient *dash)
{
	return dash->request_period_switch;
}
GF_EXPORT
void gf_dash_request_period_switch(GF_DashClient *dash)
{
	GF_LOG(GF_LOG_INFO, GF_LOG_DASH, ("[DASH] Period switch has been requested\n"));
	dash->request_period_switch = 1;
}
GF_EXPORT
Bool gf_dash_in_last_period(GF_DashClient *dash)
{
	return (dash->active_period_index+1 < gf_list_count(dash->mpd->periods)) ? 0 : 1;
}
GF_EXPORT
Bool gf_dash_in_period_setup(GF_DashClient *dash)
{
	return dash->in_period_setup;
}

GF_EXPORT
void gf_dash_set_speed(GF_DashClient *dash, Double speed)
{
	if (dash) dash->speed = speed ? speed : 1.0;
}

GF_EXPORT
u32 gf_dash_group_get_max_segments_in_cache(GF_DashClient *dash, u32 idx)
{
	GF_DASH_Group *group = gf_list_get(dash->groups, idx);
	return group->max_cached_segments;
}


GF_EXPORT
u32 gf_dash_group_get_num_segments_ready(GF_DashClient *dash, u32 idx, Bool *group_is_done)
{
	u32 res = 0;
	GF_DASH_Group *group;

	gf_mx_p(dash->dl_mutex);
	group = gf_list_get(dash->groups, idx);

	*group_is_done = 0;
	if (!group) {
		*group_is_done = 1;
	} else {
		*group_is_done = group->done;
		res = group->nb_cached_segments;

		if (group->buffering) {
			res = 0;
		}
	}
	gf_mx_v(dash->dl_mutex);
	return res;
}

GF_EXPORT
void gf_dash_group_discard_segment(GF_DashClient *dash, u32 idx)
{
	GF_DASH_Group *group;

	gf_mx_p(dash->dl_mutex);
	group = gf_list_get(dash->groups, idx);

discard_segment:
	if (!group->nb_cached_segments) {
		gf_mx_v(dash->dl_mutex);
		return;
	}
	if (group->cached[0].cache) {
		if (group->urlToDeleteNext) {
			if (!group->local_files && !dash->keep_files)
				dash->dash_io->delete_cache_file(dash->dash_io, group->segment_download, group->urlToDeleteNext);

			gf_free(group->urlToDeleteNext);
			group->urlToDeleteNext = NULL;
		}
		assert(group->cached[0].url);

		if (group->dont_delete_first_segment) {
			group->dont_delete_first_segment = 0;
			GF_LOG(GF_LOG_DEBUG, GF_LOG_DASH, ("[DASH] deleting cache file %s : %s (kept in HTTP cache)\n", group->cached[0].url, group->cached[0].cache));
		} else {
			GF_LOG(GF_LOG_DEBUG, GF_LOG_DASH, ("[DASH] deleting cache file %s : %s\n", group->cached[0].url, group->cached[0].cache));
			group->urlToDeleteNext = gf_strdup( group->cached[0].url );
		}

		//remember the representation index of the last segment
		group->prev_active_rep_index = group->cached[0].representation_index;

		gf_dash_group_reset_cache_entry(&group->cached[0]);
	}
	memmove(&group->cached[0], &group->cached[1], sizeof(segment_cache_entry)*(group->nb_cached_segments-1));
	memset(&(group->cached[group->nb_cached_segments-1]), 0, sizeof(segment_cache_entry));
	group->nb_cached_segments--;

	/*if we have dependency representations, we need also discard them*/
	if (group->base_rep_index_plus_one) {
		if (group->cached[0].cache && (group->cached[0].representation_index != group->base_rep_index_plus_one-1))
			goto discard_segment;
	}

	gf_mx_v(dash->dl_mutex);
}

GF_EXPORT
void gf_dash_set_group_done(GF_DashClient *dash, u32 idx, Bool done)
{
	GF_DASH_Group *group = gf_list_get(dash->groups, idx);
	if (group) {
		gf_mx_p(dash->dl_mutex);
		group->done = done;
		if (done && group->segment_download) {
			group->download_abort_type = 1;
			dash->dash_io->abort(dash->dash_io, group->segment_download);
		}
		gf_mx_v(dash->dl_mutex);
	}
}

GF_EXPORT
GF_Err gf_dash_group_get_presentation_time_offset(GF_DashClient *dash, u32 idx, u64 *presentation_time_offset, u32 *timescale)
{
	GF_DASH_Group *group = gf_list_get(dash->groups, idx);
	if (group) {
		u64 duration;
		GF_MPD_Representation *rep = gf_list_get(group->adaptation_set->representations, group->active_rep_index);
		gf_dash_resolve_duration(rep, group->adaptation_set, group->period, &duration, timescale, presentation_time_offset, NULL);
		return GF_OK;
	}
	return GF_BAD_PARAM;
}

GF_EXPORT
GF_Err gf_dash_group_get_next_segment_location(GF_DashClient *dash, u32 idx, u32 dependent_representation_index, const char **url, u64 *start_range, u64 *end_range, s32 *switching_index, const char **switching_url, u64 *switching_start_range, u64 *switching_end_range, const char **original_url, Bool *has_next_segment, const char **key_url, bin128 *key_IV)
{
	GF_DASH_Group *group;
	u32 index;
	*url = NULL;
	if (switching_url) *switching_url = NULL;
	if (start_range) *start_range = 0;
	if (end_range) *end_range = 0;
	if (switching_start_range) *switching_start_range = 0;
	if (switching_end_range) *switching_end_range = 0;
	if (original_url) *original_url = NULL;
	if (switching_index) *switching_index = -1;
	if (has_next_segment) *has_next_segment = GF_FALSE;

	gf_mx_p(dash->dl_mutex);
	group = gf_list_get(dash->groups, idx);
	if (!group->nb_cached_segments) {
		gf_mx_v(dash->dl_mutex);
		return GF_BAD_PARAM;
	}

	/*check the dependent rep is in the cache and does not target next segment (next in time)*/
	index = 0;
	while (dependent_representation_index) {
		Bool valid = GF_TRUE;
		GF_MPD_Representation *rep = gf_list_get(group->adaptation_set->representations, group->cached[index].representation_index);

		if (!rep->enhancement_rep_index_plus_one) valid = GF_FALSE;
		if (index+1 >= group->nb_cached_segments) valid = GF_FALSE;
		if (rep->enhancement_rep_index_plus_one != group->cached[index+1].representation_index + 1) valid = GF_FALSE;

		if (valid == GF_FALSE) {
			gf_mx_v(dash->dl_mutex);
			return GF_BAD_PARAM;
		}
		index ++;
		dependent_representation_index--;
	}
	assert(dependent_representation_index==0);

	*url = group->cached[index].cache;
	if (start_range)
		*start_range = group->cached[index].start_range;
	if (end_range)
		*end_range = group->cached[index].end_range;
	if (original_url) *original_url = group->cached[index].url;
	if (key_url) *key_url = group->cached[index].key_url;
	if (key_IV) memcpy((*key_IV), group->cached[index].key_IV, sizeof(bin128));

	if (!group->base_rep_index_plus_one && (group->cached[index].representation_index != group->prev_active_rep_index)) {
		GF_MPD_Representation *rep = gf_list_get(group->adaptation_set->representations, group->cached[0].representation_index);
		if (switching_index)
			*switching_index = group->cached[0].representation_index;
		if (switching_start_range)
			*switching_start_range = rep->playback.init_start_range;
		if (switching_end_range)
			*switching_end_range = rep->playback.init_end_range;
		if (switching_url)
			*switching_url = rep->playback.cached_init_segment_url;
	}
	group->force_segment_switch = 0;

	if (group->cached[index+1].cache) {
		GF_MPD_Representation *rep;

		rep = gf_list_get(group->adaptation_set->representations, group->cached[index].representation_index);
		if (rep->enhancement_rep_index_plus_one == group->cached[index+1].representation_index+1) {
			if (has_next_segment) *has_next_segment = GF_TRUE;
		}
	}
	gf_mx_v(dash->dl_mutex);
	return GF_OK;
}

GF_EXPORT
GF_Err gf_dash_group_probe_current_download_segment_location(GF_DashClient *dash, u32 idx, const char **url, s32 *switching_index, const char **switching_url, const char **original_url, Bool *switched)
{
	GF_DASH_Group *group;

	*url = NULL;
	if (switching_url) *switching_url = NULL;
	if (original_url) *original_url = NULL;
	if (switching_index) *switching_index = -1;

	gf_mx_p(dash->dl_mutex);
	group = gf_list_get(dash->groups, idx);
	if (!group) {
		gf_mx_v(dash->dl_mutex);
		return GF_BAD_PARAM;
	}

	if (!group->is_downloading) {
		gf_mx_v(dash->dl_mutex);
		return GF_OK;
	}

	*switched = GF_FALSE;
	if (group->download_abort_type==2) {
		group->download_abort_type = 0;
		*switched = GF_TRUE;
	}

	*url = dash->dash_io->get_cache_name(dash->dash_io, group->segment_download);
	if (original_url) *original_url = dash->dash_io->get_url(dash->dash_io, group->segment_download);

	if (group->active_rep_index != group->prev_active_rep_index) {
		GF_MPD_Representation *rep = gf_list_get(group->adaptation_set->representations, group->active_rep_index);
		if (switching_index)
			*switching_index = group->active_rep_index;
		if (switching_url)
			*switching_url = rep->playback.cached_init_segment_url;
	}
	gf_mx_v(dash->dl_mutex);
	return GF_OK;
}

GF_EXPORT
void gf_dash_seek(GF_DashClient *dash, Double start_range)
{
	Bool is_dynamic = GF_FALSE;
	gf_mx_p(dash->dl_mutex);

	GF_LOG(GF_LOG_INFO, GF_LOG_DASH, ("[DASH] Seek request - playing from %g\n", start_range));

	//are we live ? if so adjust start range
	if (dash->mpd->type==GF_MPD_TYPE_DYNAMIC) {
		u64 now, availabilityStartTime;
		availabilityStartTime = dash->mpd->availabilityStartTime + dash->utc_shift;
		if (dash->estimate_utc_drift) availabilityStartTime += dash->utc_drift_estimate;

		now = dash->mpd_fetch_time + (gf_sys_clock() - dash->last_update_time) - availabilityStartTime;

		if (dash->initial_time_shift_value<=100) {
			now -= dash->mpd->time_shift_buffer_depth * dash->initial_time_shift_value / 100;
		} else {
			now -= dash->initial_time_shift_value;
		}
//		now += (u64) (start_range*1000);
		start_range = (Double) now;
		start_range /= 1000;

		is_dynamic = 1;
	}

	/*first check if we seek to another period*/
	if (! gf_dash_seek_periods(dash, start_range)) {
		/*if no, seek in group*/
		gf_dash_seek_groups(dash, start_range, is_dynamic);
	}
	gf_mx_v(dash->dl_mutex);
}

GF_EXPORT
Bool gf_dash_group_segment_switch_forced(GF_DashClient *dash, u32 idx)
{
	GF_DASH_Group *group = gf_list_get(dash->groups, idx);
	return group->force_segment_switch;
}

GF_EXPORT
Double gf_dash_group_current_segment_start_time(GF_DashClient *dash, u32 idx)
{
	GF_DASH_Group *group = gf_list_get(dash->groups, idx);
	return gf_dash_get_segment_start_time(group, NULL);
}

GF_EXPORT
void gf_dash_set_utc_shift(GF_DashClient *dash, s32 shift_utc_sec)
{
	if (dash) dash->utc_shift = shift_utc_sec;
}

GF_EXPORT
GF_Err gf_dash_group_get_video_info(GF_DashClient *dash, u32 idx, u32 *max_width, u32 *max_height)
{
	GF_DASH_Group *group = gf_list_get(dash->groups, idx);
	if (!group || !max_width || !max_height) return GF_BAD_PARAM;

	*max_width = group->adaptation_set->max_width;
	*max_height = group->adaptation_set->max_height;
	return GF_OK;
}

GF_EXPORT
GF_Err gf_dash_set_min_timeout_between_404(GF_DashClient *dash, u32 min_timeout_between_404)
{
	if (!dash) return GF_BAD_PARAM;
	dash->min_timeout_between_404 = min_timeout_between_404;
	return GF_OK;
}

GF_EXPORT
GF_Err gf_dash_set_segment_expiration_threshold(GF_DashClient *dash, u32 expire_after_ms)
{
	if (!dash) return GF_BAD_PARAM;
	dash->segment_lost_after_ms = expire_after_ms;
	return GF_OK;
}


GF_EXPORT
GF_Err gf_dash_group_get_representation_info(GF_DashClient *dash, u32 idx, u32 representation_idx, u32 *width, u32 *height, u32 *audio_samplerate, u32 *bandwidth, const char **codecs)
{
	GF_DASH_Group *group = gf_list_get(dash->groups, idx);
	GF_MPD_Representation *rep;
	if (!group) return GF_BAD_PARAM;
	rep = gf_list_get(group->adaptation_set->representations, representation_idx);
	if (!rep) return GF_BAD_PARAM;

	if (width) *width = rep->width ? rep->width : group->adaptation_set->width;
	if (height) *height = rep->height ? rep->height : group->adaptation_set->height;
	if (codecs) *codecs = rep->codecs ? rep->codecs : group->adaptation_set->codecs;
	if (bandwidth) *bandwidth = rep->bandwidth;
	if (audio_samplerate) *audio_samplerate = rep->samplerate ? rep->samplerate : group->adaptation_set->samplerate;

	return GF_OK;
}

GF_EXPORT
Bool gf_dash_group_loop_detected(GF_DashClient *dash, u32 idx)
{
	GF_DASH_Group *group = gf_list_get(dash->groups, idx);
	return (group && group->nb_cached_segments) ? group->cached[0].loop_detected : GF_FALSE;
}

GF_EXPORT
Double gf_dash_group_get_start_range(GF_DashClient *dash, u32 idx)
{
	GF_DASH_Group *group = gf_list_get(dash->groups, idx);
	if (!group) return 0.0;
	return group->start_playback_range;
}


GF_EXPORT
Bool gf_dash_is_dynamic_mpd(GF_DashClient *dash)
{
	return (dash && dash->mpd->type==GF_MPD_TYPE_DYNAMIC) ? 1 : 0;
}

GF_EXPORT
u32 gf_dash_get_min_buffer_time(GF_DashClient *dash)
{
	return dash ? dash->mpd->min_buffer_time : 0;
}

GF_EXPORT
GF_Err gf_dash_resync_to_segment(GF_DashClient *dash, const char *latest_segment_name, const char *earliest_segment_name)
{
	Bool found = GF_FALSE;
	u32 i, j, latest_segment_number, earliest_segment_number, start_number;
	/*Double latest_segment_time, earliest_segment_time;*/ //FIX : set but not used
	u64 start_range, end_range, current_dur;
	char *seg_url, *seg_name, *seg_sep;
	GF_MPD_Representation *rep;
	GF_DASH_Group *group = NULL;
	if (!latest_segment_name) return GF_BAD_PARAM;

	seg_url = NULL;
	for (i=0; i<gf_list_count(dash->groups); i++) {
		group = gf_list_get(dash->groups, i);
		for (j=0; j<gf_list_count(group->adaptation_set->representations); j++) {
			GF_Err e;
			rep = gf_list_get(group->adaptation_set->representations, j);
			e = gf_dash_resolve_url(dash->mpd, rep, group, dash->base_url, GF_MPD_RESOLVE_URL_MEDIA_TEMPLATE, i, &seg_url, &start_range, &end_range, &current_dur, NULL, NULL, NULL);
			if (e)
				GF_LOG(GF_LOG_ERROR, GF_LOG_DASH, ("[DASH] Unable to resolve media template URL: %s\n", gf_error_to_string(e)));

			if (!seg_url) continue;

			seg_sep = NULL;
			seg_name = strstr(seg_url, "://");
			if (seg_name) seg_name = strchr(seg_name+4, '/');
			if (!seg_name) {
				gf_free(seg_url);
				continue;
			}
			seg_sep = strchr(seg_name+1, '$');
			if (seg_sep) seg_sep[0] = 0;

			if (!strncmp(seg_name, latest_segment_name, strlen(seg_name)))
				found = GF_TRUE;

			if (found) break;

			if (seg_sep) seg_sep[0] = '$';
			gf_free(seg_url);
			continue;
		}
		if (found) break;
	}

	if (!found) {
		if (seg_url) gf_free(seg_url);
		GF_LOG(GF_LOG_WARNING, GF_LOG_DASH, ("[DASH] No representation found matching the resync segment name %s\n", latest_segment_name));
		return GF_BAD_PARAM;
	}

	start_number = gf_dash_get_start_number(group, rep);

	if (seg_sep) {
		char *sep_template, *sep_name, c;
		char *latest_template = (char *) (latest_segment_name + strlen(seg_name));
		char *earliest_template = earliest_segment_name ? (char *) (earliest_segment_name + strlen(seg_name)) : NULL;

		latest_segment_number = earliest_segment_number = 0;
		/*latest_segment_time = earliest_segment_time = 0;*/

		seg_sep[0] = '$';
		while (seg_sep) {
			sep_template = strchr(seg_sep+1, '$');
			if (!sep_template) break;
			c = sep_template[1];
			sep_template[1] = 0;
			//solve template for latest
			sep_name = strchr(latest_template, c);
			if (!sep_name) break;

			sep_name[0] = 0;
			if (!strcmp(seg_sep, "$Number$")) {
				latest_segment_number = atoi(latest_template);
			}
			/*else if (!strcmp(seg_sep, "$Time$")) {
				latest_segment_time = atof(latest_template);
			}*/
			sep_name[0] = c;
			latest_template = sep_name;

			//solve template for earliest
			if (earliest_template) {
				sep_name = strchr(earliest_template, c);
				if (!sep_name) break;

				sep_name[0] = 0;
				if (!strcmp(seg_sep, "$Number$")) {
					earliest_segment_number = atoi(earliest_template);
				}
				/*else if (!strcmp(seg_sep, "$Time$")) {
					earliest_segment_time = atof(earliest_template);
				}*/
				sep_name[0] = c;
				earliest_template = sep_name;
			}

			sep_template[1] = c;
			seg_sep = sep_template+1;
			//find next $ - if any, move the segment name of the same amount of chars that what found in the template
			sep_template = strchr(seg_sep, '$');
			if (!sep_template) break;
			sep_template[0]=0;
			latest_template += strlen(sep_template);
			sep_template[0]='$';
		}
		if (earliest_segment_number && !latest_segment_number) {
			latest_segment_number = earliest_segment_number;
		}

		gf_free(seg_url);

		//todo - recompute an AST offset so that the AST of the new segment equals UTC(now) + offset
		if (latest_segment_number) {
			Bool loop_detected = GF_FALSE;
			s32 nb_seg_diff = 0;
			s32 range_in = 0;
			//how many segment ahead are we ?
			nb_seg_diff = start_number + group->download_segment_index;
			nb_seg_diff -= latest_segment_number;

			//we are just too early for this request, do request later
			if (nb_seg_diff == 1 ) {
				//set to false, eg don't increment seg index
				group->segment_in_valid_range = GF_FALSE;
				return GF_OK;
			}

			//if earliest is not given, allow 5 segments
			if (!earliest_segment_number) range_in = 4;
			else range_in = latest_segment_number - earliest_segment_number;

			//loop
			if (latest_segment_number <= start_number ) {
				GF_LOG(GF_LOG_ERROR, GF_LOG_DASH, ("[DASH] Loop in segment start numbers detected - old start %d new seg %d\n", start_number , latest_segment_number));
				loop_detected = GF_TRUE;
			}
			//we are behind live
			else if (nb_seg_diff<0) {
				//we fall in the buffer of the sender, we liklely have a loss
				if (nb_seg_diff + range_in >= 0) {
					group->segment_in_valid_range = GF_TRUE;
					return GF_OK;
				}
				//we are late (something wrong happen locally maybe) - If not too late (5 segs) jump to newest
				else if (earliest_segment_number && (start_number + group->download_segment_index + 5 >= earliest_segment_number)) {
					group->download_segment_index = latest_segment_number - start_number;
					group->segment_in_valid_range = GF_FALSE;
					return GF_OK;
				}
				//we are too late resync...
			}

			GF_LOG(GF_LOG_ERROR, GF_LOG_DASH, ("[DASH] Sync to live was lost - reloading MPD (loop detected %d)\n", loop_detected));
			for (i=0; i< gf_list_count(dash->groups); i++) {
				group = gf_list_get(dash->groups, i);
				//force reinit of timeline for this group
				group->start_number_at_last_ast = 0;
				if (loop_detected)
					group->loop_detected = GF_TRUE;
			}
			dash->force_mpd_update = GF_TRUE;
		}
		return GF_OK;
	}

	//TODO segment list addressing:
	return GF_OK;
}

GF_EXPORT
GF_Err gf_dash_set_max_resolution(GF_DashClient *dash, u32 width, u32 height, u8 max_display_bpp)
{
	if (dash) {
		dash->max_width = width;
		dash->max_height = height;
		dash->max_bit_per_pixel = max_display_bpp;
		return GF_OK;
	}
	return GF_BAD_PARAM;
}

GF_EXPORT
void gf_dash_debug_group(GF_DashClient *dash, s32 group_index)
{
	dash->debug_group_index = group_index;
}

GF_EXPORT
void gf_dash_set_user_buffer(GF_DashClient *dash, u32 buffer_time_ms)
{
	if (dash) dash->user_buffer_ms = buffer_time_ms;
}

/*returns active period start in ms*/
GF_EXPORT
u32 gf_dash_get_period_start(GF_DashClient *dash)
{
	u32 start;
	u32 i;
	GF_MPD_Period *period;
	if (!dash || !dash->mpd) return 0;

	start = 0;
	for (i=0; i<=dash->active_period_index; i++) {
		period = gf_list_get(dash->mpd->periods, i);
		if (period->start) start = period->start;

		if (i<dash->active_period_index) start += period->duration;
	}
	return start;
}


/*returns active period duration in ms*/
GF_EXPORT
u32 gf_dash_get_period_duration(GF_DashClient *dash)
{
	u32 start;
	u32 i;
	GF_MPD_Period *period = NULL;
	if (!dash || !dash->mpd) return 0;

	start = 0;
	for (i=0; i<=dash->active_period_index; i++) {
		period = gf_list_get(dash->mpd->periods, i);
		if (period->start) start = period->start;
		if (i<dash->active_period_index) start += period->duration;
	}
	if (!period) return 0;
	if (period->duration) return period->duration;
	period = gf_list_get(dash->mpd->periods, dash->active_period_index+1);

	if (!period) {
		//infered from MPD duration
		if (dash->mpd->media_presentation_duration) return dash->mpd->media_presentation_duration - start;
		//duration is not known (live)
		if (dash->mpd->type==GF_MPD_TYPE_STATIC) {
			GF_LOG(GF_LOG_ERROR, GF_LOG_DASH, ("[DASH] Period duration is not computable: last period without duration and no MPD duration !\n"));
		}
		return 0;
	}
	if (!period->start) {
		GF_LOG(GF_LOG_ERROR, GF_LOG_DASH, ("[DASH] Period duration is not computable, paeriod has no duration and next period has no start !\n"));
		return 0;
	}
	return period->start - start;
}

GF_EXPORT
const char *gf_dash_group_get_language(GF_DashClient *dash, u32 idx)
{
	GF_DASH_Group *group = gf_list_get(dash->groups, idx);
	if (!group) return NULL;
	return group->adaptation_set->lang;
}

GF_EXPORT
u32 gf_dash_group_get_audio_channels(GF_DashClient *dash, u32 idx)
{
	GF_MPD_Descriptor *mpd_desc;
	u32 i=0;
	GF_DASH_Group *group = gf_list_get(dash->groups, idx);
	if (!group) return 0;

	while ((mpd_desc=gf_list_enum(group->adaptation_set->audio_channels, &i))) {
		if (!strcmp(mpd_desc->scheme_id_uri, "urn:mpeg:dash:23003:3:audio_channel_configuration:2011")) {
			return atoi(mpd_desc->value);
		}
	}
	return 0;
}

GF_EXPORT
u32 gf_dash_group_get_num_qualities(GF_DashClient *dash, u32 idx)
{
	GF_DASH_Group *group = gf_list_get(dash->groups, idx);
	if (!group) return 0;
	return gf_list_count(group->adaptation_set->representations);
}

GF_EXPORT
GF_Err gf_dash_group_get_quality_info(GF_DashClient *dash, u32 idx, u32 quality_idx, GF_DASHQualityInfo *quality)
{
	GF_MPD_Fractional *sar;
	GF_DASH_Group *group = gf_list_get(dash->groups, idx);
	GF_MPD_Representation *rep;
	if (!group || !quality) return GF_BAD_PARAM;
	rep = gf_list_get(group->adaptation_set->representations, quality_idx);
	if (!rep) return GF_BAD_PARAM;

	memset(quality, 0, sizeof(GF_DASHQualityInfo));
	quality->mime = rep->mime_type ? rep->mime_type : group->adaptation_set->mime_type;
	quality->codec = rep->codecs ? rep->codecs : group->adaptation_set->codecs;
	quality->disabled = rep->playback.disabled;
	sar = rep->framerate ? rep->framerate : group->adaptation_set->framerate;
	if (sar) {
		quality->fps_den = sar->den;
		quality->fps_num = sar->num;
	}
	quality->height = rep->height ? rep->height : group->adaptation_set->height;
	quality->width = rep->width ? rep->width : group->adaptation_set->width;
	quality->nb_channels = gf_dash_group_get_audio_channels(dash, idx);
	sar = rep->sar ? rep->sar : group->adaptation_set->sar;
	if (sar) {
		quality->par_num = sar->num;
		quality->par_den = sar->den;
	}
	quality->sample_rate = rep->samplerate ? rep->samplerate : group->adaptation_set->samplerate;
	quality->bandwidth = rep->bandwidth;
	quality->ID = rep->id;
	quality->interlaced = (rep->scan_type == GF_MPD_SCANTYPE_INTERLACED) ? 1 : ( (group->adaptation_set->scan_type == GF_MPD_SCANTYPE_INTERLACED) ? 1 : 0);
	quality->is_selected = (quality_idx==group->active_rep_index) ? 1 : 0;

	return GF_OK;
}


static Bool gf_dash_group_enum_descriptor_list(GF_DashClient *dash, u32 idx, GF_List *descs, const char **desc_id, const char **desc_scheme, const char **desc_value)
{
	GF_MPD_Descriptor *mpd_desc;
	if (idx>=gf_list_count(descs)) return 0;
	mpd_desc = gf_list_get(descs, idx);
	if (desc_value) *desc_value = mpd_desc->value;
	if (desc_scheme) *desc_scheme = mpd_desc->scheme_id_uri;
	if (desc_id) *desc_id = mpd_desc->id;
	return 1;
}

GF_EXPORT
Bool gf_dash_group_enum_descriptor(GF_DashClient *dash, u32 group_idx, GF_DashDescriptorType  desc_type, u32 desc_idx, const char **desc_id, const char **desc_scheme, const char **desc_value)
{
	GF_List *descs = NULL;
	GF_DASH_Group *group = gf_list_get(dash->groups, group_idx);
	if (!group) return 0;
	switch (desc_type) {
	case GF_MPD_DESC_ACCESSIBILITY:
		descs = group->adaptation_set->accessibility;
		break;
	case GF_MPD_DESC_AUDIOCONFIG:
		descs = group->adaptation_set->audio_channels;
		break;
	case GF_MPD_DESC_CONTENT_PROTECTION:
		descs = group->adaptation_set->content_protection;
		break;
	case GF_MPD_DESC_ESSENTIAL_PROPERTIES:
		descs = group->adaptation_set->essential_properties;
		break;
	case GF_MPD_DESC_SUPPLEMENTAL_PROPERTIES:
		descs = group->adaptation_set->supplemental_properties;
		break;
	case GF_MPD_DESC_FRAME_PACKING:
		descs = group->adaptation_set->frame_packing;
		break;
	case GF_MPD_DESC_ROLE:
		descs = group->adaptation_set->role;
		break;
	case GF_MPD_DESC_RATING:
		descs = group->adaptation_set->rating;
		break;
	case GF_MPD_DESC_VIEWPOINT:
		descs = group->adaptation_set->viewpoint;
		break;
	default:
		return 0;
	}
	return gf_dash_group_enum_descriptor_list(dash, desc_idx, descs, desc_id, desc_scheme, desc_value);
}

GF_EXPORT
Bool gf_dash_get_automatic_switching(GF_DashClient *dash)
{
	return (dash && dash->disable_switching) ? 0 : 1;
}

GF_EXPORT
GF_Err gf_dash_set_automatic_switching(GF_DashClient *dash, Bool enable_switching)
{
	if (!dash) return GF_BAD_PARAM;
	dash->disable_switching = !enable_switching;
	return GF_OK;
}

GF_EXPORT
GF_Err gf_dash_group_select_quality(GF_DashClient *dash, u32 idx, const char *ID)
{
	u32 i, count;
	GF_DASH_Group *group = gf_list_get(dash->groups, idx);
	if (!group || !ID) return GF_BAD_PARAM;

	count = gf_list_count(group->adaptation_set->representations);
	for (i=0; i<count; i++) {
		GF_MPD_Representation *rep = gf_list_get(group->adaptation_set->representations, i);
		if (rep->id && !strcmp(rep->id, ID)) {
			group->force_representation_idx_plus_one = i+1;
			group->force_switch_bandwidth = 1;
			return GF_OK;
		}
	}
	return GF_BAD_PARAM;
}



GF_EXPORT
u32 gf_dash_group_get_download_rate(GF_DashClient *dash, u32 idx)
{
	GF_DASH_Group *group = gf_list_get(dash->groups, idx);
	if (!group || !group->segment_download) return 0;

	return dash->dash_io->get_bytes_per_sec(dash->dash_io, group->segment_download);
}


GF_EXPORT
GF_Err gf_dash_set_timeshift(GF_DashClient *dash, u32 ms_in_timeshift)
{
	if (!dash) return GF_BAD_PARAM;
	dash->initial_time_shift_value = ms_in_timeshift;
	return GF_OK;
}

GF_EXPORT
u32 gf_dash_get_timeshift_buffer_pos(GF_DashClient *dash)
{
	return dash ? dash->prev_time_in_tsb : 0;
}

#endif //GPAC_DISABLE_DASH_CLIENT<|MERGE_RESOLUTION|>--- conflicted
+++ resolved
@@ -2363,26 +2363,7 @@
 		gf_free(base_init_url);
 		if (key_url) gf_free(key_url);
 		return e;
-<<<<<<< HEAD
 	} 
-=======
-	} else {
-		char mime[128];
-		const char *mime_type;
-		if (!group->nb_segments_in_rep) {
-			if (dash->mpd->type==GF_MPD_TYPE_STATIC) {
-				GF_LOG(GF_LOG_ERROR, GF_LOG_DASH, ("[DASH] 0 segments in static representation, aborting\n"));
-				gf_free(base_init_url);
-				gf_mx_v(dash->dl_mutex);
-				if (key_url) gf_free(key_url);
-				return GF_BAD_PARAM;
-			}
-		} else if (group->nb_segments_in_rep < group->max_cached_segments) {
-			GF_LOG(GF_LOG_INFO, GF_LOG_DASH, ("[DASH] Resizing to %u max_cached_segments elements instead of %u.\n", group->nb_segments_in_rep, group->max_cached_segments));
-			/* OK, we have a problem, it may ends download */
-			group->max_cached_segments = group->nb_segments_in_rep;
-		}
->>>>>>> 109908b2
 
 
 	if (!group->nb_segments_in_rep) {
@@ -2390,6 +2371,7 @@
 			GF_LOG(GF_LOG_ERROR, GF_LOG_DASH, ("[DASH] 0 segments in static representation, aborting\n"));
 			gf_free(base_init_url);
 			gf_mx_v(dash->dl_mutex);
+			if (key_url) gf_free(key_url);
 			return GF_BAD_PARAM;
 		}
 	} else if (group->nb_segments_in_rep < group->max_cached_segments) {
@@ -2398,7 +2380,6 @@
 		group->max_cached_segments = group->nb_segments_in_rep;
 	}
 
-<<<<<<< HEAD
 	/* Mime-Type check */
 	mime_type = dash->dash_io->get_mime(dash->dash_io, group->segment_download) ;
 	strcpy(mime, mime_type ? mime_type : "");
@@ -2408,34 +2389,13 @@
 		gf_free(dash->mimeTypeForM3U8Segments);
 	dash->mimeTypeForM3U8Segments = gf_strdup( mime );
 	mime_type = gf_dash_get_mime_type(NULL, rep, group->adaptation_set);
-=======
-		//disable mime type check
-#if 0
-		if (stricmp(mime, mime_type)) {
-			Bool valid = GF_FALSE;
-			char *stype1, *stype2;
-			stype1 = strchr(mime_type, '/');
-			stype2 = strchr(mime, '/');
-			if (stype1 && stype2 && !strcmp(stype1, stype2)) valid = 1;
-
-			if (!valid) {
-				GF_LOG(GF_LOG_ERROR, GF_LOG_DASH, ("[DASH] Mime '%s' is not correct for '%s', it should be '%s'\n", mime, base_init_url, mime_type));
-				dash->mpd_stop_request = 0;
-				gf_mx_v(dash->dl_mutex);
-				gf_free(base_init_url);
-				if (key_url) gf_free(key_url);
-				base_init_url = NULL;
-				return GF_BAD_PARAM;
-			}
-		}
-#endif
->>>>>>> 109908b2
 
 	if (!rep->mime_type) {
 		rep->mime_type = gf_strdup( mime_type ? mime_type : mime );
 		mime_type = gf_dash_get_mime_type(NULL, rep, group->adaptation_set);
 	}
-
+	//disable mime type check
+#if 0
 	if (stricmp(mime, mime_type)) {
 		Bool valid = GF_FALSE;
 		char *stype1, *stype2;
@@ -2443,64 +2403,33 @@
 		stype2 = strchr(mime, '/');
 		if (stype1 && stype2 && !strcmp(stype1, stype2)) valid = 1;
 
-		if (!valid && 0) {
+		if (!valid) {
 			GF_LOG(GF_LOG_ERROR, GF_LOG_DASH, ("[DASH] Mime '%s' is not correct for '%s', it should be '%s'\n", mime, base_init_url, mime_type));
 			dash->mpd_stop_request = 0;
 			gf_mx_v(dash->dl_mutex);
 			gf_free(base_init_url);
-<<<<<<< HEAD
-			base_init_url = NULL;
-=======
 			if (key_url) gf_free(key_url);
->>>>>>> 109908b2
 			return GF_BAD_PARAM;
 		}
 	}
-
-<<<<<<< HEAD
+#endif
+
 	if (group->segment_must_be_streamed ) {
 		init_segment_local_url = (char *) dash->dash_io->get_url(dash->dash_io, group->segment_download);
 		e = GF_OK;
 	} else {
 		init_segment_local_url = (char *) dash->dash_io->get_cache_name(dash->dash_io, group->segment_download);
 	}
-=======
-		assert(!group->nb_cached_segments);
-
-		group->cached[0].cache = gf_strdup(init_segment_local_url);
-		group->cached[0].url = gf_strdup( dash->dash_io->get_url(dash->dash_io, group->segment_download) );
-		group->cached[0].representation_index = group->active_rep_index;
-		group->cached[0].duration = (u32) group->current_downloaded_segment_duration;
-		if (key_url) {
-			group->cached[0].key_url = key_url;
-			memcpy(group->cached[0].key_IV, key_iv, sizeof(bin128));
-			key_url=NULL;
-		}
-
-		if (group->bitstream_switching) {
-			group->bs_switching_init_segment_url = gf_strdup(init_segment_local_url);
-			group->bs_switching_init_segment_url_start_range = 0;
-			group->bs_switching_init_segment_url_end_range = 0;
-		} else {
-			rep->playback.cached_init_segment_url = gf_strdup(init_segment_local_url);
-			rep->playback.init_start_range = 0;
-			rep->playback.init_end_range = 0;
-		}
-
-		group->nb_cached_segments = 1;
-		group->download_segment_index += nb_segment_read;
-		gf_dash_update_buffering(group, dash);
->>>>>>> 109908b2
 
 	if ((e!=GF_OK) || !init_segment_local_url) {
 		GF_LOG(GF_LOG_ERROR, GF_LOG_DASH, ("[DASH] Error with initialization segment: download result:%s, cache file: %s\n", gf_error_to_string(e), init_segment_local_url ? init_segment_local_url : "UNKNOWN"));
 		dash->mpd_stop_request = 1;
 		gf_mx_v(dash->dl_mutex);
 		gf_free(base_init_url);
+		if (key_url) gf_free(key_url);
 		return GF_BAD_PARAM;
 	}
 
-<<<<<<< HEAD
 	assert(!group->nb_cached_segments);
 	group->cached[0].cache = gf_strdup(init_segment_local_url);
 	group->cached[0].url = gf_strdup( dash->dash_io->get_url(dash->dash_io, group->segment_download) );
@@ -2535,53 +2464,14 @@
 			if (a_rep==rep) continue;
 			if (a_rep->playback.disabled) continue;
 
-			e = gf_dash_resolve_url(dash->mpd, a_rep, group, dash->base_url, GF_MPD_RESOLVE_URL_INIT, 0, &a_base_init_url, &a_start, &a_end, &a_dur, NULL);
+			e = gf_dash_resolve_url(dash->mpd, a_rep, group, dash->base_url, GF_MPD_RESOLVE_URL_INIT, 0, &a_base_init_url, &a_start, &a_end, &a_dur, NULL, &a_rep->playback.key_url, &a_rep->playback.key_IV);
 			if (!e && a_base_init_url) {
 				e = gf_dash_download_resource(dash, &(group->segment_download), a_base_init_url, a_start, a_end, 1, group);
 
 				if ((e==GF_IP_CONNECTION_CLOSED) && group->download_abort_type) {
 					group->download_abort_type = 0;
 					GF_LOG(GF_LOG_INFO, GF_LOG_DASH, ("[DASH] Aborted while downloading init segment (seek ?)%s \n", a_base_init_url));
-=======
-		/*finally download all init segments if any*/
-		if (!group->bitstream_switching) {
-			u32 k;
-			for (k=0; k<gf_list_count(group->adaptation_set->representations); k++) {
-				char *a_base_init_url = NULL, *a_key_url;
-				u64 a_start, a_end, a_dur;
-				GF_MPD_Representation *a_rep = gf_list_get(group->adaptation_set->representations, k);
-				bin128 a_key_iv;
-				if (a_rep==rep) continue;
-				if (a_rep->playback.disabled) continue;
-
-				e = gf_dash_resolve_url(dash->mpd, a_rep, group, dash->base_url, GF_MPD_RESOLVE_URL_INIT, 0, &a_base_init_url, &a_start, &a_end, &a_dur, NULL, &a_key_url, &a_key_iv);
-				if (!e && a_base_init_url) {
-					e = gf_dash_download_resource(dash, &(group->segment_download), a_base_init_url, a_start, a_end, 1, group);
-
-					if ((e==GF_IP_CONNECTION_CLOSED) && group->download_abort_type) {
-						group->download_abort_type = 0;
-						GF_LOG(GF_LOG_INFO, GF_LOG_DASH, ("[DASH] Aborted while downloading init segment (seek ?)%s \n", a_base_init_url));
-						gf_free(a_base_init_url);
-						if (a_key_url) gf_free(a_key_url);
-						return GF_OK;
-					}
-
-					if (e) {
-						GF_LOG(GF_LOG_ERROR, GF_LOG_DASH, ("[DASH] Cannot retrieve initialization segment %s for representation: %s - discarding representation\n", a_base_init_url, gf_error_to_string(e) ));
-						a_rep->playback.disabled = 1;
-					} else {
-						const char *local_url = dash->dash_io->get_cache_name(dash->dash_io, group->segment_download);
-
-						a_rep->playback.cached_init_segment_url = gf_strdup(local_url);
-						a_rep->playback.init_start_range = 0;
-						a_rep->playback.init_end_range = 0;
-						if (a_key_url) {
-							a_rep->playback.key_url = gf_strdup(a_key_url);
-							memcpy(a_rep->playback.key_IV, a_key_iv, sizeof(bin128));
-							a_key_url = NULL;
-						}
-					}
->>>>>>> 109908b2
+
 					gf_free(a_base_init_url);
 					return GF_OK;
 				}
