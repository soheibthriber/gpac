/*
 *			GPAC - Multimedia Framework C SDK
 *
 *			Authors: Jean Le Feuvre
 *			Copyright (c) Telecom ParisTech 2000-2012
 *					All rights reserved
 *
 *  This file is part of GPAC / Media Tools sub-project
 *
 *  GPAC is free software; you can redistribute it and/or modify
 *  it under the terms of the GNU Lesser General Public License as published by
 *  the Free Software Foundation; either version 2, or (at your option)
 *  any later version.
 *
 *  GPAC is distributed in the hope that it will be useful,
 *  but WITHOUT ANY WARRANTY; without even the implied warranty of
 *  MERCHANTABILITY or FITNESS FOR A PARTICULAR PURPOSE.  See the
 *  GNU Lesser General Public License for more details.
 *
 *  You should have received a copy of the GNU Lesser General Public
 *  License along with this library; see the file COPYING.  If not, write to
 *  the Free Software Foundation, 675 Mass Ave, Cambridge, MA 02139, USA.
 *
 */


#include <gpac/internal/media_dev.h>
#include <gpac/internal/isomedia_dev.h>
#include <gpac/mpegts.h>
#include <gpac/constants.h>
#include <gpac/filters.h>

#ifndef GPAC_DISABLE_MEDIA_EXPORT

#ifndef GPAC_DISABLE_AVILIB
#include <gpac/internal/avilib.h>
#endif

#ifndef GPAC_DISABLE_OGG
#include <gpac/internal/ogg.h>
#endif

#ifndef GPAC_DISABLE_VOBSUB
#include <gpac/internal/vobsub.h>
#endif

#ifndef GPAC_DISABLE_ZLIB
#include <zlib.h>
#endif

static GF_Err gf_export_message(GF_MediaExporter *dumper, GF_Err e, char *format, ...)
{
	if (dumper->flags & GF_EXPORT_PROBE_ONLY) return e;

#ifndef GPAC_DISABLE_LOG
	if (gf_log_tool_level_on(GF_LOG_AUTHOR, e ? GF_LOG_ERROR : GF_LOG_WARNING)) {
		va_list args;
		char szMsg[1024];
		va_start(args, format);
		vsprintf(szMsg, format, args);
		va_end(args);
		GF_LOG((u32) (e ? GF_LOG_ERROR : GF_LOG_WARNING), GF_LOG_AUTHOR, ("%s\n", szMsg) );
	}
#endif
	return e;
}

#ifndef GPAC_DISABLE_AV_PARSERS
/*that's very very crude, we only support vorbis & theora in MP4 - this will need cleanup as soon as possible*/
static GF_Err gf_dump_to_ogg(GF_MediaExporter *dumper, char *szName, u32 track)
{
#ifdef GPAC_DISABLE_OGG
	return GF_NOT_SUPPORTED;
#else
	FILE *out;
	ogg_stream_state os;
	ogg_packet op;
	ogg_page og;
	u32 count, i, di, theora_kgs, nb_i, nb_p;
	GF_BitStream *bs;
	GF_ISOSample *samp;
	GF_ESD *esd = gf_isom_get_esd(dumper->file, track, 1);


	gf_rand_init(1);
	ogg_stream_init(&os, gf_rand());

	op.granulepos = 0;
	op.packetno = 0;
	op.b_o_s = 1;
	op.e_o_s = 0;

	out = szName ? gf_fopen(szName, "wb") : stdout;
	if (!out) return gf_export_message(dumper, GF_IO_ERR, "Error opening %s for writing - check disk access & permissions", szName);

	theora_kgs = 0;
	bs = gf_bs_new(esd->decoderConfig->decoderSpecificInfo->data, esd->decoderConfig->decoderSpecificInfo->dataLength, GF_BITSTREAM_READ);
	while (gf_bs_available(bs)) {
		op.bytes = gf_bs_read_u16(bs);
		op.packet = (unsigned char*)gf_malloc(sizeof(char) * op.bytes);
		gf_bs_read_data(bs, (char*)op.packet, op.bytes);
		ogg_stream_packetin(&os, &op);

		if (op.b_o_s) {
			ogg_stream_pageout(&os, &og);
			gf_fwrite(og.header, 1, og.header_len, out);
			gf_fwrite(og.body, 1, og.body_len, out);
			op.b_o_s = 0;

			if (esd->decoderConfig->objectTypeIndication==GF_CODECID_THEORA) {
				u32 kff;
				GF_BitStream *vbs = gf_bs_new((char*)op.packet, op.bytes, GF_BITSTREAM_READ);
				gf_bs_skip_bytes(vbs, 40);
				gf_bs_read_int(vbs, 6); /* quality */
				kff = 1 << gf_bs_read_int(vbs, 5);
				gf_bs_del(vbs);

				theora_kgs = 0;
				kff--;
				while (kff) {
					theora_kgs ++;
					kff >>= 1;
				}
			}
		}
		gf_free(op.packet);
		op.packetno ++;
	}
	gf_bs_del(bs);
	gf_odf_desc_del((GF_Descriptor *)esd);

	while (ogg_stream_pageout(&os, &og)>0) {
		gf_fwrite(og.header, 1, og.header_len, out);
		gf_fwrite(og.body, 1, og.body_len, out);
	}

	op.granulepos = -1;

	count = gf_isom_get_sample_count(dumper->file, track);

	nb_i = nb_p = 0;
	samp = gf_isom_get_sample(dumper->file, track, 1, &di);
	for (i=0; i<count; i++) {
		GF_ISOSample *next_samp = gf_isom_get_sample(dumper->file, track, i+2, &di);
		if (!samp) break;
		op.bytes = samp->dataLength;
		op.packet = (unsigned char*)samp->data;
		op.packetno ++;

		if (theora_kgs) {
			if (samp->IsRAP) {
				if (i) nb_i+=nb_p+1;
				nb_p = 0;
			} else {
				nb_p++;
			}
			op.granulepos = nb_i;
			op.granulepos <<= theora_kgs;
			op.granulepos |= nb_p;
		} else {
			if (next_samp) op.granulepos = next_samp->DTS;
		}
		if (!next_samp) op.e_o_s = 1;

		ogg_stream_packetin(&os, &op);

		gf_isom_sample_del(&samp);
		samp = next_samp;
		next_samp = NULL;
		gf_set_progress("OGG Export", i+1, count);
		if (dumper->flags & GF_EXPORT_DO_ABORT) break;

		while (ogg_stream_pageout(&os, &og)>0) {
			gf_fwrite(og.header, 1, og.header_len, out);
			gf_fwrite(og.body, 1, og.body_len, out);
		}
	}
	if (samp) gf_isom_sample_del(&samp);

	while (ogg_stream_flush(&os, &og)>0) {
		gf_fwrite(og.header, 1, og.header_len, out);
		gf_fwrite(og.body, 1, og.body_len, out);
	}
	ogg_stream_clear(&os);
	if (szName) gf_fclose(out);
	return GF_OK;
#endif
}
#endif

GF_Err gf_export_hint(GF_MediaExporter *dumper)
{
#ifndef GPAC_DISABLE_ISOM_HINTING
	GF_Err e;
	char szName[1000], szType[5];
	char *pck;
	FILE *out;
	u32 track, i, size, m_stype, sn, count;

	if (!(track = gf_isom_get_track_by_id(dumper->file, dumper->trackID))) {
		GF_LOG(GF_LOG_ERROR, GF_LOG_AUTHOR, ("Wrong track ID %d for file %s \n", dumper->trackID, gf_isom_get_filename(dumper->file)));
		return GF_BAD_PARAM;
	}
	m_stype = gf_isom_get_media_subtype(dumper->file, track, 1);

	e = gf_isom_reset_hint_reader(dumper->file, track, dumper->sample_num ? dumper->sample_num : 1, 0, 0, 0);
	if (e) return gf_export_message(dumper, e, "Error initializing hint reader");

	gf_export_message(dumper, GF_OK, "Extracting hint track samples - type %s", szType);

	count = gf_isom_get_sample_count(dumper->file, track);
	if (dumper->sample_num) count = 0;

	i = 1;
	while (1) {
		e = gf_isom_next_hint_packet(dumper->file, track, &pck, &size, NULL, NULL, NULL, &sn);
		if (e==GF_EOS) break;
		if (dumper->sample_num && (dumper->sample_num != sn)) {
			gf_free(pck);
			break;
		}
		if (e) return gf_export_message(dumper, e, "Error fetching hint packet %d", i);
		sprintf(szName, "%s_pck_%04d.%s", dumper->out_name, i, gf_4cc_to_str(m_stype));
		out = gf_fopen(szName, "wb");
		gf_fwrite(pck, size, 1, out);
		gf_fclose(out);
		gf_free(pck);
		i++;
		if (count) gf_set_progress("Hint Export", sn, count);
	}
	if (count) gf_set_progress("Hint Export", count, count);

	return GF_OK;
#else
	return GF_NOT_SUPPORTED;
#endif
}


#ifndef GPAC_DISABLE_AV_PARSERS
static GF_Err gf_dump_to_vobsub(GF_MediaExporter *dumper, char *szName, u32 track, char *dsi, u32 dsiSize)
{
#ifndef GPAC_DISABLE_VOBSUB
	FILE			*fidx, *fsub;
	u32				 width, height, i, count, di;
	GF_ISOSample	*samp;
	char			 *lang = NULL;

	/* Check decoder specific information (palette) size - should be 64 */
	if (dsiSize != 64) {
		return gf_export_message(dumper, GF_CORRUPTED_DATA, "Invalid decoder specific info size - must be 64 but is %d", dsiSize);
	}

	/* Create an idx file */
	fidx = gf_fopen(szName, "wb");
	if (!fidx) {
		return gf_export_message(dumper, GF_IO_ERR, "Error opening %s for writing - check disk access & permissions", szName);
	}

	/* Create a sub file */
	vobsub_trim_ext(szName);
	szName = strcat(szName, ".sub");
	fsub = gf_fopen(szName, "wb");
	if (!fsub) {
		gf_fclose(fidx);
		return gf_export_message(dumper, GF_IO_ERR, "Error opening %s for writing - check disk access & permissions", szName);
	}

	/* Retrieve original subpicture resolution */
	gf_isom_get_track_layout_info(dumper->file, track, &width, &height, NULL, NULL, NULL);

	/* Write header */
	fputs("# VobSub index file, v7 (do not modify this line!)\n#\n", fidx);

	/* Write original subpicture resolution */
	fprintf(fidx, "size: %ux%u\n", width, height);

	/* Write palette */
	fputs("palette:", fidx);
	for (i = 0; i < 16; i++) {
		s32 y, u, v, r, g, b;

		y = (s32)(u8)dsi[(i<<2)+1] - 0x10;
		u = (s32)(u8)dsi[(i<<2)+3] - 0x80;
		v = (s32)(u8)dsi[(i<<2)+2] - 0x80;
		r = (298 * y           + 409 * v + 128) >> 8;
		g = (298 * y - 100 * u - 208 * v + 128) >> 8;
		b = (298 * y + 516 * u           + 128) >> 8;

		if (i) fputc(',', fidx);

#define CLIP(x) (((x) >= 0) ? (((x) < 256) ? (x) : 255) : 0)
		fprintf(fidx, " %02x%02x%02x", CLIP(r), CLIP(g), CLIP(b));
#undef CLIP
	}
	fputc('\n', fidx);

	/* Write some other useful values */
	fputs("# ON: displays only forced subtitles, OFF: shows everything\n", fidx);
	fputs("forced subs: OFF\n\n", fidx);

	/* Write current language index */
	fputs("# Language index in use\nlangidx: 0\n", fidx);

	/* Write language header */
	gf_isom_get_media_language(dumper->file, track, &lang);
	fprintf(fidx, "id: %s, index: 0\n", vobsub_lang_id(lang));
	gf_free(lang);

	/* Retrieve sample count */
	count = gf_isom_get_sample_count(dumper->file, track);

	/* Process samples (skip first - because it is special) */
	for (i = 2; i <= count; i++)
	{
		u64 dts;
		u32 hh, mm, ss, ms;

		samp = gf_isom_get_sample(dumper->file, track, i, &di);
		if (!samp) {
			break;
		}

		dts = samp->DTS / 90;
		ms  = (u32)(dts % 1000);
		dts = dts / 1000;
		ss  = (u32)(dts % 60);
		dts = dts / 60;
		mm  = (u32)(dts % 60);
		hh  = (u32)(dts / 60);
#if defined(WIN32)  && !defined(__GNUC__)
		fprintf(fidx, "timestamp: %02u:%02u:%02u:%03u, filepos: %09I64x\n", hh, mm, ss, ms, gf_ftell(fsub));
#else
		fprintf(fidx, "timestamp: %02u:%02u:%02u:%03u, filepos: " LLXPAD("09") "\n", hh, mm, ss, ms, gf_ftell(fsub));
#endif
		if (vobsub_packetize_subpicture(fsub, samp->DTS, samp->data, samp->dataLength) != GF_OK) {
			gf_isom_sample_del(&samp);
			gf_fclose(fsub);
			gf_fclose(fidx);
			return gf_export_message(dumper, GF_IO_ERR, "Unable packetize subpicture into file %s\n", szName);
		}

		gf_isom_sample_del(&samp);
		gf_set_progress("VobSub Export", i + 1, count);

		if (dumper->flags & GF_EXPORT_DO_ABORT) {
			break;
		}
	}

	/* Delete sample if any */
	if (samp) {
		gf_isom_sample_del(&samp);
	}

	gf_fclose(fsub);
	gf_fclose(fidx);

	return GF_OK;
#else
	return GF_NOT_SUPPORTED;
#endif
}

#endif // GPAC_DISABLE_AV_PARSERS


#ifndef GPAC_DISABLE_ISOM_WRITE
static GF_Err gf_export_isom_copy_track(GF_MediaExporter *dumper, GF_ISOFile *infile, u32 inTrackNum, GF_ISOFile *outfile, Bool ResetDependancies, Bool AddToIOD)
{
	GF_ESD *esd;
	GF_InitialObjectDescriptor *iod;
	u32 TrackID, newTk, descIndex, i, ts, rate, pos, di, count, msubtype;
	u64 dur;
	GF_ISOSample *samp;

	if (!inTrackNum) {
		if (gf_isom_get_track_count(infile) != 1) return gf_export_message(dumper, GF_BAD_PARAM, "Please specify trackID to export");
		inTrackNum = 1;
	}
	//check the ID is available
	TrackID = gf_isom_get_track_id(infile, inTrackNum);
	newTk = gf_isom_get_track_by_id(outfile, TrackID);
	if (newTk) TrackID = 0;

	//get the ESD and remove dependancies
	esd = NULL;
	msubtype = gf_isom_get_media_subtype(infile, inTrackNum, 1);

	if (msubtype == GF_ISOM_SUBTYPE_MPEG4) {
		esd = gf_isom_get_esd(infile, inTrackNum, 1);
		if (esd && ResetDependancies) {
			esd->dependsOnESID = 0;
			esd->OCRESID = 0;
		}
	}

	newTk = gf_isom_new_track(outfile, TrackID, gf_isom_get_media_type(infile, inTrackNum), gf_isom_get_media_timescale(infile, inTrackNum));
	gf_isom_set_track_enabled(outfile, newTk, 1);

	if (esd) {
		gf_isom_new_mpeg4_description(outfile, newTk, esd, NULL, NULL, &descIndex);
		if ((esd->decoderConfig->streamType == GF_STREAM_VISUAL) || (esd->decoderConfig->streamType == GF_STREAM_SCENE)) {
			u32 w, h;
			gf_isom_get_visual_info(infile, inTrackNum, 1, &w, &h);
#ifndef GPAC_DISABLE_AV_PARSERS
			/*this is because so many files have reserved values of 320x240 from v1 ... */
			if (esd->decoderConfig->objectTypeIndication == GF_CODECID_MPEG4_PART2) {
				GF_M4VDecSpecInfo dsi;
				gf_m4v_get_config(esd->decoderConfig->decoderSpecificInfo->data, esd->decoderConfig->decoderSpecificInfo->dataLength, &dsi);
				w = dsi.width;
				h = dsi.height;
			}
#endif
			gf_isom_set_visual_info(outfile, newTk, 1, w, h);
		}
		else if ((esd->decoderConfig->streamType == GF_STREAM_TEXT) && (esd->decoderConfig->objectTypeIndication == GF_CODECID_SUBPIC)) {
			u32 w, h;
			s32 trans_x, trans_y;
			s16 layer;
			gf_isom_get_track_layout_info(infile, inTrackNum, &w, &h, &trans_x, &trans_y, &layer);
			gf_isom_set_track_layout_info(outfile, newTk, w << 16, h << 16, trans_x, trans_y, layer);
		}
		esd->decoderConfig->avgBitrate = 0;
		esd->decoderConfig->maxBitrate = 0;
	} else {
		gf_isom_clone_sample_description(outfile, newTk, infile, inTrackNum, 1, NULL, NULL, &descIndex);
	}

	pos = 0;
	rate = 0;
	ts = gf_isom_get_media_timescale(infile, inTrackNum);
	count = gf_isom_get_sample_count(infile, inTrackNum);
	for (i=0; i<count; i++) {
		samp = gf_isom_get_sample(infile, inTrackNum, i+1, &di);
		gf_isom_add_sample(outfile, newTk, descIndex, samp);
		if (esd) {
			rate += samp->dataLength;
			esd->decoderConfig->avgBitrate += samp->dataLength;
			if (esd->decoderConfig->bufferSizeDB<samp->dataLength) esd->decoderConfig->bufferSizeDB = samp->dataLength;
			if (samp->DTS - pos > ts) {
				if (esd->decoderConfig->maxBitrate<rate) esd->decoderConfig->maxBitrate = rate;
				rate = 0;
				pos = 0;
			}
		}
		gf_isom_sample_del(&samp);
		gf_set_progress("ISO File Export", i, count);
	}
	gf_set_progress("ISO File Export", count, count);

	if (msubtype == GF_ISOM_SUBTYPE_MPEG4_CRYP) {
		esd = gf_isom_get_esd(infile, inTrackNum, 1);
	} else if ((msubtype == GF_ISOM_SUBTYPE_AVC_H264)
	           || (msubtype == GF_ISOM_SUBTYPE_AVC2_H264)
	           || (msubtype == GF_ISOM_SUBTYPE_AVC3_H264)
	           || (msubtype == GF_ISOM_SUBTYPE_AVC4_H264)
	          ) {
		return gf_isom_set_pl_indication(outfile, GF_ISOM_PL_VISUAL, 0x0F);
	}
	/*likely 3gp or any non-MPEG-4 isomedia file*/
	else if (!esd) return gf_isom_remove_root_od(outfile);

	dur = gf_isom_get_media_duration(outfile, newTk);
	if (!dur) dur = ts;
	esd->decoderConfig->maxBitrate *= 8;
	esd->decoderConfig->avgBitrate = (u32) (esd->decoderConfig->avgBitrate * 8 * ts / dur);
	gf_isom_change_mpeg4_description(outfile, newTk, 1, esd);


	iod = (GF_InitialObjectDescriptor *) gf_isom_get_root_od(infile);
	switch (esd->decoderConfig->streamType) {
	case GF_STREAM_SCENE:
		if (iod && (iod->tag==GF_ODF_IOD_TAG)) {
			gf_isom_set_pl_indication(outfile, GF_ISOM_PL_SCENE, iod->scene_profileAndLevel);
			gf_isom_set_pl_indication(outfile, GF_ISOM_PL_GRAPHICS, iod->graphics_profileAndLevel);
		} else if (esd->decoderConfig->objectTypeIndication==GF_CODECID_MPEG4_PART2) {
			gf_export_message(dumper, GF_OK, "Warning: Scene PLs not found in original MP4 - defaulting to No Profile Specified");
			gf_isom_set_pl_indication(outfile, GF_ISOM_PL_SCENE, 0xFE);
			gf_isom_set_pl_indication(outfile, GF_ISOM_PL_GRAPHICS, 0xFE);
		}
		break;
	case GF_STREAM_VISUAL:
		if (iod && (iod->tag==GF_ODF_IOD_TAG)) {
			gf_isom_set_pl_indication(outfile, GF_ISOM_PL_VISUAL, iod->visual_profileAndLevel);
		}
#ifndef GPAC_DISABLE_AV_PARSERS
		else if (esd->decoderConfig->objectTypeIndication==GF_CODECID_MPEG4_PART2) {
			GF_M4VDecSpecInfo dsi;
			gf_m4v_get_config(esd->decoderConfig->decoderSpecificInfo->data, esd->decoderConfig->decoderSpecificInfo->dataLength, &dsi);
			gf_isom_set_pl_indication(outfile, GF_ISOM_PL_VISUAL, dsi.VideoPL);
		}
#endif
		else {
			gf_export_message(dumper, GF_OK, "Warning: Visual PLs not found in original MP4 - defaulting to No Profile Specified");
			gf_isom_set_pl_indication(outfile, GF_ISOM_PL_VISUAL, 0xFE);
		}
		break;
	case GF_STREAM_AUDIO:
		if (iod && (iod->tag==GF_ODF_IOD_TAG)) {
			gf_isom_set_pl_indication(outfile, GF_ISOM_PL_AUDIO, iod->audio_profileAndLevel);
		}
#ifndef GPAC_DISABLE_AV_PARSERS
		else if (esd->decoderConfig->objectTypeIndication==GF_CODECID_AAC_MPEG4) {
			GF_M4ADecSpecInfo cfg;
			gf_m4a_get_config(esd->decoderConfig->decoderSpecificInfo->data, esd->decoderConfig->decoderSpecificInfo->dataLength, &cfg);
			gf_isom_set_pl_indication(outfile, GF_ISOM_PL_AUDIO, cfg.audioPL);
		}
#endif
		else {
			gf_export_message(dumper, GF_OK, "Warning: Audio PLs not found in original MP4 - defaulting to No Profile Specified");
			gf_isom_set_pl_indication(outfile, GF_ISOM_PL_AUDIO, 0xFE);
		}
	default:
		break;
	}
	if (iod) gf_odf_desc_del((GF_Descriptor *) iod);
	gf_odf_desc_del((GF_Descriptor *)esd);

	if (AddToIOD) gf_isom_add_track_to_root_od(outfile, newTk);

	return GF_OK;
}


GF_Err gf_media_export_isom(GF_MediaExporter *dumper)
{
	GF_ISOFile *outfile;
	GF_Err e;
	Bool add_to_iod, is_stdout;
	char szName[1000], *ext;
	u32 track;
	u8 mode;

	if (!(track = gf_isom_get_track_by_id(dumper->file, dumper->trackID))) {
		GF_LOG(GF_LOG_ERROR, GF_LOG_AUTHOR, ("Wrong track ID %d for file %s \n", dumper->trackID, gf_isom_get_filename(dumper->file)));
		return GF_BAD_PARAM;
	}
	if (gf_isom_get_media_type(dumper->file, dumper->trackID)==GF_ISOM_MEDIA_OD) {
		return gf_export_message(dumper, GF_BAD_PARAM, "Cannot extract OD track, result is  meaningless");
	}

	if (dumper->flags & GF_EXPORT_PROBE_ONLY) {
		dumper->flags |= GF_EXPORT_MERGE;
		return GF_OK;
	}
	if (strrchr(dumper->out_name, '.')) {
		strcpy(szName, dumper->out_name);
	} else {
		ext = (char *) gf_isom_get_filename(dumper->file);
		if (ext) ext = strrchr(ext, '.');
		sprintf(szName, "%s%s", dumper->out_name, ext ? ext : ".mp4");
	}
	is_stdout = (dumper->out_name && !strcmp(dumper->out_name, "std")) ? 1 : 0;
	add_to_iod = 1;
	mode = GF_ISOM_WRITE_EDIT;
	if (!is_stdout && (dumper->flags & GF_EXPORT_MERGE)) {
		FILE *t = gf_fopen(szName, "rb");
		if (t) {
			add_to_iod = 0;
			mode = GF_ISOM_OPEN_EDIT;
			gf_fclose(t);
		}
	}
	outfile = gf_isom_open(is_stdout ? "std" : szName, mode, NULL);

	if (mode == GF_ISOM_WRITE_EDIT) {
		gf_isom_set_pl_indication(outfile, GF_ISOM_PL_AUDIO, 0xFF);
		gf_isom_set_pl_indication(outfile, GF_ISOM_PL_VISUAL, 0xFF);
		gf_isom_set_pl_indication(outfile, GF_ISOM_PL_GRAPHICS, 0xFF);
		gf_isom_set_pl_indication(outfile, GF_ISOM_PL_SCENE, 0xFF);
		gf_isom_set_pl_indication(outfile, GF_ISOM_PL_OD, 0xFF);
		gf_isom_set_pl_indication(outfile, GF_ISOM_PL_MPEGJ, 0xFF);
	}

	e = gf_export_isom_copy_track(dumper, dumper->file, track, outfile, 1, add_to_iod);
	if (!add_to_iod) {
		u32 i;
		for (i=0; i<gf_isom_get_track_count(outfile); i++) {
			gf_isom_remove_track_from_root_od(outfile, i+1);
		}
	}
	if (e) gf_isom_delete(outfile);
	else gf_isom_close(outfile);

	return e;
}
#endif /*GPAC_DISABLE_ISOM_WRITE*/


<<<<<<< HEAD
=======

#ifndef GPAC_DISABLE_AVILIB

GF_Err gf_media_export_avi(GF_MediaExporter *dumper)
{
	GF_ESD *esd;
	GF_ISOSample *samp;
	char szName[1000], *v4CC;
	avi_t *avi_out;
	char dumdata[1];
	u32 track, i, di, count, w, h, frame_d;
#ifndef GPAC_DISABLE_AV_PARSERS
	GF_M4VDecSpecInfo dsi;
#endif
	Double FPS;

	if (!(track = gf_isom_get_track_by_id(dumper->file, dumper->trackID))) {
		GF_LOG(GF_LOG_ERROR, GF_LOG_AUTHOR, ("Wrong track ID %d for file %s \n", dumper->trackID, gf_isom_get_filename(dumper->file)));
		return GF_BAD_PARAM;
	}
	esd = gf_isom_get_esd(dumper->file, track, 1);
	if (!esd) return gf_export_message(dumper, GF_NON_COMPLIANT_BITSTREAM, "Invalid MPEG-4 stream in track ID %d", dumper->trackID);

	if ((esd->decoderConfig->streamType!=GF_STREAM_VISUAL) ||
	        ( (esd->decoderConfig->objectTypeIndication!=GPAC_OTI_VIDEO_MPEG4_PART2)
	          && (esd->decoderConfig->objectTypeIndication!=GPAC_OTI_VIDEO_AVC)
	          && (esd->decoderConfig->objectTypeIndication!=GPAC_OTI_VIDEO_SVC)
	          && (esd->decoderConfig->objectTypeIndication!=GPAC_OTI_VIDEO_MVC)
	          && (esd->decoderConfig->objectTypeIndication!=GPAC_OTI_VIDEO_HEVC)
	          && (esd->decoderConfig->objectTypeIndication!=GPAC_OTI_VIDEO_LHVC)
	        ) ) {
		gf_odf_desc_del((GF_Descriptor*)esd);
		return gf_export_message(dumper, GF_NON_COMPLIANT_BITSTREAM, "Track ID %d is not MPEG-4 Visual - cannot extract to AVI", dumper->trackID);
	}
	if (!esd->decoderConfig->decoderSpecificInfo) {
		gf_odf_desc_del((GF_Descriptor*)esd);
		return gf_export_message(dumper, GF_NON_COMPLIANT_BITSTREAM, "Missing decoder config for track ID %d", dumper->trackID);
	}
	if (dumper->flags & GF_EXPORT_PROBE_ONLY) return GF_OK;

	if (strrchr(dumper->out_name, '.')) {
		strcpy(szName, dumper->out_name);
	} else {
		sprintf(szName, "%s.avi", dumper->out_name);
	}
	avi_out = AVI_open_output_file(szName);
	if (!avi_out) {
		gf_odf_desc_del((GF_Descriptor *)esd);
		return gf_export_message(dumper, GF_IO_ERR, "Error opening %s for writing - check disk access & permissions", szName);
	}

	/*compute FPS - note we assume constant frame rate without dropped frames...*/
	count = gf_isom_get_sample_count(dumper->file, track);
	FPS = gf_isom_get_media_timescale(dumper->file, track);
	FPS *= (count-1);
	samp = gf_isom_get_sample(dumper->file, track, count, &di);
	if (!samp) {
		return gf_export_message(dumper, GF_ISOM_INVALID_FILE, "Error fetching first sample");
	}
	FPS /= (s64) samp->DTS;
	gf_isom_sample_del(&samp);

	frame_d = 0;
	/*AVC - FIXME dump format is probably wrong...*/
	if ((esd->decoderConfig->objectTypeIndication==GPAC_OTI_VIDEO_AVC) || (esd->decoderConfig->objectTypeIndication==GPAC_OTI_VIDEO_SVC) || (esd->decoderConfig->objectTypeIndication==GPAC_OTI_VIDEO_MVC)) {
		gf_isom_get_visual_info(dumper->file, track, 1, &w, &h);
		v4CC = "h264";
	}
	/*HEVC - FIXME dump format is probably wrong...*/
	else if ((esd->decoderConfig->objectTypeIndication==GPAC_OTI_VIDEO_HEVC) || (esd->decoderConfig->objectTypeIndication==GPAC_OTI_VIDEO_LHVC)) {
		gf_isom_get_visual_info(dumper->file, track, 1, &w, &h);
		v4CC = "hevc";
	}
	/*MPEG4*/
	else {
#ifndef GPAC_DISABLE_AV_PARSERS
		/*ignore visual size info, get it from dsi*/
		gf_m4v_get_config(esd->decoderConfig->decoderSpecificInfo->data, esd->decoderConfig->decoderSpecificInfo->dataLength, &dsi);
		w = dsi.width;
		h = dsi.height;
#else
		gf_isom_get_visual_info(dumper->file, track, 1, &w, &h);
#endif

		v4CC = "XVID";

		/*compute VfW delay*/
		if (gf_isom_has_time_offset(dumper->file, track)) {
			s32 max_CTSO;
			u64 DTS;
			DTS = max_CTSO = 0;
			for (i=0; i<count; i++) {
				samp = gf_isom_get_sample_info(dumper->file, track, i+1, NULL, NULL);
				if (!samp) break;
				if (samp->CTS_Offset>max_CTSO) max_CTSO = samp->CTS_Offset;
				DTS = samp->DTS;
				gf_isom_sample_del(&samp);
			}
			if (count>1) DTS /= (count-1);
			if (DTS) frame_d = max_CTSO / (u32) DTS;
			frame_d -= 1;
			/*dummy delay frame for xvid unpacked bitstreams*/
			dumdata[0] = 127;
		}
	}

	gf_export_message(dumper, GF_OK, "Creating AVI file %d x %d @ %.2f FPS - 4CC \"%s\"", w, h, FPS,v4CC);
	if (frame_d) gf_export_message(dumper, GF_OK, "B-Frames detected - using unpacked bitstream with max B-VOP delta %d", frame_d);

	AVI_set_video(avi_out, w, h, FPS, v4CC);


	for (i=0; i<count; i++) {
		samp = gf_isom_get_sample(dumper->file, track, i+1, &di);
		if (!samp) break;

		/*add DSI before each I-frame in MPEG-4 SP*/
		if (samp->IsRAP && (esd->decoderConfig->objectTypeIndication==GPAC_OTI_VIDEO_MPEG4_PART2)) {
			char *data = (char*) gf_malloc(sizeof(char) * (samp->dataLength + esd->decoderConfig->decoderSpecificInfo->dataLength));
			memcpy(data, esd->decoderConfig->decoderSpecificInfo->data, esd->decoderConfig->decoderSpecificInfo->dataLength);
			memcpy(data + esd->decoderConfig->decoderSpecificInfo->dataLength, samp->data, samp->dataLength);
			AVI_write_frame(avi_out, data, samp->dataLength + esd->decoderConfig->decoderSpecificInfo->dataLength, 1);
			gf_free(data);
		} else {
			AVI_write_frame(avi_out, samp->data, samp->dataLength, samp->IsRAP);
		}
		gf_isom_sample_del(&samp);
		while (frame_d) {
			AVI_write_frame(avi_out, dumdata, 1, 0);
			frame_d--;
		}
		gf_set_progress("AVI Export", i+1, count);
		if (dumper->flags & GF_EXPORT_DO_ABORT) break;
	}

	gf_odf_desc_del((GF_Descriptor *) esd);
	AVI_close(avi_out);
	return GF_OK;
}
#endif /*GPAC_DISABLE_AVILIB*/

#include <gpac/base_coding.h>


static void nhml_write_spec_info(FILE *nhml, const char *url)
{
	char *fname = strrchr(url, '/');
	if (!fname) fname = strrchr(url, '\\');
	if (fname) fname++;
	else fname = url;

	fprintf(nhml, "specificInfoFile=\"%s\" ", fname);
}

GF_EXPORT
GF_Err gf_media_export_nhml(GF_MediaExporter *dumper, Bool dims_doc)
{
	GF_ESD *esd;
	char szName[1000], szMedia[1000];
	FILE *med, *inf, *nhml;
	Bool full_dump;
	u32 w, h;
	Bool uncompress;
	u32 track, i, di, count, pos, mstype;
	Bool is_stpp;
	const char *szRootName;

	if (!(track = gf_isom_get_track_by_id(dumper->file, dumper->trackID))) {
		GF_LOG(GF_LOG_ERROR, GF_LOG_AUTHOR, ("Wrong track ID %d for file %s \n", dumper->trackID, gf_isom_get_filename(dumper->file)));
		return GF_BAD_PARAM;
	}
	if (!track) return gf_export_message(dumper, GF_BAD_PARAM, "Invalid track ID %d", dumper->trackID);

	if (dumper->flags & GF_EXPORT_PROBE_ONLY) {
		dumper->flags |= GF_EXPORT_NHML_FULL;
		return GF_OK;
	}
	esd = gf_isom_get_esd(dumper->file, track, 1);
	full_dump = (dumper->flags & GF_EXPORT_NHML_FULL) ? 1 : 0;
	szRootName = "NHNTStream";
	med = NULL;
	szMedia[0]=0;

	if (dims_doc) {
		sprintf(szName, "%s.dml", dumper->out_name);
		szRootName = "DIMSStream";
	} else if (!dumper->nhml_only) {
		sprintf(szMedia, "%s.media", dumper->out_name);
		med = gf_fopen(szMedia, "wb");
		if (!med) {
			if (esd) gf_odf_desc_del((GF_Descriptor *) esd);
			return gf_export_message(dumper, GF_IO_ERR, "Error opening %s for writing - check disk access & permissions", szMedia);
		}

		sprintf(szName, "%s.nhml", dumper->out_name);
	}
	if (dumper->dump_file) {
		nhml = dumper->dump_file;
	} else {
		nhml = gf_fopen(szName, "wt");
		if (!nhml) {
			gf_fclose(med);
			if (esd) gf_odf_desc_del((GF_Descriptor *) esd);
			return gf_export_message(dumper, GF_IO_ERR, "Error opening %s for writing - check disk access & permissions", szName);
		}
		fprintf(nhml, "<?xml version=\"1.0\" encoding=\"UTF-8\" ?>\n");
	}

	mstype = gf_isom_get_mpeg4_subtype(dumper->file, track, 1);
	if (!mstype) mstype = gf_isom_get_media_subtype(dumper->file, track, 1);

	is_stpp = (mstype==GF_ISOM_SUBTYPE_STPP) ? GF_TRUE : GF_FALSE;

	gf_export_message(dumper, GF_OK, "Exporting NHML for track %s", gf_4cc_to_str(mstype) );

	/*write header*/
	fprintf(nhml, "<%s version=\"1.0\" timeScale=\"%d\" ", szRootName, gf_isom_get_media_timescale(dumper->file, track) );
	if (esd) {
        u32 mtype;

		fprintf(nhml, "streamType=\"%d\" objectTypeIndication=\"%d\" ", esd->decoderConfig->streamType, esd->decoderConfig->objectTypeIndication);
		if (!dumper->nhml_only && esd->decoderConfig->decoderSpecificInfo  && esd->decoderConfig->decoderSpecificInfo->data) {
			sprintf(szName, "%s.info", dumper->out_name);
			inf = gf_fopen(szName, "wb");
			if (inf) gf_fwrite(esd->decoderConfig->decoderSpecificInfo->data, esd->decoderConfig->decoderSpecificInfo->dataLength, 1, inf);
			gf_fclose(inf);
			nhml_write_spec_info(nhml, szName);
		}
		gf_odf_desc_del((GF_Descriptor *) esd);

        mtype = gf_isom_get_media_type(dumper->file, track);
		if (gf_isom_is_video_subtype(mtype)) {
			gf_isom_get_visual_info(dumper->file, track, 1, &w, &h);
			fprintf(nhml, "width=\"%d\" height=\"%d\" ", w, h);
		}
		else if (mtype==GF_ISOM_MEDIA_AUDIO) {
			u32 sr, nb_ch;
			u8 bps;
			gf_isom_get_audio_info(dumper->file, track, 1, &sr, &nb_ch, &bps);
			fprintf(nhml, "sampleRate=\"%d\" numChannels=\"%d\" ", sr, nb_ch);
		}
	} else if (!dims_doc) {
		GF_GenericSampleDescription *sdesc = gf_isom_get_generic_sample_description(dumper->file, track, 1);
		u32 mtype = gf_isom_get_media_type(dumper->file, track);
		fprintf(nhml, "mediaType=\"%s\" ", gf_4cc_to_str(mtype));
		fprintf(nhml, "mediaSubType=\"%s\" ", gf_4cc_to_str(mstype ));
		if (sdesc) {
			if (gf_isom_is_video_subtype(mtype) ) {
				fprintf(nhml, "codecVendor=\"%s\" codecVersion=\"%d\" codecRevision=\"%d\" ", gf_4cc_to_str(sdesc->vendor_code), sdesc->version, sdesc->revision);
				fprintf(nhml, "width=\"%d\" height=\"%d\" compressorName=\"%s\" temporalQuality=\"%d\" spatialQuality=\"%d\" horizontalResolution=\"%d\" verticalResolution=\"%d\" bitDepth=\"%d\" ",
				        sdesc->width, sdesc->height, sdesc->compressor_name, sdesc->temporal_quality, sdesc->spatial_quality, sdesc->h_res, sdesc->v_res, sdesc->depth);
			} else if (mtype==GF_ISOM_MEDIA_AUDIO) {
				fprintf(nhml, "codecVendor=\"%s\" codecVersion=\"%d\" codecRevision=\"%d\" ", gf_4cc_to_str(sdesc->vendor_code), sdesc->version, sdesc->revision);
				fprintf(nhml, "sampleRate=\"%d\" numChannels=\"%d\" bitsPerSample=\"%d\" ", sdesc->samplerate, sdesc->nb_channels, sdesc->bits_per_sample);
			}
			if (sdesc->extension_buf) {
				sprintf(szName, "%s.info", dumper->out_name);
				inf = gf_fopen(szName, "wb");
				if (inf) gf_fwrite(sdesc->extension_buf, sdesc->extension_buf_size, 1, inf);
				gf_fclose(inf);
				nhml_write_spec_info(nhml, szName);
				gf_free(sdesc->extension_buf);
			}
			gf_free(sdesc);
		} else {
			const char *mime, *encoding, *config, *namespace, *location;
			switch (mstype) {
			case GF_ISOM_SUBTYPE_METT:
				if (gf_isom_stxt_get_description(dumper->file, track, 1, &mime, &encoding, &config) == GF_OK) {
					if (mime)
						fprintf(nhml, "mime_type=\"%s\" ", mime);
					if (config) {
						sprintf(szName, "%s.info", dumper->out_name);
						inf = gf_fopen(szName, "wb");
						if (inf) gf_fwrite(config, strlen(config), 1, inf);
						gf_fclose(inf);
						nhml_write_spec_info(nhml, szName);
					}
					if (encoding)
						fprintf(nhml, "encoding=\"%s\" ", encoding);
				}
				break;
			case GF_ISOM_SUBTYPE_METX:
			case GF_ISOM_SUBTYPE_STPP:
				if (gf_isom_xml_subtitle_get_description(dumper->file, track, 1, &namespace, &location, &mime) == GF_OK) {
					if (mime)
						fprintf(nhml, "mime_type=\"%s\" ", mime);
					if (namespace)
						fprintf(nhml, "xml_namespace=\"%s\" ", namespace);
					if (location)
						fprintf(nhml, "xml_schema_location=\"%s\" ", location);
				}
				break;
			}
		}
	}

	if (gf_isom_is_track_in_root_od(dumper->file, track)) fprintf(nhml, "inRootOD=\"yes\" ");
	fprintf(nhml, "trackID=\"%d\" ", dumper->trackID);

	uncompress = 0;

	if (mstype == GF_ISOM_MEDIA_DIMS) {
		GF_DIMSDescription dims;

		fprintf(nhml, "xmlns=\"http://www.3gpp.org/richmedia\" ");
		gf_isom_get_visual_info(dumper->file, track, 1, &w, &h);
		fprintf(nhml, "width=\"%d\" height=\"%d\" ", w, h);

		gf_isom_get_dims_description(dumper->file, track, 1, &dims);
		fprintf(nhml, "profile=\"%d\" level=\"%d\" pathComponents=\"%d\" ", dims.profile, dims.level, dims.pathComponents);
		fprintf(nhml, "useFullRequestHost=\"%s\" stream_type=\"%s\" ", dims.fullRequestHost ? "yes" : "no", dims.streamType ? "primary" : "secondary");
		fprintf(nhml, "contains_redundant=\"%s\" ", (dims.containsRedundant==1) ? "main" : (dims.containsRedundant==2) ? "redundant" : "main+redundant");
		if (strlen(dims.textEncoding) ) fprintf(nhml, "text_encoding=\"%s\" ", dims.textEncoding);
		if (strlen(dims.contentEncoding) ) {
			fprintf(nhml, "content_encoding=\"%s\" ", dims.contentEncoding);
			if (!strcmp(dims.contentEncoding, "deflate")) uncompress = 1;
		}
		if (dims.content_script_types) fprintf(nhml, "content_script_types=\"%s\" ", dims.content_script_types);
	} else if (szMedia[0]) {
		fprintf(nhml, "baseMediaFile=\"%s\" ", gf_file_basename(szMedia));
	}


	fprintf(nhml, ">\n");


	pos = 0;
	count = gf_isom_get_sample_count(dumper->file, track);
	for (i=0; i<count; i++) {
		GF_ISOSample *samp = gf_isom_get_sample(dumper->file, track, i+1, &di);
		if (!samp) break;

		if (med)
			gf_fwrite(samp->data, samp->dataLength, 1, med);

		if (dims_doc) {
			GF_BitStream *bs = gf_bs_new(samp->data, samp->dataLength, GF_BITSTREAM_READ);

			while (gf_bs_available(bs)) {
				u64 pos = gf_bs_get_position(bs);
				u16 size = gf_bs_read_u16(bs);
				u8 flags = gf_bs_read_u8(bs);
				u8 prev;

				if (pos+size+2>samp->dataLength)
					break;

				prev = samp->data[pos+2+size];
				samp->data[pos+2+size] = 0;


				fprintf(nhml, "<DIMSUnit time=\""LLU"\"", LLU_CAST samp->DTS);
				/*DIMS flags*/
				if (flags & GF_DIMS_UNIT_S) fprintf(nhml, " is-Scene=\"yes\"");
				if (flags & GF_DIMS_UNIT_M) fprintf(nhml, " is-RAP=\"yes\"");
				if (flags & GF_DIMS_UNIT_I) fprintf(nhml, " is-redundant=\"yes\"");
				if (flags & GF_DIMS_UNIT_D) fprintf(nhml, " redundant-exit=\"yes\"");
				if (flags & GF_DIMS_UNIT_P) fprintf(nhml, " priority=\"high\"");
				if (flags & GF_DIMS_UNIT_C) fprintf(nhml, " compressed=\"yes\"");
				fprintf(nhml, ">");
				if (uncompress && (flags & GF_DIMS_UNIT_C)) {
#ifndef GPAC_DISABLE_ZLIB
					char svg_data[2049];
					int err;
					u32 done = 0;
					z_stream d_stream;
					d_stream.zalloc = (alloc_func)0;
					d_stream.zfree = (free_func)0;
					d_stream.opaque = (voidpf)0;
					d_stream.next_in  = (Bytef*)samp->data+pos+3;
					d_stream.avail_in = size-1;
					d_stream.next_out = (Bytef*)svg_data;
					d_stream.avail_out = 2048;

					err = inflateInit(&d_stream);
					if (err == Z_OK) {
						while ((s32) d_stream.total_in < size-1) {
							err = inflate(&d_stream, Z_NO_FLUSH);
							if (err < Z_OK) break;
							svg_data[d_stream.total_out - done] = 0;
							fprintf(nhml, "%s", svg_data);
							if (err== Z_STREAM_END) break;
							done = (u32) d_stream.total_out;
							d_stream.avail_out = 2048;
							d_stream.next_out = (Bytef*)svg_data;
						}
						inflateEnd(&d_stream);
					}
#else
					GF_LOG(GF_LOG_ERROR, GF_LOG_AUTHOR, ("Error: your version of GPAC was compile with no libz support."));
					gf_bs_del(bs);
					gf_isom_sample_del(&samp);
					if (med) gf_fclose(med);
					gf_fclose(nhml);
					return GF_NOT_SUPPORTED;
#endif
				} else {
					gf_fwrite(samp->data+pos+3, size-1, 1, nhml);
				}
				fprintf(nhml, "</DIMSUnit>\n");

				samp->data[pos+2+size] = prev;
				gf_bs_skip_bytes(bs, size-1);
			}
			gf_bs_del(bs);

		} else {
			fprintf(nhml, "<NHNTSample DTS=\""LLU"\" dataLength=\"%d\" ", LLU_CAST samp->DTS, samp->dataLength);
			if (full_dump || samp->CTS_Offset) fprintf(nhml, "CTSOffset=\"%u\" ", samp->CTS_Offset);
			if (samp->IsRAP==RAP) fprintf(nhml, "isRAP=\"yes\" ");
			else if (samp->IsRAP==RAP_REDUNDANT) fprintf(nhml, "isSyncShadow=\"yes\" ");
			else if (samp->IsRAP) fprintf(nhml, "SAPType=\"%d\" ", samp->IsRAP);
			else if (full_dump) fprintf(nhml, "isRAP=\"no\" ");
			if (full_dump) fprintf(nhml, "mediaOffset=\"%d\" ", pos);

			fprintf(nhml, ">\n");
			if (is_stpp && dumper->nhml_only) {
				u32 n, k, scount = gf_isom_sample_has_subsamples(dumper->file, track, i+1, 0);
				u32 offset=0;
				if (scount) {
					for (k=0; k<scount;k++) {
						u32 ssize;
						char last;
						gf_isom_sample_get_subsample(dumper->file, track, i+1, 0, k+1, &ssize, NULL, NULL, NULL);
						if (offset+ssize>samp->dataLength) {
							GF_LOG(GF_LOG_ERROR, GF_LOG_AUTHOR, ("Wrong subsample info for sample %d on track %d: sample size %d vs subsample offset+size %dn", i+1, dumper->trackID, samp->dataLength, offset+ssize));
							break;
						}
						last = samp->data[offset+ssize];
						samp->data[offset+ssize]=0;

						if (!k) {
							fprintf(nhml, "<NHNTSubSample>\n");
							for (n=0; n<samp->dataLength;n++) fputc(samp->data[n], nhml);
							fprintf(nhml, "</NHNTSubSample>\n");
						} else {
							char *buf = gf_malloc(sizeof(char)*2*samp->dataLength);
							u32 size = gf_base64_encode(samp->data, samp->dataLength, buf, 2*samp->dataLength);
							buf[size] = 0;
							fprintf(nhml, "<NHNTSubSample data=\"data:application/octet-string;base64,%s\">\n", buf);
							gf_free(buf);
						}
						samp->data[offset+ssize]=last;
						offset += ssize;
					}
				} else {
					fprintf(nhml, "<NHNTSubSample><![CDATA[\n");
					for (n=0; n<samp->dataLength;n++) fputc(samp->data[n], nhml);
					fprintf(nhml, "]]></NHNTSubSample>\n");
				}
			}
			fprintf(nhml, "</NHNTSample>\n");
		}

		pos += samp->dataLength;
		gf_isom_sample_del(&samp);
		gf_set_progress("NHML Export", i+1, count);
		if (dumper->flags & GF_EXPORT_DO_ABORT) break;
	}
	fprintf(nhml, "</%s>\n", szRootName);
	if (med) gf_fclose(med);
	if (!dumper->dump_file) {
		gf_fclose(nhml);
	}
	return GF_OK;
}

>>>>>>> 5850d24a
/* Required for base64 encoding of DecoderSpecificInfo */
#include <gpac/base_coding.h>

#ifndef GPAC_DISABLE_VTT

/* Required for timestamp generation */
#include <gpac/webvtt.h>

GF_Err gf_media_export_webvtt_metadata(GF_MediaExporter *dumper)
{
	GF_ESD *esd;
	char szName[1000], szMedia[1000];
	FILE *med, *vtt;
	u32 w, h;
	u32 track, i, di, count, pos;
	u32 mtype, mstype;
	Bool isText;
	char *mime = NULL;
	Bool useBase64 = GF_FALSE;
	u32 headerLength = 0;

	if (!(track = gf_isom_get_track_by_id(dumper->file, dumper->trackID))) {
		GF_LOG(GF_LOG_ERROR, GF_LOG_AUTHOR, ("Wrong track ID %d for file %s \n", dumper->trackID, gf_isom_get_filename(dumper->file)));
		return GF_BAD_PARAM;
	}
	if (!track) return gf_export_message(dumper, GF_BAD_PARAM, "Invalid track ID %d", dumper->trackID);

	if (dumper->flags & GF_EXPORT_PROBE_ONLY) {
		return GF_OK;
	}
	esd = gf_isom_get_esd(dumper->file, track, 1);
	med = NULL;
	if (dumper->flags & GF_EXPORT_WEBVTT_META_EMBEDDED) {
	} else {
		sprintf(szMedia, "%s.media", dumper->out_name);
		med = gf_fopen(szMedia, "wb");
		if (!med) {
			if (esd) gf_odf_desc_del((GF_Descriptor *) esd);
			return gf_export_message(dumper, GF_IO_ERR, "Error opening %s for writing - check disk access & permissions", szMedia);
		}
	}

	sprintf(szName, "%s.vtt", dumper->out_name);
	vtt = gf_fopen(szName, "wt");
	if (!vtt) {
		gf_fclose(med);
		if (esd) gf_odf_desc_del((GF_Descriptor *) esd);
		return gf_export_message(dumper, GF_IO_ERR, "Error opening %s for writing - check disk access & permissions", szName);
	}

	mtype = gf_isom_get_media_type(dumper->file, track);
	if (mtype==GF_ISOM_MEDIA_TEXT || mtype == GF_ISOM_MEDIA_MPEG_SUBT || mtype == GF_ISOM_MEDIA_SUBT) {
		isText = GF_TRUE;
	} else {
		isText = GF_FALSE;
	}
	mstype = gf_isom_get_media_subtype(dumper->file, track, 1);

	/*write header*/
	fprintf(vtt, "WEBVTT Metadata track generated by GPAC MP4Box %s\n", GPAC_FULL_VERSION);
	fprintf(vtt, "kind:metadata\n");
	{
		char *lang;
		gf_isom_get_media_language(dumper->file, track, &lang);
		fprintf(vtt, "language:%s\n", lang);
		gf_free(lang);
	}
	{
		const char *handler;
		gf_isom_get_handler_name(dumper->file, track, &handler);
		fprintf(vtt, "label: %s\n", handler);
	}
	if (gf_isom_is_track_in_root_od(dumper->file, track)) fprintf(vtt, "inRootOD: yes\n");
	fprintf(vtt, "trackID: %d\n", dumper->trackID);
	if (med) {
		fprintf(vtt, "baseMediaFile: %s\n", gf_file_basename(szMedia));
	}
	if (esd) {
		/* TODO: export the MPEG-4 Stream type only if it is not a GPAC internal value */
		fprintf(vtt, "MPEG-4-streamType: %d\n", esd->decoderConfig->streamType);
		/* TODO: export the MPEG-4 Object Type Indication only if it is not a GPAC internal value */
		fprintf(vtt, "MPEG-4-objectTypeIndication: %d\n", esd->decoderConfig->objectTypeIndication);
		if (gf_isom_is_video_subtype(mtype) ) {
			gf_isom_get_visual_info(dumper->file, track, 1, &w, &h);
			fprintf(vtt, "width:%d\n", w);
			fprintf(vtt, "height:%d\n", h);
		}
		else if (mtype==GF_ISOM_MEDIA_AUDIO) {
			u32 sr, nb_ch;
			u8 bps;
			gf_isom_get_audio_info(dumper->file, track, 1, &sr, &nb_ch, &bps);
			fprintf(vtt, "sampleRate: %d\n", sr);
			fprintf(vtt, "numChannels: %d\n", nb_ch);
		} else if (isText) {
			u32 w, h;
			s32 tx, ty;
			s16 layer;
			gf_isom_get_track_layout_info(dumper->file, track, &w, &h, &tx, &ty, &layer);
			fprintf(vtt, "width:%d\n", w);
			fprintf(vtt, "height:%d\n", h);
			if (tx || ty) fprintf(vtt, "translation:%d,%d\n", tx, ty);
			if (layer) fprintf(vtt, "layer:%d\n", layer);
		}
		if (esd->decoderConfig->decoderSpecificInfo  && esd->decoderConfig->decoderSpecificInfo->data) {
			if (isText) {
				if (mstype == GF_ISOM_SUBTYPE_WVTT) {
					/* Warning: Just use -raw export */
					mime = "text/vtt";
				} else if (mstype == GF_ISOM_SUBTYPE_STXT) {
					/* TODO: find the mime type from the ESD, assume SVG for now */
					mime = "image/svg+xml";
				} else if (mstype == GF_ISOM_SUBTYPE_STPP) {
					/* TODO: find the mime type from the ESD, assume TTML for now */
					mime = "application/ttml+xml";
				}
				if (dumper->flags & GF_EXPORT_WEBVTT_META_EMBEDDED) {
					if (mstype == GF_ISOM_SUBTYPE_STXT) {
						if (esd->decoderConfig->decoderSpecificInfo->dataLength) {
							fprintf(vtt, "text-header: \n");
							gf_webvtt_dump_header_boxed(vtt, esd->decoderConfig->decoderSpecificInfo->data+4, esd->decoderConfig->decoderSpecificInfo->dataLength, &headerLength);
						}
					}
				} else {
					gf_webvtt_dump_header_boxed(med, esd->decoderConfig->decoderSpecificInfo->data+4, esd->decoderConfig->decoderSpecificInfo->dataLength, &headerLength);
					fprintf(vtt, "text-header-length: %d\n", headerLength);
				}
			} else {
				char b64[200];
				u32 size = gf_base64_encode(esd->decoderConfig->decoderSpecificInfo->data, esd->decoderConfig->decoderSpecificInfo->dataLength, b64, 200);
				useBase64 = GF_TRUE;
				if (size != (u32)-1 && size != 0) {
					b64[size] = 0;
					fprintf(vtt, "MPEG-4-DecoderSpecificInfo: %s\n", b64);
				}
			}
		}
		gf_odf_desc_del((GF_Descriptor *) esd);
	} else {
		GF_GenericSampleDescription *sdesc = gf_isom_get_generic_sample_description(dumper->file, track, 1);
		fprintf(vtt, "mediaType: %s\n", gf_4cc_to_str(mtype));
		fprintf(vtt, "mediaSubType: %s\n", gf_4cc_to_str(mstype ));
		if (sdesc) {
			if (gf_isom_is_video_subtype(mtype) ) {
				fprintf(vtt, "codecVendor: %s\n", gf_4cc_to_str(sdesc->vendor_code));
				fprintf(vtt, "codecVersion: %d\n", sdesc->version);
				fprintf(vtt, "codecRevision: %d\n", sdesc->revision);
				fprintf(vtt, "width: %d\n", sdesc->width);
				fprintf(vtt, "height: %d\n", sdesc->height);
				fprintf(vtt, "compressorName: %s\n", sdesc->compressor_name);
				fprintf(vtt, "temporalQuality: %d\n", sdesc->temporal_quality);
				fprintf(vtt, "spatialQuality: %d\n", sdesc->spatial_quality);
				fprintf(vtt, "horizontalResolution: %d\n", sdesc->h_res);
				fprintf(vtt, "verticalResolution: %d\n", sdesc->v_res);
				fprintf(vtt, "bitDepth: %d\n", sdesc->depth);
			} else if (mtype==GF_ISOM_MEDIA_AUDIO) {
				fprintf(vtt, "codecVendor: %s\n", gf_4cc_to_str(sdesc->vendor_code));
				fprintf(vtt, "codecVersion: %d\n", sdesc->version);
				fprintf(vtt, "codecRevision: %d\n", sdesc->revision);
				fprintf(vtt, "sampleRate: %d\n", sdesc->samplerate);
				fprintf(vtt, "numChannels: %d\n", sdesc->nb_channels);
				fprintf(vtt, "bitsPerSample: %d\n", sdesc->bits_per_sample);
			}
			if (sdesc->extension_buf) {
				char b64[200];
				u32 size = gf_base64_encode(sdesc->extension_buf, sdesc->extension_buf_size, b64, 200);
				useBase64 = GF_TRUE;
				if (size != (u32)-1) {
					b64[size] = 0;
					fprintf(vtt, "specificInfo: %s\n", b64);
					gf_free(sdesc->extension_buf);
				}
			}
			gf_free(sdesc);
		}
	}
	fprintf(vtt, "inBandMetadataTrackDispatchType: %s\n", (mime ? mime : (isText? "text/plain" : "application/octet-stream")));
	if (useBase64) fprintf(vtt, "encoding: base64\n");

	fprintf(vtt, "\n");

	pos = 0;
	count = gf_isom_get_sample_count(dumper->file, track);
	for (i=0; i<count; i++) {
		GF_ISOSample *samp = gf_isom_get_sample(dumper->file, track, i+1, &di);
		if (!samp) break;

		{
			GF_WebVTTTimestamp start, end;
			u64 dur = gf_isom_get_sample_duration(dumper->file, track, i+1);
			gf_webvtt_timestamp_set(&start, samp->DTS);
			gf_webvtt_timestamp_set(&end, samp->DTS+dur);
			gf_webvtt_timestamp_dump(&start, vtt, GF_TRUE);
			fprintf(vtt, " --> ");
			gf_webvtt_timestamp_dump(&end, vtt, GF_TRUE);
			fprintf(vtt, " ");
			if (med) {
				fprintf(vtt, "mediaOffset:%d ", pos+headerLength);
				fprintf(vtt, "dataLength:%d ", samp->dataLength);
			}
			if (samp->CTS_Offset) fprintf(vtt, "CTS: "LLD"", samp->DTS+samp->CTS_Offset);
			if (samp->IsRAP==RAP) fprintf(vtt, "isRAP:true ");
			else if (samp->IsRAP==RAP_REDUNDANT) fprintf(vtt, "isSyncShadow: true ");
			else fprintf(vtt, "isRAP:false ");
			fprintf(vtt, "\n");
		}
		if (med) {
			gf_fwrite(samp->data, samp->dataLength, 1, med);
		} else if (dumper->flags & GF_EXPORT_WEBVTT_META_EMBEDDED) {
			if (isText) {
				samp->data = (char *)gf_realloc(samp->data, samp->dataLength+1);
				samp->data[samp->dataLength] = 0;
				fprintf(vtt, "%s\n", samp->data);
			} else {
				u32 b64_size;
				char *b64;
				b64 = (char *)gf_malloc(samp->dataLength*3);
				b64_size = gf_base64_encode(samp->data, samp->dataLength, b64, samp->dataLength*3);
				if (b64_size != (u32)-1) {
					b64[b64_size] = 0;
					fprintf(vtt, "%s\n", b64);
				}
				gf_free(b64);
			}
		}
		fprintf(vtt, "\n");

		pos += samp->dataLength;
		gf_isom_sample_del(&samp);
		gf_set_progress("WebVTT metadata Export", i+1, count);
		if (dumper->flags & GF_EXPORT_DO_ABORT) break;
	}
	if (med) gf_fclose(med);
	gf_fclose(vtt);
	return GF_OK;
}

#endif /*GPAC_DISABLE_VTT*/

/* Experimental Streaming Instructions XML export */
GF_Err gf_media_export_six(GF_MediaExporter *dumper)
{
	GF_ESD *esd;
	char szName[1000], szMedia[1000];
	FILE *media, *six;
	u32 track, i, di, count, pos, header_size;
	//u32 mtype;
	u32 mstype;
	const char *szRootName;
	//Bool isText;

	if (!(track = gf_isom_get_track_by_id(dumper->file, dumper->trackID))) {
		GF_LOG(GF_LOG_ERROR, GF_LOG_AUTHOR, ("Wrong track ID %d for file %s \n", dumper->trackID, gf_isom_get_filename(dumper->file)));
		return GF_BAD_PARAM;
	}
	if (!track) return gf_export_message(dumper, GF_BAD_PARAM, "Invalid track ID %d", dumper->trackID);

	if (dumper->flags & GF_EXPORT_PROBE_ONLY) {
		dumper->flags |= GF_EXPORT_NHML_FULL;
		return GF_OK;
	}
	esd = gf_isom_get_esd(dumper->file, track, 1);
	media = NULL;
	sprintf(szMedia, "%s.media", dumper->out_name);
	media = gf_fopen(szMedia, "wb");
	if (!media) {
		if (esd) gf_odf_desc_del((GF_Descriptor *) esd);
		return gf_export_message(dumper, GF_IO_ERR, "Error opening %s for writing - check disk access & permissions", szMedia);
	}

	sprintf(szName, "%s.six", dumper->out_name);
	szRootName = "stream";

	six = gf_fopen(szName, "wt");
	if (!six) {
		gf_fclose(media);
		if (esd) gf_odf_desc_del((GF_Descriptor *) esd);
		return gf_export_message(dumper, GF_IO_ERR, "Error opening %s for writing - check disk access & permissions", szName);
	}
	/*
		mtype = gf_isom_get_media_type(dumper->file, track);
		if (mtype==GF_ISOM_MEDIA_TEXT || mtype == GF_ISOM_MEDIA_SUBM || mtype == GF_ISOM_MEDIA_SUBT) {
			isText = GF_TRUE;
		} else {
			isText = GF_FALSE;
		}
	*/
	mstype = gf_isom_get_media_subtype(dumper->file, track, 1);

	/*write header*/
	fprintf(six, "<?xml version=\"1.0\" encoding=\"UTF-8\" ?>\n");
	fprintf(six, "<%s timescale=\"%d\" ", szRootName, gf_isom_get_media_timescale(dumper->file, track) );
	fprintf(six, "file=\"%s\" ", szMedia);
	fprintf(six, ">\n");
	header_size = 0;
	if (esd) {
		if (esd->decoderConfig->decoderSpecificInfo  && esd->decoderConfig->decoderSpecificInfo->data) {
#if !defined(GPAC_DISABLE_TTXT) && !defined(GPAC_DISABLE_VTT)
			if (mstype == GF_ISOM_SUBTYPE_WVTT || mstype == GF_ISOM_SUBTYPE_STXT) {
				gf_webvtt_dump_header_boxed(media,
				                            esd->decoderConfig->decoderSpecificInfo->data+4,
				                            esd->decoderConfig->decoderSpecificInfo->dataLength,
				                            &header_size);
			} else
#endif
			{
				gf_fwrite(esd->decoderConfig->decoderSpecificInfo->data, esd->decoderConfig->decoderSpecificInfo->dataLength, 1, media);
				header_size = esd->decoderConfig->decoderSpecificInfo->dataLength;
			}
		}
		gf_odf_desc_del((GF_Descriptor *) esd);
	} else {
		GF_GenericSampleDescription *sdesc = gf_isom_get_generic_sample_description(dumper->file, track, 1);
		if (sdesc) {
			header_size = sdesc->extension_buf_size;
			gf_free(sdesc);
		}
	}
	fprintf(six, "<header range-begin=\"0\" range-end=\"%d\"/>\n", header_size-1);

	pos = header_size;
	count = gf_isom_get_sample_count(dumper->file, track);
	for (i=0; i<count; i++) {
		GF_ISOSample *samp = gf_isom_get_sample(dumper->file, track, i+1, &di);
		if (!samp) break;

		if (media) {
			gf_fwrite(samp->data, samp->dataLength, 1, media);
		}

		fprintf(six, "<unit time=\""LLU"\" ", LLU_CAST samp->DTS);
		if (samp->IsRAP==RAP) fprintf(six, "rap=\"1\" ");
		else if (samp->IsRAP==RAP_NO) fprintf(six, "rap=\"0\" ");
		fprintf(six, "range-begin=\"%d\" ", pos);
		fprintf(six, "range-end=\"%d\" ", pos+samp->dataLength-1);
		fprintf(six, "/>\n");

		pos += samp->dataLength;
		gf_isom_sample_del(&samp);
		gf_set_progress("SIX Export", i+1, count);
		if (dumper->flags & GF_EXPORT_DO_ABORT) break;
	}
	fprintf(six, "</%s>\n", szRootName);
	if (media) gf_fclose(media);
	gf_fclose(six);
	return GF_OK;

}

typedef struct
{
	u32 track_num, stream_id, last_sample, nb_samp;
} SAFInfo;

GF_Err gf_media_export_saf(GF_MediaExporter *dumper)
{
#ifndef GPAC_DISABLE_SAF
	u32 count, i, s_count, di, tot_samp, samp_done;
	char out_file[GF_MAX_PATH];
	GF_SAFMuxer *mux;
	char *data;
	u32 size;
	Bool is_stdout = 0;
	FILE *saf_f;
	SAFInfo safs[1024];

	if (dumper->flags & GF_EXPORT_PROBE_ONLY) return GF_OK;

	s_count = tot_samp = 0;

	mux = gf_saf_mux_new();
	count = gf_isom_get_track_count(dumper->file);
	for (i=0; i<count; i++) {
		u32 time_scale, mtype, stream_id;
		GF_ESD *esd;
		mtype = gf_isom_get_media_type(dumper->file, i+1);
		if (mtype==GF_ISOM_MEDIA_OD) continue;
		if (mtype==GF_ISOM_MEDIA_HINT) continue;

		time_scale = gf_isom_get_media_timescale(dumper->file, i+1);
		esd = gf_isom_get_esd(dumper->file, i+1, 1);
		if (esd) {
			stream_id = gf_isom_find_od_for_track(dumper->file, i+1);
			if (!stream_id) stream_id = esd->ESID;

			/*translate OD IDs to ESIDs !!*/
			if (esd->decoderConfig->decoderSpecificInfo) {
				gf_saf_mux_stream_add(mux, stream_id, time_scale, esd->decoderConfig->bufferSizeDB, esd->decoderConfig->streamType, esd->decoderConfig->objectTypeIndication, NULL, esd->decoderConfig->decoderSpecificInfo->data, esd->decoderConfig->decoderSpecificInfo->dataLength, esd->URLString);
			} else {
				gf_saf_mux_stream_add(mux, stream_id, time_scale, esd->decoderConfig->bufferSizeDB, esd->decoderConfig->streamType, esd->decoderConfig->objectTypeIndication, NULL, NULL, 0, esd->URLString);
			}
			gf_odf_desc_del((GF_Descriptor *)esd);
		} else {
			char *mime = NULL;
			switch (gf_isom_get_media_subtype(dumper->file, i+1, 1)) {
			case GF_ISOM_SUBTYPE_3GP_H263:
				mime = "video/h263";
				break;
			case GF_ISOM_SUBTYPE_3GP_AMR:
				mime = "audio/amr";
				break;
			case GF_ISOM_SUBTYPE_3GP_AMR_WB:
				mime = "audio/amr-wb";
				break;
			case GF_ISOM_SUBTYPE_3GP_EVRC:
				mime = "audio/evrc";
				break;
			case GF_ISOM_SUBTYPE_3GP_QCELP:
				mime = "audio/qcelp";
				break;
			case GF_ISOM_SUBTYPE_3GP_SMV:
				mime = "audio/smv";
				break;
			}
			if (!mime) continue;
			stream_id = gf_isom_get_track_id(dumper->file, i+1);
			gf_saf_mux_stream_add(mux, stream_id, time_scale, 0, 0xFF, 0xFF, mime, NULL, 0, NULL);
		}

		safs[s_count].track_num = i+1;
		safs[s_count].stream_id = stream_id;
		safs[s_count].nb_samp = gf_isom_get_sample_count(dumper->file, i+1);
		safs[s_count].last_sample = 0;

		tot_samp += safs[s_count].nb_samp;

		s_count++;
	}

	if (!s_count) {
		gf_export_message(dumper, GF_OK, "No tracks available for SAF muxing");
		gf_saf_mux_del(mux);
		return GF_OK;
	}
	gf_export_message(dumper, GF_OK, "SAF: Multiplexing %d tracks", s_count);

	if (dumper->out_name && !strcmp(dumper->out_name, "std"))
		is_stdout = 1;
	strcpy(out_file, dumper->out_name ? dumper->out_name : "");
	strcat(out_file, ".saf");
	saf_f = is_stdout ? stdout : gf_fopen(out_file, "wb");

	samp_done = 0;
	while (samp_done<tot_samp) {
		for (i=0; i<s_count; i++) {
			GF_ISOSample *samp;
			if (safs[i].last_sample==safs[i].nb_samp) continue;
			samp = gf_isom_get_sample(dumper->file, safs[i].track_num, safs[i].last_sample + 1, &di);
			gf_saf_mux_add_au(mux, safs[i].stream_id, (u32) (samp->DTS+samp->CTS_Offset), samp->data, samp->dataLength, (samp->IsRAP==RAP) ? 1 : 0);
			/*data is kept by muxer!!*/
			gf_free(samp);
			safs[i].last_sample++;
			samp_done ++;
		}
		while (1) {
			gf_saf_mux_for_time(mux, (u32) -1, 0, &data, &size);
			if (!data) break;
			gf_fwrite(data, size, 1, saf_f);
			gf_free(data);
		}
		gf_set_progress("SAF Export", samp_done, tot_samp);
		if (dumper->flags & GF_EXPORT_DO_ABORT) break;
	}
	gf_saf_mux_for_time(mux, (u32) -1, 1, &data, &size);
	if (data) {
		gf_fwrite(data, size, 1, saf_f);
		gf_free(data);
	}
	if (!is_stdout)
		gf_fclose(saf_f);

	gf_saf_mux_del(mux);
	return GF_OK;
#else
	return GF_NOT_SUPPORTED;
#endif
}


static GF_Err gf_media_export_filters(GF_MediaExporter *dumper)
{
	const char *src;
	char szArgs[4096], szSubArgs[1024];
	GF_Filter *file_out, *reframer;
	GF_FilterSession *fsess;
	GF_Err e = GF_OK;

	fsess = gf_fs_new(0, GF_FS_SCHEDULER_LOCK_FREE, 0, NULL);

	//except in nhml inband file dump, create a sink filter
	if (!dumper->dump_file && !(dumper->flags & GF_EXPORT_AVI)) {
		//mux args, for now we only dump to file
		sprintf(szArgs, "fout:SID=2:dst=%s:dynext", dumper->out_name);
		file_out = gf_fs_load_filter(fsess, szArgs);
		if (!file_out) {
			gf_fs_del(fsess);
			GF_LOG(GF_LOG_ERROR, GF_LOG_AUTHOR, ("[Exporter] Cannot load output file dumper\n"));
			return GF_FILTER_NOT_FOUND;
		}
	}
	//raw sample frame, force loading filter generic write in frame mode
	if (dumper->flags & GF_EXPORT_RAW_SAMPLES) {
		GF_Filter *rframe;
		sprintf(szArgs, "write_gen:SID=2:frame");
		if (dumper->sample_num) {
			sprintf(szSubArgs, ":sstart=%d:send=%d", dumper->sample_num, dumper->sample_num);
			strcat(szArgs, szSubArgs);
		}
		rframe = gf_fs_load_filter(fsess, szArgs);
		if (!rframe) {
			gf_fs_del(fsess);
			GF_LOG(GF_LOG_ERROR, GF_LOG_AUTHOR, ("[Exporter] Cannot load stream->file filter\n"));
			return GF_FILTER_NOT_FOUND;
		}
	}
	else if (dumper->flags & GF_EXPORT_NHNT) {
		GF_Filter *nhnt;
		sprintf(szArgs, "write_nhnt:SID=2");
		nhnt = gf_fs_load_filter(fsess, szArgs);
		if (!nhnt) {
			gf_fs_del(fsess);
			GF_LOG(GF_LOG_ERROR, GF_LOG_AUTHOR, ("[Exporter] Cannot load NHNT write filter\n"));
			return GF_FILTER_NOT_FOUND;
		}
	}
	else if (dumper->flags & GF_EXPORT_NHML) {
		GF_Filter *nhml;
		sprintf(szArgs, "write_nhml:SID=2:name=%s", dumper->out_name);
		if (dumper->flags & GF_EXPORT_NHML_FULL)
			strcat(szArgs, ":full");
		if (dumper->dump_file) {
			sprintf(szSubArgs, ":nhmlonly:filep=%p", dumper->dump_file);
			strcat(szArgs, szSubArgs);
		}
		nhml = gf_fs_load_filter(fsess, szArgs);
		if (!nhml) {
			gf_fs_del(fsess);
			GF_LOG(GF_LOG_ERROR, GF_LOG_AUTHOR, ("[Exporter] Cannot load NHML write filter\n"));
			return GF_FILTER_NOT_FOUND;
		}
	}
	else if (dumper->flags & GF_EXPORT_AVI) {
		GF_Filter *avimx;
		sprintf(szArgs, "avimx:SID=2:dst=%s", dumper->out_name);
		if (!strstr(szArgs, ".avi")) strcat(szArgs, ".avi");
		strcat(szArgs, ":noraw");

		avimx = gf_fs_load_filter(fsess, szArgs);
		if (!avimx) {
			gf_fs_del(fsess);
			GF_LOG(GF_LOG_ERROR, GF_LOG_AUTHOR, ("[Exporter] Cannot load AVI output filter\n"));
			return GF_FILTER_NOT_FOUND;
		}
	}

	//force a reframer filter, connected to our input
	sprintf(szArgs, "reframer:FID=2:SID=1");
	if (dumper->trackID) {
		sprintf(szSubArgs, "#PID=%d", dumper->trackID);
		strcat(szArgs, szSubArgs);
	}
	strcat(szArgs, ":exporter");
	if (dumper->flags & GF_EXPORT_SVC_LAYER)
		strcat(szArgs, ":extract=layer");
	if (dumper->flags & GF_EXPORT_WEBVTT_NOMERGE)
		strcat(szArgs, ":merge");


	reframer = gf_fs_load_filter(fsess, szArgs);
	if (!reframer) {
		gf_fs_del(fsess);
		GF_LOG(GF_LOG_ERROR, GF_LOG_AUTHOR, ("[Exporter] Cannot load reframer filter\n"));
		return GF_FILTER_NOT_FOUND;
	}

	src = dumper->in_name ? dumper->in_name : gf_isom_get_filename(dumper->file);
	gf_fs_load_source(fsess, src, "FID=1:noedit", NULL, &e);
	if (e) {
		gf_fs_del(fsess);
		GF_LOG(GF_LOG_ERROR, GF_LOG_AUTHOR, ("[Exporter] Cannot load filter for input file \"%s\": %s\n", dumper->in_name, gf_error_to_string(e) ));
		return e;
	}
	e = gf_fs_run(fsess);
	if (e>GF_OK) e = GF_OK;
	if (!e) e = gf_fs_get_last_connect_error(fsess);
	if (!e) e = gf_fs_get_last_process_error(fsess);
	gf_fs_del(fsess);
	return e;
}

GF_EXPORT
GF_Err gf_media_export(GF_MediaExporter *dumper)
{
	if (!dumper) return GF_BAD_PARAM;
	if (!dumper->out_name && !(dumper->flags & GF_EXPORT_PROBE_ONLY) && !dumper->dump_file) return GF_BAD_PARAM;

	//internal export not using filters

#ifndef GPAC_DISABLE_ISOM_WRITE
	if (dumper->flags & GF_EXPORT_MP4) return gf_media_export_isom(dumper);
#endif /*GPAC_DISABLE_ISOM_WRITE*/
#ifndef GPAC_DISABLE_VTT
	else if (dumper->flags & GF_EXPORT_WEBVTT_META) return gf_media_export_webvtt_metadata(dumper);
#endif
	else if (dumper->flags & GF_EXPORT_SIX) return gf_media_export_six(dumper);

	//the following ones should be moved to muxing filters
#ifndef GPAC_DISABLE_AVILIB
//	else if (dumper->flags & GF_EXPORT_AVI) return gf_media_export_avi(dumper);
#endif /*GPAC_DISABLE_AVILIB*/
	else if (dumper->flags & GF_EXPORT_SAF) return gf_media_export_saf(dumper);

	//the rest is handled by the generic exporter
	return gf_media_export_filters(dumper);
}

#endif /*GPAC_DISABLE_MEDIA_EXPORT*/<|MERGE_RESOLUTION|>--- conflicted
+++ resolved
@@ -588,477 +588,7 @@
 #endif /*GPAC_DISABLE_ISOM_WRITE*/
 
 
-<<<<<<< HEAD
-=======
-
-#ifndef GPAC_DISABLE_AVILIB
-
-GF_Err gf_media_export_avi(GF_MediaExporter *dumper)
-{
-	GF_ESD *esd;
-	GF_ISOSample *samp;
-	char szName[1000], *v4CC;
-	avi_t *avi_out;
-	char dumdata[1];
-	u32 track, i, di, count, w, h, frame_d;
-#ifndef GPAC_DISABLE_AV_PARSERS
-	GF_M4VDecSpecInfo dsi;
-#endif
-	Double FPS;
-
-	if (!(track = gf_isom_get_track_by_id(dumper->file, dumper->trackID))) {
-		GF_LOG(GF_LOG_ERROR, GF_LOG_AUTHOR, ("Wrong track ID %d for file %s \n", dumper->trackID, gf_isom_get_filename(dumper->file)));
-		return GF_BAD_PARAM;
-	}
-	esd = gf_isom_get_esd(dumper->file, track, 1);
-	if (!esd) return gf_export_message(dumper, GF_NON_COMPLIANT_BITSTREAM, "Invalid MPEG-4 stream in track ID %d", dumper->trackID);
-
-	if ((esd->decoderConfig->streamType!=GF_STREAM_VISUAL) ||
-	        ( (esd->decoderConfig->objectTypeIndication!=GPAC_OTI_VIDEO_MPEG4_PART2)
-	          && (esd->decoderConfig->objectTypeIndication!=GPAC_OTI_VIDEO_AVC)
-	          && (esd->decoderConfig->objectTypeIndication!=GPAC_OTI_VIDEO_SVC)
-	          && (esd->decoderConfig->objectTypeIndication!=GPAC_OTI_VIDEO_MVC)
-	          && (esd->decoderConfig->objectTypeIndication!=GPAC_OTI_VIDEO_HEVC)
-	          && (esd->decoderConfig->objectTypeIndication!=GPAC_OTI_VIDEO_LHVC)
-	        ) ) {
-		gf_odf_desc_del((GF_Descriptor*)esd);
-		return gf_export_message(dumper, GF_NON_COMPLIANT_BITSTREAM, "Track ID %d is not MPEG-4 Visual - cannot extract to AVI", dumper->trackID);
-	}
-	if (!esd->decoderConfig->decoderSpecificInfo) {
-		gf_odf_desc_del((GF_Descriptor*)esd);
-		return gf_export_message(dumper, GF_NON_COMPLIANT_BITSTREAM, "Missing decoder config for track ID %d", dumper->trackID);
-	}
-	if (dumper->flags & GF_EXPORT_PROBE_ONLY) return GF_OK;
-
-	if (strrchr(dumper->out_name, '.')) {
-		strcpy(szName, dumper->out_name);
-	} else {
-		sprintf(szName, "%s.avi", dumper->out_name);
-	}
-	avi_out = AVI_open_output_file(szName);
-	if (!avi_out) {
-		gf_odf_desc_del((GF_Descriptor *)esd);
-		return gf_export_message(dumper, GF_IO_ERR, "Error opening %s for writing - check disk access & permissions", szName);
-	}
-
-	/*compute FPS - note we assume constant frame rate without dropped frames...*/
-	count = gf_isom_get_sample_count(dumper->file, track);
-	FPS = gf_isom_get_media_timescale(dumper->file, track);
-	FPS *= (count-1);
-	samp = gf_isom_get_sample(dumper->file, track, count, &di);
-	if (!samp) {
-		return gf_export_message(dumper, GF_ISOM_INVALID_FILE, "Error fetching first sample");
-	}
-	FPS /= (s64) samp->DTS;
-	gf_isom_sample_del(&samp);
-
-	frame_d = 0;
-	/*AVC - FIXME dump format is probably wrong...*/
-	if ((esd->decoderConfig->objectTypeIndication==GPAC_OTI_VIDEO_AVC) || (esd->decoderConfig->objectTypeIndication==GPAC_OTI_VIDEO_SVC) || (esd->decoderConfig->objectTypeIndication==GPAC_OTI_VIDEO_MVC)) {
-		gf_isom_get_visual_info(dumper->file, track, 1, &w, &h);
-		v4CC = "h264";
-	}
-	/*HEVC - FIXME dump format is probably wrong...*/
-	else if ((esd->decoderConfig->objectTypeIndication==GPAC_OTI_VIDEO_HEVC) || (esd->decoderConfig->objectTypeIndication==GPAC_OTI_VIDEO_LHVC)) {
-		gf_isom_get_visual_info(dumper->file, track, 1, &w, &h);
-		v4CC = "hevc";
-	}
-	/*MPEG4*/
-	else {
-#ifndef GPAC_DISABLE_AV_PARSERS
-		/*ignore visual size info, get it from dsi*/
-		gf_m4v_get_config(esd->decoderConfig->decoderSpecificInfo->data, esd->decoderConfig->decoderSpecificInfo->dataLength, &dsi);
-		w = dsi.width;
-		h = dsi.height;
-#else
-		gf_isom_get_visual_info(dumper->file, track, 1, &w, &h);
-#endif
-
-		v4CC = "XVID";
-
-		/*compute VfW delay*/
-		if (gf_isom_has_time_offset(dumper->file, track)) {
-			s32 max_CTSO;
-			u64 DTS;
-			DTS = max_CTSO = 0;
-			for (i=0; i<count; i++) {
-				samp = gf_isom_get_sample_info(dumper->file, track, i+1, NULL, NULL);
-				if (!samp) break;
-				if (samp->CTS_Offset>max_CTSO) max_CTSO = samp->CTS_Offset;
-				DTS = samp->DTS;
-				gf_isom_sample_del(&samp);
-			}
-			if (count>1) DTS /= (count-1);
-			if (DTS) frame_d = max_CTSO / (u32) DTS;
-			frame_d -= 1;
-			/*dummy delay frame for xvid unpacked bitstreams*/
-			dumdata[0] = 127;
-		}
-	}
-
-	gf_export_message(dumper, GF_OK, "Creating AVI file %d x %d @ %.2f FPS - 4CC \"%s\"", w, h, FPS,v4CC);
-	if (frame_d) gf_export_message(dumper, GF_OK, "B-Frames detected - using unpacked bitstream with max B-VOP delta %d", frame_d);
-
-	AVI_set_video(avi_out, w, h, FPS, v4CC);
-
-
-	for (i=0; i<count; i++) {
-		samp = gf_isom_get_sample(dumper->file, track, i+1, &di);
-		if (!samp) break;
-
-		/*add DSI before each I-frame in MPEG-4 SP*/
-		if (samp->IsRAP && (esd->decoderConfig->objectTypeIndication==GPAC_OTI_VIDEO_MPEG4_PART2)) {
-			char *data = (char*) gf_malloc(sizeof(char) * (samp->dataLength + esd->decoderConfig->decoderSpecificInfo->dataLength));
-			memcpy(data, esd->decoderConfig->decoderSpecificInfo->data, esd->decoderConfig->decoderSpecificInfo->dataLength);
-			memcpy(data + esd->decoderConfig->decoderSpecificInfo->dataLength, samp->data, samp->dataLength);
-			AVI_write_frame(avi_out, data, samp->dataLength + esd->decoderConfig->decoderSpecificInfo->dataLength, 1);
-			gf_free(data);
-		} else {
-			AVI_write_frame(avi_out, samp->data, samp->dataLength, samp->IsRAP);
-		}
-		gf_isom_sample_del(&samp);
-		while (frame_d) {
-			AVI_write_frame(avi_out, dumdata, 1, 0);
-			frame_d--;
-		}
-		gf_set_progress("AVI Export", i+1, count);
-		if (dumper->flags & GF_EXPORT_DO_ABORT) break;
-	}
-
-	gf_odf_desc_del((GF_Descriptor *) esd);
-	AVI_close(avi_out);
-	return GF_OK;
-}
-#endif /*GPAC_DISABLE_AVILIB*/
-
-#include <gpac/base_coding.h>
-
-
-static void nhml_write_spec_info(FILE *nhml, const char *url)
-{
-	char *fname = strrchr(url, '/');
-	if (!fname) fname = strrchr(url, '\\');
-	if (fname) fname++;
-	else fname = url;
-
-	fprintf(nhml, "specificInfoFile=\"%s\" ", fname);
-}
-
-GF_EXPORT
-GF_Err gf_media_export_nhml(GF_MediaExporter *dumper, Bool dims_doc)
-{
-	GF_ESD *esd;
-	char szName[1000], szMedia[1000];
-	FILE *med, *inf, *nhml;
-	Bool full_dump;
-	u32 w, h;
-	Bool uncompress;
-	u32 track, i, di, count, pos, mstype;
-	Bool is_stpp;
-	const char *szRootName;
-
-	if (!(track = gf_isom_get_track_by_id(dumper->file, dumper->trackID))) {
-		GF_LOG(GF_LOG_ERROR, GF_LOG_AUTHOR, ("Wrong track ID %d for file %s \n", dumper->trackID, gf_isom_get_filename(dumper->file)));
-		return GF_BAD_PARAM;
-	}
-	if (!track) return gf_export_message(dumper, GF_BAD_PARAM, "Invalid track ID %d", dumper->trackID);
-
-	if (dumper->flags & GF_EXPORT_PROBE_ONLY) {
-		dumper->flags |= GF_EXPORT_NHML_FULL;
-		return GF_OK;
-	}
-	esd = gf_isom_get_esd(dumper->file, track, 1);
-	full_dump = (dumper->flags & GF_EXPORT_NHML_FULL) ? 1 : 0;
-	szRootName = "NHNTStream";
-	med = NULL;
-	szMedia[0]=0;
-
-	if (dims_doc) {
-		sprintf(szName, "%s.dml", dumper->out_name);
-		szRootName = "DIMSStream";
-	} else if (!dumper->nhml_only) {
-		sprintf(szMedia, "%s.media", dumper->out_name);
-		med = gf_fopen(szMedia, "wb");
-		if (!med) {
-			if (esd) gf_odf_desc_del((GF_Descriptor *) esd);
-			return gf_export_message(dumper, GF_IO_ERR, "Error opening %s for writing - check disk access & permissions", szMedia);
-		}
-
-		sprintf(szName, "%s.nhml", dumper->out_name);
-	}
-	if (dumper->dump_file) {
-		nhml = dumper->dump_file;
-	} else {
-		nhml = gf_fopen(szName, "wt");
-		if (!nhml) {
-			gf_fclose(med);
-			if (esd) gf_odf_desc_del((GF_Descriptor *) esd);
-			return gf_export_message(dumper, GF_IO_ERR, "Error opening %s for writing - check disk access & permissions", szName);
-		}
-		fprintf(nhml, "<?xml version=\"1.0\" encoding=\"UTF-8\" ?>\n");
-	}
-
-	mstype = gf_isom_get_mpeg4_subtype(dumper->file, track, 1);
-	if (!mstype) mstype = gf_isom_get_media_subtype(dumper->file, track, 1);
-
-	is_stpp = (mstype==GF_ISOM_SUBTYPE_STPP) ? GF_TRUE : GF_FALSE;
-
-	gf_export_message(dumper, GF_OK, "Exporting NHML for track %s", gf_4cc_to_str(mstype) );
-
-	/*write header*/
-	fprintf(nhml, "<%s version=\"1.0\" timeScale=\"%d\" ", szRootName, gf_isom_get_media_timescale(dumper->file, track) );
-	if (esd) {
-        u32 mtype;
-
-		fprintf(nhml, "streamType=\"%d\" objectTypeIndication=\"%d\" ", esd->decoderConfig->streamType, esd->decoderConfig->objectTypeIndication);
-		if (!dumper->nhml_only && esd->decoderConfig->decoderSpecificInfo  && esd->decoderConfig->decoderSpecificInfo->data) {
-			sprintf(szName, "%s.info", dumper->out_name);
-			inf = gf_fopen(szName, "wb");
-			if (inf) gf_fwrite(esd->decoderConfig->decoderSpecificInfo->data, esd->decoderConfig->decoderSpecificInfo->dataLength, 1, inf);
-			gf_fclose(inf);
-			nhml_write_spec_info(nhml, szName);
-		}
-		gf_odf_desc_del((GF_Descriptor *) esd);
-
-        mtype = gf_isom_get_media_type(dumper->file, track);
-		if (gf_isom_is_video_subtype(mtype)) {
-			gf_isom_get_visual_info(dumper->file, track, 1, &w, &h);
-			fprintf(nhml, "width=\"%d\" height=\"%d\" ", w, h);
-		}
-		else if (mtype==GF_ISOM_MEDIA_AUDIO) {
-			u32 sr, nb_ch;
-			u8 bps;
-			gf_isom_get_audio_info(dumper->file, track, 1, &sr, &nb_ch, &bps);
-			fprintf(nhml, "sampleRate=\"%d\" numChannels=\"%d\" ", sr, nb_ch);
-		}
-	} else if (!dims_doc) {
-		GF_GenericSampleDescription *sdesc = gf_isom_get_generic_sample_description(dumper->file, track, 1);
-		u32 mtype = gf_isom_get_media_type(dumper->file, track);
-		fprintf(nhml, "mediaType=\"%s\" ", gf_4cc_to_str(mtype));
-		fprintf(nhml, "mediaSubType=\"%s\" ", gf_4cc_to_str(mstype ));
-		if (sdesc) {
-			if (gf_isom_is_video_subtype(mtype) ) {
-				fprintf(nhml, "codecVendor=\"%s\" codecVersion=\"%d\" codecRevision=\"%d\" ", gf_4cc_to_str(sdesc->vendor_code), sdesc->version, sdesc->revision);
-				fprintf(nhml, "width=\"%d\" height=\"%d\" compressorName=\"%s\" temporalQuality=\"%d\" spatialQuality=\"%d\" horizontalResolution=\"%d\" verticalResolution=\"%d\" bitDepth=\"%d\" ",
-				        sdesc->width, sdesc->height, sdesc->compressor_name, sdesc->temporal_quality, sdesc->spatial_quality, sdesc->h_res, sdesc->v_res, sdesc->depth);
-			} else if (mtype==GF_ISOM_MEDIA_AUDIO) {
-				fprintf(nhml, "codecVendor=\"%s\" codecVersion=\"%d\" codecRevision=\"%d\" ", gf_4cc_to_str(sdesc->vendor_code), sdesc->version, sdesc->revision);
-				fprintf(nhml, "sampleRate=\"%d\" numChannels=\"%d\" bitsPerSample=\"%d\" ", sdesc->samplerate, sdesc->nb_channels, sdesc->bits_per_sample);
-			}
-			if (sdesc->extension_buf) {
-				sprintf(szName, "%s.info", dumper->out_name);
-				inf = gf_fopen(szName, "wb");
-				if (inf) gf_fwrite(sdesc->extension_buf, sdesc->extension_buf_size, 1, inf);
-				gf_fclose(inf);
-				nhml_write_spec_info(nhml, szName);
-				gf_free(sdesc->extension_buf);
-			}
-			gf_free(sdesc);
-		} else {
-			const char *mime, *encoding, *config, *namespace, *location;
-			switch (mstype) {
-			case GF_ISOM_SUBTYPE_METT:
-				if (gf_isom_stxt_get_description(dumper->file, track, 1, &mime, &encoding, &config) == GF_OK) {
-					if (mime)
-						fprintf(nhml, "mime_type=\"%s\" ", mime);
-					if (config) {
-						sprintf(szName, "%s.info", dumper->out_name);
-						inf = gf_fopen(szName, "wb");
-						if (inf) gf_fwrite(config, strlen(config), 1, inf);
-						gf_fclose(inf);
-						nhml_write_spec_info(nhml, szName);
-					}
-					if (encoding)
-						fprintf(nhml, "encoding=\"%s\" ", encoding);
-				}
-				break;
-			case GF_ISOM_SUBTYPE_METX:
-			case GF_ISOM_SUBTYPE_STPP:
-				if (gf_isom_xml_subtitle_get_description(dumper->file, track, 1, &namespace, &location, &mime) == GF_OK) {
-					if (mime)
-						fprintf(nhml, "mime_type=\"%s\" ", mime);
-					if (namespace)
-						fprintf(nhml, "xml_namespace=\"%s\" ", namespace);
-					if (location)
-						fprintf(nhml, "xml_schema_location=\"%s\" ", location);
-				}
-				break;
-			}
-		}
-	}
-
-	if (gf_isom_is_track_in_root_od(dumper->file, track)) fprintf(nhml, "inRootOD=\"yes\" ");
-	fprintf(nhml, "trackID=\"%d\" ", dumper->trackID);
-
-	uncompress = 0;
-
-	if (mstype == GF_ISOM_MEDIA_DIMS) {
-		GF_DIMSDescription dims;
-
-		fprintf(nhml, "xmlns=\"http://www.3gpp.org/richmedia\" ");
-		gf_isom_get_visual_info(dumper->file, track, 1, &w, &h);
-		fprintf(nhml, "width=\"%d\" height=\"%d\" ", w, h);
-
-		gf_isom_get_dims_description(dumper->file, track, 1, &dims);
-		fprintf(nhml, "profile=\"%d\" level=\"%d\" pathComponents=\"%d\" ", dims.profile, dims.level, dims.pathComponents);
-		fprintf(nhml, "useFullRequestHost=\"%s\" stream_type=\"%s\" ", dims.fullRequestHost ? "yes" : "no", dims.streamType ? "primary" : "secondary");
-		fprintf(nhml, "contains_redundant=\"%s\" ", (dims.containsRedundant==1) ? "main" : (dims.containsRedundant==2) ? "redundant" : "main+redundant");
-		if (strlen(dims.textEncoding) ) fprintf(nhml, "text_encoding=\"%s\" ", dims.textEncoding);
-		if (strlen(dims.contentEncoding) ) {
-			fprintf(nhml, "content_encoding=\"%s\" ", dims.contentEncoding);
-			if (!strcmp(dims.contentEncoding, "deflate")) uncompress = 1;
-		}
-		if (dims.content_script_types) fprintf(nhml, "content_script_types=\"%s\" ", dims.content_script_types);
-	} else if (szMedia[0]) {
-		fprintf(nhml, "baseMediaFile=\"%s\" ", gf_file_basename(szMedia));
-	}
-
-
-	fprintf(nhml, ">\n");
-
-
-	pos = 0;
-	count = gf_isom_get_sample_count(dumper->file, track);
-	for (i=0; i<count; i++) {
-		GF_ISOSample *samp = gf_isom_get_sample(dumper->file, track, i+1, &di);
-		if (!samp) break;
-
-		if (med)
-			gf_fwrite(samp->data, samp->dataLength, 1, med);
-
-		if (dims_doc) {
-			GF_BitStream *bs = gf_bs_new(samp->data, samp->dataLength, GF_BITSTREAM_READ);
-
-			while (gf_bs_available(bs)) {
-				u64 pos = gf_bs_get_position(bs);
-				u16 size = gf_bs_read_u16(bs);
-				u8 flags = gf_bs_read_u8(bs);
-				u8 prev;
-
-				if (pos+size+2>samp->dataLength)
-					break;
-
-				prev = samp->data[pos+2+size];
-				samp->data[pos+2+size] = 0;
-
-
-				fprintf(nhml, "<DIMSUnit time=\""LLU"\"", LLU_CAST samp->DTS);
-				/*DIMS flags*/
-				if (flags & GF_DIMS_UNIT_S) fprintf(nhml, " is-Scene=\"yes\"");
-				if (flags & GF_DIMS_UNIT_M) fprintf(nhml, " is-RAP=\"yes\"");
-				if (flags & GF_DIMS_UNIT_I) fprintf(nhml, " is-redundant=\"yes\"");
-				if (flags & GF_DIMS_UNIT_D) fprintf(nhml, " redundant-exit=\"yes\"");
-				if (flags & GF_DIMS_UNIT_P) fprintf(nhml, " priority=\"high\"");
-				if (flags & GF_DIMS_UNIT_C) fprintf(nhml, " compressed=\"yes\"");
-				fprintf(nhml, ">");
-				if (uncompress && (flags & GF_DIMS_UNIT_C)) {
-#ifndef GPAC_DISABLE_ZLIB
-					char svg_data[2049];
-					int err;
-					u32 done = 0;
-					z_stream d_stream;
-					d_stream.zalloc = (alloc_func)0;
-					d_stream.zfree = (free_func)0;
-					d_stream.opaque = (voidpf)0;
-					d_stream.next_in  = (Bytef*)samp->data+pos+3;
-					d_stream.avail_in = size-1;
-					d_stream.next_out = (Bytef*)svg_data;
-					d_stream.avail_out = 2048;
-
-					err = inflateInit(&d_stream);
-					if (err == Z_OK) {
-						while ((s32) d_stream.total_in < size-1) {
-							err = inflate(&d_stream, Z_NO_FLUSH);
-							if (err < Z_OK) break;
-							svg_data[d_stream.total_out - done] = 0;
-							fprintf(nhml, "%s", svg_data);
-							if (err== Z_STREAM_END) break;
-							done = (u32) d_stream.total_out;
-							d_stream.avail_out = 2048;
-							d_stream.next_out = (Bytef*)svg_data;
-						}
-						inflateEnd(&d_stream);
-					}
-#else
-					GF_LOG(GF_LOG_ERROR, GF_LOG_AUTHOR, ("Error: your version of GPAC was compile with no libz support."));
-					gf_bs_del(bs);
-					gf_isom_sample_del(&samp);
-					if (med) gf_fclose(med);
-					gf_fclose(nhml);
-					return GF_NOT_SUPPORTED;
-#endif
-				} else {
-					gf_fwrite(samp->data+pos+3, size-1, 1, nhml);
-				}
-				fprintf(nhml, "</DIMSUnit>\n");
-
-				samp->data[pos+2+size] = prev;
-				gf_bs_skip_bytes(bs, size-1);
-			}
-			gf_bs_del(bs);
-
-		} else {
-			fprintf(nhml, "<NHNTSample DTS=\""LLU"\" dataLength=\"%d\" ", LLU_CAST samp->DTS, samp->dataLength);
-			if (full_dump || samp->CTS_Offset) fprintf(nhml, "CTSOffset=\"%u\" ", samp->CTS_Offset);
-			if (samp->IsRAP==RAP) fprintf(nhml, "isRAP=\"yes\" ");
-			else if (samp->IsRAP==RAP_REDUNDANT) fprintf(nhml, "isSyncShadow=\"yes\" ");
-			else if (samp->IsRAP) fprintf(nhml, "SAPType=\"%d\" ", samp->IsRAP);
-			else if (full_dump) fprintf(nhml, "isRAP=\"no\" ");
-			if (full_dump) fprintf(nhml, "mediaOffset=\"%d\" ", pos);
-
-			fprintf(nhml, ">\n");
-			if (is_stpp && dumper->nhml_only) {
-				u32 n, k, scount = gf_isom_sample_has_subsamples(dumper->file, track, i+1, 0);
-				u32 offset=0;
-				if (scount) {
-					for (k=0; k<scount;k++) {
-						u32 ssize;
-						char last;
-						gf_isom_sample_get_subsample(dumper->file, track, i+1, 0, k+1, &ssize, NULL, NULL, NULL);
-						if (offset+ssize>samp->dataLength) {
-							GF_LOG(GF_LOG_ERROR, GF_LOG_AUTHOR, ("Wrong subsample info for sample %d on track %d: sample size %d vs subsample offset+size %dn", i+1, dumper->trackID, samp->dataLength, offset+ssize));
-							break;
-						}
-						last = samp->data[offset+ssize];
-						samp->data[offset+ssize]=0;
-
-						if (!k) {
-							fprintf(nhml, "<NHNTSubSample>\n");
-							for (n=0; n<samp->dataLength;n++) fputc(samp->data[n], nhml);
-							fprintf(nhml, "</NHNTSubSample>\n");
-						} else {
-							char *buf = gf_malloc(sizeof(char)*2*samp->dataLength);
-							u32 size = gf_base64_encode(samp->data, samp->dataLength, buf, 2*samp->dataLength);
-							buf[size] = 0;
-							fprintf(nhml, "<NHNTSubSample data=\"data:application/octet-string;base64,%s\">\n", buf);
-							gf_free(buf);
-						}
-						samp->data[offset+ssize]=last;
-						offset += ssize;
-					}
-				} else {
-					fprintf(nhml, "<NHNTSubSample><![CDATA[\n");
-					for (n=0; n<samp->dataLength;n++) fputc(samp->data[n], nhml);
-					fprintf(nhml, "]]></NHNTSubSample>\n");
-				}
-			}
-			fprintf(nhml, "</NHNTSample>\n");
-		}
-
-		pos += samp->dataLength;
-		gf_isom_sample_del(&samp);
-		gf_set_progress("NHML Export", i+1, count);
-		if (dumper->flags & GF_EXPORT_DO_ABORT) break;
-	}
-	fprintf(nhml, "</%s>\n", szRootName);
-	if (med) gf_fclose(med);
-	if (!dumper->dump_file) {
-		gf_fclose(nhml);
-	}
-	return GF_OK;
-}
-
->>>>>>> 5850d24a
+
 /* Required for base64 encoding of DecoderSpecificInfo */
 #include <gpac/base_coding.h>
 
