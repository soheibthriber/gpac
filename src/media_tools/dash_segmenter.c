--- conflicted
+++ resolved
@@ -2160,12 +2160,8 @@
 			if (!dash_cfg->use_segment_timeline) {
 				if (!max_segment_duration) {
 					max_segment_duration = dash_cfg->segment_duration;
-<<<<<<< HEAD
-				fprintf(dash_cfg->mpd, " duration=\"%d\"", (u32) (max_segment_duration * mpd_timescale + 0.5));
-=======
-				}
-				seg_template->duration = (u64)(max_segment_duration * mpd_timescale);
->>>>>>> 88571961
+				}
+				seg_template->duration = (u64)(max_segment_duration * mpd_timescale + 0.5);
 			}
 			/*in BS switching we share the same IS for all reps*/
 			if (is_bs_switching) {
@@ -2318,11 +2314,7 @@
 			seg_template->media = gf_strdup(SegmentName);
 			seg_template->start_number = startNumber;
 			if (!dash_cfg->use_segment_timeline) {
-<<<<<<< HEAD
-				fprintf(dash_cfg->mpd, " duration=\"%d\"", (u32) (max_segment_duration * mpd_timescale + 0.5));
-=======
-				seg_template->duration = (u32)(max_segment_duration * mpd_timescale);
->>>>>>> 88571961
+				seg_template->duration = (u32)(max_segment_duration * mpd_timescale + 0.5);
 			}
 			//don't write init if scalable rep
 			if (!is_bs_switching && !dash_input->idx_representations) {
@@ -2378,13 +2370,6 @@
 	} 
 	else {
 		if (!seg_rad_name) {
-<<<<<<< HEAD
-			fprintf(dash_cfg->mpd, "    <BaseURL>%s</BaseURL>\n", gf_dasher_strip_output_dir(dash_cfg->mpd_name,  gf_isom_get_filename(output) ) );
-		}
-		fprintf(dash_cfg->mpd, "    <SegmentList");
-		if (!mpd_timeline_bs) {
-			fprintf(dash_cfg->mpd, " timescale=\"%d\" duration=\"%d\"", mpd_timescale, (u32) (max_segment_duration * mpd_timescale + 0.5));
-=======
 			GF_MPD_BaseURL *baseurl;
 			GF_SAFEALLOC(baseurl, GF_MPD_BaseURL);
 			if (!representation_obj->base_URLs) {
@@ -2398,10 +2383,9 @@
 		representation_obj->segment_list = seg_list;
 		if (!seg_tl) {
 			seg_list->timescale = mpd_timescale;
-			seg_list->duration = (u32)(max_segment_duration * mpd_timescale);
+			seg_list->duration = (u32)(max_segment_duration * mpd_timescale + 0.5);
 			seg_list->segment_URLs = segment_urls;
 			segment_urls = NULL;
->>>>>>> 88571961
 		}
 		if (presentationTimeOffset) {
 			seg_list->presentation_time_offset = presentationTimeOffset;
@@ -5819,11 +5803,7 @@
 	/*update dash context*/
 	if (dasher->dash_ctx) {
 		Bool regenerate;
-<<<<<<< HEAD
-		e = gf_dasher_init_context(dasher, &dasher->dash_mode, &dasher->time_shift_depth, NULL, dasher->ast_offset_ms);
-=======
 		e = gf_dasher_init_context(dasher->dash_ctx, &dasher->dash_mode, &dasher->mpd->time_shift_buffer_depth, NULL, dasher->ast_offset_ms);
->>>>>>> 88571961
 		if (e) return e;
 		opt = gf_cfg_get_key(dasher->dash_ctx, "DASH", "MaxSegmentDuration");
 		if (opt) {
