--- conflicted
+++ resolved
@@ -129,13 +129,9 @@
 	Bool force_test_mode;
 
 	GF_DASH_ContentLocationMode cp_location_mode;
-<<<<<<< HEAD
-=======
 
 	Double max_segment_duration;
 	Bool no_cache;
-
->>>>>>> 732afbed
 };
 
 struct _dash_segment_input
@@ -2380,17 +2376,13 @@
 	//}
 
 	if (dash_input->nb_rep_descs) {
-		for (i=0; i<dash_input->nb_rep_descs; i++) {
-<<<<<<< HEAD
-			GF_MPD_other_descriptors *Desc;
-			GF_SAFEALLOC(Desc,GF_MPD_other_descriptors);
-			Desc->xml_desc=gf_strdup(dash_input->rep_descs[i]);
-			gf_list_add(representation_obj->other_descriptors,Desc);
-=======
+		for (i=0; i<dash_input->nb_rep_descs; i++) {			
 			if (strchr(dash_input->rep_descs[i], '<') != NULL) {
-				fprintf(dash_cfg->mpd, "    %s\n", dash_input->rep_descs[i]);
-			}
->>>>>>> 732afbed
+				GF_MPD_other_descriptors *Desc;
+				GF_SAFEALLOC(Desc,GF_MPD_other_descriptors);
+				Desc->xml_desc=gf_strdup(dash_input->rep_descs[i]);
+				gf_list_add(representation_obj->other_descriptors,Desc);								
+			}			
 		}
 	}
 
@@ -3332,17 +3324,12 @@
 		dash_input->isobmf_input = in;
 	}
 
-
-<<<<<<< HEAD
-	return gf_media_isom_segment_file(dash_input->isobmf_input, szOutName, dash_cfg, dash_input, adaptation_set_obj, first_in_set);
-=======
-	e= gf_media_isom_segment_file(dash_input->isobmf_input, szOutName, dash_cfg, dash_input, first_in_set);
+	e= gf_media_isom_segment_file(dash_input->isobmf_input, szOutName, dash_cfg, dash_input, adaptation_set_obj, first_in_set);
 	if(dash_input->no_cache){
 		gf_isom_delete(dash_input->isobmf_input);
 		dash_input->isobmf_input=NULL;
 	}
 	return e;
->>>>>>> 732afbed
 }
 
 #endif /*GPAC_DISABLE_ISOM_FRAGMENTS*/
@@ -4378,16 +4365,12 @@
 //	}
 	if (dash_input->nb_rep_descs) {
 		for (i=0; i<dash_input->nb_rep_descs; i++) {
-<<<<<<< HEAD
-			GF_MPD_other_descriptors *Desc;
-			GF_SAFEALLOC(Desc,GF_MPD_other_descriptors);
-			Desc->xml_desc=gf_strdup(dash_input->rep_descs[i]);
-			gf_list_add(representation_obj->other_descriptors,Desc);
-=======
 			if (strchr(dash_input->rep_descs[i], '<') != NULL) {
-				fprintf(dash_cfg->mpd, "    %s\n", dash_input->rep_descs[i]);
-			}
->>>>>>> 732afbed
+				GF_MPD_other_descriptors *Desc;
+				GF_SAFEALLOC(Desc,GF_MPD_other_descriptors);
+				Desc->xml_desc=gf_strdup(dash_input->rep_descs[i]);
+				gf_list_add(representation_obj->other_descriptors,Desc);
+			}
 		}
 	}
 
@@ -5026,29 +5009,9 @@
 
 	time_ms += (u32)msec;
 
-<<<<<<< HEAD
 	return (u64)time_ms;
 
 }
-=======
-	fprintf(mpd, "<?xml version=\"1.0\"?>\n");
-	if(!dasher->force_test_mode)
-		fprintf(mpd, "<!-- MPD file Generated with GPAC version "GPAC_FULL_VERSION" ");
-
-#ifndef _WIN32_WCE
-	gtime = sec - GF_NTP_SEC_1900_TO_1970;
-	t = gmtime(&gtime);
-	if(!dasher->force_test_mode)
-		fprintf(mpd, " at %d-%02d-%02dT%02d:%02d:%02d.%03dZ", 1900+t->tm_year, t->tm_mon+1, t->tm_mday, t->tm_hour, t->tm_min, t->tm_sec, (u32) time_ms);
-	GF_LOG(GF_LOG_INFO, GF_LOG_DASH, ("[DASH] Generating MPD at time %d-%02d-%02dT%02d:%02d:%02d.%03dZ\n", 1900+t->tm_year, t->tm_mon+1, t->tm_mday, t->tm_hour, t->tm_min, t->tm_sec, (u32) time_ms) );
-#else
-	GetSystemTime(&syst);
-	if(!dasher->force_test);
-	fprintf(mpd, " at %d-%02d-%02dT%02d:%02d:%02dZ", syst.wYear, syst.wMonth, syst.wDay, syst.wHour, syst.wMinute, syst.wSecond);
-	GF_LOG(GF_LOG_INFO, GF_LOG_DASH, ("[DASH] Generating MPD at time %d-%02d-%02dT%02d:%02d:%02dZ\n", syst.wYear, syst.wMonth, syst.wDay, syst.wHour, syst.wMinute, syst.wSecond);
-#endif
-	fprintf(mpd, "-->\n");
->>>>>>> 732afbed
 
 static GF_Err mpd_set_header(GF_DASHSegmenter *dasher, Bool is_mpeg2, Double mpd_duration, Bool use_cenc, Bool use_xlink)
 {
@@ -5156,21 +5119,17 @@
 	for (i=0; i< dasher->nb_inputs; i++) {
 		if (dasher->inputs[i].adaptation_set && (dasher->inputs[i].period==period_num)) {
 			for (j = 0; j < dasher->inputs[i].nb_p_descs; j++) {
-<<<<<<< HEAD
-				GF_MPD_other_descriptors *Desc;
-				GF_SAFEALLOC(Desc,GF_MPD_other_descriptors);
-				Desc->xml_desc=gf_strdup(dasher->inputs[i].p_descs[j]);
-				gf_list_add(period->other_descriptors,Desc);
-				//fprintf(mpd, "  %s\n", dasher->inputs[i].p_descs[j]);
-=======
 				if (strchr(dasher->inputs[i].p_descs[j], '<') != NULL) {
-					fprintf(mpd, "  %s\n", dasher->inputs[i].p_descs[j]);
-				}
->>>>>>> 732afbed
-			}
-		}
-	}
-
+					GF_MPD_other_descriptors *Desc;
+					GF_SAFEALLOC(Desc,GF_MPD_other_descriptors);
+					Desc->xml_desc=gf_strdup(dasher->inputs[i].p_descs[j]);
+					gf_list_add(period->other_descriptors,Desc);
+					//fprintf(mpd, "  %s\n", dasher->inputs[i].p_descs[j]);										
+				}				
+			}
+		}
+	}
+	
 	return GF_OK;
 }
 
@@ -5218,17 +5177,13 @@
 	for (i=0; i< nb_dash_inputs; i++) {
 		if ((dash_inputs[i].adaptation_set == adaptation_set_num) && (dash_inputs[i].period == period_num)) {
 			for (j = 0; j < dash_inputs[i].nb_as_c_descs; j++) {
-<<<<<<< HEAD
-				GF_MPD_other_descriptors *Desc;
-				GF_SAFEALLOC(Desc,GF_MPD_other_descriptors);
-				Desc->xml_desc=gf_strdup(dash_inputs[i].as_c_descs[j]);
-				gf_list_add(adaptation_set_obj->other_descriptors,Desc);
-				//fprintf(mpd, "   %s\n", dash_inputs[i].as_c_descs[j]);
-=======
 				if (strchr(dash_inputs[i].as_c_descs[j], '<') != NULL) {
-					fprintf(mpd, "   %s\n", dash_inputs[i].as_c_descs[j]);
-				}
->>>>>>> 732afbed
+					GF_MPD_other_descriptors *Desc;
+					GF_SAFEALLOC(Desc,GF_MPD_other_descriptors);
+					Desc->xml_desc=gf_strdup(dash_inputs[i].as_c_descs[j]);
+					gf_list_add(adaptation_set_obj->other_descriptors,Desc);
+					//fprintf(mpd, "   %s\n", dash_inputs[i].as_c_descs[j]);					
+				}
 			}
 		}
 	}
@@ -5265,19 +5220,15 @@
 		/* writing AdaptationSet level descriptors specified only all inputs for that AdaptationSet*/
 
 		for (i=0; i<first_rep->nb_as_descs; i++) {
-<<<<<<< HEAD
-			GF_MPD_other_descriptors *Desc;
-			GF_SAFEALLOC(Desc,GF_MPD_other_descriptors);
-			Desc->xml_desc=gf_strdup(first_rep->as_descs[i]);
-			gf_list_add(adaptation_set_obj->other_descriptors,Desc);
-			//fprintf(mpd, "   %s\n", first_rep->as_descs[i]);
-=======
 			if (strchr(first_rep->as_descs[i], '<') != NULL) {
-				fprintf(mpd, "   %s\n", first_rep->as_descs[i]);
-			}
->>>>>>> 732afbed
-		}
-
+				GF_MPD_other_descriptors *Desc;
+				GF_SAFEALLOC(Desc,GF_MPD_other_descriptors);
+				Desc->xml_desc=gf_strdup(first_rep->as_descs[i]);
+				gf_list_add(adaptation_set_obj->other_descriptors,Desc);
+				//fprintf(mpd, "   %s\n", first_rep->as_descs[i]);
+			}
+		}
+		
 
 		if (bitstream_switching_mode) {
 			for (i=0; i<first_rep->nb_components; i++) {
@@ -5990,8 +5941,6 @@
 	return GF_OK;
 }
 
-<<<<<<< HEAD
-=======
 GF_EXPORT
 GF_Err gf_dasher_enable_cached_inputs(GF_DASHSegmenter *dasher, Bool no_cache)
 {
@@ -6000,8 +5949,6 @@
 	return GF_OK;
 }
 
-
->>>>>>> 732afbed
 GF_EXPORT
 GF_Err gf_dasher_add_input(GF_DASHSegmenter *dasher, GF_DashSegmenterInput *input)
 {
