--- conflicted
+++ resolved
@@ -2033,13 +2033,8 @@
 			total_seg_dur += SegmentDuration;
 			last_seg_dur = SegmentDuration;
 
-<<<<<<< HEAD
 			if (seg_tl) {
-				u32 tick_adjust = 0;
-=======
-			if (mpd_timeline_bs) {
 				u64 s_start, s_end;
->>>>>>> 72b98408
 
 				u32 tick_adjust = 0;
 				//since dash scale and ref track used for segmentation may not have the same timescale we will have drift in segment timelines. Adjust it
@@ -2081,11 +2076,7 @@
 				s_start /= dash_cfg->dash_scale;
 				s_end /= dash_cfg->dash_scale;
 				//adjust
-<<<<<<< HEAD
-				gf_dash_append_segment_timeline(seg_tl, period_duration + (u64)segment_start_time, (u64)(period_duration + segment_start_time + SegmentDuration + tick_adjust), &previous_segment_duration, &first_segment_in_timeline, &segment_timeline_repeat_count);
-=======
-				gf_dash_append_segment_timeline(mpd_timeline_bs, s_start, s_end, &previous_segment_duration, &first_segment_in_timeline, &segment_timeline_repeat_count);
->>>>>>> 72b98408
+				gf_dash_append_segment_timeline(seg_tl, s_start, s_end, &previous_segment_duration, &first_segment_in_timeline, &segment_timeline_repeat_count);
 				period_duration += tick_adjust;
 			}
 			if (dash_cfg->mpd->max_segment_duration * dash_cfg->dash_scale < SegmentDuration) {
@@ -2212,38 +2203,8 @@
 		}
 	}
 	//close timeline
-<<<<<<< HEAD
 	if (seg_tl) {
 		gf_dash_append_segment_timeline(seg_tl, (u64)segment_start_time, (u64)(segment_start_time+SegmentDuration), &previous_segment_duration, &first_segment_in_timeline, &segment_timeline_repeat_count);
-=======
-	if (mpd_timeline_bs) {
-		if (previous_segment_duration * dash_cfg->dash_scale == SegmentDuration * mpd_timescale) {
-			segment_timeline_repeat_count ++;
-			sprintf(szMPDTempLine, " r=\"%d\"/>\n", segment_timeline_repeat_count);
-			gf_bs_write_data(mpd_timeline_bs, szMPDTempLine, (u32) strlen(szMPDTempLine));
-		} else {
-			if (previous_segment_duration) {
-				if (segment_timeline_repeat_count) {
-					sprintf(szMPDTempLine, " r=\"%d\"/>\n", segment_timeline_repeat_count);
-				} else {
-					sprintf(szMPDTempLine, "/>\n");
-				}
-				gf_bs_write_data(mpd_timeline_bs, szMPDTempLine, (u32) strlen(szMPDTempLine));
-			}
-			if (SegmentDuration) {
-				if (first_segment_in_timeline) {
-					sprintf(szMPDTempLine, "     <S t=\""LLU"\" d=\""LLU"\"/>\n", (u64) segment_start_time, (u64) SegmentDuration );
-					first_segment_in_timeline = GF_FALSE;
-				} else {
-					sprintf(szMPDTempLine, "     <S d=\""LLU"\"/>\n", (u64) SegmentDuration);
-				}
-				gf_bs_write_data(mpd_timeline_bs, szMPDTempLine, (u32) strlen(szMPDTempLine));
-			}
-		}
-
-		sprintf(szMPDTempLine, "    </SegmentTimeline>\n");
-		gf_bs_write_data(mpd_timeline_bs, szMPDTempLine, (u32) strlen(szMPDTempLine));
->>>>>>> 72b98408
 	}
 	else if (!dash_cfg->use_segment_timeline) {
 		if (3*min_seg_dur < max_seg_dur) {
@@ -2308,13 +2269,9 @@
 			adaptation_set_obj->segment_template = seg_template;
 			const char *rad_name = gf_dasher_strip_output_dir(dash_cfg->mpd_name, seg_rad_name);
 			gf_media_mpd_format_segment_name(GF_DASH_TEMPLATE_TEMPLATE, is_bs_switching, SegmentName, output_file, dash_input->representationID, NULL, rad_name, !stricmp(seg_ext, "null") ? NULL : seg_ext, 0, 0, 0, dash_cfg->use_segment_timeline);
-<<<<<<< HEAD
-			seg_template->timescale = seg_tl ? dash_cfg->dash_scale : mpd_timescale;
+			seg_template->timescale = mpd_timescale;
 			seg_template->media = gf_strdup(SegmentName);
 			seg_template->start_number = startNumber;
-=======
-			fprintf(dash_cfg->mpd, "   <SegmentTemplate media=\"%s\" timescale=\"%d\" startNumber=\"%d\"", SegmentName, mpd_timescale, startNumber);
->>>>>>> 72b98408
 			if (dash_cfg->ast_offset_ms<0) {
 				seg_template->availability_time_offset = -(Double)dash_cfg->ast_offset_ms / 1000.0;
 			}
@@ -2350,28 +2307,11 @@
 				seg_template->availability_time_offset = -(Double)dash_cfg->ast_offset_ms / 1000.0;
 			}
 
-<<<<<<< HEAD
 			if (seg_tl) {
-				seg_template->timescale = dash_cfg->dash_scale;
+				seg_template->timescale = mpd_timescale;
 				seg_template->segment_timeline = seg_tl;
 				seg_tl = NULL;
 			} 
-=======
-			if (mpd_timeline_bs) {
-				char *mpd_seg_info = NULL;
-				u32 size;
-
-
-				fprintf(dash_cfg->mpd, " timescale=\"%d\">\n", mpd_timescale);
-
-				gf_bs_get_content(mpd_timeline_bs, &mpd_seg_info, &size);
-				gf_fwrite(mpd_seg_info, 1, size, dash_cfg->mpd);
-				gf_free(mpd_seg_info);
-				fprintf(dash_cfg->mpd, "   </SegmentTemplate>\n");
-			} else {
-				fprintf(dash_cfg->mpd, "/>\n");
-			}
->>>>>>> 72b98408
 		}
 	}
 	else if ((dash_cfg->single_file_mode!=1) && seg_tl) {
@@ -2503,17 +2443,12 @@
 			{
 				gf_media_mpd_format_segment_name(GF_DASH_TEMPLATE_TEMPLATE, is_bs_switching, SegmentName, output_file, dash_input->representationID, NULL, rad_name, !stricmp(seg_ext, "null") ? NULL : seg_ext, 0, bandwidth, 0, dash_cfg->use_segment_timeline);
 			}
-<<<<<<< HEAD
 			GF_MPD_SegmentTemplate *seg_template;
 			GF_SAFEALLOC(seg_template, GF_MPD_SegmentTemplate);
 			representation_obj->segment_template = seg_template;
-			seg_template->timescale = dash_cfg->use_segment_timeline ? dash_cfg->dash_scale : mpd_timescale;
+			seg_template->timescale = mpd_timescale;
 			seg_template->media = gf_strdup(SegmentName);
 			seg_template->start_number = startNumber;
-=======
-
-			fprintf(dash_cfg->mpd, "    <SegmentTemplate media=\"%s\" timescale=\"%d\" startNumber=\"%d\"", SegmentName,mpd_timescale, startNumber);
->>>>>>> 72b98408
 			if (!dash_cfg->use_segment_timeline) {
 				seg_template->duration = (u32)(max_segment_duration * mpd_timescale + 0.5);
 			}
