--- conflicted
+++ resolved
@@ -2542,7 +2542,6 @@
 		seg_tl = NULL;
 	}
 
-<<<<<<< HEAD
 	representation_obj = gf_mpd_representation_new();
 	gf_list_add(adaptation_set_obj->representations, representation_obj);
 	if (strlen(dash_input->representationID)) {
@@ -2555,17 +2554,11 @@
 	}
 	{
 		char mime[256];
-		sprintf(mime, "%s/mp4", (!nb_audio && !nb_video) ? "application" : (!nb_video ? "audio" : "video"));
+		sprintf(mime, "%s/mp4", (!nb_audio && !nb_video && !nb_auxv) ? "application" : (!nb_video ? "audio" : "video"));
 		representation_obj->mime_type = gf_strdup(mime);
 		representation_obj->codecs = gf_strdup(szCodecs);
 	}
-=======
-	fprintf(dasher->mpd, "   <Representation ");
-	if ( strlen(dash_input->representationID) ) fprintf(dasher->mpd, "id=\"%s\"", dash_input->representationID);
-	else fprintf(dasher->mpd, "id=\"%p\"", output);
-
-	fprintf(dasher->mpd, " mimeType=\"%s/mp4\" codecs=\"%s\"", (!nb_audio && !nb_video && !nb_auxv) ? "application" : (!nb_video && !nb_auxv ? "audio" : "video"), szCodecs);
->>>>>>> c1210024
+
 	if (width && height) {
 		representation_obj->width = width;
 		representation_obj->height = height;
@@ -3597,11 +3590,7 @@
 				break;
 			}
 			/*make sure we use the same aspect ratio*/
-<<<<<<< HEAD
-			if (src_tk->stream_type==GF_STREAM_VISUAL) {
-=======
-			if (gf_isom_is_video_subtype(src_tk->type) ) {
->>>>>>> c1210024
+			if (gf_isom_is_video_subtype(src_tk->stream_type)) {
 				if (src_tk->video_info.width * probe_tk->video_info.height != src_tk->video_info.height * probe_tk->video_info.width) {
 					valid_in_adaptation_set = GF_FALSE;
 					break;
@@ -5486,15 +5475,10 @@
 				case GF_STREAM_TEXT:
 					component->type = gf_strdup("text");
 					break;
-<<<<<<< HEAD
 				case GF_STREAM_VISUAL:
-					component->type = gf_strdup("video");
-=======
-				case GF_ISOM_MEDIA_VISUAL:
                 case GF_ISOM_MEDIA_AUXV:
                 case GF_ISOM_MEDIA_PICT:
-					fprintf(mpd, "contentType=\"video\" ");
->>>>>>> c1210024
+					component->type = gf_strdup("video");
 					break;
 				case GF_STREAM_AUDIO:
 					component->type = gf_strdup("audio");
