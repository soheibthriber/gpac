/*
 *			GPAC - Multimedia Framework C SDK
 *
 *			Authors: Jean Le Feuvre, Romain Bouqueau, Cyril Concolato
 *			Copyright (c) Telecom ParisTech 2000-2020
 *					All rights reserved
 *
 *  This file is part of GPAC / Media Tools sub-project
 *
 *  GPAC is free software; you can redistribute it and/or modify
 *  it under the terms of the GNU Lesser General Public License as published by
 *  the Free Software Foundation; either version 2, or (at your option)
 *  any later version.
 *
 *  GPAC is distributed in the hope that it will be useful,
 *  but WITHOUT ANY WARRANTY; without even the implied warranty of
 *  MERCHANTABILITY or FITNESS FOR A PARTICULAR PURPOSE.  See the
 *  GNU Lesser General Public License for more details.
 *
 *  You should have received a copy of the GNU Lesser General Public
 *  License along with this library; see the file COPYING.  If not, write to
 *  the Free Software Foundation, 675 Mass Ave, Cambridge, MA 02139, USA.
 *
 */

#include <gpac/internal/media_dev.h>
#include <gpac/constants.h>
#include <gpac/mpeg4_odf.h>
#include <gpac/maths.h>
#include <gpac/avparse.h>

#ifndef GPAC_DISABLE_OGG
#include <gpac/internal/ogg.h>
#endif

static const struct {
	u32 w, h;
} std_par[] =
{
	{ 4, 3}, {3, 2}, {16, 9}, {5, 3}, {5, 4}, {8, 5}, {2, 1}, {1, 1},
	{0, 0},
};

GF_EXPORT
void gf_media_reduce_aspect_ratio(u32 *width, u32 *height)
{
	u32 i = 0;
	u32 w = *width;
	u32 h = *height;
	while (std_par[i].w) {
		if (std_par[i].w * h == std_par[i].h * w) {
			*width = std_par[i].w;
			*height = std_par[i].h;
			return;
		}
		i++;
	}
}

GF_EXPORT
void gf_media_get_reduced_frame_rate(u32 *timescale, u32 *sample_dur)
{
	u32 res;
	if (!*sample_dur) return;
	res = *timescale / *sample_dur;
	if (res * (*sample_dur) == *timescale) {
		*timescale = res;
		*sample_dur = 1;
	}
	else if ((double)(*timescale * 1001 - (res + 1) * *sample_dur * 1000) / ((res + 1) * *sample_dur * 1000) < 0.001) {
		*timescale = (res + 1) * 1000;
		*sample_dur = 1001;
	}
}

GF_EXPORT
const char *gf_m4v_get_profile_name(u8 video_pl)
{
	switch (video_pl) {
	case 0x00:
		return "Reserved (0x00) Profile";
	case 0x01:
		return "Simple Profile @ Level 1";
	case 0x02:
		return "Simple Profile @ Level 2";
	case 0x03:
		return "Simple Profile @ Level 3";
	case 0x08:
		return "Simple Profile @ Level 0";
	case 0x10:
		return "Simple Scalable Profile @ Level 0";
	case 0x11:
		return "Simple Scalable Profile @ Level 1";
	case 0x12:
		return "Simple Scalable Profile @ Level 2";
	case 0x21:
		return "Core Profile @ Level 1";
	case 0x22:
		return "Core Profile @ Level 2";
	case 0x32:
		return "Main Profile @ Level 2";
	case 0x33:
		return "Main Profile @ Level 3";
	case 0x34:
		return "Main Profile @ Level 4";
	case 0x42:
		return "N-bit Profile @ Level 2";
	case 0x51:
		return "Scalable Texture Profile @ Level 1";
	case 0x61:
		return "Simple Face Animation Profile @ Level 1";
	case 0x62:
		return "Simple Face Animation Profile @ Level 2";
	case 0x63:
		return "Simple FBA Profile @ Level 1";
	case 0x64:
		return "Simple FBA Profile @ Level 2";
	case 0x71:
		return "Basic Animated Texture Profile @ Level 1";
	case 0x72:
		return "Basic Animated Texture Profile @ Level 2";
	case 0x7F:
		return "AVC/H264 Profile";
	case 0x81:
		return "Hybrid Profile @ Level 1";
	case 0x82:
		return "Hybrid Profile @ Level 2";
	case 0x91:
		return "Advanced Real Time Simple Profile @ Level 1";
	case 0x92:
		return "Advanced Real Time Simple Profile @ Level 2";
	case 0x93:
		return "Advanced Real Time Simple Profile @ Level 3";
	case 0x94:
		return "Advanced Real Time Simple Profile @ Level 4";
	case 0xA1:
		return "Core Scalable Profile @ Level1";
	case 0xA2:
		return "Core Scalable Profile @ Level2";
	case 0xA3:
		return "Core Scalable Profile @ Level3";
	case 0xB1:
		return "Advanced Coding Efficiency Profile @ Level 1";
	case 0xB2:
		return "Advanced Coding Efficiency Profile @ Level 2";
	case 0xB3:
		return "Advanced Coding Efficiency Profile @ Level 3";
	case 0xB4:
		return "Advanced Coding Efficiency Profile @ Level 4";
	case 0xC1:
		return "Advanced Core Profile @ Level 1";
	case 0xC2:
		return "Advanced Core Profile @ Level 2";
	case 0xD1:
		return "Advanced Scalable Texture @ Level1";
	case 0xD2:
		return "Advanced Scalable Texture @ Level2";
	case 0xE1:
		return "Simple Studio Profile @ Level 1";
	case 0xE2:
		return "Simple Studio Profile @ Level 2";
	case 0xE3:
		return "Simple Studio Profile @ Level 3";
	case 0xE4:
		return "Simple Studio Profile @ Level 4";
	case 0xE5:
		return "Core Studio Profile @ Level 1";
	case 0xE6:
		return "Core Studio Profile @ Level 2";
	case 0xE7:
		return "Core Studio Profile @ Level 3";
	case 0xE8:
		return "Core Studio Profile @ Level 4";
	case 0xF0:
		return "Advanced Simple Profile @ Level 0";
	case 0xF1:
		return "Advanced Simple Profile @ Level 1";
	case 0xF2:
		return "Advanced Simple Profile @ Level 2";
	case 0xF3:
		return "Advanced Simple Profile @ Level 3";
	case 0xF4:
		return "Advanced Simple Profile @ Level 4";
	case 0xF5:
		return "Advanced Simple Profile @ Level 5";
	case 0xF7:
		return "Advanced Simple Profile @ Level 3b";
	case 0xF8:
		return "Fine Granularity Scalable Profile @ Level 0";
	case 0xF9:
		return "Fine Granularity Scalable Profile @ Level 1";
	case 0xFA:
		return "Fine Granularity Scalable Profile @ Level 2";
	case 0xFB:
		return "Fine Granularity Scalable Profile @ Level 3";
	case 0xFC:
		return "Fine Granularity Scalable Profile @ Level 4";
	case 0xFD:
		return "Fine Granularity Scalable Profile @ Level 5";
	case 0xFE:
		return "Not part of MPEG-4 Visual profiles";
	case 0xFF:
		return "No visual capability required";
	default:
		return "ISO Reserved Profile";
	}
}


#ifndef GPAC_DISABLE_AV_PARSERS

#define MPEG12_START_CODE_PREFIX		0x000001
#define MPEG12_PICTURE_START_CODE		0x00000100
#define MPEG12_SLICE_MIN_START			0x00000101
#define MPEG12_SLICE_MAX_START			0x000001af
#define MPEG12_USER_DATA_START_CODE		0x000001b2
#define MPEG12_SEQUENCE_START_CODE		0x000001b3
#define MPEG12_SEQUENCE_ERR_START_CODE	0x000001b4
#define MPEG12_EXT_START_CODE			0x000001b5
#define MPEG12_SEQUENCE_END_START_CODE	0x000001b7
#define MPEG12_GOP_START_CODE			0x000001b8

s32 gf_mv12_next_start_code(unsigned char *pbuffer, u32 buflen, u32 *optr, u32 *scode)
{
	u32 value;
	u32 offset;

	if (buflen < 4) return -1;
	for (offset = 0; offset < buflen - 3; offset++, pbuffer++) {
#ifdef GPAC_BIG_ENDIAN
		value = *(u32 *)pbuffer >> 8;
#else
		value = (pbuffer[0] << 16) | (pbuffer[1] << 8) | (pbuffer[2] << 0);
#endif

		if (value == MPEG12_START_CODE_PREFIX) {
			*optr = offset;
			*scode = (value << 8) | pbuffer[3];
			return 0;
		}
	}
	return -1;
}

s32 gf_mv12_next_slice_start(unsigned char *pbuffer, u32 startoffset, u32 buflen, u32 *slice_offset)
{
	u32 slicestart, code;
	while (gf_mv12_next_start_code(pbuffer + startoffset, buflen - startoffset, &slicestart, &code) >= 0) {
		if ((code >= MPEG12_SLICE_MIN_START) && (code <= MPEG12_SLICE_MAX_START)) {
			*slice_offset = slicestart + startoffset;
			return 0;
		}
		startoffset += slicestart + 4;
	}
	return -1;
}


/*
	MPEG-4 video (14496-2)
*/

struct __tag_m4v_parser
{
	GF_BitStream *bs;
	Bool mpeg12, step_mode;
	u32 current_object_type;
	u32 force_next_obj_type;
	u64 current_object_start;
	u32 tc_dec, prev_tc_dec, tc_disp, prev_tc_disp;
};

GF_EXPORT
GF_M4VParser *gf_m4v_parser_new(u8 *data, u64 data_size, Bool mpeg12video)
{
	GF_M4VParser *tmp;
	if (!data || !data_size) return NULL;
	GF_SAFEALLOC(tmp, GF_M4VParser);
	if (!tmp) return NULL;
	tmp->bs = gf_bs_new(data, data_size, GF_BITSTREAM_READ);
	tmp->mpeg12 = mpeg12video;
	return tmp;
}

GF_M4VParser *gf_m4v_parser_bs_new(GF_BitStream *bs, Bool mpeg12video)
{
	GF_M4VParser *tmp;
	GF_SAFEALLOC(tmp, GF_M4VParser);
	if (!tmp) return NULL;
	tmp->bs = bs;
	tmp->mpeg12 = mpeg12video;
	return tmp;
}

GF_EXPORT
void gf_m4v_parser_del(GF_M4VParser *m4v)
{
	gf_bs_del(m4v->bs);
	gf_free(m4v);
}

GF_EXPORT
void gf_m4v_parser_del_no_bs(GF_M4VParser *m4v)
{
	gf_free(m4v);
}

GF_EXPORT
void gf_m4v_parser_set_inspect(GF_M4VParser *m4v)
{
	if (m4v) m4v->step_mode = 1;
}
GF_EXPORT
u32 gf_m4v_parser_get_obj_type(GF_M4VParser *m4v)
{
	if (m4v) return m4v->current_object_type;
	return 0;
}

#define M4V_CACHE_SIZE		4096
s32 M4V_LoadObject(GF_M4VParser *m4v)
{
	u32 v, bpos, found;
	char m4v_cache[M4V_CACHE_SIZE];
	u64 end, cache_start, load_size;
	if (!m4v) return 0;
	if (m4v->force_next_obj_type) {
		m4v->current_object_type = m4v->force_next_obj_type - 1;
		m4v->force_next_obj_type = 0;
		return (s32)m4v->current_object_type;
	}

	bpos = 0;
	found = 0;
	load_size = 0;
	end = 0;
	cache_start = 0;
	v = 0xffffffff;
	while (!end) {
		/*refill cache*/
		if (bpos == (u32)load_size) {
			if (!gf_bs_available(m4v->bs)) break;
			load_size = gf_bs_available(m4v->bs);
			if (load_size > M4V_CACHE_SIZE) load_size = M4V_CACHE_SIZE;
			bpos = 0;
			cache_start = gf_bs_get_position(m4v->bs);
			gf_bs_read_data(m4v->bs, m4v_cache, (u32)load_size);
		}
		v = ((v << 8) & 0xFFFFFF00) | ((u8)m4v_cache[bpos]);
		bpos++;
		if ((v & 0xFFFFFF00) == 0x00000100) {
			end = cache_start + bpos - 4;
			found = 1;
			break;
		}
	}
	if (!found) return -1;
	m4v->current_object_start = end;
	gf_bs_seek(m4v->bs, end + 3);
	m4v->current_object_type = gf_bs_read_u8(m4v->bs);
	return (s32)m4v->current_object_type;
}


GF_EXPORT
void gf_m4v_rewrite_pl(u8 **o_data, u32 *o_dataLen, u8 PL)
{
	u32 pos = 0;
	unsigned char *data = (unsigned char *)*o_data;
	u32 dataLen = *o_dataLen;

	while (pos + 4 < dataLen) {
		if (!data[pos] && !data[pos + 1] && (data[pos + 2] == 0x01) && (data[pos + 3] == M4V_VOS_START_CODE)) {
			data[pos + 4] = PL;
			return;
		}
		pos++;
	}
	/*emulate VOS at beggining*/
	(*o_data) = (char *)gf_malloc(sizeof(char)*(dataLen + 5));
	(*o_data)[0] = 0;
	(*o_data)[1] = 0;
	(*o_data)[2] = 1;
	(*o_data)[3] = (char)M4V_VOS_START_CODE;
	(*o_data)[4] = PL;
	memcpy((*o_data + 5), data, sizeof(char)*dataLen);
	gf_free(data);
	(*o_dataLen) = dataLen + 5;
}

static GF_Err M4V_Reset(GF_M4VParser *m4v, u64 start)
{
	gf_bs_seek(m4v->bs, start);

	assert(start < (u64)1<<31);
	m4v->current_object_start = (u32)start;
	m4v->current_object_type = 0;
	return GF_OK;
}

void gf_m4v_parser_reset(GF_M4VParser *m4v, u8 sc_type)
{
	m4v->current_object_start = 0;
	m4v->current_object_type = 0;
	m4v->force_next_obj_type = sc_type;
}
static GF_Err gf_m4v_parse_config_mpeg12(GF_M4VParser *m4v, GF_M4VDecSpecInfo *dsi)
{
	unsigned char p[4];
	u32 ext_type;
	s32 o_type;
	u8 go, par;

	if (!m4v || !dsi) return GF_BAD_PARAM;

	memset(dsi, 0, sizeof(GF_M4VDecSpecInfo));
	dsi->VideoPL = 0;

	go = 1;
	while (go) {
		o_type = M4V_LoadObject(m4v);
		switch (o_type) {
		case M2V_SEQ_START_CODE:
			dsi->RAP_stream = 1;
			gf_bs_read_data(m4v->bs, (char *)p, 4);
			dsi->width = (p[0] << 4) | ((p[1] >> 4) & 0xf);
			dsi->height = ((p[1] & 0xf) << 8) | p[2];

			dsi->VideoPL = GF_CODECID_MPEG1;
			par = (p[3] >> 4) & 0xf;
			switch (par) {
			case 2:
				dsi->par_num = dsi->height / 3;
				dsi->par_den = dsi->width / 4;
				break;
			case 3:
				dsi->par_num = dsi->height / 9;
				dsi->par_den = dsi->width / 16;
				break;
			case 4:
				dsi->par_num = dsi->height / 2;
				dsi->par_den = dsi->width / 21;
				break;
			default:
				dsi->par_den = dsi->par_num = 0;
				break;
			}
			switch (p[3] & 0xf) {
			case 0:
				break;
			case 1:
				dsi->fps = 24000.0 / 1001.0;
				break;
			case 2:
				dsi->fps = 24.0;
				break;
			case 3:
				dsi->fps = 25.0;
				break;
			case 4:
				dsi->fps = 30000.0 / 1001.0;
				break;
			case 5:
				dsi->fps = 30.0;
				break;
			case 6:
				dsi->fps = 50.0;
				break;
			case 7:
				dsi->fps = ((60.0*1000.0) / 1001.0);
				break;
			case 8:
				dsi->fps = 60.0;
				break;
			case 9:
				dsi->fps = 1;
				break;
			case 10:
				dsi->fps = 5;
				break;
			case 11:
				dsi->fps = 10;
				break;
			case 12:
				dsi->fps = 12;
				break;
			case 13:
				dsi->fps = 15;
				break;
			}
			break;
		case M2V_EXT_START_CODE:
			gf_bs_read_data(m4v->bs, (char *)p, 4);
			ext_type = ((p[0] >> 4) & 0xf);
			if (ext_type == 1) {
				dsi->VideoPL = 0x65;
				dsi->height = ((p[1] & 0x1) << 13) | ((p[2] & 0x80) << 5) | (dsi->height & 0x0fff);
				dsi->width = (((p[2] >> 5) & 0x3) << 12) | (dsi->width & 0x0fff);
			}
			break;
		case M2V_PIC_START_CODE:
			if (dsi->width) go = 0;
			break;
		default:
			break;
			/*EOS*/
		case -1:
			go = 0;
			m4v->current_object_start = gf_bs_get_position(m4v->bs);
			break;
		}
	}
	M4V_Reset(m4v, 0);
	return GF_OK;
}


static const struct {
	u32 w, h;
} m4v_sar[6] = { { 0,   0 }, { 1,   1 }, { 12, 11 }, { 10, 11 }, { 16, 11 }, { 40, 33 } };

static u8 m4v_get_sar_idx(u32 w, u32 h)
{
	u32 i;
	for (i = 0; i < 6; i++) {
		if ((m4v_sar[i].w == w) && (m4v_sar[i].h == h)) return i;
	}
	return 0xF;
}

static void gf_m4v_parse_vol(GF_M4VParser *m4v, GF_M4VDecSpecInfo *dsi)
{
	u8 verid, par;
	s32 clock_rate;
	u8 vpl = dsi->VideoPL;

	memset(dsi, 0, sizeof(GF_M4VDecSpecInfo));
	dsi->VideoPL = vpl;

	verid = 0;
	dsi->RAP_stream = gf_bs_read_int(m4v->bs, 1);
	dsi->objectType = gf_bs_read_int(m4v->bs, 8);
	if (gf_bs_read_int(m4v->bs, 1)) {
		verid = gf_bs_read_int(m4v->bs, 4);
		gf_bs_read_int(m4v->bs, 3);
	}
	par = gf_bs_read_int(m4v->bs, 4);
	if (par == 0xF) {
		dsi->par_num = gf_bs_read_int(m4v->bs, 8);
		dsi->par_den = gf_bs_read_int(m4v->bs, 8);
	} else if (par<6) {
		dsi->par_num = m4v_sar[par].w;
		dsi->par_den = m4v_sar[par].h;
	}
	if (gf_bs_read_int(m4v->bs, 1)) {
		gf_bs_read_int(m4v->bs, 3);
		if (gf_bs_read_int(m4v->bs, 1)) gf_bs_read_int(m4v->bs, 79);
	}
	dsi->has_shape = gf_bs_read_int(m4v->bs, 2);
	if (dsi->has_shape && (verid!=1) ) gf_bs_read_int(m4v->bs, 4);
	gf_bs_read_int(m4v->bs, 1);
	/*clock rate*/
	dsi->clock_rate = gf_bs_read_int(m4v->bs, 16);
	/*marker*/
	gf_bs_read_int(m4v->bs, 1);

	clock_rate = dsi->clock_rate-1;
	if (clock_rate >= 65536) clock_rate = 65535;
	if (clock_rate > 0) {
		for (dsi->NumBitsTimeIncrement = 1; dsi->NumBitsTimeIncrement < 16; dsi->NumBitsTimeIncrement++)	{
			if (clock_rate == 1) break;
			clock_rate = (clock_rate >> 1);
		}
	} else {
		/*fix from vivien for divX*/
		dsi->NumBitsTimeIncrement = 1;
	}
	/*fixed FPS stream*/
	dsi->time_increment = 0;
	if (gf_bs_read_int(m4v->bs, 1)) {
		dsi->time_increment = gf_bs_read_int(m4v->bs, dsi->NumBitsTimeIncrement);
	}
	if (!dsi->has_shape) {
		gf_bs_read_int(m4v->bs, 1);
		dsi->width = gf_bs_read_int(m4v->bs, 13);
		gf_bs_read_int(m4v->bs, 1);
		dsi->height = gf_bs_read_int(m4v->bs, 13);
	} else {
		dsi->width = dsi->height = 0;
	}

}

static GF_Err gf_m4v_parse_config_mpeg4(GF_M4VParser *m4v, GF_M4VDecSpecInfo *dsi)
{
	s32 o_type;
	u8 go;

	if (!m4v || !dsi) return GF_BAD_PARAM;

	memset(dsi, 0, sizeof(GF_M4VDecSpecInfo));

	go = 1;
	while (go) {
		o_type = M4V_LoadObject(m4v);
		switch (o_type) {
			/*vosh*/
		case M4V_VOS_START_CODE:
			dsi->VideoPL = (u8)gf_bs_read_u8(m4v->bs);
			break;

		case M4V_VOL_START_CODE:
			gf_m4v_parse_vol(m4v, dsi);
			/*shape will be done later*/
			gf_bs_align(m4v->bs);
			break;

		case M4V_VOP_START_CODE:
		case M4V_GOV_START_CODE:
			go = 0;
			break;
			/*EOS*/
		case -1:
			m4v->current_object_start = gf_bs_get_position(m4v->bs);
			return GF_EOS;
			/*don't interest us*/
		case M4V_UDTA_START_CODE:
		default:
			break;
		}
	}
	return GF_OK;
}

GF_EXPORT
GF_Err gf_m4v_parse_config(GF_M4VParser *m4v, GF_M4VDecSpecInfo *dsi)
{
	if (m4v->mpeg12) {
		return gf_m4v_parse_config_mpeg12(m4v, dsi);
	}
	else {
		return gf_m4v_parse_config_mpeg4(m4v, dsi);
	}
}

static GF_Err gf_m4v_parse_frame_mpeg12(GF_M4VParser *m4v, GF_M4VDecSpecInfo *dsi, u8 *frame_type, u32 *time_inc, u64 *size, u64 *start, Bool *is_coded)
{
	u8 go, hasVOP, firstObj, val;
	s32 o_type;

	if (!m4v || !size || !start || !frame_type) return GF_BAD_PARAM;

	*size = 0;
	firstObj = 1;
	hasVOP = 0;
	*is_coded = GF_FALSE;
	m4v->current_object_type = (u32)-1;
	*frame_type = 0;

	if (!m4v->step_mode)
		M4V_Reset(m4v, m4v->current_object_start);

	go = 1;
	while (go) {
		o_type = M4V_LoadObject(m4v);
		switch (o_type) {
		case M2V_PIC_START_CODE:
			/*done*/
			if (hasVOP) {
				go = 0;
				break;
			}
			if (firstObj) {
				*start = m4v->current_object_start;
				firstObj = 0;
			}
			hasVOP = 1;
			*is_coded = 1;

			/*val = */gf_bs_read_u8(m4v->bs);
			val = gf_bs_read_u8(m4v->bs);
			*frame_type = ((val >> 3) & 0x7) - 1;
			break;
		case M2V_GOP_START_CODE:
			if (firstObj) {
				*start = m4v->current_object_start;
				firstObj = 0;
			}
			if (hasVOP) go = 0;
			break;

		case M2V_SEQ_START_CODE:
			if (firstObj) {
				*start = m4v->current_object_start;
				firstObj = 0;
			}
			if (hasVOP) {
				go = 0;
				break;
			}

			/**/
			break;

		default:
			break;

		case -1:
			*size = gf_bs_get_position(m4v->bs) - *start;
			return GF_EOS;
		}
		if (m4v->step_mode)
			return GF_OK;
	}
	*size = m4v->current_object_start - *start;
	return GF_OK;
}

static GF_Err gf_m4v_parse_frame_mpeg4(GF_M4VParser *m4v, GF_M4VDecSpecInfo *dsi, u8 *frame_type, u32 *time_inc, u64 *size, u64 *start, Bool *is_coded)
{
	u8 go, hasVOP, firstObj, secs;
	s32 o_type;
	u32 vop_inc = 0;

	if (!m4v || !size || !start || !frame_type) return GF_BAD_PARAM;

	*size = 0;
	firstObj = 1;
	hasVOP = 0;
	*is_coded = 0;
	m4v->current_object_type = (u32)-1;
	*frame_type = 0;
	*start = 0;

	if (!m4v->step_mode)
		M4V_Reset(m4v, m4v->current_object_start);

	go = 1;
	while (go) {
		o_type = M4V_LoadObject(m4v);
		switch (o_type) {
		case M4V_VOP_START_CODE:
			/*done*/
			if (hasVOP) {
				go = 0;
				break;
			}
			if (firstObj) {
				*start = m4v->current_object_start;
				firstObj = 0;
			}
			hasVOP = 1;

			/*coding type*/
			*frame_type = gf_bs_read_int(m4v->bs, 2);
			/*modulo time base*/
			secs = 0;
			while (gf_bs_read_int(m4v->bs, 1) != 0)
				secs++;
			/*no support for B frames in parsing*/
			secs += (dsi->enh_layer || *frame_type!=2) ? m4v->tc_dec : m4v->tc_disp;
			/*marker*/
			gf_bs_read_int(m4v->bs, 1);
			/*vop_time_inc*/
			if (dsi->NumBitsTimeIncrement)
				vop_inc = gf_bs_read_int(m4v->bs, dsi->NumBitsTimeIncrement);

			m4v->prev_tc_dec = m4v->tc_dec;
			m4v->prev_tc_disp = m4v->tc_disp;
			if (dsi->enh_layer || *frame_type!=2) {
				m4v->tc_disp = m4v->tc_dec;
				m4v->tc_dec = secs;
			}
			*time_inc = secs * dsi->clock_rate + vop_inc;
			/*marker*/
			gf_bs_read_int(m4v->bs, 1);
			/*coded*/
			*is_coded = gf_bs_read_int(m4v->bs, 1);
			gf_bs_align(m4v->bs);
			break;
		case M4V_GOV_START_CODE:
			if (firstObj) {
				*start = m4v->current_object_start;
				firstObj = 0;
			}
			if (hasVOP) go = 0;
			break;

		case M4V_VOL_START_CODE:
			if (m4v->step_mode)
				gf_m4v_parse_vol(m4v, dsi);
		case M4V_VOS_START_CODE:
			if (hasVOP) {
				go = 0;
			}
			else if (firstObj) {
				*start = m4v->current_object_start;
				firstObj = 0;
			}
			break;

		case M4V_VO_START_CODE:
		default:
			break;

		case -1:
			*size = gf_bs_get_position(m4v->bs) - *start;
			return GF_EOS;
		}
		if (m4v->step_mode)
			return GF_OK;
	}
	assert(m4v->current_object_start >= *start);
	*size = m4v->current_object_start - *start;
	return GF_OK;
}

GF_EXPORT
GF_Err gf_m4v_parse_frame(GF_M4VParser *m4v, GF_M4VDecSpecInfo *dsi, u8 *frame_type, u32 *time_inc, u64 *size, u64 *start, Bool *is_coded)
{
	if (m4v->mpeg12) {
		return gf_m4v_parse_frame_mpeg12(m4v, dsi, frame_type, time_inc, size, start, is_coded);
	}
	else {
		return gf_m4v_parse_frame_mpeg4(m4v, dsi, frame_type, time_inc, size, start, is_coded);
	}
}

GF_Err gf_m4v_rewrite_par(u8 **o_data, u32 *o_dataLen, s32 par_n, s32 par_d)
{
	u64 start, end, size;
	GF_BitStream *mod;
	GF_M4VParser *m4v;
	Bool go = 1;

	m4v = gf_m4v_parser_new(*o_data, *o_dataLen, 0);
	mod = gf_bs_new(NULL, 0, GF_BITSTREAM_WRITE);

	start = 0;
	while (go) {
		u32 type = M4V_LoadObject(m4v);

		end = gf_bs_get_position(m4v->bs) - 4;
		size = end - start;
		/*store previous object*/
		if (size) {
			assert (size < (u64)1<<31);
			gf_bs_write_data(mod, *o_data + start, (u32)size);
			start = end;
		}

		switch (type) {
		case M4V_VOL_START_CODE:
			gf_bs_write_int(mod, 0, 8);
			gf_bs_write_int(mod, 0, 8);
			gf_bs_write_int(mod, 1, 8);
			gf_bs_write_int(mod, M4V_VOL_START_CODE, 8);
			gf_bs_write_int(mod, gf_bs_read_int(m4v->bs, 1), 1);
			gf_bs_write_int(mod, gf_bs_read_int(m4v->bs, 8), 8);
			start = gf_bs_read_int(m4v->bs, 1);
			gf_bs_write_int(mod, (u32)start, 1);
			if (start) {
				gf_bs_write_int(mod, gf_bs_read_int(m4v->bs, 7), 7);
			}
			start = gf_bs_read_int(m4v->bs, 4);
			if (start == 0xF) {
				gf_bs_read_int(m4v->bs, 8);
				gf_bs_read_int(m4v->bs, 8);
			}
			if ((par_n >= 0) && (par_d >= 0)) {
				u8 par = m4v_get_sar_idx(par_n, par_d);
				gf_bs_write_int(mod, par, 4);
				if (par == 0xF) {
					gf_bs_write_int(mod, par_n, 8);
					gf_bs_write_int(mod, par_d, 8);
				}
			}
			else {
				gf_bs_write_int(mod, 0x0, 4);
			}
		case -1:
			go = 0;
			break;
		default:
			break;
		}
	}
	while (gf_bs_bits_available(m4v->bs)) {
		u32 b = gf_bs_read_int(m4v->bs, 1);
		gf_bs_write_int(mod, b, 1);
	}

	gf_m4v_parser_del(m4v);
	gf_free(*o_data);
	gf_bs_get_content(mod, o_data, o_dataLen);
	gf_bs_del(mod);
	return GF_OK;
}

GF_EXPORT
u64 gf_m4v_get_object_start(GF_M4VParser *m4v)
{
	return m4v->current_object_start;
}

#if 0 //unused
Bool gf_m4v_is_valid_object_type(GF_M4VParser *m4v)
{
	return ((s32)m4v->current_object_type == -1) ? 0 : 1;
}
#endif


GF_EXPORT
GF_Err gf_m4v_get_config(u8 *rawdsi, u32 rawdsi_size, GF_M4VDecSpecInfo *dsi)
{
	GF_Err e;
	GF_M4VParser *vparse;
	if (!rawdsi || !rawdsi_size) return GF_NON_COMPLIANT_BITSTREAM;
	vparse = gf_m4v_parser_new(rawdsi, rawdsi_size, 0);
	e = gf_m4v_parse_config(vparse, dsi);
	dsi->next_object_start = (u32)vparse->current_object_start;
	gf_m4v_parser_del(vparse);
	return e < 0 ? e : GF_OK;
}

GF_EXPORT
GF_Err gf_mpegv12_get_config(u8 *rawdsi, u32 rawdsi_size, GF_M4VDecSpecInfo *dsi)
{
	GF_Err e;
	GF_M4VParser *vparse;
	if (!rawdsi || !rawdsi_size) return GF_NON_COMPLIANT_BITSTREAM;
	vparse = gf_m4v_parser_new(rawdsi, rawdsi_size, GF_TRUE);
	e = gf_m4v_parse_config(vparse, dsi);
	dsi->next_object_start = (u32)vparse->current_object_start;
	gf_m4v_parser_del(vparse);
	return e;
}

#endif


/*
	AAC parser
*/

GF_EXPORT
const char *gf_m4a_object_type_name(u32 objectType)
{
	switch (objectType) {
	case 0:
		return "MPEG-4 Audio Reserved";
	case 1:
		return "MPEG-4 Audio AAC Main";
	case 2:
		return "MPEG-4 Audio AAC LC";
	case 3:
		return "MPEG-4 Audio AAC SSR";
	case 4:
		return "MPEG-4 Audio AAC LTP";
	case 5:
		return "MPEG-4 Audio SBR";
	case 6:
		return "MPEG-4 Audio AAC Scalable";
	case 7:
		return "MPEG-4 Audio TwinVQ";
	case 8:
		return "MPEG-4 Audio CELP";
	case 9:
		return "MPEG-4 Audio HVXC";
	case 10:
		return "MPEG-4 Audio Reserved";
	case 11:
		return "MPEG-4 Audio Reserved";
	case 12:
		return "MPEG-4 Audio TTSI";
	case 13:
		return "MPEG-4 Audio Main synthetic";
	case 14:
		return "MPEG-4 Audio Wavetable synthesis";
	case 15:
		return "MPEG-4 Audio General MIDI";
	case 16:
		return "MPEG-4 Audio Algorithmic Synthesis and Audio FX";
	case 17:
		return "MPEG-4 Audio ER AAC LC";
	case 18:
		return "MPEG-4 Audio Reserved";
	case 19:
		return "MPEG-4 Audio ER AAC LTP";
	case 20:
		return "MPEG-4 Audio ER AAC scalable";
	case 21:
		return "MPEG-4 Audio ER TwinVQ";
	case 22:
		return "MPEG-4 Audio ER BSAC";
	case 23:
		return "MPEG-4 Audio ER AAC LD";
	case 24:
		return "MPEG-4 Audio ER CELP";
	case 25:
		return "MPEG-4 Audio ER HVXC";
	case 26:
		return "MPEG-4 Audio ER HILN";
	case 27:
		return "MPEG-4 Audio ER Parametric";
	case 28:
		return "MPEG-4 Audio SSC";
	case 29:
		return "MPEG-4 Audio ParametricStereo";
	case 30:
		return "MPEG-4 Audio Reserved";
	case 31:
		return "MPEG-4 Audio Reserved";
	case 32:
		return "MPEG-1 Audio Layer-1";
	case 33:
		return "MPEG-1 Audio Layer-2";
	case 34:
		return "MPEG-1 Audio Layer-3";
	case 35:
		return "MPEG-4 Audio DST";
	case 36:
		return "MPEG-4 Audio ALS";
	default:
		return "MPEG-4 Audio Unknown";
	}
}

GF_EXPORT
const char *gf_m4a_get_profile_name(u8 audio_pl)
{
	switch (audio_pl) {
	case 0x00:
		return "ISO Reserved (0x00)";
	case 0x01:
		return "Main Audio Profile @ Level 1";
	case 0x02:
		return "Main Audio Profile @ Level 2";
	case 0x03:
		return "Main Audio Profile @ Level 3";
	case 0x04:
		return "Main Audio Profile @ Level 4";
	case 0x05:
		return "Scalable Audio Profile @ Level 1";
	case 0x06:
		return "Scalable Audio Profile @ Level 2";
	case 0x07:
		return "Scalable Audio Profile @ Level 3";
	case 0x08:
		return "Scalable Audio Profile @ Level 4";
	case 0x09:
		return "Speech Audio Profile @ Level 1";
	case 0x0A:
		return "Speech Audio Profile @ Level 2";
	case 0x0B:
		return "Synthetic Audio Profile @ Level 1";
	case 0x0C:
		return "Synthetic Audio Profile @ Level 2";
	case 0x0D:
		return "Synthetic Audio Profile @ Level 3";
	case 0x0E:
		return "High Quality Audio Profile @ Level 1";
	case 0x0F:
		return "High Quality Audio Profile @ Level 2";
	case 0x10:
		return "High Quality Audio Profile @ Level 3";
	case 0x11:
		return "High Quality Audio Profile @ Level 4";
	case 0x12:
		return "High Quality Audio Profile @ Level 5";
	case 0x13:
		return "High Quality Audio Profile @ Level 6";
	case 0x14:
		return "High Quality Audio Profile @ Level 7";
	case 0x15:
		return "High Quality Audio Profile @ Level 8";
	case 0x16:
		return "Low Delay Audio Profile @ Level 1";
	case 0x17:
		return "Low Delay Audio Profile @ Level 2";
	case 0x18:
		return "Low Delay Audio Profile @ Level 3";
	case 0x19:
		return "Low Delay Audio Profile @ Level 4";
	case 0x1A:
		return "Low Delay Audio Profile @ Level 5";
	case 0x1B:
		return "Low Delay Audio Profile @ Level 6";
	case 0x1C:
		return "Low Delay Audio Profile @ Level 7";
	case 0x1D:
		return "Low Delay Audio Profile @ Level 8";
	case 0x1E:
		return "Natural Audio Profile @ Level 1";
	case 0x1F:
		return "Natural Audio Profile @ Level 2";
	case 0x20:
		return "Natural Audio Profile @ Level 3";
	case 0x21:
		return "Natural Audio Profile @ Level 4";
	case 0x22:
		return "Mobile Audio Internetworking Profile @ Level 1";
	case 0x23:
		return "Mobile Audio Internetworking Profile @ Level 2";
	case 0x24:
		return "Mobile Audio Internetworking Profile @ Level 3";
	case 0x25:
		return "Mobile Audio Internetworking Profile @ Level 4";
	case 0x26:
		return "Mobile Audio Internetworking Profile @ Level 5";
	case 0x27:
		return "Mobile Audio Internetworking Profile @ Level 6";
	case 0x28:
		return "AAC Profile @ Level 1";
	case 0x29:
		return "AAC Profile @ Level 2";
	case 0x2A:
		return "AAC Profile @ Level 4";
	case 0x2B:
		return "AAC Profile @ Level 5";
	case 0x2C:
		return "High Efficiency AAC Profile @ Level 2";
	case 0x2D:
		return "High Efficiency AAC Profile @ Level 3";
	case 0x2E:
		return "High Efficiency AAC Profile @ Level 4";
	case 0x2F:
		return "High Efficiency AAC Profile @ Level 5";
	case 0x30:
		return "High Efficiency AAC v2 Profile @ Level 2";
	case 0x31:
		return "High Efficiency AAC v2 Profile @ Level 3";
	case 0x32:
		return "High Efficiency AAC v2 Profile @ Level 4";
	case 0x33:
		return "High Efficiency AAC v2 Profile @ Level 5";
	case 0x34:
		return "Low Delay AAC Profile";
	case 0x35:
		return "Baseline MPEG Surround Profile @ Level 1";
	case 0x36:
		return "Baseline MPEG Surround Profile @ Level 2";
	case 0x37:
		return "Baseline MPEG Surround Profile @ Level 3";
	case 0x38:
		return "Baseline MPEG Surround Profile @ Level 4";
	case 0x39:
		return "Baseline MPEG Surround Profile @ Level 5";
	case 0x3A:
		return "Baseline MPEG Surround Profile @ Level 6";

	case 0x50:
		return "AAC Profile @ Level 6";
	case 0x51:
		return "AAC Profile @ Level 7";
	case 0x52:
		return "High Efficiency AAC Profile @ Level 6";
	case 0x53:
		return "High Efficiency AAC Profile @ Level 7";
	case 0x54:
		return "High Efficiency AAC v2 Profile @ Level 6";
	case 0x55:
		return "High Efficiency AAC v2 Profile @ Level 7";
	case 0x56:
		return "Extended High Efficiency AAC Profile @ Level 6";
	case 0x57:
		return "Extended High Efficiency AAC Profile @ Level 7";

	case 0xFE:
		return "Not part of MPEG-4 audio profiles";
	case 0xFF:
		return "No audio capability required";
	default:
		return "ISO Reserved / User Private";
	}
}

#ifndef GPAC_DISABLE_AV_PARSERS

GF_EXPORT
u32 gf_m4a_get_profile(GF_M4ADecSpecInfo *cfg)
{
	switch (cfg->base_object_type) {
	case 2: /*AAC LC*/
		if (cfg->nb_chan <= 2)
			return (cfg->base_sr <= 24000) ? 0x28 : 0x29; /*LC@L1 or LC@L2*/
		if (cfg->nb_chan <= 5)
			return (cfg->base_sr <= 48000) ? 0x2A : 0x2B; /*LC@L4 or LC@L5*/
		return (cfg->base_sr <= 48000) ? 0x50 : 0x51; /*LC@L4 or LC@L5*/
	case 5: /*HE-AAC - SBR*/
		if (cfg->nb_chan <= 2)
			return (cfg->base_sr <= 24000) ? 0x2C : 0x2D; /*HE@L2 or HE@L3*/
		if (cfg->nb_chan <= 5)
			return (cfg->base_sr <= 48000) ? 0x2E : 0x2F; /*HE@L4 or HE@L5*/
		return (cfg->base_sr <= 48000) ? 0x52 : 0x53; /*HE@L6 or HE@L7*/
	case 29: /*HE-AACv2 - SBR+PS*/
		if (cfg->nb_chan <= 2)
			return (cfg->base_sr <= 24000) ? 0x30 : 0x31; /*HE-AACv2@L2 or HE-AACv2@L3*/
		if (cfg->nb_chan <= 5)
			return (cfg->base_sr <= 48000) ? 0x32 : 0x33; /*HE-AACv2@L4 or HE-AACv2@L5*/
		return (cfg->base_sr <= 48000) ? 0x54 : 0x55; /*HE-AACv2@L6 or HE-AACv2@L7*/
	/*default to HQ*/
	default:
		if (cfg->nb_chan <= 2) return (cfg->base_sr < 24000) ? 0x0E : 0x0F; /*HQ@L1 or HQ@L2*/
		return 0x10; /*HQ@L3*/
	}
}



GF_EXPORT
GF_Err gf_m4a_parse_config(GF_BitStream *bs, GF_M4ADecSpecInfo *cfg, Bool size_known)
{
	u32 channel_configuration = 0;
	memset(cfg, 0, sizeof(GF_M4ADecSpecInfo));
	cfg->base_object_type = gf_bs_read_int(bs, 5);
	/*extended object type*/
	if (cfg->base_object_type == 31) {
		cfg->base_object_type = 32 + gf_bs_read_int(bs, 6);
	}
	cfg->base_sr_index = gf_bs_read_int(bs, 4);
	if (cfg->base_sr_index == 0x0F) {
		cfg->base_sr = gf_bs_read_int(bs, 24);
	}
	else {
		cfg->base_sr = GF_M4ASampleRates[cfg->base_sr_index];
	}

	channel_configuration = gf_bs_read_int(bs, 4);

	if (channel_configuration) {
		cfg->nb_chan = GF_M4ANumChannels[channel_configuration - 1];
	}

	if (cfg->base_object_type == 5 || cfg->base_object_type == 29) {
		if (cfg->base_object_type == 29) {
			cfg->has_ps = 1;
			cfg->nb_chan = 1;
		}
		cfg->has_sbr = GF_TRUE;
		cfg->sbr_sr_index = gf_bs_read_int(bs, 4);
		if (cfg->sbr_sr_index == 0x0F) {
			cfg->sbr_sr = gf_bs_read_int(bs, 24);
		}
		else {
			cfg->sbr_sr = GF_M4ASampleRates[cfg->sbr_sr_index];
		}
		cfg->sbr_object_type = gf_bs_read_int(bs, 5);
	}

	/*object cfg*/
	switch (cfg->base_object_type) {
	case 1:
	case 2:
	case 3:
	case 4:
	case 6:
	case 7:
	case 17:
	case 19:
	case 20:
	case 21:
	case 22:
	case 23:
	{
		Bool ext_flag;
		/*frame length flag*/
		/*fl_flag = */gf_bs_read_int(bs, 1);
		/*depends on core coder*/
		if (gf_bs_read_int(bs, 1))
			/*delay = */gf_bs_read_int(bs, 14);
		ext_flag = gf_bs_read_int(bs, 1);

		if (!channel_configuration) {
			u32 i, cpe_channels=0;
			cfg->program_config_element_present = 1;
			cfg->element_instance_tag = gf_bs_read_int(bs, 4);
			cfg->object_type = gf_bs_read_int(bs, 2);
			cfg->sampling_frequency_index = gf_bs_read_int(bs, 4);
			cfg->num_front_channel_elements = gf_bs_read_int(bs, 4);
			cfg->num_side_channel_elements = gf_bs_read_int(bs, 4);
			cfg->num_back_channel_elements = gf_bs_read_int(bs, 4);
			cfg->num_lfe_channel_elements = gf_bs_read_int(bs, 2);
			cfg->num_assoc_data_elements = gf_bs_read_int(bs, 3);
			cfg->num_valid_cc_elements = gf_bs_read_int(bs, 4);
			cfg->mono_mixdown_present = (Bool)gf_bs_read_int(bs, 1);
			if (cfg->mono_mixdown_present) {
				cfg->mono_mixdown_element_number = gf_bs_read_int(bs, 4);
			}
			cfg->stereo_mixdown_present = gf_bs_read_int(bs, 1);
			if (cfg->stereo_mixdown_present) {
				cfg->stereo_mixdown_element_number = gf_bs_read_int(bs, 4);
			}
			cfg->matrix_mixdown_idx_present = gf_bs_read_int(bs, 1);
			if (cfg->matrix_mixdown_idx_present) {
				cfg->matrix_mixdown_idx = gf_bs_read_int(bs, 2);
				cfg->pseudo_surround_enable = gf_bs_read_int(bs, 1);
			}
			for (i = 0; i < cfg->num_front_channel_elements; i++) {
				cfg->front_element_is_cpe[i] = gf_bs_read_int(bs, 1);
				cfg->front_element_tag_select[i] = gf_bs_read_int(bs, 4);
				if (cfg->front_element_is_cpe[i]) cpe_channels++;
			}
			for (i = 0; i < cfg->num_side_channel_elements; i++) {
				cfg->side_element_is_cpe[i] = gf_bs_read_int(bs, 1);
				cfg->side_element_tag_select[i] = gf_bs_read_int(bs, 4);
				if (cfg->side_element_is_cpe[i]) cpe_channels++;
			}
			for (i = 0; i < cfg->num_back_channel_elements; i++) {
				cfg->back_element_is_cpe[i] = gf_bs_read_int(bs, 1);
				cfg->back_element_tag_select[i] = gf_bs_read_int(bs, 4);
				if (cfg->back_element_is_cpe[i]) cpe_channels++;
			}
			for (i = 0; i < cfg->num_lfe_channel_elements; i++) {
				cfg->lfe_element_tag_select[i] = gf_bs_read_int(bs, 4);
			}
			for (i = 0; i < cfg->num_assoc_data_elements; i++) {
				cfg->assoc_data_element_tag_select[i] = gf_bs_read_int(bs, 4);
			}

			for (i = 0; i < cfg->num_valid_cc_elements; i++) {
				cfg->cc_element_is_ind_sw[i] = gf_bs_read_int(bs, 1);
				cfg->valid_cc_element_tag_select[i] = gf_bs_read_int(bs, 4);
			}
			gf_bs_align(bs);
			cfg->comment_field_bytes = gf_bs_read_int(bs, 8);
			gf_bs_read_data(bs, (char *)cfg->comments, cfg->comment_field_bytes);

			cfg->nb_chan = cfg->num_front_channel_elements + cfg->num_back_channel_elements + cfg->num_side_channel_elements + cfg->num_lfe_channel_elements;
			cfg->nb_chan += cpe_channels;
		}

		if ((cfg->base_object_type == 6) || (cfg->base_object_type == 20)) {
			gf_bs_read_int(bs, 3);
		}
		if (ext_flag) {
			if (cfg->base_object_type == 22) {
				gf_bs_read_int(bs, 5);
				gf_bs_read_int(bs, 11);
			}
			if ((cfg->base_object_type == 17)
				|| (cfg->base_object_type == 19)
				|| (cfg->base_object_type == 20)
				|| (cfg->base_object_type == 23)
				) {
				gf_bs_read_int(bs, 1);
				gf_bs_read_int(bs, 1);
				gf_bs_read_int(bs, 1);
			}
			/*ext_flag = */gf_bs_read_int(bs, 1);
		}
	}
	break;
	}
	/*ER cfg*/
	switch (cfg->base_object_type) {
	case 17:
	case 19:
	case 20:
	case 21:
	case 22:
	case 23:
	case 24:
	case 25:
	case 26:
	case 27:
	{
		u32 epConfig = gf_bs_read_int(bs, 2);
		if ((epConfig == 2) || (epConfig == 3)) {
		}
		if (epConfig == 3) {
			gf_bs_read_int(bs, 1);
		}
	}
	break;
	}

	if (size_known && (cfg->base_object_type != 5) && (cfg->base_object_type != 29)) {
		while (gf_bs_available(bs) >= 2) {
			u32 sync = gf_bs_peek_bits(bs, 11, 0);
			if (sync == 0x2b7) {
				gf_bs_read_int(bs, 11);
				cfg->sbr_object_type = gf_bs_read_int(bs, 5);
				cfg->has_sbr = gf_bs_read_int(bs, 1);
				if (cfg->has_sbr) {
					cfg->sbr_sr_index = gf_bs_read_int(bs, 4);
					if (cfg->sbr_sr_index == 0x0F) {
						cfg->sbr_sr = gf_bs_read_int(bs, 24);
					}
					else {
						cfg->sbr_sr = GF_M4ASampleRates[cfg->sbr_sr_index];
					}
				}
			}
			else if (sync == 0x548) {
				gf_bs_read_int(bs, 11);
				cfg->has_ps = gf_bs_read_int(bs, 1);
				if (cfg->has_ps)
					cfg->nb_chan = 1;
			}
			else {
				break;
			}
		}
	}
	cfg->audioPL = gf_m4a_get_profile(cfg);
	return GF_OK;
}

GF_EXPORT
GF_Err gf_m4a_get_config(u8 *dsi, u32 dsi_size, GF_M4ADecSpecInfo *cfg)
{
	GF_BitStream *bs;
	if (!dsi || !dsi_size || (dsi_size < 2)) return GF_NON_COMPLIANT_BITSTREAM;
	bs = gf_bs_new(dsi, dsi_size, GF_BITSTREAM_READ);
	gf_m4a_parse_config(bs, cfg, GF_TRUE);
	gf_bs_del(bs);
	return GF_OK;
}

u32 gf_latm_get_value(GF_BitStream *bs)
{
	u32 i, tmp, value = 0;
	u32 bytesForValue = gf_bs_read_int(bs, 2);
	for (i = 0; i <= bytesForValue; i++) {
		value <<= 8;
		tmp = gf_bs_read_int(bs, 8);
		value += tmp;
	}
	return value;
}

GF_EXPORT
u32 gf_m4a_get_channel_cfg(u32 nb_chan)
{
	u32 i, count = sizeof(GF_M4ANumChannels) / sizeof(u32);
	for (i = 0; i < count; i++) {
		if (GF_M4ANumChannels[i] == nb_chan) return i + 1;
	}
	return 0;
}

GF_EXPORT
GF_Err gf_m4a_write_config_bs(GF_BitStream *bs, GF_M4ADecSpecInfo *cfg)
{
	if (!cfg->base_sr_index) {
		if (!cfg->base_sr) return GF_BAD_PARAM;
		while (GF_M4ASampleRates[cfg->base_sr_index]) {
			if (GF_M4ASampleRates[cfg->base_sr_index] == cfg->base_sr)
				break;
			cfg->base_sr_index++;
		}
	}
	if (cfg->sbr_sr && !cfg->sbr_sr_index) {
		while (GF_M4ASampleRates[cfg->sbr_sr_index]) {
			if (GF_M4ASampleRates[cfg->sbr_sr_index] == cfg->sbr_sr)
				break;
			cfg->sbr_sr_index++;
		}
	}
	/*extended object type*/
	if (cfg->base_object_type >= 32) {
		gf_bs_write_int(bs, 31, 5);
		gf_bs_write_int(bs, cfg->base_object_type - 32, 6);
	}
	else {
		gf_bs_write_int(bs, cfg->base_object_type, 5);
	}
	gf_bs_write_int(bs, cfg->base_sr_index, 4);
	if (cfg->base_sr_index == 0x0F) {
		gf_bs_write_int(bs, cfg->base_sr, 24);
	}

	if (cfg->program_config_element_present) {
		gf_bs_write_int(bs, 0, 4);
	}
	else {
		gf_bs_write_int(bs, gf_m4a_get_channel_cfg(cfg->nb_chan), 4);
	}

	if (cfg->base_object_type == 5 || cfg->base_object_type == 29) {
		if (cfg->base_object_type == 29) {
			cfg->has_ps = 1;
			cfg->nb_chan = 1;
		}
		cfg->has_sbr = 1;
		gf_bs_write_int(bs, cfg->sbr_sr_index, 4);
		if (cfg->sbr_sr_index == 0x0F) {
			gf_bs_write_int(bs, cfg->sbr_sr, 24);
		}
		gf_bs_write_int(bs, cfg->sbr_object_type, 5);
	}

	/*object cfg*/
	switch (cfg->base_object_type) {
	case 1:
	case 2:
	case 3:
	case 4:
	case 6:
	case 7:
	case 17:
	case 19:
	case 20:
	case 21:
	case 22:
	case 23:
	{
		/*frame length flag*/
		gf_bs_write_int(bs, 0, 1);
		/*depends on core coder*/
		gf_bs_write_int(bs, 0, 1);
		/*ext flag*/
		gf_bs_write_int(bs, 0, 1);

		if (cfg->program_config_element_present) {
			u32 i;
			gf_bs_write_int(bs, cfg->element_instance_tag, 4);
			gf_bs_write_int(bs, cfg->object_type, 2);
			gf_bs_write_int(bs, cfg->sampling_frequency_index, 4);
			gf_bs_write_int(bs, cfg->num_front_channel_elements, 4);
			gf_bs_write_int(bs, cfg->num_side_channel_elements, 4);
			gf_bs_write_int(bs, cfg->num_back_channel_elements, 4);
			gf_bs_write_int(bs, cfg->num_lfe_channel_elements, 2);
			gf_bs_write_int(bs, cfg->num_assoc_data_elements, 3);
			gf_bs_write_int(bs, cfg->num_valid_cc_elements, 4);
			gf_bs_write_int(bs, cfg->mono_mixdown_present, 1);
			if (cfg->mono_mixdown_present) {
				gf_bs_write_int(bs, cfg->mono_mixdown_element_number, 4);
			}
			gf_bs_write_int(bs, cfg->stereo_mixdown_present, 1);
			if (cfg->stereo_mixdown_present) {
				gf_bs_write_int(bs, cfg->stereo_mixdown_element_number, 4);
			}
			gf_bs_write_int(bs, cfg->matrix_mixdown_idx_present, 1);
			if (cfg->matrix_mixdown_idx_present) {
				gf_bs_write_int(bs, cfg->matrix_mixdown_idx, 2);
				gf_bs_write_int(bs, cfg->pseudo_surround_enable, 1);
			}
			for (i = 0; i < cfg->num_front_channel_elements; i++) {
				gf_bs_write_int(bs, cfg->front_element_is_cpe[i], 1);
				gf_bs_write_int(bs, cfg->front_element_tag_select[i], 4);
			}
			for (i = 0; i < cfg->num_side_channel_elements; i++) {
				gf_bs_write_int(bs, cfg->side_element_is_cpe[i], 1);
				gf_bs_write_int(bs, cfg->side_element_tag_select[i], 4);
			}
			for (i = 0; i < cfg->num_back_channel_elements; i++) {
				gf_bs_write_int(bs, cfg->back_element_is_cpe[i], 1);
				gf_bs_write_int(bs, cfg->back_element_tag_select[i], 4);
			}
			for (i = 0; i < cfg->num_lfe_channel_elements; i++) {
				gf_bs_write_int(bs, cfg->lfe_element_tag_select[i], 4);
			}
			for (i = 0; i < cfg->num_assoc_data_elements; i++) {
				gf_bs_write_int(bs, cfg->assoc_data_element_tag_select[i], 4);
			}

			for (i = 0; i < cfg->num_valid_cc_elements; i++) {
				gf_bs_write_int(bs, cfg->cc_element_is_ind_sw[i], 1);
				gf_bs_write_int(bs, cfg->valid_cc_element_tag_select[i], 4);
			}
			gf_bs_align(bs);
			gf_bs_write_int(bs, cfg->comment_field_bytes, 8);
			gf_bs_write_data(bs, (char *)cfg->comments, cfg->comment_field_bytes);
		}

		if ((cfg->base_object_type == 6) || (cfg->base_object_type == 20)) {
			gf_bs_write_int(bs, 0, 3);
		}
	}
	break;
	}
	/*ER cfg - not supported*/

	/*implicit sbr - not used yet*/
#if 0
	if ((cfg->base_object_type != 5) && (cfg->base_object_type != 29)) {
		gf_bs_write_int(bs, 0x2b7, 11);
		cfg->sbr_object_type = gf_bs_read_int(bs, 5);
		cfg->has_sbr = gf_bs_read_int(bs, 1);
		if (cfg->has_sbr) {
			cfg->sbr_sr_index = gf_bs_read_int(bs, 4);
			if (cfg->sbr_sr_index == 0x0F) {
				cfg->sbr_sr = gf_bs_read_int(bs, 24);
			}
			else {
				cfg->sbr_sr = GF_M4ASampleRates[cfg->sbr_sr_index];
			}
		}
	}
#endif

	return GF_OK;
}

GF_EXPORT
GF_Err gf_m4a_write_config(GF_M4ADecSpecInfo *cfg, u8 **dsi, u32 *dsi_size)
{
	GF_BitStream *bs = gf_bs_new(NULL, 0, GF_BITSTREAM_WRITE);
	gf_m4a_write_config_bs(bs, cfg);
	gf_bs_get_content(bs, dsi, dsi_size);
	gf_bs_del(bs);
	return GF_OK;
}


/*AV1 parsing*/

static u32 av1_read_ns(GF_BitStream *bs, u32 n)
{
	u32 v;
	Bool extra_bit;
	int w = (u32)(log(n) / log(2)) + 1;
	u32 m = (1 << w) - n;
	assert(w < 32);
	v = gf_bs_read_int(bs, w - 1);
	if (v < m)
		return v;
	extra_bit = gf_bs_read_int(bs, 1);
	return (v << 1) - m + extra_bit;
}

static void av1_color_config(GF_BitStream *bs, AV1State *state)
{
	state->config->high_bitdepth = gf_bs_read_int(bs, 1);
	state->bit_depth = 8;
	if (state->config->seq_profile == 2 && state->config->high_bitdepth) {
		state->config->twelve_bit = gf_bs_read_int(bs, 1);
		state->bit_depth = state->config->twelve_bit ? 12 : 10;
	}
	else if (state->config->seq_profile <= 2) {
		state->bit_depth = state->config->high_bitdepth ? 10 : 8;
	}

	state->config->monochrome = GF_FALSE;
	if (state->config->seq_profile == 1) {
		state->config->monochrome = GF_FALSE;
	}
	else {
		state->config->monochrome = gf_bs_read_int(bs, 1);
	}
	/*NumPlanes = mono_chrome ? 1 : 3;*/
	state->color_description_present_flag = gf_bs_read_int(bs, 1);
	if (state->color_description_present_flag) {
		state->color_primaries = gf_bs_read_int(bs, 8);
		state->transfer_characteristics = gf_bs_read_int(bs, 8);
		state->matrix_coefficients = gf_bs_read_int(bs, 8);
	}
	else {
		state->color_primaries = 2/*CP_UNSPECIFIED*/;
		state->transfer_characteristics = 2/*TC_UNSPECIFIED*/;
		state->matrix_coefficients = 2/*MC_UNSPECIFIED*/;
	}
	if (state->config->monochrome) {
		state->color_range = gf_bs_read_int(bs, 1);
		state->config->chroma_subsampling_x = GF_TRUE;
		state->config->chroma_subsampling_y = GF_TRUE;
		state->config->chroma_sample_position = 0/*CSP_UNKNOWN*/;
		state->separate_uv_delta_q = 0;
		return;
	}
	else if (state->color_primaries == 0/*CP_BT_709*/ &&
		state->transfer_characteristics == 13/*TC_SRGB*/ &&
		state->matrix_coefficients == 0/*MC_IDENTITY*/) {
		state->color_range = GF_TRUE;
		state->config->chroma_subsampling_x = GF_FALSE;
		state->config->chroma_subsampling_y = GF_FALSE;
	}
	else {
		state->config->chroma_subsampling_x = GF_FALSE;
		state->config->chroma_subsampling_y = GF_FALSE;

		state->color_range = gf_bs_read_int(bs, 1);
		if (state->config->seq_profile == 0) {
			state->config->chroma_subsampling_x = GF_TRUE;
			state->config->chroma_subsampling_y = GF_TRUE;
		}
		else if (state->config->seq_profile == 1) {
			state->config->chroma_subsampling_x = GF_FALSE;
			state->config->chroma_subsampling_y = GF_FALSE;
		}
		else {
			if (state->bit_depth == 12) {
				state->config->chroma_subsampling_x = gf_bs_read_int(bs, 1);
				if (state->config->chroma_subsampling_x)
					state->config->chroma_subsampling_y = gf_bs_read_int(bs, 1);
				else
					state->config->chroma_subsampling_y = GF_FALSE;
			}
			else {
				state->config->chroma_subsampling_x = GF_TRUE;
				state->config->chroma_subsampling_y = GF_FALSE;
			}
		}
		if (state->config->chroma_subsampling_x && state->config->chroma_subsampling_y) {
			state->config->chroma_sample_position = gf_bs_read_int(bs, 2);
		}
	}
	state->separate_uv_delta_q = gf_bs_read_int(bs, 1);
}


static u32 uvlc(GF_BitStream *bs) {
	u8 leadingZeros = 0;
	while (1) {
		Bool done = gf_bs_read_int(bs, 1);
		if (done)
			break;
		leadingZeros++;
	}
	if (leadingZeros >= 32) {
		return 0xFFFFFFFF;
	}
	return gf_bs_read_int(bs, leadingZeros) + (1 << leadingZeros) - 1;
}

static void timing_info(GF_BitStream *bs, AV1State *state) {
	u32 num_ticks_per_picture_minus_1 = 0, time_scale = 0;
	/*num_units_in_display_tick*/ gf_bs_read_int(bs, 32);
	time_scale = gf_bs_read_int(bs, 32);
	state->equal_picture_interval = gf_bs_read_int(bs, 1);
	if (state->equal_picture_interval) {
		num_ticks_per_picture_minus_1 = uvlc(bs);
		state->tb_num = (num_ticks_per_picture_minus_1 + 1);
		state->tb_den = time_scale;
	}
	else {
		GF_LOG(GF_LOG_ERROR, GF_LOG_CODING, ("[AV1] VFR not supported.\n"));
		//TODO: upload num_units_in_display_tick (eq. to the POC in H264), compute delta between frames, set it as dts_inc in gf_import_aom_av1()
	}
}

static void decoder_model_info(AV1State *state, GF_BitStream *bs) {
	state->buffer_delay_length = 1 + gf_bs_read_int(bs, 5);
	/*num_units_in_decoding_tick =*/ gf_bs_read_int(bs, 32);
	state->buffer_removal_time_length = gf_bs_read_int(bs, 5);
	state->frame_presentation_time_length = 1 + gf_bs_read_int(bs, 5);
}

static void operating_parameters_info(GF_BitStream *bs, const u8 idx, const u8 buffer_delay_length_minus_1) {
	const u8 n = buffer_delay_length_minus_1 + 1;
	/*decoder_buffer_delay[op] =*/ gf_bs_read_int(bs, n);
	/*encoder_buffer_delay[op] =*/ gf_bs_read_int(bs, n);
	/*low_delay_mode_flag[op] =*/ gf_bs_read_int(bs, 1);
}

static void av1_parse_sequence_header_obu(GF_BitStream *bs, AV1State *state)
{
	u8 buffer_delay_length_minus_1 = 0;
	Bool timing_info_present_flag, initial_display_delay_present_flag;
	state->frame_state.seen_seq_header = GF_TRUE;
	state->config->seq_profile = gf_bs_read_int(bs, 3);
	state->still_picture = gf_bs_read_int(bs, 1);
	state->reduced_still_picture_header = gf_bs_read_int(bs, 1);
	if (state->reduced_still_picture_header) {
		timing_info_present_flag = GF_FALSE;
		initial_display_delay_present_flag = GF_FALSE;
		state->operating_points_count = 1;
		state->config->seq_level_idx_0 = gf_bs_read_int(bs, 5);
	}
	else {
		u8 i = 0;
		timing_info_present_flag = gf_bs_read_int(bs, 1);
		if (timing_info_present_flag) {
			timing_info(bs, state);
			state->decoder_model_info_present_flag = gf_bs_read_int(bs, 1);
			if (state->decoder_model_info_present_flag) {
				decoder_model_info(state, bs);
			}
		}
		else {
			state->decoder_model_info_present_flag = GF_FALSE;
		}
		initial_display_delay_present_flag = gf_bs_read_int(bs, 1);
		state->operating_points_count = 1 + gf_bs_read_int(bs, 5);
		for (i = 0; i < state->operating_points_count; i++) {
			u8 seq_level_idx_i, seq_tier = 0;

			state->operating_point_idc[i] = gf_bs_read_int(bs, 12);

			seq_level_idx_i = gf_bs_read_int(bs, 5);
			if (i == 0) state->config->seq_level_idx_0 = seq_level_idx_i;

			if (seq_level_idx_i > 7) {
				seq_tier = gf_bs_read_int(bs, 1);
			}
			if (i == 0) state->config->seq_tier_0 = seq_tier;

			if (state->decoder_model_info_present_flag) {
				state->decoder_model_present_for_this_op[i] = gf_bs_read_int(bs, 1);
				if (state->decoder_model_present_for_this_op[i]) {
					operating_parameters_info(bs, i, buffer_delay_length_minus_1);
				}
			}
			else {
				state->decoder_model_present_for_this_op[i] = 0;
			}
			if (initial_display_delay_present_flag) {
				if (gf_bs_read_int(bs, 1) /*initial_display_delay_present_for_this_op[i]*/) {
					/*initial_display_delay_minus_1[i] =*/ gf_bs_read_int(bs, 4);
				}
			}
		}
	}

	//operatingPoint = av1_choose_operating_point(bs);
	state->OperatingPointIdc = 0;//TODO: operating_point_idc[operatingPoint];

	state->frame_width_bits_minus_1 = gf_bs_read_int(bs, 4);
	state->frame_height_bits_minus_1 = gf_bs_read_int(bs, 4);
	state->width = gf_bs_read_int(bs, state->frame_width_bits_minus_1 + 1) + 1;
	state->height = gf_bs_read_int(bs, state->frame_height_bits_minus_1 + 1) + 1;
	state->frame_id_numbers_present_flag = GF_FALSE;
	if (!state->reduced_still_picture_header) {
		state->frame_id_numbers_present_flag = gf_bs_read_int(bs, 1);
	}
	if (state->frame_id_numbers_present_flag) {
		state->delta_frame_id_length_minus_2 = gf_bs_read_int(bs, 4);
		state->additional_frame_id_length_minus_1 = gf_bs_read_int(bs, 3);
	}
	state->use_128x128_superblock = gf_bs_read_int(bs, 1);
	/*enable_filter_intra =*/ gf_bs_read_int(bs, 1);
	/*enable_intra_edge_filter =*/ gf_bs_read_int(bs, 1);
	if (state->reduced_still_picture_header) {
		/*enable_interintra_compound = 0;
		enable_masked_compound = 0;
		enable_dual_filter = 0;
		enable_jnt_comp = 0;
		enable_ref_frame_mvs = 0;*/
		state->enable_warped_motion = 0;
		state->enable_order_hint = GF_FALSE;
		state->OrderHintBits = 0;
		state->seq_force_integer_mv = 2/*SELECT_INTEGER_MV*/;
		state->seq_force_screen_content_tools = 2/*SELECT_SCREEN_CONTENT_TOOLS*/;
	}
	else {
		Bool seq_choose_screen_content_tools;
		/*enable_interintra_compound =*/ gf_bs_read_int(bs, 1);
		/*enable_masked_compound =*/ gf_bs_read_int(bs, 1);
		state->enable_warped_motion = gf_bs_read_int(bs, 1);
		/*enable_dual_filter =*/ gf_bs_read_int(bs, 1);
		state->enable_order_hint = gf_bs_read_int(bs, 1);
		if (state->enable_order_hint) {
			/*enable_jnt_comp =*/ gf_bs_read_int(bs, 1);
			state->enable_ref_frame_mvs = gf_bs_read_int(bs, 1);
		}
		else {
			/*enable_jnt_comp =  0*/;
			/*enable_ref_frame_mvs = 0*/;
		}
		seq_choose_screen_content_tools = gf_bs_read_int(bs, 1);
		state->seq_force_screen_content_tools = 0;
		if (seq_choose_screen_content_tools) {
			state->seq_force_screen_content_tools = 2/*SELECT_SCREEN_CONTENT_TOOLS*/;
		}
		else {
			state->seq_force_screen_content_tools = gf_bs_read_int(bs, 1);
		}

		state->seq_force_integer_mv = 0;
		if (state->seq_force_screen_content_tools > 0) {
			const Bool seq_choose_integer_mv = gf_bs_read_int(bs, 1);
			if (seq_choose_integer_mv) {
				state->seq_force_integer_mv = 2/*SELECT_INTEGER_MV*/;
			}
			else {
				state->seq_force_integer_mv = gf_bs_read_int(bs, 1);
			}
		}
		else {
			state->seq_force_integer_mv = 2/*SELECT_INTEGER_MV*/;
		}
		if (state->enable_order_hint) {
			u8 order_hint_bits_minus_1 = gf_bs_read_int(bs, 3);
			state->OrderHintBits = order_hint_bits_minus_1 + 1;
		}
		else {
			state->OrderHintBits = 0;
		}
	}

	state->enable_superres = gf_bs_read_int(bs, 1);
	state->enable_cdef = gf_bs_read_int(bs, 1);
	state->enable_restoration = gf_bs_read_int(bs, 1);
	av1_color_config(bs, state);
	state->film_grain_params_present = gf_bs_read_int(bs, 1);
}



#define IVF_FILE_HEADER_SIZE 32

Bool gf_media_probe_ivf(GF_BitStream *bs)
{
	u32 dw = 0;
	if (gf_bs_available(bs) < IVF_FILE_HEADER_SIZE) return GF_FALSE;

	dw = gf_bs_peek_bits(bs, 32, 0);
	if (dw != GF_4CC('D', 'K', 'I', 'F')) {
		return GF_FALSE;
	}
	return GF_TRUE;
}

GF_Err gf_media_parse_ivf_file_header(GF_BitStream *bs, u32 *width, u32 *height, u32 *codec_fourcc, u32 *frame_rate, u32 *time_scale, u32 *num_frames)
{
	u32 dw = 0;

	if (!width || !height || !codec_fourcc || !frame_rate || !time_scale || !num_frames) {
		assert(0);
		return GF_BAD_PARAM;
	}

	if (gf_bs_available(bs) < IVF_FILE_HEADER_SIZE) {
		GF_LOG(GF_LOG_ERROR, GF_LOG_CODING, ("[IVF] Not enough bytes available ("LLU").\n", gf_bs_available(bs)));
		return GF_NON_COMPLIANT_BITSTREAM;
	}

	dw = gf_bs_read_u32(bs);
	if (dw != GF_4CC('D', 'K', 'I', 'F')) {
		GF_LOG(GF_LOG_INFO, GF_LOG_CODING, ("[IVF] Invalid signature\n"));
		return GF_NON_COMPLIANT_BITSTREAM;
	}

	dw = gf_bs_read_u16_le(bs);
	if (dw != 0) {
		GF_LOG(GF_LOG_ERROR, GF_LOG_CODING, ("[IVF] Wrong IVF version. 0 expected, got %u\n", dw));
		return GF_NON_COMPLIANT_BITSTREAM;
	}

	dw = gf_bs_read_u16_le(bs); //length of header in bytes
	if (dw != IVF_FILE_HEADER_SIZE) {
		GF_LOG(GF_LOG_ERROR, GF_LOG_CODING, ("[IVF] Wrong IVF header length. Expected 32 bytes, got %u\n", dw));
		return GF_NON_COMPLIANT_BITSTREAM;
	}

	*codec_fourcc = gf_bs_read_u32(bs);

	*width = gf_bs_read_u16_le(bs);
	*height = gf_bs_read_u16_le(bs);

	*frame_rate = gf_bs_read_u32_le(bs);
	*time_scale = gf_bs_read_u32_le(bs);

	*num_frames = gf_bs_read_u32_le(bs);
	gf_bs_read_u32_le(bs); //skip unused

	return GF_OK;
}

GF_Err gf_media_parse_ivf_frame_header(GF_BitStream *bs, u64 *frame_size, u64 *pts)
{
	if (!frame_size) return GF_BAD_PARAM;

	*frame_size = gf_bs_read_u32_le(bs);
	if (*frame_size > 256 * 1024 * 1024) {
		GF_LOG(GF_LOG_ERROR, GF_LOG_CODING, ("[IVF] Wrong frame size %u\n", *frame_size));
		*frame_size = 0;
		return GF_NON_COMPLIANT_BITSTREAM;
	}

	*pts = gf_bs_read_u64_le(bs);

	return GF_OK;
}

GF_Err gf_media_vp9_parse_superframe(GF_BitStream *bs, u64 ivf_frame_size, u32 *num_frames_in_superframe, u32 frame_sizes[VP9_MAX_FRAMES_IN_SUPERFRAME], u32 *superframe_index_size)
{
	u32 byte, bytes_per_framesize;
	u64 pos = gf_bs_get_position(bs), i = 0;
	GF_Err e = GF_OK;

	assert(bs && num_frames_in_superframe);

	/*initialize like there is no superframe*/
	memset(frame_sizes, 0, VP9_MAX_FRAMES_IN_SUPERFRAME * sizeof(frame_sizes[0]));
	*num_frames_in_superframe = 1;
	frame_sizes[0] = (u32)ivf_frame_size;
	*superframe_index_size = 0;

	e = gf_bs_seek(bs, pos + ivf_frame_size - 1);
	if (e) return e;

	byte = gf_bs_read_u8(bs);
	if ((byte & 0xe0) != 0xc0)
		goto exit; /*no superframe*/

	bytes_per_framesize = 1 + ((byte & 0x18) >> 3);
	*num_frames_in_superframe = (u32)(1 + (byte & 0x7));

	/*superframe_index()*/
	*superframe_index_size = 2 + bytes_per_framesize * *num_frames_in_superframe;
	gf_bs_seek(bs, pos + ivf_frame_size - *superframe_index_size);
	byte = gf_bs_read_u8(bs);
	if ((byte & 0xe0) != 0xc0)
		goto exit; /*no superframe*/

	frame_sizes[0] = 0;
	for (i = 0; i < *num_frames_in_superframe; ++i) {
		gf_bs_read_data(bs, (char*)(frame_sizes + i), bytes_per_framesize);
	}

exit:
	gf_bs_seek(bs, pos);
	return e;
}

static Bool vp9_frame_sync_code(GF_BitStream *bs)
{
	u8 val = gf_bs_read_int(bs, 8);
	if (val != 0x49)
		return GF_FALSE;

	val = gf_bs_read_int(bs, 8);
	if (val != 0x83)
		return GF_FALSE;

	val = gf_bs_read_int(bs, 8);
	if (val != 0x42)
		return GF_FALSE;

	return GF_TRUE;
}

typedef enum {
	CS_UNKNOWN = 0,
	CS_BT_601 = 1,
	CS_BT_709 = 2,
	CS_SMPTE_170 = 3,
	CS_SMPTE_240 = 4,
	CS_BT_2020 = 5,
	CS_RESERVED = 6,
	CS_RGB = 7,
} VP9_color_space;

static const int VP9_CS_to_23001_8_colour_primaries[] = { -1/*undefined*/, 5, 1, 6, 7, 9, -1/*reserved*/, 1 };
static const int VP9_CS_to_23001_8_transfer_characteristics[] = { -1/*undefined*/, 5, 1, 6, 7, 9, -1/*reserved*/, 13 };

static GF_Err vp9_color_config(GF_BitStream *bs, GF_VPConfig *vp9_cfg)
{
	VP9_color_space color_space;

	if (vp9_cfg->profile >= 2) {
		Bool ten_or_twelve_bit = gf_bs_read_int(bs, 1);
		vp9_cfg->bit_depth = ten_or_twelve_bit ? 12 : 10;
	}
	else {
		vp9_cfg->bit_depth = 8;
	}

	color_space = gf_bs_read_int(bs, 3);
	vp9_cfg->colour_primaries = VP9_CS_to_23001_8_colour_primaries[color_space];
	vp9_cfg->transfer_characteristics = VP9_CS_to_23001_8_transfer_characteristics[color_space];
	if (color_space != CS_RGB) {
		vp9_cfg->video_fullRange_flag = gf_bs_read_int(bs, 1);
		if (vp9_cfg->profile == 1 || vp9_cfg->profile == 3) {
			u8 subsampling_x, subsampling_y, subsampling_xy_to_chroma_subsampling[2][2] = { {3, 0}, {2, 0} };
			subsampling_x = gf_bs_read_int(bs, 1);
			subsampling_y = gf_bs_read_int(bs, 1);
			vp9_cfg->chroma_subsampling = subsampling_xy_to_chroma_subsampling[subsampling_x][subsampling_y];
			Bool reserved_zero = gf_bs_read_int(bs, 1);
			if (reserved_zero) {
				GF_LOG(GF_LOG_ERROR, GF_LOG_CODING, ("[VP9] color config reserved zero (1) is not zero.\n"));
				return GF_NON_COMPLIANT_BITSTREAM;
			}
		}
		else {
			vp9_cfg->chroma_subsampling = 0;
		}
	}
	else {
		vp9_cfg->video_fullRange_flag = GF_TRUE;
		if (vp9_cfg->profile == 1 || vp9_cfg->profile == 3) {
			vp9_cfg->chroma_subsampling = 3;
			Bool reserved_zero = gf_bs_read_int(bs, 1);
			if (reserved_zero) {
				GF_LOG(GF_LOG_ERROR, GF_LOG_CODING, ("[VP9] color config reserved zero (2) is not zero.\n"));
				return GF_NON_COMPLIANT_BITSTREAM;
			}
		}
	}

	return GF_OK;
}

static void vp9_compute_image_size(int FrameWidth, int FrameHeight, int *Sb64Cols, int *Sb64Rows)
{
	int MiCols = (FrameWidth + 7) >> 3;
	int MiRows = (FrameHeight + 7) >> 3;
	*Sb64Cols = (MiCols + 7) >> 3;
	*Sb64Rows = (MiRows + 7) >> 3;
}

static void vp9_frame_size(GF_BitStream *bs, int *FrameWidth, int *FrameHeight, int *Sb64Cols, int *Sb64Rows)
{
	int frame_width_minus_1 = gf_bs_read_int(bs, 16);
	int frame_height_minus_1 = gf_bs_read_int(bs, 16);
	if (frame_width_minus_1 + 1 != *FrameWidth || frame_height_minus_1 + 1 != *FrameHeight) {
		if (*FrameWidth || *FrameHeight)
			GF_LOG(GF_LOG_WARNING, GF_LOG_CONTAINER, ("[VP9] inconsistent frame dimensions: previous was %dx%d, new one is %dx%d.\n", *FrameWidth, *FrameHeight, frame_width_minus_1 + 1, frame_height_minus_1 + 1));
	}
	*FrameWidth = frame_width_minus_1 + 1;
	*FrameHeight = frame_height_minus_1 + 1;
	vp9_compute_image_size(*FrameWidth, *FrameHeight, Sb64Cols, Sb64Rows);
}

static void vp9_render_size(GF_BitStream *bs, int FrameWidth, int FrameHeight, int *renderWidth, int *renderHeight)
{
	Bool render_and_frame_size_different = gf_bs_read_int(bs, 1);
	if (render_and_frame_size_different == 1) {
		int render_width_minus_1 = gf_bs_read_int(bs, 16);
		int render_height_minus_1 = gf_bs_read_int(bs, 16);
		*renderWidth = render_width_minus_1 + 1;
		*renderHeight = render_height_minus_1 + 1;
	}
	else {
		*renderWidth = FrameWidth;
		*renderHeight = FrameHeight;
	}
}

static s64 vp9_s(GF_BitStream *bs, int n) {
	s64 value = gf_bs_read_int(bs, n);
	Bool sign = gf_bs_read_int(bs, 1);
	return sign ? -value : value;
}

static void vp9_loop_filter_params(GF_BitStream *bs)
{
	/*loop_filter_level = */gf_bs_read_int(bs, 6);
	/*loop_filter_sharpness = */gf_bs_read_int(bs, 3);
	Bool loop_filter_delta_enabled = gf_bs_read_int(bs, 1);
	if (loop_filter_delta_enabled == 1) {
		Bool loop_filter_delta_update = gf_bs_read_int(bs, 1);
		if (loop_filter_delta_update == GF_TRUE) {
			int i;
			for (i = 0; i < 4; i++) {
				Bool update_ref_delta = gf_bs_read_int(bs, 1);
				if (update_ref_delta == GF_TRUE)
					/*loop_filter_ref_deltas[i] =*/ vp9_s(bs, 6);
			}
			for (i = 0; i < 2; i++) {
				Bool update_mode_delta = gf_bs_read_int(bs, 1);
				if (update_mode_delta == GF_TRUE)
					/*loop_filter_mode_deltas[i] =*/ vp9_s(bs, 6);
			}
		}
	}
}

static void vp9_quantization_params(GF_BitStream *bs)
{
	/*base_q_idx = */gf_bs_read_int(bs, 8);
}

#define VP9_MAX_SEGMENTS 8
#define VP9_SEG_LVL_MAX 4
static const int segmentation_feature_bits[VP9_SEG_LVL_MAX] = { 8, 6, 2, 0 };
static const int segmentation_feature_signed[VP9_SEG_LVL_MAX] = { 1, 1, 0, 0 };

#define VP9_MIN_TILE_WIDTH_B64 4
#define VP9_MAX_TILE_WIDTH_B64 64

static void vp9_segmentation_params(GF_BitStream *bs)
{
	Bool segmentation_enabled = gf_bs_read_int(bs, 1);
	if (segmentation_enabled == 1) {
		int i;
		Bool segmentation_update_map = gf_bs_read_int(bs, 1);
		if (segmentation_update_map) {
			for (i = 0; i < 7; i++)
				/*segmentation_tree_probs[i] = read_prob()*/
				/*segmentation_temporal_update = */gf_bs_read_int(bs, 1);
			/*for (i = 0; i < 3; i++)
				segmentation_pred_prob[i] = segmentation_temporal_update ? read_prob() : 255*/
		}
		Bool segmentation_update_data = gf_bs_read_int(bs, 1);
		if (segmentation_update_data == 1) {
			/*segmentation_abs_or_delta_update =*/ gf_bs_read_int(bs, 1);
			for (i = 0; i < VP9_MAX_SEGMENTS; i++) {
				int j;
				for (j = 0; j < VP9_SEG_LVL_MAX; j++) {
					/*feature_value = 0*/
					Bool feature_enabled = gf_bs_read_int(bs, 1);
					/*FeatureEnabled[i][j] = feature_enabled*/
					if (feature_enabled) {
						int bits_to_read = segmentation_feature_bits[j];
						/*feature_value =*/ gf_bs_read_int(bs, bits_to_read);
						if (segmentation_feature_signed[j] == 1) {
							/*Bool feature_sign = */gf_bs_read_int(bs, 1);
							/*if (feature_sign == 1)
								feature_value *= -1*/
						}
					}
					/*FeatureData[i][j] = feature_value*/
				}
			}
		}
	}
}

static int calc_min_log2_tile_cols(int Sb64Cols) {
	int minLog2 = 0;
	while ((VP9_MAX_TILE_WIDTH_B64 << minLog2) < Sb64Cols)
		minLog2++;

	return minLog2;
}

static int calc_max_log2_tile_cols(int Sb64Cols) {
	int maxLog2 = 1;
	while ((Sb64Cols >> maxLog2) >= VP9_MIN_TILE_WIDTH_B64)
		maxLog2++;

	return maxLog2 - 1;
}

static void vp9_tile_info(GF_BitStream *bs, int Sb64Cols)
{
	Bool tile_rows_log2;
	int minLog2TileCols = calc_min_log2_tile_cols(Sb64Cols);
	int maxLog2TileCols = calc_max_log2_tile_cols(Sb64Cols);
	int tile_cols_log2 = minLog2TileCols;
	while (tile_cols_log2 < maxLog2TileCols) {
		Bool increment_tile_cols_log2 = gf_bs_read_int(bs, 1);
		if (increment_tile_cols_log2)
			tile_cols_log2++;
		else
			break;
	}
	tile_rows_log2 = gf_bs_read_int(bs, 1);
	if (tile_rows_log2) {
		Bool increment_tile_rows_log2 = gf_bs_read_int(bs, 1);
		tile_rows_log2 += increment_tile_rows_log2;
	}
}

static void vp9_frame_size_with_refs(GF_BitStream *bs, u8 refresh_frame_flags, u8 * ref_frame_idx, int * RefFrameWidth, int *RefFrameHeight,
	int *FrameWidth, int *FrameHeight, int *RenderWidth, int *RenderHeight, int *Sb64Cols, int *Sb64Rows)
{
	Bool found_ref;
	int i;
	for (i = 0; i < 3; i++) {
		found_ref = gf_bs_read_int(bs, 1);
		if (found_ref) {
			*FrameWidth  = RefFrameWidth [ref_frame_idx[i]];
			*FrameHeight = RefFrameHeight[ref_frame_idx[i]];
			break;
		}
	}
	if (found_ref == 0) {
		vp9_frame_size(bs, FrameWidth, FrameHeight, Sb64Cols, Sb64Rows);
	}
	else {
		vp9_compute_image_size(*FrameWidth, *FrameHeight, Sb64Cols, Sb64Rows);
	}

	vp9_render_size(bs, *FrameWidth, *FrameHeight, RenderWidth, RenderHeight);
}

static void vp9_read_interpolation_filter(GF_BitStream *bs)
{
	Bool is_filter_switchable = gf_bs_read_int(bs, 1);
	if (!is_filter_switchable) {
		/*raw_interpolation_filter = */gf_bs_read_int(bs, 2);
	}
}


#define VP9_KEY_FRAME 0

GF_Err gf_media_vp9_parse_sample(GF_BitStream *bs, GF_VPConfig *vp9_cfg, Bool *key_frame, u32 *FrameWidth, u32 *FrameHeight, u32 *renderWidth, u32 *renderHeight)
{
	Bool FrameIsIntra = GF_FALSE, profile_low_bit = GF_FALSE, profile_high_bit = GF_FALSE, show_existing_frame = GF_FALSE, frame_type = GF_FALSE, show_frame = GF_FALSE, error_resilient_mode = GF_FALSE;
	/*u8 frame_context_idx = 0, reset_frame_context = 0, frame_marker = 0*/;
	int Sb64Cols = 0, Sb64Rows = 0, i = 0;
	u8 refresh_frame_flags = 0;

	assert(bs && key_frame);

	/*uncompressed header*/
	/*frame_marker = */gf_bs_read_int(bs, 2);
	profile_low_bit = gf_bs_read_int(bs, 1);
	profile_high_bit = gf_bs_read_int(bs, 1);
	vp9_cfg->profile = (profile_high_bit << 1) + profile_low_bit;
	if (vp9_cfg->profile == 3) {
		Bool reserved_zero = gf_bs_read_int(bs, 1);
		if (reserved_zero) {
			GF_LOG(GF_LOG_ERROR, GF_LOG_CODING, ("[VP9] uncompressed header reserved zero is not zero.\n"));
			return GF_NON_COMPLIANT_BITSTREAM;
		}
	}

	show_existing_frame = gf_bs_read_int(bs, 1);
	if (show_existing_frame == GF_TRUE) {
		/*frame_to_show_map_idx = */gf_bs_read_int(bs, 3);
		return GF_OK;
	}

	frame_type = gf_bs_read_int(bs, 1);
	show_frame = gf_bs_read_int(bs, 1);
	error_resilient_mode = gf_bs_read_int(bs, 1);
	if (frame_type == VP9_KEY_FRAME) {
		if (!vp9_frame_sync_code(bs))
			return GF_NON_COMPLIANT_BITSTREAM;
		if (vp9_color_config(bs, vp9_cfg) != GF_OK)
			return GF_NON_COMPLIANT_BITSTREAM;
		vp9_frame_size(bs, FrameWidth, FrameHeight, &Sb64Cols, &Sb64Rows);
		vp9_render_size(bs, *FrameWidth, *FrameHeight, renderWidth, renderHeight);
		refresh_frame_flags = 0xFF;
		*key_frame = GF_TRUE;
		FrameIsIntra = GF_TRUE;
	}
	else {
		Bool intra_only = GF_FALSE;
		*key_frame = GF_FALSE;

		if (show_frame == GF_FALSE) {
			intra_only = gf_bs_read_int(bs, 1);
		}
		FrameIsIntra = intra_only;

		if (error_resilient_mode == GF_FALSE) {
			/*reset_frame_context = */gf_bs_read_int(bs, 2);
		}

		if (intra_only == GF_TRUE) {
			if (!vp9_frame_sync_code(bs))
				return GF_NON_COMPLIANT_BITSTREAM;

			if (vp9_cfg->profile > 0) {
				if (vp9_color_config(bs, vp9_cfg) != GF_OK)
					return GF_NON_COMPLIANT_BITSTREAM;
			}
			else {
				u8 color_space = CS_BT_601;
				vp9_cfg->colour_primaries = VP9_CS_to_23001_8_colour_primaries[color_space];
				vp9_cfg->transfer_characteristics = VP9_CS_to_23001_8_transfer_characteristics[color_space];
				vp9_cfg->chroma_subsampling = 0;
				vp9_cfg->bit_depth = 8;
			}
			refresh_frame_flags = gf_bs_read_int(bs, 8);
			vp9_frame_size(bs, FrameWidth, FrameHeight, &Sb64Cols, &Sb64Rows);
			vp9_render_size(bs, *FrameWidth, *FrameHeight, renderWidth, renderHeight);
		}
		else {
			int i;
			refresh_frame_flags = gf_bs_read_int(bs, 8);
			u8 ref_frame_idx[3];
			for (i = 0; i < 3; i++) {
				ref_frame_idx[i] = gf_bs_read_int(bs, 3);
				/*ref_frame_sign_bias[LAST_FRAME + i] = */gf_bs_read_int(bs, 1);
			}
			vp9_frame_size_with_refs(bs, refresh_frame_flags, ref_frame_idx, vp9_cfg->RefFrameWidth, vp9_cfg->RefFrameHeight, FrameWidth, FrameHeight, renderWidth, renderHeight, &Sb64Cols, &Sb64Rows);
			/*allow_high_precision_mv = */gf_bs_read_int(bs, 1);
			vp9_read_interpolation_filter(bs);
		}
	}

	if (error_resilient_mode == 0) {
		/*refresh_frame_context = */gf_bs_read_int(bs, 1);
		/*frame_parallel_decoding_mode = */gf_bs_read_int(bs, 1);
	}

	/*frame_context_idx = */gf_bs_read_int(bs, 2);
	if (FrameIsIntra || error_resilient_mode) {
		/*setup_past_independence + save_probs ...*/
		//frame_context_idx = 0;
	}

	vp9_loop_filter_params(bs);
	vp9_quantization_params(bs);
	vp9_segmentation_params(bs);
	vp9_tile_info(bs, Sb64Cols);

	/*header_size_in_bytes = */gf_bs_read_int(bs, 16);

	/*Reference frame update process (8.10 - partial)*/
	for (i = 0; i < VP9_NUM_REF_FRAMES; i++) {
		if ((refresh_frame_flags >> i) & 1) {
			vp9_cfg->RefFrameWidth[i] = *FrameWidth;
			vp9_cfg->RefFrameHeight[i] = *FrameHeight;
		}
	}

	return GF_OK;
}

GF_Err gf_av1_parse_obu_header(GF_BitStream *bs, ObuType *obu_type, Bool *obu_extension_flag, Bool *obu_has_size_field, u8 *temporal_id, u8 *spatial_id)
{
	Bool forbidden = gf_bs_read_int(bs, 1);
	if (forbidden) {
		return GF_NON_COMPLIANT_BITSTREAM;
	}

	*obu_type = gf_bs_read_int(bs, 4);
	*obu_extension_flag = gf_bs_read_int(bs, 1);
	*obu_has_size_field = gf_bs_read_int(bs, 1);
	if (gf_bs_read_int(bs, 1) /*obu_reserved_1bit*/) {
		return GF_NON_COMPLIANT_BITSTREAM;
	}
	if (*obu_extension_flag) {
		*temporal_id = gf_bs_read_int(bs, 3);
		*spatial_id = gf_bs_read_int(bs, 2);
		/*extension_header_reserved_3bits = */gf_bs_read_int(bs, 3);
	}

	return GF_OK;
}

#endif // GPAC_DISABLE_AV_PARSERS

GF_EXPORT
const char *av1_get_obu_name(ObuType obu_type)
{
	switch (obu_type) {
	case OBU_SEQUENCE_HEADER: return "seq_header";
	case OBU_TEMPORAL_DELIMITER: return "delimiter";
	case OBU_FRAME_HEADER: return "frame_header";
	case OBU_TILE_GROUP: return "tile_group";
	case OBU_METADATA: return "metadata";
	case OBU_FRAME: return "frame";
	case OBU_REDUNDANT_FRAME_HEADER: return "redundant_frame_header";
	case OBU_TILE_LIST: return "tile_list";
	case OBU_PADDING: return "padding";
	case OBU_RESERVED_0:
	case OBU_RESERVED_9:
	case OBU_RESERVED_10:
	case OBU_RESERVED_11:
	case OBU_RESERVED_12:
	case OBU_RESERVED_13:
	case OBU_RESERVED_14:
		return "reserved";
	default: return "unknown";
	}
}

Bool av1_is_obu_header(ObuType obu_type) {
	switch (obu_type) {
	case OBU_SEQUENCE_HEADER:
	case OBU_METADATA:
		// TODO add check based on the metadata type
		return GF_TRUE;
	default:
		return GF_FALSE;
	}
}

#ifndef GPAC_DISABLE_AV_PARSERS

static Bool av1_is_obu_frame(AV1State *state, ObuType obu_type)
{
	switch (obu_type) {
	case OBU_PADDING:
	case OBU_REDUNDANT_FRAME_HEADER:
		return GF_FALSE;
	case OBU_TEMPORAL_DELIMITER:
		return state->keep_temporal_delim ? GF_TRUE : GF_FALSE;
	default:
		return GF_TRUE;
	}
}

u64 gf_av1_leb128_read(GF_BitStream *bs, u8 *opt_Leb128Bytes) {
	u64 value = 0;
	u8 Leb128Bytes = 0, i = 0;
	for (i = 0; i < 8; i++) {
		u8 leb128_byte = gf_bs_read_u8(bs);
		value |= ( ((u64) (leb128_byte & 0x7f)) << (i * 7));
		Leb128Bytes += 1;
		if (!(leb128_byte & 0x80)) {
			break;
		}
	}

	if (opt_Leb128Bytes) {
		*opt_Leb128Bytes = Leb128Bytes;
	}
	return value;
}

u32 gf_av1_leb128_size(u64 value)
{
	u32 gf_av1_leb128_size = 0;
	do {
		++gf_av1_leb128_size;
	} while ((value >>= 7) != 0);

	return gf_av1_leb128_size;
}

u64 gf_av1_leb128_write(GF_BitStream *bs, u64 value)
{
	u32 i, leb_size = gf_av1_leb128_size(value);
	for (i = 0; i < leb_size; ++i) {
		u8 byte = value & 0x7f;
		value >>= 7;
		if (value != 0) byte |= 0x80; //more bytes follow
		gf_bs_write_u8(bs, byte);
	}

	return leb_size;
}

#define OBU_BLOCK_SIZE 4096
static void av1_add_obu_internal(GF_BitStream *bs, u64 pos, u64 obu_length, ObuType obu_type, GF_List **obu_list, AV1State *state)
{
	char block[OBU_BLOCK_SIZE];
	Bool has_size_field = 0, obu_extension_flag = 0;
	u8 temporal_id, spatial_id;
	GF_AV1_OBUArrayEntry *a = NULL;

	if (state && state->mem_mode) {
		if (!state->bs) state->bs = gf_bs_new(NULL, 0, GF_BITSTREAM_WRITE);
		else gf_bs_reassign_buffer(state->bs, state->frame_obus, state->frame_obus_alloc);
	}
	else {
		GF_SAFEALLOC(a, GF_AV1_OBUArrayEntry);
		if (!a) {
			GF_LOG(GF_LOG_ERROR, GF_LOG_CONTAINER, ("[AV1] Failed to allocate OBU\n"));
			return;
		}
	}

	gf_bs_seek(bs, pos);
	gf_av1_parse_obu_header(bs, &obu_type, &obu_extension_flag, &has_size_field, &temporal_id, &spatial_id);
	gf_bs_seek(bs, pos);

	if (has_size_field) {
		if (a) {
			a->obu = gf_malloc((size_t)obu_length);
			gf_bs_read_data(bs, a->obu, (u32)obu_length);
			a->obu_length = obu_length;
		}
		else {
			u32 remain = (u32)obu_length;
			while (remain) {
				u32 block_size = OBU_BLOCK_SIZE;
				if (block_size > remain) block_size = remain;
				gf_bs_read_data(bs, block, block_size);
				gf_bs_write_data(state->bs, block, block_size);
				remain -= block_size;
			}
			return;
		}
	}
	else {
		u8 i, hdr_size = obu_extension_flag ? 2 : 1;
		const u32 leb_size = (u32)gf_av1_leb128_size(obu_length);
		const u64 obu_size = obu_length - hdr_size;

		if (a) {
			a->obu = gf_malloc((size_t)obu_length + leb_size);
			a->obu_length = obu_length + leb_size;
			for (i = 0; i < hdr_size; ++i) {
				a->obu[i] = gf_bs_read_u8(bs);
				/*add size field flag*/
				if (i == 0) a->obu[0] |= 0x02;
			}
			{
				u32 out_size = 0;
				u8 *output = NULL;
				GF_BitStream *bsLeb128 = gf_bs_new(NULL, 0, GF_BITSTREAM_WRITE);
				/*write size field*/
				gf_av1_leb128_write(bsLeb128, obu_size);
				assert(gf_bs_get_position(bsLeb128) == leb_size);
				gf_bs_get_content(bsLeb128, &output, &out_size);
				gf_bs_del(bsLeb128);
				memcpy(a->obu + hdr_size, output, out_size);
				gf_free(output);
			}
			gf_bs_read_data(bs, a->obu + hdr_size + leb_size, (u32)(obu_size));
			assert(gf_bs_get_position(bs) == pos + obu_length);
		}
		else {
			u32 remain;
			for (i = 0; i < hdr_size; ++i) {
				u8 hdr_b = gf_bs_read_u8(bs);
				if (i == 0) hdr_b |= 0x02; /*add size field flag*/
				gf_bs_write_u8(state->bs, hdr_b);
			}
			/*add size field */
			gf_av1_leb128_write(state->bs, obu_size);
			remain = (u32)obu_length - hdr_size;
			while (remain) {
				u32 block_size = OBU_BLOCK_SIZE;
				if (block_size > remain) block_size = remain;
				gf_bs_read_data(bs, block, block_size);
				gf_bs_write_data(state->bs, block, block_size);
				remain -= block_size;
			}
			assert(gf_bs_get_position(bs) == pos + obu_length);
			return;
		}
	}
	a->obu_type = obu_type;
	if (!*obu_list)
		*obu_list = gf_list_new();
	gf_list_add(*obu_list, a);
}

static void av1_populate_state_from_obu(GF_BitStream *bs, u64 pos, u64 obu_length, ObuType obu_type, AV1State *state)
{
	if (av1_is_obu_header(obu_type)) {
		av1_add_obu_internal(bs, pos, obu_length, obu_type, &state->frame_state.header_obus, NULL);
	}
	if (!state->skip_frames && av1_is_obu_frame(state, obu_type)) {
		if (!state->mem_mode) {
			av1_add_obu_internal(bs, pos, obu_length, obu_type, &state->frame_state.frame_obus, NULL);
		}
		else {
			av1_add_obu_internal(bs, pos, obu_length, obu_type, NULL, state);
		}
	}
}

GF_Err aom_av1_parse_temporal_unit_from_section5(GF_BitStream *bs, AV1State *state)
{
	if (!state) return GF_BAD_PARAM;
	state->obu_type = -1;

	while (state->obu_type != OBU_TEMPORAL_DELIMITER) {
		if (!gf_bs_available(bs))
			return state->unframed ? GF_BUFFER_TOO_SMALL : GF_OK;

		u64 pos = gf_bs_get_position(bs), obu_length = 0;
		GF_Err e;
		if (gf_bs_available(bs)==1)
			e=GF_OK;

		e = gf_media_aom_av1_parse_obu(bs, &state->obu_type, &obu_length, NULL, state);
		if (e)
			return e;

		if (obu_length != gf_bs_get_position(bs) - pos) {
			GF_LOG(GF_LOG_WARNING, GF_LOG_CONTAINER, ("[AV1] OBU (Section 5) frame size "LLU" different from consumed bytes "LLU".\n", obu_length, gf_bs_get_position(bs) - pos));
			return GF_NON_COMPLIANT_BITSTREAM;
		}

		GF_LOG(GF_LOG_DEBUG, GF_LOG_CONTAINER, ("[AV1] Section5 OBU detected (size "LLU")\n", obu_length));
		av1_populate_state_from_obu(bs, pos, obu_length, state->obu_type, state);
	}

	return GF_OK;
}

Bool gf_media_aom_probe_annexb(GF_BitStream *bs)
{
	Bool res = GF_TRUE;
	u64 init_pos = gf_bs_get_position(bs);
	u64 sz = gf_av1_leb128_read(bs, NULL);
	if (!sz) res = GF_FALSE;
	while (sz > 0) {
		u8 Leb128Bytes = 0;
		u64 frame_unit_size = gf_av1_leb128_read(bs, &Leb128Bytes);

		if (!frame_unit_size) {
			res = GF_FALSE;
			break;
		}

		if (sz < Leb128Bytes + frame_unit_size) {
			res = GF_FALSE;
			break;
		}
		sz -= Leb128Bytes + frame_unit_size;

		while (frame_unit_size > 0) {
			ObuType obu_type;
			u64 pos, obu_length = gf_av1_leb128_read(bs, &Leb128Bytes);
			if (frame_unit_size < Leb128Bytes + obu_length) {
				res = GF_FALSE;
				break;
			}
			pos = gf_bs_get_position(bs);
			frame_unit_size -= Leb128Bytes;

			u8 tid, sid;
			Bool extflag, has_size;
			GF_Err e = gf_av1_parse_obu_header(bs, &obu_type, &extflag, &has_size, &tid, &sid);
			if (e) {
				res = GF_FALSE;
				break;
			}

			if (has_size) {
				obu_length = (u32)gf_av1_leb128_read(bs, NULL);
			}
			else {
				if (obu_length >= 1 + extflag) {
					obu_length = obu_length - 1 - extflag;
				}
				else {
					res = GF_FALSE;
					break;
				}
			}
			u32 hdr_size = (u32)(gf_bs_get_position(bs) - pos);
			obu_length += hdr_size;

			if (frame_unit_size < obu_length) {
				res = GF_FALSE;
				break;
			}
			frame_unit_size -= obu_length;
			gf_bs_skip_bytes(bs, obu_length - hdr_size);
		}
		if (!res) break;
	}
	gf_bs_seek(bs, init_pos);
	return res;
}

GF_Err aom_av1_parse_temporal_unit_from_annexb(GF_BitStream *bs, AV1State *state)
{
	GF_Err e = GF_OK;
	u64 tupos;
	u64 tusize, sz;
	if (!bs || !state) return GF_BAD_PARAM;

	state->bs_overread = GF_FALSE;
	tusize = sz = gf_av1_leb128_read(bs, NULL);
	tupos = gf_bs_get_position(bs);
	if (!sz) {
		GF_LOG(GF_LOG_INFO, GF_LOG_CODING, ("[AV1] temporal unit size is 0, likely not annex B\n"));
		return GF_NON_COMPLIANT_BITSTREAM;
	}

	GF_LOG(GF_LOG_DEBUG, GF_LOG_CONTAINER, ("[AV1] Annex B temporal unit detected (size "LLU") ***** \n", sz));
	while (sz > 0) {
		u8 Leb128Bytes = 0;
		u64 frame_unit_size = gf_av1_leb128_read(bs, &Leb128Bytes);

		if (state->bs_overread) {
			return GF_BUFFER_TOO_SMALL;
		}
		if (sz < Leb128Bytes + frame_unit_size) {
			GF_LOG(GF_LOG_ERROR, GF_LOG_CODING, ("[AV1] Annex B sz("LLU") < Leb128Bytes("LLU") + frame_unit_size("LLU")\n", sz, Leb128Bytes, frame_unit_size));
			return GF_NON_COMPLIANT_BITSTREAM;
		}
		GF_LOG(GF_LOG_DEBUG, GF_LOG_CONTAINER, ("[AV1] Annex B frame unit detected (size "LLU")\n", frame_unit_size));
		sz -= Leb128Bytes + frame_unit_size;

		while (frame_unit_size > 0) {
			u64 pos, obu_length = gf_av1_leb128_read(bs, &Leb128Bytes);

			if (state->bs_overread) {
				return GF_BUFFER_TOO_SMALL;
			}
			if (frame_unit_size < Leb128Bytes + obu_length) {
				GF_LOG(GF_LOG_ERROR, GF_LOG_CODING, ("[AV1] Annex B frame_unit_size("LLU") < Leb128Bytes("LLU") + obu_length("LLU")\n", frame_unit_size, Leb128Bytes, obu_length));
				return GF_NON_COMPLIANT_BITSTREAM;
			}
			GF_LOG(GF_LOG_DEBUG, GF_LOG_CONTAINER, ("[AV1] Annex B OBU detected (size "LLU")\n", obu_length));
			pos = gf_bs_get_position(bs);
			frame_unit_size -= Leb128Bytes;

			e = gf_media_aom_av1_parse_obu(bs, &state->obu_type, &obu_length, NULL, state);
			if (e) return e;

			if (obu_length != gf_bs_get_position(bs) - pos) {
				GF_LOG(GF_LOG_WARNING, GF_LOG_CONTAINER, ("[AV1] Annex B frame size "LLU" different from consumed bytes "LLU".\n", obu_length, gf_bs_get_position(bs) - pos));
				return GF_NON_COMPLIANT_BITSTREAM;
			}

			av1_populate_state_from_obu(bs, pos, obu_length, state->obu_type, state);
			if (frame_unit_size < obu_length) {
				GF_LOG(GF_LOG_ERROR, GF_LOG_CODING, ("[AV1] Annex B frame_unit_size("LLU") < OBU size ("LLU")\n", frame_unit_size, obu_length));
				return GF_NON_COMPLIANT_BITSTREAM;
			}
			frame_unit_size -= obu_length;
		}
	}
	assert(sz == 0);
	if (tusize != gf_bs_get_position(bs) - tupos) {
		GF_LOG(GF_LOG_WARNING, GF_LOG_CONTAINER, ("[AV1] Annex B TU size "LLU" different from consumed bytes "LLU".\n", tusize, gf_bs_get_position(bs) - tupos));
		return GF_NON_COMPLIANT_BITSTREAM;
	}
	return GF_OK;
}

GF_Err aom_av1_parse_temporal_unit_from_ivf(GF_BitStream *bs, AV1State *state)
{
	u64 frame_size, pts_ignored;
	GF_Err e;
	if (gf_bs_available(bs)<12) return GF_EOS;
	e = gf_media_parse_ivf_frame_header(bs, &frame_size, &pts_ignored);
	if (e) return e;
	GF_LOG(GF_LOG_DEBUG, GF_LOG_CONTAINER, ("[AV1] IVF frame detected (size "LLU")\n", frame_size));

	if (gf_bs_available(bs) < frame_size) return GF_EOS;

	while (frame_size > 0) {
		u64 obu_size = 0, pos = gf_bs_get_position(bs);

		e = gf_media_aom_av1_parse_obu(bs, &state->obu_type, &obu_size, NULL, state);
		if (e != GF_OK)
			return e;

		if (obu_size != gf_bs_get_position(bs) - pos) {
			GF_LOG(GF_LOG_WARNING, GF_LOG_CONTAINER, ("[AV1] IVF frame size "LLU" different from consumed bytes "LLU".\n", obu_size, gf_bs_get_position(bs) - pos));
			return GF_NON_COMPLIANT_BITSTREAM;
		}

		av1_populate_state_from_obu(bs, pos, obu_size, state->obu_type, state);

		frame_size -= obu_size;
	}
	return GF_OK;
}

#define AV1_NUM_REF_FRAMES 8
#define AV1_ALL_FRAMES ((1 << AV1_NUM_REF_FRAMES) - 1)

#define AV1_SUPERRES_DENOM_MIN 9
#define AV1_SUPERRES_DENOM_BITS 3
#define AV1_SUPERRES_NUM 8

#define AV1_REFS_PER_FRAME 7
#define AV1_PRIMARY_REF_NONE 7

#define MAX_TILE_WIDTH 4096
#define MAX_TILE_AREA (4096 * 2304)

static u32 aom_av1_tile_log2(u32 blkSize, u32 target)
{
	u32 k;
	for (k = 0; (blkSize << k) < target; k++) {
	}
	return k;
}

static u64 aom_av1_le(GF_BitStream *bs, u32 n) {
	u32 i = 0;
	u64 t = 0;
	for (i = 0; i < n; i++) {
		u8 byte = gf_bs_read_int(bs, 8);
		t += (byte << (i * 8));
	}
	return t;
}


static void av1_parse_tile_info(GF_BitStream *bs, AV1State *state)
{
	u32 i;
	u32 MiCols = 2 * ((state->width + 7) >> 3);
	u32 MiRows = 2 * ((state->height + 7) >> 3);
	u32 sbCols = state->use_128x128_superblock ? ((MiCols + 31) >> 5) : ((MiCols + 15) >> 4);
	u32 sbRows = state->use_128x128_superblock ? ((MiRows + 31) >> 5) : ((MiRows + 15) >> 4);
	u32 sbShift = state->use_128x128_superblock ? 5 : 4;
	u32 sbSize = sbShift + 2;
	u32 maxTileWidthSb = MAX_TILE_WIDTH >> sbSize;
	u32 maxTileAreaSb = MAX_TILE_AREA >> (2 * sbSize);
	u32 minLog2tileCols = aom_av1_tile_log2(maxTileWidthSb, sbCols);
	u32 maxLog2tileCols = aom_av1_tile_log2(1, MIN(sbCols, AV1_MAX_TILE_COLS));
	u32 maxLog2tileRows = aom_av1_tile_log2(1, MIN(sbRows, AV1_MAX_TILE_ROWS));
	u32 minLog2Tiles = MAX(minLog2tileCols, aom_av1_tile_log2(maxTileAreaSb, sbRows * sbCols));
	Bool uniform_tile_spacing_flag = gf_bs_read_int(bs, 1);
	if (uniform_tile_spacing_flag) {
		u32 startSb, tileWidthSb, tileHeightSb, minLog2tileRows;
		state->tileColsLog2 = minLog2tileCols;
		while (state->tileColsLog2 < maxLog2tileCols) {
			Bool increment_tile_cols_log2 = gf_bs_read_int(bs, 1);
			if (increment_tile_cols_log2 == 1)
				state->tileColsLog2++;
			else
				break;
		}

		tileWidthSb = (sbCols + (1 << state->tileColsLog2) - 1) >> state->tileColsLog2;
		i = 0;
		for (startSb = 0; startSb < sbCols; startSb += tileWidthSb) {
			i += 1;
		}
		state->tileCols = i;
		minLog2tileRows = MAX((int)(minLog2Tiles - state->tileColsLog2), 0);
		state->tileRowsLog2 = minLog2tileRows;
		while (state->tileRowsLog2 < maxLog2tileRows) {
			Bool increment_tile_rows_log2 = gf_bs_read_int(bs, 1);
			if (increment_tile_rows_log2 == 1)
				state->tileRowsLog2++;
			else
				break;
		}

		tileHeightSb = (sbRows + (1 << state->tileRowsLog2) - 1) >> state->tileRowsLog2;
		i = 0;
		for (startSb = 0; startSb < sbRows; startSb += tileHeightSb) {
			i += 1;
		}
		state->tileRows = i;
	}
	else {
		u32 startSb, maxTileHeightSb, widestTileSb;
		widestTileSb = 0;
		startSb = 0;
		for (i = 0; startSb < sbCols; i++) {
			u32 maxWidth = MIN((int)(sbCols - startSb), maxTileWidthSb);
			u32 width_in_sbs_minus_1 = av1_read_ns(bs, maxWidth);
			u32 sizeSb = width_in_sbs_minus_1 + 1;
			widestTileSb = MAX(sizeSb, widestTileSb);
			startSb += sizeSb;
		}
		if (!widestTileSb) {
			GF_LOG(GF_LOG_ERROR, GF_LOG_CODING, ("[AV1] widest tile is 0, broken bitstream\n"));
			return;
		}
		state->tileCols = i;
		state->tileColsLog2 = aom_av1_tile_log2(1, state->tileCols);

		if (minLog2Tiles > 0)
			maxTileAreaSb = (sbRows * sbCols) >> (minLog2Tiles + 1);
		else
			maxTileAreaSb = sbRows * sbCols;
		maxTileHeightSb = widestTileSb ? MAX(maxTileAreaSb / widestTileSb, 1) : 1;

		startSb = 0;
		for (i = 0; startSb < sbRows; i++) {
			u32 maxHeight = MIN((int)(sbRows - startSb), maxTileHeightSb);
			u32 height_in_sbs_minus_1 = av1_read_ns(bs, maxHeight);
			u32 sizeSb = height_in_sbs_minus_1 + 1;
			startSb += sizeSb;
		}

		state->tileRows = i;
		state->tileRowsLog2 = aom_av1_tile_log2(1, state->tileRows);
	}
	if (state->tileColsLog2 > 0 || state->tileRowsLog2 > 0) {
		/*context_update_tile_id = */gf_bs_read_int(bs, state->tileRowsLog2 + state->tileColsLog2);
		state->tile_size_bytes = gf_bs_read_int(bs, 2) + 1;
	}
}

static void superres_params(GF_BitStream *bs, AV1State *state)
{
	u32 SuperresDenom;
	Bool use_superres;

	if (state->enable_superres) {
		use_superres = gf_bs_read_int(bs, 1);
	}
	else {
		use_superres = GF_FALSE;
	}
	if (use_superres) {
		u8 coded_denom = gf_bs_read_int(bs, AV1_SUPERRES_DENOM_BITS);
		SuperresDenom = coded_denom + AV1_SUPERRES_DENOM_MIN;
	}
	else {
		SuperresDenom = AV1_SUPERRES_NUM;
	}
	state->UpscaledWidth = state->width;
	state->width = (state->UpscaledWidth * AV1_SUPERRES_NUM + (SuperresDenom / 2)) / SuperresDenom;
}

static void av1_frame_size(GF_BitStream *bs, AV1State *state, Bool frame_size_override_flag)
{
	if (frame_size_override_flag) {
		u32 frame_width_minus_1, frame_height_minus_1;
		u8 n = state->frame_width_bits_minus_1 + 1;
		frame_width_minus_1 = gf_bs_read_int(bs, n);
		n = state->frame_height_bits_minus_1 + 1;
		frame_height_minus_1 = gf_bs_read_int(bs, n);
		state->width = frame_width_minus_1 + 1;
		state->height = frame_height_minus_1 + 1;
	}
	superres_params(bs, state);
	//compute_image_size(); //no bits
}

static void av1_render_size(GF_BitStream *bs)
{
	Bool render_and_frame_size_different = gf_bs_read_int(bs, 1);
	if (render_and_frame_size_different == GF_TRUE) {
		/*render_width_minus_1 =*/ gf_bs_read_int(bs, 16);
		/*render_height_minus_1 =*/ gf_bs_read_int(bs, 16);
		//RenderWidth = render_width_minus_1 + 1;
		//RenderHeight = render_height_minus_1 + 1;
	}
	else {
		//RenderWidth = UpscaledWidth;
		//RenderHeight = FrameHeight;
	}
}

static void read_interpolation_filter(GF_BitStream *bs)
{
	Bool is_filter_switchable = gf_bs_read_int(bs, 1);
	if (!is_filter_switchable) {
		/*interpolation_filter =*/ gf_bs_read_int(bs, 2);
	}
}

static void frame_size_with_refs(GF_BitStream *bs, AV1State *state, Bool frame_size_override_flag)
{
	Bool found_ref = GF_FALSE;
	u32 i = 0;
	for (i = 0; i < AV1_REFS_PER_FRAME; i++) {
		found_ref = gf_bs_read_int(bs, 1);
		if (found_ref == 1) {
#if 0
			UpscaledWidth = RefUpscaledWidth[ref_frame_idx[i]];
			FrameWidth = UpscaledWidth;
			FrameHeight = RefFrameHeight[ref_frame_idx[i]];
			RenderWidth = RefRenderWidth[ref_frame_idx[i]];
			RenderHeight = RefRenderHeight[ref_frame_idx[i]];
#endif
			break;
		}
	}
	if (found_ref == 0) {
		av1_frame_size(bs, state, frame_size_override_flag);
		av1_render_size(bs);
	}
	else {
		superres_params(bs, state);
		//compute_image_size();
	}
}

static s32 av1_delta_q(GF_BitStream *bs)
{
	Bool delta_coded = gf_bs_read_int(bs, 1);
	s32 delta_q = 0;
	if (delta_coded) {
		u32 signMask = 1 << (7 - 1);
		delta_q = gf_bs_read_int(bs, 7);
		if (delta_q & signMask)
			delta_q = delta_q - 2 * signMask;
	}
	return delta_q;
}

static u8 Segmentation_Feature_Bits[] = { 8,6,6,6,6,3,0,0 };
static u8 Segmentation_Feature_Signed[] = { 1, 1, 1, 1, 1, 0, 0, 0 };

static u8 av1_get_qindex(Bool ignoreDeltaQ, u32 segmentId, u32 base_q_idx, u32 delta_q_present, u32 CurrentQIndex, Bool segmentation_enabled, u8 *features_SEG_LVL_ALT_Q_enabled, s32 *features_SEG_LVL_ALT_Q)
{
	//If seg_feature_active_idx( segmentId, SEG_LVL_ALT_Q ) is equal to 1 the following ordered steps apply:
	if (segmentation_enabled && features_SEG_LVL_ALT_Q_enabled[segmentId]) {
		//Set the variable data equal to FeatureData[ segmentId ][ SEG_LVL_ALT_Q ].
		s32 data = features_SEG_LVL_ALT_Q[segmentId];
		s32 qindex = base_q_idx + data;
		//If ignoreDeltaQ is equal to 0 and delta_q_present is equal to 1, set qindex equal to CurrentQIndex + data.
		if ((ignoreDeltaQ == 0) && (delta_q_present == 1)) qindex = CurrentQIndex + data;
		//Return Clip3( 0, 255, qindex ).
		if (qindex < 0) return 0;
		else if (qindex > 255) return 255;
		else return (u8)qindex;
	}
	//Otherwise, if ignoreDeltaQ is equal to 0 and delta_q_present is equal to 1, return CurrentQIndex.
	if ((ignoreDeltaQ == 0) && (delta_q_present == 1)) return CurrentQIndex;
	//otherwise
	return base_q_idx;
}

enum {
	AV1_RESTORE_NONE = 0,
	AV1_RESTORE_SWITCHABLE,
	AV1_RESTORE_WIENER,
	AV1_RESTORE_SGRPROJ
};

#define AV1_GMC_IDENTITY  0
#define AV1_GMC_TRANSLATION 1
#define AV1_GMC_ROTZOOM 2
#define AV1_GMC_AFFINE 3

#define AV1_LAST_FRAME 1
#define AV1_LAST2_FRAME 2
#define AV1_LAST3_FRAME 3
#define AV1_GOLDEN_FRAME 4
#define AV1_BWDREF_FRAME 5
#define AV1_ALTREF2_FRAME 6
#define AV1_ALTREF_FRAME 7

#define GM_ABS_ALPHA_BITS 12
#define GM_ALPHA_PREC_BITS 15
#define GM_ABS_TRANS_ONLY_BITS 9
#define GM_TRANS_ONLY_PREC_BITS 3
#define GM_ABS_TRANS_BITS 12
#define GM_TRANS_PREC_BITS 6
#define WARPEDMODEL_PREC_BITS 16


static u32 av1_decode_subexp(GF_BitStream *bs, s32 numSyms)
{
	s32 i = 0;
	s32 mk = 0;
	s32 k = 3;
	while (1) {
		s32 b2 = i ? k + i - 1 : k;
		s32 a = 1 << b2;
		if (numSyms <= mk + 3 * a) {
			s32 subexp_final_bits = av1_read_ns(bs, numSyms - mk);
			return subexp_final_bits + mk;
		}
		else {
			s32 subexp_more_bits = gf_bs_read_int(bs, 1);
			if (subexp_more_bits) {
				i++;
				mk += a;
			}
			else {
				s32 subexp_bits = gf_bs_read_int(bs, b2);
				return subexp_bits + mk;
			}
		}
	}
}

static GFINLINE s32 inverse_recenter(s32 r, u32 v)
{
	if ((s64)v > (s64)(2 * r))
		return v;
	else if (v & 1)
		return r - ((v + 1) >> 1);
	else
		return r + (v >> 1);
}

static s32 av1_decode_unsigned_subexp_with_ref(GF_BitStream *bs, s32 mx, s32 r)
{
	u32 v = av1_decode_subexp(bs, mx);
	if ((r < 0) && (-(-r << 1) <= mx)) {
		return inverse_recenter(r, v);
	}
	else if ((r << 1) <= mx) {
		return inverse_recenter(r, v);
	}
	else {
		return mx - 1 - inverse_recenter(mx - 1 - r, v);
	}
}
static s16 av1_decode_signed_subexp_with_ref(GF_BitStream *bs, s32 low, s32 high, s32 r)
{
	s16 x = av1_decode_unsigned_subexp_with_ref(bs, high - low, r - low);
	return x + low;
}

static void av1_read_global_param(AV1State *state, GF_BitStream *bs, u8 type, u8 ref, u8 idx)
{
	u8 absBits = GM_ABS_ALPHA_BITS;
	u8 precBits = GM_ALPHA_PREC_BITS;
	if (idx < 2) {
		if (type == AV1_GMC_TRANSLATION) {
			absBits = GM_ABS_TRANS_ONLY_BITS - (!state->frame_state.allow_high_precision_mv ? 1 : 0);
			precBits = GM_TRANS_ONLY_PREC_BITS - (!state->frame_state.allow_high_precision_mv ? 1 : 0);
		}
		else {
			absBits = GM_ABS_TRANS_BITS;
			precBits = GM_TRANS_PREC_BITS;
		}
	}
	s32 precDiff = WARPEDMODEL_PREC_BITS - precBits;
	s32 round = (idx % 3) == 2 ? (1 << WARPEDMODEL_PREC_BITS) : 0;
	s32 sub = (idx % 3) == 2 ? (1 << precBits) : 0;
	s32 mx = (1 << absBits);
	s32 r = (state->PrevGmParams.coefs[ref][idx] >> precDiff) - sub;
	s32 val = av1_decode_signed_subexp_with_ref(bs, -mx, mx + 1, r);

	if (val < 0) {
		val = -val;
		state->GmParams.coefs[ref][idx] = (-(val << precDiff) + round);
	}
	else {
		state->GmParams.coefs[ref][idx] = (val << precDiff) + round;
	}
}

static s32 av1_get_relative_dist(s32 a, s32 b, AV1State *state)
{
	if (!state->enable_order_hint)
		return 0;
	s32 diff = a - b;
	s32 m = 1 << (state->OrderHintBits - 1);
	diff = (diff & (m - 1)) - (diff & m);
	return diff;
}

static void av1_setup_past_independence(AV1State *state)
{
	u32 ref, i;
	for (ref = AV1_LAST_FRAME; ref <= AV1_ALTREF_FRAME; ref++) {
		for (i = 0; i <= 5; i++) {
			state->PrevGmParams.coefs[ref][i] = ((i % 3 == 2) ? 1 << WARPEDMODEL_PREC_BITS : 0);
		}
	}
}

static void av1_load_previous(AV1State *state, u8 primary_ref_frame, s8 *ref_frame_idx)
{
	s8 prevFrame = ref_frame_idx[primary_ref_frame];
	if (prevFrame < 0) {
		GF_LOG(GF_LOG_ERROR, GF_LOG_CODING, ("[AV1] load_previous: prevFrame reference index %d is invalid\n", prevFrame));
	}
	else {
		state->PrevGmParams = state->SavedGmParams[prevFrame];
		// load_loop_filter_params( prevFrame )
		// load_segmentation_params( prevFrame )
	}
}

static void av1_decode_frame_wrapup(AV1State *state)
{
	u32 i;
	for (i = 0; i < AV1_NUM_REF_FRAMES; i++) {
		if ((state->frame_state.refresh_frame_flags >> i) & 1) {
			state->RefOrderHint[i] = state->frame_state.order_hint;
			state->SavedGmParams[i] = state->GmParams;
			state->RefFrameType[i] = state->frame_state.frame_type;
		}
	}
	state->frame_state.seen_frame_header = GF_FALSE;
	//Otherwise (show_existing_frame is equal to 1), if frame_type is equal to KEY_FRAME, the reference frame loading process as specified in section 7.21 is invoked
	if ((state->frame_state.show_existing_frame) && (state->frame_state.frame_type == AV1_KEY_FRAME)) {
		state->frame_state.order_hint = state->RefOrderHint[state->frame_state.frame_to_show_map_idx];
		//OrderHints[ j + LAST_FRAME ] is set equal to SavedOrderHints[state->frame_to_show_map_idx ][ j + LAST_FRAME ] for j = 0..REFS_PER_FRAME-1.

		//gm_params[ ref ][ j ] is set equal to SavedGmParams[ frame_to_show_map_idx ][ ref ][ j ] for ref = LAST_FRAME..ALTREF_FRAME, for j = 0..5.
		state->GmParams = state->SavedGmParams[state->frame_state.frame_to_show_map_idx];

	}
}

static s32 find_latest_forward(u32 curFrameHint, u8 *shiftedOrderHints, u8 *usedFrame)
{
	u32 i;
	s32 ref = -1;
	s32 latestOrderHint = 0;
	for (i = 0; i < AV1_NUM_REF_FRAMES; i++) {
		s32 hint = shiftedOrderHints[i];
		if (!usedFrame[i] && ((u32)hint < curFrameHint) && (ref < 0 || hint >= latestOrderHint)) {
			ref = i;
			latestOrderHint = hint;
		}
	}
	return ref;
}

//see 7.8 of AV1 spec
static void av1_set_frame_refs(AV1State *state, u8 last_frame_idx, u8 gold_frame_idx, s8 *ref_frame_idx)
{
	u32 i;
	u8 usedFrame[AV1_NUM_REF_FRAMES];
	u8 shiftedOrderHints[AV1_NUM_REF_FRAMES];

	for (i = 0; i < AV1_REFS_PER_FRAME; i++)
		ref_frame_idx[i] = -1;

	ref_frame_idx[AV1_LAST_FRAME - AV1_LAST_FRAME] = last_frame_idx;
	ref_frame_idx[AV1_GOLDEN_FRAME - AV1_LAST_FRAME] = gold_frame_idx;

	for (i = 0; i < AV1_NUM_REF_FRAMES; i++) {
		usedFrame[i] = 0;
	}

	usedFrame[last_frame_idx] = 1;
	usedFrame[gold_frame_idx] = 1;
	u32 curFrameHint = 1 << (state->OrderHintBits - 1);

	for (i = 0; i < AV1_NUM_REF_FRAMES; i++) {
		shiftedOrderHints[i] = curFrameHint + av1_get_relative_dist(state->RefOrderHint[i], state->frame_state.order_hint, state);
	}

	u8 lastOrderHint = shiftedOrderHints[last_frame_idx];
	u8 goldOrderHint = shiftedOrderHints[gold_frame_idx];

	//It is a requirement of bitstream conformance that lastOrderHint is strictly less than curFrameHint.
	if (lastOrderHint >= curFrameHint) {
		GF_LOG(GF_LOG_WARNING, GF_LOG_CODING, ("[AV1] non conformant bitstream detected while setting up frame refs: lastOrderHint(%d) shall be stricly less than curFrameHint(%d)\n", lastOrderHint, curFrameHint));
	}
	//It is a requirement of bitstream conformance that goldOrderHint is strictly less than curFrameHint.
	if (goldOrderHint >= curFrameHint) {
		GF_LOG(GF_LOG_WARNING, GF_LOG_CODING, ("[AV1] non conformant bitstream detected while setting up frame refs: goldOrderHint(%d) shall be stricly less than curFrameHint(%d)\n", lastOrderHint, curFrameHint));
	}

	//find_latest_backward() {
	s32 ref = -1;
	s32 latestOrderHint = 0;
	for (i = 0; i < AV1_NUM_REF_FRAMES; i++) {
		s32 hint = shiftedOrderHints[i];
		if (!usedFrame[i] && ((u32)hint >= curFrameHint) && (ref < 0 || hint >= latestOrderHint)) {
			ref = i;
			latestOrderHint = hint;
		}
	}
	if (ref >= 0) {
		ref_frame_idx[AV1_ALTREF_FRAME - AV1_LAST_FRAME] = ref;
		usedFrame[ref] = 1;
	}
	//find_earliest_backward() for BWDREF_FRAME
	ref = -1;
	s32 earliestOrderHint = 0;
	for (i = 0; i < AV1_NUM_REF_FRAMES; i++) {
		s32 hint = shiftedOrderHints[i];
		if (!usedFrame[i] && ((u32)hint >= curFrameHint) && (ref < 0 || hint < earliestOrderHint)) {
			ref = i;
			earliestOrderHint = hint;
		}
	}
	if (ref >= 0) {
		ref_frame_idx[AV1_BWDREF_FRAME - AV1_LAST_FRAME] = ref;
		usedFrame[ref] = 1;
	}

	//find_earliest_backward() for ALTREF2_FRAME
	ref = -1;
	earliestOrderHint = 0;
	for (i = 0; i < AV1_NUM_REF_FRAMES; i++) {
		s32 hint = shiftedOrderHints[i];
		if (!usedFrame[i] && ((u32)hint >= curFrameHint) && (ref < 0 || hint < earliestOrderHint)) {
			ref = i;
			earliestOrderHint = hint;
		}
	}
	if (ref >= 0) {
		ref_frame_idx[AV1_ALTREF2_FRAME - AV1_LAST_FRAME] = ref;
		usedFrame[ref] = 1;
	}

	//The remaining references are set to be forward references in anti-chronological order as follows:

	const u8 Ref_Frame_List[AV1_REFS_PER_FRAME - 2] = {
		AV1_LAST2_FRAME, AV1_LAST3_FRAME, AV1_BWDREF_FRAME, AV1_ALTREF2_FRAME, AV1_ALTREF_FRAME
	};

	for (i = 0; i < AV1_REFS_PER_FRAME - 2; i++) {
		u8 refFrame = Ref_Frame_List[i];
		if (ref_frame_idx[refFrame - AV1_LAST_FRAME] < 0) {
			s32 last_ref = find_latest_forward(curFrameHint, shiftedOrderHints, usedFrame);
			if (last_ref >= 0) {
				ref_frame_idx[refFrame - AV1_LAST_FRAME] = last_ref;
				usedFrame[last_ref] = 1;
			}
		}
	}
	//Finally, any remaining references are set to the reference frame with smallest output order as follows:
	ref = -1;
	for (i = 0; i < AV1_NUM_REF_FRAMES; i++) {
		s32 hint = shiftedOrderHints[i];
		if (ref < 0 || hint < earliestOrderHint) {
			ref = i;
			earliestOrderHint = hint;
		}
	}
	for (i = 0; i < AV1_REFS_PER_FRAME; i++) {
		if (ref_frame_idx[i] < 0) {
			ref_frame_idx[i] = ref;
		}
	}
}


static void av1_parse_uncompressed_header(GF_BitStream *bs, AV1State *state)
{
	Bool error_resilient_mode = GF_FALSE, allow_screen_content_tools = GF_FALSE, force_integer_mv = GF_FALSE;
	Bool /*use_ref_frame_mvs = GF_FALSE,*/ FrameIsIntra = GF_FALSE, frame_size_override_flag = GF_FALSE;
	Bool disable_cdf_update = GF_FALSE;
	u8 showable_frame;
	u8 primary_ref_frame;
	u16 idLen = 0;
	u32 idx;
	s8 ref_frame_idx[AV1_REFS_PER_FRAME];
	AV1StateFrame *frame_state = &state->frame_state;

	if (state->frame_id_numbers_present_flag) {
		idLen = (state->additional_frame_id_length_minus_1 + state->delta_frame_id_length_minus_2 + 3);
	}
	frame_state->refresh_frame_flags = 0;

	showable_frame = 0;
	if (state->reduced_still_picture_header) {
		frame_state->key_frame = GF_TRUE;
		FrameIsIntra = GF_TRUE;
		frame_state->frame_type = AV1_KEY_FRAME;
		frame_state->show_frame = GF_TRUE;
		frame_state->show_existing_frame = 0;
	}
	else {
		frame_state->show_existing_frame = gf_bs_read_int(bs, 1);
		if (frame_state->show_existing_frame == GF_TRUE) {
			frame_state->frame_to_show_map_idx = gf_bs_read_int(bs, 3);
			frame_state->frame_type = state->RefFrameType[frame_state->frame_to_show_map_idx];

			if (state->decoder_model_info_present_flag && !state->equal_picture_interval) {
				/*frame_presentation_time = */gf_bs_read_int(bs, state->frame_presentation_time_length);
			}

			frame_state->refresh_frame_flags = 0;
			if (state->frame_id_numbers_present_flag) {
				/*display_frame_id = */gf_bs_read_int(bs, idLen);
			}
			if (frame_state->frame_type == AV1_KEY_FRAME) {
				frame_state->refresh_frame_flags = AV1_ALL_FRAMES;
			}
			/*
			if (film_grain_params_present) {
				load_grain_params(frame_to_show_map_idx)
			}*/
			return;
		}
		frame_state->frame_type = gf_bs_read_int(bs, 2);
		FrameIsIntra = (frame_state->frame_type == AV1_INTRA_ONLY_FRAME || frame_state->frame_type == AV1_KEY_FRAME);
		frame_state->show_frame = gf_bs_read_int(bs, 1);
		if (frame_state->is_first_frame) {
			frame_state->key_frame = frame_state->seen_seq_header && frame_state->show_frame && frame_state->frame_type == AV1_KEY_FRAME && frame_state->seen_frame_header;
		}
		if (frame_state->show_frame && state->decoder_model_info_present_flag && !state->equal_picture_interval) {
			/*frame_presentation_time = */gf_bs_read_int(bs, state->frame_presentation_time_length);
		}
		if (frame_state->show_frame) {
			showable_frame = frame_state->frame_type != AV1_KEY_FRAME;

		}
		else {
			showable_frame = gf_bs_read_int(bs, 1);
		}
		if (frame_state->frame_type == AV1_SWITCH_FRAME || (frame_state->frame_type == AV1_KEY_FRAME && frame_state->show_frame))
			error_resilient_mode = GF_TRUE;
		else
			error_resilient_mode = gf_bs_read_int(bs, 1);
	}

	if ((frame_state->frame_type == AV1_KEY_FRAME) && frame_state->show_frame) {
		u32 i;
		for (i = 0; i < AV1_NUM_REF_FRAMES; i++) {
			state->RefValid[i] = 0;
			state->RefOrderHint[i] = 0;
		}
		for (i = 0; i < AV1_REFS_PER_FRAME; i++) {
			state->OrderHints[AV1_LAST_FRAME + i] = 0;
		}
	}

	disable_cdf_update = gf_bs_read_int(bs, 1);
	if (state->seq_force_screen_content_tools == 2/*SELECT_SCREEN_CONTENT_TOOLS*/) {
		allow_screen_content_tools = gf_bs_read_int(bs, 1);
	}
	else {
		allow_screen_content_tools = state->seq_force_screen_content_tools;
	}
	if (allow_screen_content_tools) {
		if (state->seq_force_integer_mv == 2/*SELECT_INTEGER_MV*/) {
			force_integer_mv = gf_bs_read_int(bs, 1);
		}
		else {
			force_integer_mv = state->seq_force_integer_mv;
		}
	}
	else {
		force_integer_mv = 0;
	}
	if (FrameIsIntra) {
		force_integer_mv = 1;
	}
	if (state->frame_id_numbers_present_flag) {
		/*current_frame_id = */gf_bs_read_int(bs, idLen);
	}
	if (frame_state->frame_type == AV1_SWITCH_FRAME)
		frame_size_override_flag = GF_TRUE;
	else if (state->reduced_still_picture_header)
		frame_size_override_flag = GF_FALSE;
	else
		frame_size_override_flag = gf_bs_read_int(bs, 1);

	frame_state->order_hint = gf_bs_read_int(bs, state->OrderHintBits);
	if (FrameIsIntra || error_resilient_mode) {
		primary_ref_frame = AV1_PRIMARY_REF_NONE;
	}
	else {
		primary_ref_frame = gf_bs_read_int(bs, 3);
	}

	if (state->decoder_model_info_present_flag) {
		u8 buffer_removal_time_present_flag = gf_bs_read_int(bs, 1);
		if (buffer_removal_time_present_flag) {
			u32 opNum;
			for (opNum = 0; opNum < state->operating_points_count; opNum++) {
				if (state->decoder_model_present_for_this_op[opNum]) {
					u8 opPtIdc = state->operating_point_idc[opNum];
					u8 inTemporalLayer = (opPtIdc >> state->temporal_id) & 1;
					u8 inSpatialLayer = (opPtIdc >> (state->spatial_id + 8)) & 1;
					if (opPtIdc == 0 || (inTemporalLayer && inSpatialLayer)) {
						/*buffer_removal_time[opNum] = */gf_bs_read_int(bs, state->buffer_removal_time_length);
					}
				}
			}
		}
	}

	if (frame_state->frame_type == AV1_SWITCH_FRAME || (frame_state->frame_type == AV1_KEY_FRAME && frame_state->show_frame)) {
		frame_state->refresh_frame_flags = AV1_ALL_FRAMES;
	}
	else {
		frame_state->refresh_frame_flags = gf_bs_read_int(bs, 8);
	}
	if (!FrameIsIntra || frame_state->refresh_frame_flags != AV1_ALL_FRAMES) {
		if (error_resilient_mode && state->enable_order_hint) {
			u32 i = 0;
			for (i = 0; i < AV1_NUM_REF_FRAMES; i++) {
				u8 ref_order_hint = gf_bs_read_int(bs, state->OrderHintBits);
				if (ref_order_hint != state->RefOrderHint[i]) {
					state->RefValid[i] = 0;
				}
				state->RefOrderHint[i] = ref_order_hint;
			}
		}
	}

	u8 allow_intrabc = 0;
	if (frame_state->frame_type == AV1_KEY_FRAME) {
		av1_frame_size(bs, state, frame_size_override_flag);
		av1_render_size(bs);
		if (allow_screen_content_tools && state->UpscaledWidth == state->width) {
			allow_intrabc = gf_bs_read_int(bs, 1);
		}
	}
	else {
		if (frame_state->frame_type == AV1_INTRA_ONLY_FRAME) {
			av1_frame_size(bs, state, frame_size_override_flag);
			av1_render_size(bs);
			if (allow_screen_content_tools && state->UpscaledWidth == state->width) {
				allow_intrabc = gf_bs_read_int(bs, 1);
			}
		}
		else {
			u32 i = 0;
			Bool frame_refs_short_signaling = GF_FALSE;
			if (state->enable_order_hint) {
				frame_refs_short_signaling = gf_bs_read_int(bs, 1);
				if (frame_refs_short_signaling) {
					u8 last_frame_idx = gf_bs_read_int(bs, 3);
					u8 gold_frame_idx = gf_bs_read_int(bs, 3);
					av1_set_frame_refs(state, last_frame_idx, gold_frame_idx, ref_frame_idx);
				}
			}
			for (i = 0; i < AV1_REFS_PER_FRAME; i++) {
				if (!frame_refs_short_signaling)
					ref_frame_idx[i] = gf_bs_read_int(bs, 3);

				if (state->frame_id_numbers_present_flag) {
					u32 n = state->delta_frame_id_length_minus_2 + 2;
					/*delta_frame_id_minus_1 =*/ gf_bs_read_int(bs, n);
					//DeltaFrameId = delta_frame_id_minus_1 + 1;
					//expectedFrameId[i] = ((current_frame_id + (1 << idLen) - DeltaFrameId) % (1 << idLen));
				}
			}
			if (frame_size_override_flag && !error_resilient_mode) {
				frame_size_with_refs(bs, state, frame_size_override_flag);
			}
			else {
				av1_frame_size(bs, state, frame_size_override_flag);
				av1_render_size(bs);
			}
			frame_state->allow_high_precision_mv = 0;
			if (!force_integer_mv) {
				frame_state->allow_high_precision_mv = gf_bs_read_int(bs, 1);
			}

			read_interpolation_filter(bs);

			/*is_motion_mode_switchable =*/ gf_bs_read_int(bs, 1);
			if (!(error_resilient_mode || !state->enable_ref_frame_mvs)) {
				/*use_ref_frame_mvs = */gf_bs_read_int(bs, 1);
			}
		}
	}

	if (!FrameIsIntra) {
		u32 i;
		for (i = 0; i < AV1_REFS_PER_FRAME; i++) {
			u8 refFrame = AV1_LAST_FRAME + i;
			u8 ridx = ref_frame_idx[i];
			if (ridx >= 0) {
				u8 hint = state->RefOrderHint[ridx];
				state->OrderHints[refFrame] = hint;
				/*			if ( !enable_order_hint ) {
								RefFrameSignBias[ refFrame ] = 0;
							} else {
								RefFrameSignBias[ refFrame ] = get_relative_dist( hint, OrderHint) > 0;
							}
				*/
			}

		}
	}

	if (!(state->reduced_still_picture_header || disable_cdf_update))
		/*disable_frame_end_update_cdf = */gf_bs_read_int(bs, 1);

	if (primary_ref_frame == AV1_PRIMARY_REF_NONE) {
		//init_non_coeff_cdfs();
		av1_setup_past_independence(state);
	}
	else {
		//load_cdfs(ref_frame_idx[primary_ref_frame]);
		av1_load_previous(state, primary_ref_frame, ref_frame_idx);
	}

	av1_parse_tile_info(bs, state);
	//quantization_params( ):
	u8 base_q_idx = gf_bs_read_int(bs, 8);
	s32 DeltaQUDc = 0;
	s32 DeltaQUAc = 0;
	s32 DeltaQVDc = 0;
	s32 DeltaQVAc = 0;
	s32 DeltaQYDc = av1_delta_q(bs);
	if (!state->config->monochrome) {
		u8 diff_uv_delta = 0;
		if (state->separate_uv_delta_q)
			diff_uv_delta = gf_bs_read_int(bs, 1);

		DeltaQUDc = av1_delta_q(bs);
		DeltaQUAc = av1_delta_q(bs);
		if (diff_uv_delta) {
			DeltaQVDc = av1_delta_q(bs);
			DeltaQVAc = av1_delta_q(bs);
		}
	}
	if (/*using_qmatrix*/gf_bs_read_int(bs, 1)) {
		/*qm_y = */gf_bs_read_int(bs, 4);
		/*qm_y = */gf_bs_read_int(bs, 4);
		if (!state->separate_uv_delta_q) {
			/*qm_v = */gf_bs_read_int(bs, 4);
		}
	}

	u8 seg_features_SEG_LVL_ALT_Q_enabled[8] = { 0,0,0,0,0,0,0,0 };
	s32 seg_features_SEG_LVL_ALT_Q[8] = { 0,0,0,0,0,0,0,0 };

	//segmentation_params( ):
	u8 segmentation_enabled = gf_bs_read_int(bs, 1);
	if (segmentation_enabled) {
		u8 segmentation_update_map = 1;
		/*u8 segmentation_temporal_update = 0;*/
		u8 segmentation_update_data = 1;
		if (primary_ref_frame != AV1_PRIMARY_REF_NONE) {
			segmentation_update_map = gf_bs_read_int(bs, 1);
			if (segmentation_update_map == 1)
				/*segmentation_temporal_update = */gf_bs_read_int(bs, 1);
			segmentation_update_data = gf_bs_read_int(bs, 1);
		}
		if (segmentation_update_data == 1) {
			u32 i, j;
			for (i = 0; i < 8/*=MAX_SEGMENTS*/; i++) {
				for (j = 0; j < 8 /*=SEG_LVL_MAX*/; j++) {
					if (/*feature_enabled = */gf_bs_read_int(bs, 1) == 1) {
						s32 val;
						u32 bitsToRead = Segmentation_Feature_Bits[j];
						//this is SEG_LVL_ALT_Q
						if (!j) seg_features_SEG_LVL_ALT_Q_enabled[i] = 1;

						if (Segmentation_Feature_Signed[j] == 1) {
							val = gf_bs_read_int(bs, 1 + bitsToRead);
						}
						else {
							val = gf_bs_read_int(bs, bitsToRead);
						}
						if (!j) seg_features_SEG_LVL_ALT_Q[i] = val;
					}
				}
			}
			//ignore all init steps
		}

	}

	//delta_q_params():
	/*u8 delta_q_res = 0;*/
	u8 delta_q_present = 0;
	if (base_q_idx > 0) {
		delta_q_present = gf_bs_read_int(bs, 1);
	}
	if (delta_q_present) {
		/*delta_q_res = */gf_bs_read_int(bs, 2);
	}

	//delta_lf_params():
	u8 delta_lf_present = 0;
	/*u8 delta_lf_res = 0;
	u8 delta_lf_multi = 0;*/
	if (delta_q_present) {
		if (!allow_intrabc) {
			delta_lf_present = gf_bs_read_int(bs, 1);
		}
		if (delta_lf_present) {
			/*delta_lf_res = */gf_bs_read_int(bs, 2);
			/*delta_lf_multi = */gf_bs_read_int(bs, 1);
		}
	}

	//init lossless stuff!
	u8 CodedLossless = 1;
	for (idx = 0; idx < 8; idx++) {
		u8 qindex = av1_get_qindex(GF_TRUE, idx, base_q_idx, delta_q_present, 0/*CurrentQIndex always ignored at this level of parsin*/, segmentation_enabled, seg_features_SEG_LVL_ALT_Q_enabled, seg_features_SEG_LVL_ALT_Q);
		Bool LosslessArray = (qindex == 0) && (DeltaQYDc == 0) && (DeltaQUAc == 0) && (DeltaQUDc == 0) && (DeltaQVAc == 0) && (DeltaQVDc == 0);
		if (!LosslessArray)
			CodedLossless = 0;
	}
	Bool AllLossless = CodedLossless && (state->width == state->UpscaledWidth);

	//loop_filter_params():
	if (!CodedLossless && !allow_intrabc) {
		u8 loop_filter_level_0 = gf_bs_read_int(bs, 6);
		u8 loop_filter_level_1 = gf_bs_read_int(bs, 6);
		if (!state->config->monochrome) {
			if (loop_filter_level_0 || loop_filter_level_1) {
				/*u8 loop_filter_level_2 = */gf_bs_read_int(bs, 6);
				/*u8 loop_filter_level_3 = */gf_bs_read_int(bs, 6);
			}
		}
		/*u8 loop_filter_sharpness = */gf_bs_read_int(bs, 3);
		u8 loop_filter_delta_enabled = gf_bs_read_int(bs, 1);
		if (loop_filter_delta_enabled == 1) {
			u8 loop_filter_delta_update = gf_bs_read_int(bs, 1);
			if (loop_filter_delta_update) {
				u32 i;
				for (i = 0; i < 8/*TOTAL_REFS_PER_FRAME*/; i++) {
					u8 update_ref_delta = gf_bs_read_int(bs, 1);
					if (update_ref_delta == 1) {
						/*u8 loop_filter_ref_deltas_i = */gf_bs_read_int(bs, 1 + 6);
					}
				}
				for (i = 0; i < 2; i++) {
					u8 update_mode_delta = gf_bs_read_int(bs, 1);
					if (update_mode_delta) {
						/*u8 loop_filter_mode_deltas_i = */gf_bs_read_int(bs, 1 + 6);
					}
				}
			}
		}
	}
	//cdef_params( ):
	if (!CodedLossless && !allow_intrabc && state->enable_cdef) {
		/*u8 cdef_damping_minus_3 = */gf_bs_read_int(bs, 2);
		u8 cdef_bits = gf_bs_read_int(bs, 2);
		u32 i, num_cd = 1 << cdef_bits;
		for (i = 0; i < num_cd; i++) {
			/*u8 cdef_y_pri_strength_i = */gf_bs_read_int(bs, 4);
			/*u8 cdef_y_sec_strength_i = */gf_bs_read_int(bs, 2);
			if (!state->config->monochrome) {
				/*u8 cdef_uv_pri_strength_i = */gf_bs_read_int(bs, 4);
				/*u8 cdef_uv_sec_strength_i = */gf_bs_read_int(bs, 2);
			}
		}
	}

	//lr_params( ) :
	if (!AllLossless && !allow_intrabc && state->enable_restoration) {
		u32 i, nb_planes = state->config->monochrome ? 1 : 3;
		u8 UsesLr = 0;
		u8 usesChromaLr = 0;
		for (i = 0; i < nb_planes; i++) {
			u8 lr_type = gf_bs_read_int(bs, 2);
			//FrameRestorationType[i] = Remap_Lr_Type[lr_type]
			if (lr_type != AV1_RESTORE_NONE) {
				UsesLr = 1;
				if (i > 0) {
					usesChromaLr = 1;
				}
			}
		}
		if (UsesLr) {
			if (state->use_128x128_superblock) {
				/*u8 lr_unit_shift_minus_1 = */gf_bs_read_int(bs, 1);
			}
			else {
				u8 lr_unit_shift = gf_bs_read_int(bs, 1);
				if (lr_unit_shift) {
					u8 lr_unit_extra_shift = gf_bs_read_int(bs, 1);
					lr_unit_shift += lr_unit_extra_shift;
				}
			}
			if (state->config->chroma_subsampling_x && state->config->chroma_subsampling_y && usesChromaLr) {
				/*u8 lr_uv_shift = */gf_bs_read_int(bs, 1);
			}
		}
	}
	//read_tx_mode():
	if (CodedLossless == 1) {
	}
	else {
		/*tx_mode_select = */gf_bs_read_int(bs, 1);
	}

	//frame_reference_mode( ):
	u8 reference_select = 0;
	if (FrameIsIntra) {
	}
	else {
		reference_select = gf_bs_read_int(bs, 1);
	}

	//skip_mode_params( ):
	u8 skipModeAllowed = 0;
	if (FrameIsIntra || !reference_select || !state->enable_order_hint) {
	}
	else {
		u32 i;
		s32 forwardIdx = -1;
		s32 backwardIdx = -1;
		s32 forwardHint = 0;
		s32 backwardHint = 0;
		for (i = 0; i < AV1_REFS_PER_FRAME; i++) {
			u8 refHint = state->RefOrderHint[ref_frame_idx[i]];
			if (av1_get_relative_dist(refHint, frame_state->order_hint, state) < 0) {
				if (forwardIdx < 0 || av1_get_relative_dist(refHint, forwardHint, state) > 0) {
					forwardIdx = i;
					forwardHint = refHint;
				}
			}
			else if (av1_get_relative_dist(refHint, frame_state->order_hint, state) > 0) {
				if (backwardIdx < 0 || av1_get_relative_dist(refHint, backwardHint, state) < 0) {
					backwardIdx = i;
					backwardHint = refHint;
				}
			}
		}
		if (forwardIdx < 0) {
			skipModeAllowed = 0;
		}
		else if (backwardIdx >= 0) {
			skipModeAllowed = 1;
			//SkipModeFrame[0] = AV1_LAST_FRAME + MIN(forwardIdx, backwardIdx);
			//SkipModeFrame[1] = AV1_LAST_FRAME + MAX(forwardIdx, backwardIdx);
		}
		else {
			s32 secondForwardIdx = -1;
			s32 secondForwardHint = 0;
			for (i = 0; i < AV1_REFS_PER_FRAME; i++) {
				u8 refHint = state->RefOrderHint[ref_frame_idx[i]];
				if (av1_get_relative_dist(refHint, forwardHint, state) < 0) {
					if (secondForwardIdx < 0 || av1_get_relative_dist(refHint, secondForwardHint, state) > 0) {
						secondForwardIdx = i;
						secondForwardHint = refHint;
					}
				}
			}
			if (secondForwardIdx < 0) {
				skipModeAllowed = 0;
			}
			else {
				skipModeAllowed = 1;
				//SkipModeFrame[ 0 ] = LAST_FRAME + Min(forwardIdx, secondForwardIdx)
				//SkipModeFrame[ 1 ] = LAST_FRAME + Max(forwardIdx, secondForwardIdx)
			}
		}
	}
	if (skipModeAllowed) {
		/*skip_mode_present = */gf_bs_read_int(bs, 1);
	}


	if (FrameIsIntra || error_resilient_mode || !state->enable_warped_motion) {

	}
	else {
		/*allow_warped_motion = */gf_bs_read_int(bs, 1);
	}

	/*reduced_tx = */gf_bs_read_int(bs, 1);

	//global_motion_params( )
	u32 ref;
	for (ref = AV1_LAST_FRAME; ref <= AV1_ALTREF_FRAME; ref++) {
		u32 i;
		for (i = 0; i < 6; i++) {
			state->GmParams.coefs[ref][i] = ((i % 3 == 2) ? 1 << WARPEDMODEL_PREC_BITS : 0);
		}
	}
	if (!FrameIsIntra) {
		u32 refs;
		for (refs = AV1_LAST_FRAME; refs <= AV1_ALTREF_FRAME; refs++) {
			u8 type = AV1_GMC_IDENTITY;
			Bool is_global = gf_bs_read_int(bs, 1);
			if (is_global) {
				Bool is_rot_zoom = gf_bs_read_int(bs, 1);
				if (is_rot_zoom) {
					type = AV1_GMC_ROTZOOM;
				}
				else {
					Bool is_trans = gf_bs_read_int(bs, 1);
					type = is_trans ? AV1_GMC_TRANSLATION : AV1_GMC_AFFINE;

				}
			}

			if (type >= AV1_GMC_ROTZOOM) {
				av1_read_global_param(state, bs, type, refs, 2);
				av1_read_global_param(state, bs, type, refs, 3);
				if (type == AV1_GMC_AFFINE) {
					av1_read_global_param(state, bs, type, refs, 4);
					av1_read_global_param(state, bs, type, refs, 5);
				}
				else {
					state->GmParams.coefs[refs][4] = -state->GmParams.coefs[refs][3];
					state->GmParams.coefs[refs][5] = state->GmParams.coefs[refs][2];

				}
			}
			if (type >= AV1_GMC_TRANSLATION) {
				av1_read_global_param(state, bs, type, refs, 0);
				av1_read_global_param(state, bs, type, refs, 1);
			}
		}
	}

	//film_grain_params()
	if (!state->film_grain_params_present || (!state->frame_state.show_frame && !showable_frame)) {
	}
	else {
		u8 apply_grain = gf_bs_read_int(bs, 1);
		if (apply_grain) {
			/*u8 grain_seed = */gf_bs_read_int(bs, 16);
			u8 update_grain = 1;
			if (state->frame_state.frame_type == AV1_INTER_FRAME) {
				update_grain = gf_bs_read_int(bs, 1);
			}
			if (!update_grain) {
				/*u8 film_grain_params_ref_idx = */gf_bs_read_int(bs, 3);
			}
			else {
				u32 i, num_y_points = gf_bs_read_int(bs, 4);
				for (i = 0; i < num_y_points; i++) {
					/*u8 point_y_value = */gf_bs_read_int(bs, 8);
					/*u8 point_y_scaling = */gf_bs_read_int(bs, 8);
				}
				u8 chroma_scaling_from_luma = 0;
				if (!state->config->monochrome) chroma_scaling_from_luma = gf_bs_read_int(bs, 1);

				u8 num_cb_points = 0;
				u8 num_cr_points = 0;
				if (state->config->monochrome || chroma_scaling_from_luma ||
					((state->config->chroma_subsampling_x == 1) && (state->config->chroma_subsampling_y == 1) && (num_y_points == 0))
					) {
				}
				else {
					num_cb_points = gf_bs_read_int(bs, 4);
					for (i = 0; i < num_cb_points; i++) {
						/*point_cb_value[ i ] = */gf_bs_read_int(bs, 8);
						/*point_cb_scaling[ i ] = */gf_bs_read_int(bs, 8);
					}
					num_cr_points = gf_bs_read_int(bs, 4);
					for (i = 0; i < num_cr_points; i++) {
						/*point_cb_value[ i ] = */gf_bs_read_int(bs, 8);
						/*point_cb_scaling[ i ] = */gf_bs_read_int(bs, 8);
					}
				}
				/*u8 grain_scaling_minus_8 = */gf_bs_read_int(bs, 2);
				u8 ar_coeff_lag = gf_bs_read_int(bs, 2);
				u16 numPosLuma = 2 * ar_coeff_lag * (ar_coeff_lag + 1);
				u16 numPosChroma = numPosLuma;
				if (num_y_points) {
					numPosChroma = numPosLuma + 1;
					for (i = 0; i < numPosLuma; i++) {
						/*ar_coeffs_y_plus_128[ i ] = */gf_bs_read_int(bs, 8);
					}
				}
				if (chroma_scaling_from_luma || num_cb_points) {
					for (i = 0; i < numPosChroma; i++) {
						/*ar_coeffs_cb_plus_128[ i ] =*/gf_bs_read_int(bs, 8);
					}
				}
				if (chroma_scaling_from_luma || num_cr_points) {
					for (i = 0; i < numPosChroma; i++) {
						/*ar_coeffs_cr_plus_128[ i ] =*/gf_bs_read_int(bs, 8);
					}
				}
				/*u8 ar_coeff_shift_minus_6 = */gf_bs_read_int(bs, 2);
				/*u8 grain_scale_shift = */gf_bs_read_int(bs, 2);
				if (num_cb_points) {
					/*u8 cb_mult = */gf_bs_read_int(bs, 8);
					/*u8 cb_luma_mult = */gf_bs_read_int(bs, 8);
					/*u8 cb_offset = */gf_bs_read_int(bs, 9);
				}
				if (num_cr_points) {
					/*u8 cr_mult = */gf_bs_read_int(bs, 8);
					/*u8 cr_luma_mult = */gf_bs_read_int(bs, 8);
					/*u8 cr_offset = */gf_bs_read_int(bs, 9);
				}
				/*u8 overlap_flag = */gf_bs_read_int(bs, 1);
				/*u8 clip_to_restricted_range = */gf_bs_read_int(bs, 1);
			}
		}
	}

	//end of uncompressed header !!
}

GF_EXPORT
void av1_reset_state(AV1State *state, Bool is_destroy)
{
	GF_List *l1, *l2;

	if (state->frame_state.header_obus) {
		while (gf_list_count(state->frame_state.header_obus)) {
			GF_AV1_OBUArrayEntry *a = (GF_AV1_OBUArrayEntry*)gf_list_pop_back(state->frame_state.header_obus);
			if (a->obu) gf_free(a->obu);
			gf_free(a);
		}
	}

	if (state->frame_state.frame_obus) {
		while (gf_list_count(state->frame_state.frame_obus)) {
			GF_AV1_OBUArrayEntry *a = (GF_AV1_OBUArrayEntry*)gf_list_pop_back(state->frame_state.frame_obus);
			if (a->obu) gf_free(a->obu);
			gf_free(a);
		}
	}
	l1 = state->frame_state.frame_obus;
	l2 = state->frame_state.header_obus;
	memset(&state->frame_state, 0, sizeof(AV1StateFrame));
	state->frame_state.is_first_frame = GF_TRUE;

	if (is_destroy) {
		gf_list_del(l1);
		gf_list_del(l2);
		if (state->bs) {
			if (gf_bs_get_position(state->bs)) {
				u32 size;
				gf_bs_get_content_no_truncate(state->bs, &state->frame_obus, &size, &state->frame_obus_alloc);
			}
			gf_bs_del(state->bs);
		}
		state->bs = NULL;
	}
	else {
		state->frame_state.frame_obus = l1;
		state->frame_state.header_obus = l2;
		if (state->bs)
			gf_bs_seek(state->bs, 0);
	}
}

static GF_Err av1_parse_tile_group(GF_BitStream *bs, AV1State *state, u64 obu_start, u64 obu_size)
{
	u32 TileNum, tg_start = 0, tg_end = 0;
	Bool numTiles = state->tileCols * state->tileRows;
	Bool tile_start_and_end_present_flag = GF_FALSE;
	GF_Err e = GF_OK;
	if (numTiles > 1)
		tile_start_and_end_present_flag = gf_bs_read_int(bs, 1);

	if (numTiles == 1 || !tile_start_and_end_present_flag) {
		tg_start = 0;
		tg_end = numTiles - 1;
		/*state->frame_state.tg[0].start_idx = 0;
		state->frame_state.tg[0].end_idx = numTiles - 1;*/
	}
	else {
		u32 tileBits = state->tileColsLog2 + state->tileRowsLog2;
		/*state->frame_state.tg[state->frame_state.tg_idx].start_idx*/ tg_start = gf_bs_read_int(bs, tileBits);
		/*state->frame_state.tg[state->frame_state.tg_idx].end_idx*/ tg_end = gf_bs_read_int(bs, tileBits);
	}
	/*state->frame_state.tg_idx++;*/

	gf_bs_align(bs);

	if (tg_end >= GF_ARRAY_LENGTH(state->frame_state.tiles))
		return GF_NON_COMPLIANT_BITSTREAM;

	state->frame_state.nb_tiles_in_obu = 0;
	for (TileNum = tg_start; TileNum <= tg_end; TileNum++) {
		u32 tile_start_offset, tile_size;
		/*u32 tileRow = TileNum / state->tileCols;
		u32 tileCol = TileNum % state->tileCols;*/
		Bool lastTile = TileNum == tg_end;
		u64 pos = gf_bs_get_position(bs);
		if (lastTile) {
			tile_start_offset = (u32)(pos - obu_start);
			tile_size = (u32)(obu_size - (pos - obu_start));
		}
		else {
			u64 tile_size_minus_1 = aom_av1_le(bs, state->tile_size_bytes);
			pos = gf_bs_get_position(bs);
			tile_start_offset = (u32)(pos - obu_start);
			tile_size = (u32)(tile_size_minus_1 + 1/* + state->tile_size_bytes*/);
		}


		if (tile_start_offset + tile_size > obu_size) {
			GF_LOG(GF_LOG_ERROR, GF_LOG_CODING, ("[AV1] Error parsing tile group, tile %d start %d + size %d exceeds OBU length %d\n", TileNum, tile_start_offset, tile_size, obu_size));
			e = GF_NON_COMPLIANT_BITSTREAM;
			break;
		}

		state->frame_state.tiles[state->frame_state.nb_tiles_in_obu].obu_start_offset = tile_start_offset;
		state->frame_state.tiles[state->frame_state.nb_tiles_in_obu].size = tile_size;
		gf_bs_skip_bytes(bs, tile_size);
		state->frame_state.nb_tiles_in_obu++;
	}
	if (tg_end == numTiles - 1) {
		av1_decode_frame_wrapup(state);
	}
	return e;
}

static void av1_parse_frame_header(GF_BitStream *bs, AV1State *state)
{
	AV1StateFrame *frame_state = &state->frame_state;
	if (frame_state->seen_frame_header == GF_FALSE) {
		u64 pos = gf_bs_get_position(bs);
		state->frame_state.show_existing_frame = GF_FALSE;
		frame_state->seen_frame_header = GF_TRUE;
		av1_parse_uncompressed_header(bs, state);
		state->frame_state.is_first_frame = GF_FALSE;
		state->frame_state.uncompressed_header_bytes = (u32) (gf_bs_get_position(bs) - pos);

		if (state->frame_state.show_existing_frame) {
			av1_decode_frame_wrapup(state);
			frame_state->seen_frame_header = GF_FALSE;
		}
		else {
			//TileNum = 0;
			frame_state->seen_frame_header = GF_TRUE;
		}
	}
}

static GF_Err av1_parse_frame(GF_BitStream *bs, AV1State *state, u64 obu_start, u64 obu_size)
{
	av1_parse_frame_header(bs, state);
	//byte alignment
	gf_bs_align(bs);
	return av1_parse_tile_group(bs, state, obu_start, obu_size);
}

static void on_aom_av1_eos(void *_state)
{
	AV1State *state = (AV1State *)_state;
	state->bs_overread = GF_TRUE;
}

GF_EXPORT
GF_Err gf_media_aom_av1_parse_obu(GF_BitStream *bs, ObuType *obu_type, u64 *obu_size, u32 *obu_hdr_size, AV1State *state)
{
	GF_Err e = GF_OK;
	u32 hdr_size;
	u64 pos = gf_bs_get_position(bs);

	if (!bs || !obu_type || !state)
		return GF_BAD_PARAM;

	state->bs_overread = GF_FALSE;
	gf_bs_set_eos_callback(bs, on_aom_av1_eos, state);

	state->obu_extension_flag = state->obu_has_size_field = 0;
	state->temporal_id = state->spatial_id = 0;
	state->frame_state.uncompressed_header_bytes = 0;
	e = gf_av1_parse_obu_header(bs, obu_type, &state->obu_extension_flag, &state->obu_has_size_field, &state->temporal_id, &state->spatial_id);
	if (e)
		return e;

	if (state->obu_has_size_field) {
		*obu_size = (u32)gf_av1_leb128_read(bs, NULL);
	}
	else {
		if (*obu_size >= 1 + state->obu_extension_flag) {
			*obu_size = *obu_size - 1 - state->obu_extension_flag;
		}
		else {
			GF_LOG(state->config ? GF_LOG_WARNING : GF_LOG_DEBUG, GF_LOG_CODING, ("[AV1] computed OBU size "LLD" (input value = "LLU"). Skipping.\n", *obu_size - 1 - state->obu_extension_flag, *obu_size));
			return GF_NON_COMPLIANT_BITSTREAM;
		}
	}
	hdr_size = (u32)(gf_bs_get_position(bs) - pos);
	if ((gf_bs_available(bs) < *obu_size) || state->bs_overread) {
		gf_bs_seek(bs, pos);
		return GF_BUFFER_TOO_SMALL;
	}
	*obu_size += hdr_size;
	if (obu_hdr_size) *obu_hdr_size = hdr_size;


	if (*obu_type != OBU_SEQUENCE_HEADER && *obu_type != OBU_TEMPORAL_DELIMITER &&
		state->OperatingPointIdc != 0 && state->obu_extension_flag == 1)
	{
		u32 inTemporalLayer = (state->OperatingPointIdc >> state->temporal_id) & 1;
		u32 inSpatialLayer = (state->OperatingPointIdc >> (state->spatial_id + 8)) & 1;
		if (!inTemporalLayer || !inSpatialLayer) {
			*obu_type = -1;
			gf_bs_seek(bs, pos + *obu_size);
			return GF_OK;
		}
	}

	e = GF_OK;
	switch (*obu_type) {
	case OBU_SEQUENCE_HEADER:
		av1_parse_sequence_header_obu(bs, state);
		if (gf_bs_get_position(bs) > pos + *obu_size) {
			GF_LOG(GF_LOG_WARNING, GF_LOG_CODING, ("[AV1] Sequence header parsing consumed too many bytes !\n"));
			e = GF_NON_COMPLIANT_BITSTREAM;
		}
		gf_bs_seek(bs, pos + *obu_size);
		break;

	case OBU_METADATA:
#if 0
		//TODO + sample groups
		const ObuMetadataType metadata_type = (u32)read_leb128(bs, NULL); we should check for 16 bits limit(AV1MetadataSampleGroupEntry) for ISOBMFF bindings, see https ://github.com/AOMediaCodec/av1-isobmff/pull/86#issuecomment-416659538
		if (metadata_type == OBU_METADATA_TYPE_ITUT_T35) {
		}
		else if (metadata_type == OBU_METADATA_TYPE_HDR_CLL) {
		}
		else if (metadata_type == OBU_METADATA_TYPE_HDR_MDCV) {
		}
		else if (metadata_type == OBU_METADATA_TYPE_SCALABILITY) {
		}
		else if (metadata_type == METADATA_TYPE_TIMECODE) {
		}
#endif
		GF_LOG(GF_LOG_INFO, GF_LOG_CODING, ("[AV1] parsing for metadata is not implemented. Forwarding.\n"));

		if (gf_bs_get_position(bs) > pos + *obu_size) {
			GF_LOG(GF_LOG_WARNING, GF_LOG_CODING, ("[AV1] Metadata parsing consumed too many bytes !\n"));
			e = GF_NON_COMPLIANT_BITSTREAM;
		}
		gf_bs_seek(bs, pos + *obu_size);
		break;

	case OBU_FRAME_HEADER:
	case OBU_REDUNDANT_FRAME_HEADER:
		if (state->config) {
			av1_parse_frame_header(bs, state);
			if (gf_bs_get_position(bs) > pos + *obu_size) {
				GF_LOG(GF_LOG_WARNING, GF_LOG_CODING, ("[AV1] Frame header parsing consumed too many bytes !\n"));
				e = GF_NON_COMPLIANT_BITSTREAM;
			}
		}
		gf_bs_seek(bs, pos + *obu_size);
		break;
	case OBU_FRAME:
		e = av1_parse_frame(bs, state, pos, *obu_size);
		if (gf_bs_get_position(bs) != pos + *obu_size) {
			GF_LOG(GF_LOG_WARNING, GF_LOG_CODING, ("[AV1] Frame parsing did not consume the right number of bytes !\n"));
			e = GF_NON_COMPLIANT_BITSTREAM;
		}
		gf_bs_seek(bs, pos + *obu_size);
		break;
	case OBU_TILE_GROUP:
		if (state->config) {
			e = av1_parse_tile_group(bs, state, pos, *obu_size);
			if (gf_bs_get_position(bs) != pos + *obu_size) {
				GF_LOG(GF_LOG_WARNING, GF_LOG_CODING, ("[AV1] Tile group parsing did not consume the right number of bytes !\n"));
				e = GF_NON_COMPLIANT_BITSTREAM;
			}
		}
		gf_bs_seek(bs, pos + *obu_size);
		break;
	case OBU_TEMPORAL_DELIMITER:
		state->frame_state.seen_frame_header = GF_FALSE;
	case OBU_PADDING:
		gf_bs_seek(bs, pos + *obu_size);
		break;
	default:
		GF_LOG(GF_LOG_WARNING, GF_LOG_CODING, ("[AV1] unknown OBU type %u (size "LLU"). Skipping.\n", *obu_type, *obu_size));
		gf_bs_seek(bs, pos + *obu_size);
		break;
	}
	return e;
}


GF_EXPORT
GF_Err gf_media_prores_parse_bs(GF_BitStream *bs, GF_ProResFrameInfo *prores_frame)
{
	u32 i, j;
	u64 start, pos;
	memset(prores_frame, 0, sizeof(GF_ProResFrameInfo));

	start = gf_bs_get_position(bs);
	if (gf_bs_available(bs) < 10)
		return GF_BUFFER_TOO_SMALL;

	prores_frame->frame_size = gf_bs_read_u32(bs);
	prores_frame->frame_identifier = gf_bs_read_u32(bs);
	if (prores_frame->frame_identifier != GF_4CC('i','c','p','f')) {
		GF_LOG(GF_LOG_ERROR, GF_LOG_CODING, ("[ProRes] Invalid frame identifier, expected \"icpf\" got \"%s\"\n", gf_4cc_to_str(prores_frame->frame_identifier) ));
		gf_bs_seek(bs, start);
		return GF_NON_COMPLIANT_BITSTREAM;
	}
	/*parse frame header*/
	pos = gf_bs_get_position(bs);
	prores_frame->frame_hdr_size = gf_bs_read_u16(bs);
	if (gf_bs_available(bs) + 2 < prores_frame->frame_hdr_size) {
		gf_bs_seek(bs, start);
		return GF_BUFFER_TOO_SMALL;
	}
	gf_bs_read_u8(bs);
	prores_frame->version = gf_bs_read_u8(bs);
	prores_frame->encoder_id = gf_bs_read_u32(bs);
	prores_frame->width = gf_bs_read_u16(bs);
	prores_frame->height = gf_bs_read_u16(bs);
	prores_frame->chroma_format = gf_bs_read_int(bs, 2);
	gf_bs_read_int(bs, 2);
	prores_frame->interlaced_mode = gf_bs_read_int(bs, 2);
	gf_bs_read_int(bs, 2);
	prores_frame->aspect_ratio_information = gf_bs_read_int(bs, 4);
	prores_frame->framerate_code = gf_bs_read_int(bs, 4);
	prores_frame->color_primaries = gf_bs_read_u8(bs);
	prores_frame->transfer_characteristics = gf_bs_read_u8(bs);
	prores_frame->matrix_coefficients = gf_bs_read_u8(bs);
	gf_bs_read_int(bs, 4);
	prores_frame->alpha_channel_type = gf_bs_read_int(bs, 4);
	gf_bs_read_int(bs, 14);
	prores_frame->load_luma_quant_matrix = gf_bs_read_int(bs, 1);
	prores_frame->load_chroma_quant_matrix = gf_bs_read_int(bs, 1);
	if (prores_frame->load_luma_quant_matrix) {
		for (i=0; i<8; i++) {
			for (j=0; j<8; j++) {
				prores_frame->luma_quant_matrix[i][j] = gf_bs_read_u8(bs);
			}
		}
	}
	if (prores_frame->load_chroma_quant_matrix) {
		for (i=0; i<8; i++) {
			for (j=0; j<8; j++) {
				prores_frame->chroma_quant_matrix[i][j] = gf_bs_read_u8(bs);
			}
		}
	}
	pos = gf_bs_get_position(bs) - pos;
	if (pos != prores_frame->frame_hdr_size) {
		GF_LOG(GF_LOG_ERROR, GF_LOG_CODING, ("[ProRes] Invalid frame header size, expected %d got %d\n", prores_frame->frame_hdr_size, (u32) pos));
		gf_bs_seek(bs, start);
		return GF_NON_COMPLIANT_BITSTREAM;
	}
	prores_frame->nb_pic = ((prores_frame->interlaced_mode==1) || (prores_frame->interlaced_mode==2)) ? 2 : 1;
	gf_bs_seek(bs, start);

	return GF_OK;
}

#endif /*GPAC_DISABLE_AV_PARSERS*/

GF_EXPORT
u8 gf_mp3_version(u32 hdr)
{
	return ((hdr >> 19) & 0x3);
}

GF_EXPORT
const char *gf_mp3_version_name(u32 hdr)
{
	u32 v = gf_mp3_version(hdr);
	switch (v) {
	case 0:
		return "MPEG-2.5";
	case 1:
		return "Reserved";
	case 2:
		return "MPEG-2";
	case 3:
		return "MPEG-1";
	default:
		return "Unknown";
	}
}

#ifndef GPAC_DISABLE_AV_PARSERS

GF_EXPORT
u8 gf_mp3_layer(u32 hdr)
{
	return 4 - (((hdr >> 17) & 0x3));
}

GF_EXPORT
u8 gf_mp3_num_channels(u32 hdr)
{
	if (((hdr >> 6) & 0x3) == 3) return 1;
	return 2;
}

GF_EXPORT
u16 gf_mp3_sampling_rate(u32 hdr)
{
	u16 res;
	/* extract the necessary fields from the MP3 header */
	u8 version = gf_mp3_version(hdr);
	u8 sampleRateIndex = (hdr >> 10) & 0x3;

	switch (sampleRateIndex) {
	case 0:
		res = 44100;
		break;
	case 1:
		res = 48000;
		break;
	case 2:
		res = 32000;
		break;
	default:
		GF_LOG(GF_LOG_ERROR, GF_LOG_CODING, ("[MPEG-1/2 Audio] Samplerate index not valid\n"));
		return 0;
	}
	/*reserved or MPEG-1*/
	if (version & 1) return res;

	/*MPEG-2*/
	res /= 2;
	/*MPEG-2.5*/
	if (version == 0) res /= 2;
	return res;
}

GF_EXPORT
u16 gf_mp3_window_size(u32 hdr)
{
	u8 version = gf_mp3_version(hdr);
	u8 layer = gf_mp3_layer(hdr);

	if (layer == 3) {
		if (version == 3) return 1152;
		return 576;
	}
	if (layer == 2) return 1152;
	return 384;
}

GF_EXPORT
u8 gf_mp3_object_type_indication(u32 hdr)
{
	switch (gf_mp3_version(hdr)) {
	case 3:
		return GF_CODECID_MPEG_AUDIO;
	case 2:
	case 0:
		return GF_CODECID_MPEG2_PART3;
	default:
		return 0x00;
	}
}

/*aligned bitrate parsing with libMAD*/

static
u32 const bitrate_table[5][15] = {
	/* MPEG-1 */
	{	0,  32000,  64000,  96000, 128000, 160000, 192000, 224000,  /* Layer I   */
		256000, 288000, 320000, 352000, 384000, 416000, 448000
	},
	{	0,  32000,  48000,  56000,  64000,  80000,  96000, 112000,  /* Layer II  */
		128000, 160000, 192000, 224000, 256000, 320000, 384000
	},
	{	0,  32000,  40000,  48000,  56000,  64000,  80000,  96000,  /* Layer III */
		112000, 128000, 160000, 192000, 224000, 256000, 320000
	},

	/* MPEG-2 LSF */
	{	0,  32000,  48000,  56000,  64000,  80000,  96000, 112000,  /* Layer I   */
		128000, 144000, 160000, 176000, 192000, 224000, 256000
	},
	{	0,   8000,  16000,  24000,  32000,  40000,  48000,  56000,  /* Layers    */
		64000,  80000,  96000, 112000, 128000, 144000, 160000
	} /* II & III  */
};


u32 gf_mp3_bit_rate(u32 hdr)
{
	u8 version = gf_mp3_version(hdr);
	u8 layer = gf_mp3_layer(hdr);
	u8 bitRateIndex = (hdr >> 12) & 0xF;
	u32 lidx;
	/*MPEG-1*/
	if (version & 1) {
		if (!layer) {
			GF_LOG(GF_LOG_ERROR, GF_LOG_CODING, ("[MPEG-1/2 Audio] layer index not valid\n"));
			return 0;
		}
		lidx = layer - 1;
	}
	/*MPEG-2/2.5*/
	else {
		lidx = 3 + (layer >> 1);
	}
	if (lidx>4) {
		GF_LOG(GF_LOG_ERROR, GF_LOG_CODING, ("[MPEG-1/2 Audio] layer index not valid\n"));
		return 0;
	}
	return bitrate_table[lidx][bitRateIndex];
}



GF_EXPORT
u16 gf_mp3_frame_size(u32 hdr)
{
	u8 version = gf_mp3_version(hdr);
	u8 layer = gf_mp3_layer(hdr);
	u32 pad = ((hdr >> 9) & 0x1) ? 1 : 0;
	u32 bitrate = gf_mp3_bit_rate(hdr);
	u32 samplerate = gf_mp3_sampling_rate(hdr);

	u32 frameSize = 0;
	if (!samplerate || !bitrate) return 0;

	if (layer == 1) {
		frameSize = ((12 * bitrate / samplerate) + pad) * 4;
	}
	else {
		u32 slots_per_frame = 144;
		if ((layer == 3) && !(version & 1)) slots_per_frame = 72;
		frameSize = (slots_per_frame * bitrate / samplerate) + pad;
	}
	return (u16)frameSize;
}


GF_EXPORT
u32 gf_mp3_get_next_header(FILE* in)
{
	u8 b, state = 0;
	u32 dropped = 0;
	unsigned char bytes[4];
	bytes[0] = bytes[1] = bytes[2] = bytes[3] = 0;

	while (1) {
		if (gf_fread(&b, 1, in) == 0) return 0;

		if (state == 3) {
			bytes[state] = b;
			return GF_4CC((u32)bytes[0], bytes[1], bytes[2], bytes[3]);
		}
		if (state == 2) {
			if (((b & 0xF0) == 0) || ((b & 0xF0) == 0xF0) || ((b & 0x0C) == 0x0C)) {
				if (bytes[1] == 0xFF) state = 1;
				else state = 0;
			}
			else {
				bytes[state] = b;
				state = 3;
			}
		}
		if (state == 1) {
			if (((b & 0xE0) == 0xE0) && ((b & 0x18) != 0x08) && ((b & 0x06) != 0)) {
				bytes[state] = b;
				state = 2;
			}
			else {
				state = 0;
			}
		}

		if (state == 0) {
			if (b == 0xFF) {
				bytes[state] = b;
				state = 1;
			}
			else {
				if ((dropped == 0) && ((b & 0xE0) == 0xE0) && ((b & 0x18) != 0x08) && ((b & 0x06) != 0)) {
					bytes[0] = (u8)0xFF;
					bytes[1] = b;
					state = 2;
				}
				else {
					dropped++;
				}
			}
		}
	}
	return 0;
}

GF_EXPORT
u32 gf_mp3_get_next_header_mem(const u8 *buffer, u32 size, u32 *pos)
{
	u32 cur;
	u8 b, state = 0;
	u32 dropped = 0;
	unsigned char bytes[4];
	bytes[0] = bytes[1] = bytes[2] = bytes[3] = 0;

	cur = 0;
	*pos = 0;
	while (cur < size) {
		b = (u8)buffer[cur];
		cur++;

		if (state == 3) {
			u32 val;
			bytes[state] = b;
			val = GF_4CC((u32)bytes[0], bytes[1], bytes[2], bytes[3]);
			if (gf_mp3_frame_size(val)) {
				*pos = dropped;
				return val;
			}
			state = 0;
			dropped = cur;
		}
		if (state == 2) {
			if (((b & 0xF0) == 0) || ((b & 0xF0) == 0xF0) || ((b & 0x0C) == 0x0C)) {
				if (bytes[1] == 0xFF) {
					state = 1;
					dropped += 1;
				}
				else {
					state = 0;
					dropped = cur;
				}
			}
			else {
				bytes[state] = b;
				state = 3;
			}
		}
		if (state == 1) {
			if (((b & 0xE0) == 0xE0) && ((b & 0x18) != 0x08) && ((b & 0x06) != 0)) {
				bytes[state] = b;
				state = 2;
			}
			else {
				state = 0;
				dropped = cur;
			}
		}

		if (state == 0) {
			if (b == 0xFF) {
				bytes[state] = b;
				state = 1;
			}
			else {
				dropped++;
			}
		}
	}
	return 0;
}

#endif /*GPAC_DISABLE_AV_PARSERS*/


GF_EXPORT
Bool gf_avc_is_rext_profile(u8 profile_idc)
{
	switch (profile_idc) {
	case 100:
	case 110:
	case 122:
	case 244:
	case 44:
	case 83:
	case 86:
	case 118:
	case 128:
	case 138:
	case 139:
	case 134:
	case 135:
		return GF_TRUE;
	default:
		return GF_FALSE;
	}
}

GF_EXPORT
const char *gf_avc_get_profile_name(u8 video_prof)
{
	switch (video_prof) {
	case 0x42:
		return "Baseline";
	case 0x4D:
		return "Main";
	case 0x53:
		return "Scalable Baseline";
	case 0x56:
		return "Scalable High";
	case 0x58:
		return "Extended";
	case 0x64:
		return "High";
	case 0x6E:
		return "High 10";
	case 0x7A:
		return "High 4:2:2";
	case 0x90:
	case 0xF4:
		return "High 4:4:4";
	default:
		return "Unknown";
	}
}

GF_EXPORT
const char *gf_hevc_get_profile_name(u8 video_prof)
{
	switch (video_prof) {
	case 0x01:
		return "Main";
	case 0x02:
		return "Main 10";
	case 0x03:
		return "Main Still Picture";
	default:
		return "Unknown";
	}
}
GF_EXPORT
const char *gf_avc_hevc_get_chroma_format_name(u8 chroma_format)
{
	switch (chroma_format) {
	case 1:
		return "YUV 4:2:0";
	case 2:
		return "YUV 4:2:2";
	case 3:
		return "YUV 4:4:4";
	default:
		return "Unknown";
	}
}

#ifndef GPAC_DISABLE_AV_PARSERS


static u8 avc_golomb_bits[256] = {
	8, 7, 6, 6, 5, 5, 5, 5, 4, 4, 4, 4, 4, 4, 4, 4, 3,
	3, 3, 3, 3, 3, 3, 3, 3, 3, 3, 3, 3, 3, 3, 3, 2, 2,
	2, 2, 2, 2, 2, 2, 2, 2, 2, 2, 2, 2, 2, 2, 2, 2, 2,
	2, 2, 2, 2, 2, 2, 2, 2, 2, 2, 2, 2, 2, 1, 1, 1, 1,
	1, 1, 1, 1, 1, 1, 1, 1, 1, 1, 1, 1, 1, 1, 1, 1, 1,
	1, 1, 1, 1, 1, 1, 1, 1, 1, 1, 1, 1, 1, 1, 1, 1, 1,
	1, 1, 1, 1, 1, 1, 1, 1, 1, 1, 1, 1, 1, 1, 1, 1, 1,
	1, 1, 1, 1, 1, 1, 1, 1, 1, 0, 0, 0, 0, 0, 0, 0, 0,
	0, 0, 0, 0, 0, 0, 0, 0, 0, 0, 0, 0, 0, 0, 0, 0, 0,
	0, 0, 0, 0, 0, 0, 0, 0, 0, 0, 0, 0, 0, 0, 0, 0, 0,
	0, 0, 0, 0, 0, 0, 0, 0, 0, 0, 0, 0, 0, 0, 0, 0, 0,
	0, 0, 0, 0, 0, 0, 0, 0, 0, 0, 0, 0, 0, 0, 0, 0, 0,
	0, 0, 0, 0, 0, 0, 0, 0, 0, 0, 0, 0, 0, 0, 0, 0, 0,
	0, 0, 0, 0, 0, 0, 0, 0, 0, 0, 0, 0, 0, 0, 0, 0, 0,
	0, 0, 0, 0, 0, 0, 0, 0, 0, 0, 0, 0, 0, 0, 0, 0, 0,
	0
};

u32 gf_bs_get_ue(GF_BitStream *bs)
{
	u8 coded;
	u32 bits = 0, read = 0;
	while (1) {
		read = gf_bs_peek_bits(bs, 8, 0);
		if (read) break;
		//check whether we still have bits once the peek is done since we may have less than 8 bits available
		if (!gf_bs_available(bs)) {
			//log moved as debug, erro log thrown by gf_bs_read_*
			GF_LOG(GF_LOG_DEBUG, GF_LOG_CODING, ("[AVC/HEVC] Not enough bits in bitstream !!\n"));
			return 0;
		}
		gf_bs_read_int(bs, 8);
		bits += 8;
	}
	coded = avc_golomb_bits[read];
	gf_bs_read_int(bs, coded);
	bits += coded;
	return gf_bs_read_int(bs, bits + 1) - 1;
}

s32 gf_bs_get_se(GF_BitStream *bs)
{
	u32 v = gf_bs_get_ue(bs);
	if ((v & 0x1) == 0) return (s32)(0 - (v >> 1));
	return (v + 1) >> 1;
}

void gf_bs_set_ue(GF_BitStream *bs, u32 num) {
	s32 length = 1;
	s32 temp = ++num;

	while (temp != 1) {
		temp >>= 1;
		length += 2;
	}

	gf_bs_write_int(bs, 0, length >> 1);
	gf_bs_write_int(bs, num, (length + 1) >> 1);
}

void gf_bs_set_se(GF_BitStream *bs, s32 num)
{
	u32 v;
	if (num <= 0)
		v = (-1 * num) << 1;
	else
		v = (num << 1) - 1;

	gf_bs_set_ue(bs, v);
}

u32 gf_media_nalu_is_start_code(GF_BitStream *bs)
{
	u8 s1, s2, s3, s4;
	Bool is_sc = 0;
	u64 pos = gf_bs_get_position(bs);
	s1 = gf_bs_read_int(bs, 8);
	s2 = gf_bs_read_int(bs, 8);
	if (!s1 && !s2) {
		s3 = gf_bs_read_int(bs, 8);
		if (s3 == 0x01) is_sc = 3;
		else if (!s3) {
			s4 = gf_bs_read_int(bs, 8);
			if (s4 == 0x01) is_sc = 4;
		}
	}
	gf_bs_seek(bs, pos + is_sc);
	return is_sc;
}

/*read that amount of data at each IO access rather than fetching byte by byte...*/
#define AVC_CACHE_SIZE	4096

static u32 gf_media_nalu_locate_start_code_bs(GF_BitStream *bs, Bool locate_trailing)
{
	u32 v, bpos, nb_cons_zeros = 0;
	char avc_cache[AVC_CACHE_SIZE];
	u64 end, cache_start, load_size;
	u64 start = gf_bs_get_position(bs);
	if (start < 3) return 0;

	load_size = 0;
	bpos = 0;
	cache_start = 0;
	end = 0;
	v = 0xffffffff;
	while (!end) {
		/*refill cache*/
		if (bpos == (u32)load_size) {
			if (!gf_bs_available(bs)) break;
			load_size = gf_bs_available(bs);
			if (load_size > AVC_CACHE_SIZE) load_size = AVC_CACHE_SIZE;
			bpos = 0;
			cache_start = gf_bs_get_position(bs);
			gf_bs_read_data(bs, avc_cache, (u32)load_size);
		}
		v = ( (v<<8) & 0xFFFFFF00) | ((u32) avc_cache[bpos]);
		bpos++;

		if (locate_trailing) {
			if ((v & 0x000000FF) == 0) nb_cons_zeros++;
			else nb_cons_zeros = 0;
		}

		if (v == 0x00000001) end = cache_start + bpos - 4;
		else if ((v & 0x00FFFFFF) == 0x00000001) end = cache_start + bpos - 3;
	}

	gf_bs_seek(bs, start);
	if (!end) end = gf_bs_get_size(bs);
	if (locate_trailing) {
		if (nb_cons_zeros >= 3)
			return (u32)(end - start - nb_cons_zeros);
	}
	return (u32)(end - start);
}

GF_EXPORT
u32 gf_media_nalu_next_start_code_bs(GF_BitStream *bs)
{
	return gf_media_nalu_locate_start_code_bs(bs, 0);
}

GF_EXPORT
u32 gf_media_nalu_next_start_code(const u8 *data, u32 data_len, u32 *sc_size)
{
	u32 avail = data_len;
	const u8 *cur = data;

	while (cur) {
		u32 v, bpos;
		u8 *next_zero = memchr(cur, 0, avail);
		if (!next_zero) return data_len;

		v = 0xffffff00;
		bpos = (u32)(next_zero - data) + 1;
		while (1) {
			u8 cval;
			if (bpos == (u32)data_len)
				return data_len;

			cval = data[bpos];
			v = ((v << 8) & 0xFFFFFF00) | ((u32)cval);
			bpos++;
			if (v == 0x00000001) {
				*sc_size = 4;
				return bpos - 4;
			}
			else if ((v & 0x00FFFFFF) == 0x00000001) {
				*sc_size = 3;
				return bpos - 3;
			}
			if (cval)
				break;
		}
		if (bpos >= data_len)
			break;
		cur = data + bpos;
		avail = data_len - bpos;
	}
	return data_len;
}

Bool gf_media_avc_slice_is_intra(AVCState *avc)
{
	switch (avc->s_info.slice_type) {
	case GF_AVC_TYPE_I:
	case GF_AVC_TYPE2_I:
	case GF_AVC_TYPE_SI:
	case GF_AVC_TYPE2_SI:
		return 1;
	default:
		return 0;
	}
}

#if 0 //unused
Bool gf_media_avc_slice_is_IDR(AVCState *avc)
{
	if (avc->sei.recovery_point.valid)
	{
		avc->sei.recovery_point.valid = 0;
		return 1;
	}
	if (avc->s_info.nal_unit_type != GF_AVC_NALU_IDR_SLICE)
		return 0;
	return gf_media_avc_slice_is_intra(avc);
}
#endif

struct sar_ {
	u32 w, h;
};

static const struct sar_ avc_sar[] = {
	{ 0,   0 }, { 1,   1 }, { 12, 11 }, { 10, 11 },
	{ 16, 11 }, { 40, 33 }, { 24, 11 }, { 20, 11 },
	{ 32, 11 }, { 80, 33 }, { 18, 11 }, { 15, 11 },
	{ 64, 33 }, { 160,99 }, {  4,  3 }, {  3,  2 },
	{  2,  1 }
};


/*ISO 14496-10 (N11084) E.1.2*/
static void avc_parse_hrd_parameters(GF_BitStream *bs, AVC_HRD *hrd)
{
	int i, cpb_cnt_minus1;

	cpb_cnt_minus1 = gf_bs_get_ue(bs);		/*cpb_cnt_minus1*/
	if (cpb_cnt_minus1 > 31)
		GF_LOG(GF_LOG_WARNING, GF_LOG_CODING, ("[avc-h264] invalid cpb_cnt_minus1 value: %d (expected in [0;31])\n", cpb_cnt_minus1));
	gf_bs_read_int(bs, 4);				/*bit_rate_scale*/
	gf_bs_read_int(bs, 4);				/*cpb_size_scale*/

	/*for( SchedSelIdx = 0; SchedSelIdx <= cpb_cnt_minus1; SchedSelIdx++ ) {*/
	for (i = 0; i <= cpb_cnt_minus1; i++) {
		gf_bs_get_ue(bs);					/*bit_rate_value_minus1[ SchedSelIdx ]*/
		gf_bs_get_ue(bs);					/*cpb_size_value_minus1[ SchedSelIdx ]*/
		gf_bs_read_int(bs, 1);			/*cbr_flag[ SchedSelIdx ]*/
	}
	gf_bs_read_int(bs, 5);											/*initial_cpb_removal_delay_length_minus1*/
	hrd->cpb_removal_delay_length_minus1 = gf_bs_read_int(bs, 5);	/*cpb_removal_delay_length_minus1*/
	hrd->dpb_output_delay_length_minus1 = gf_bs_read_int(bs, 5);	/*dpb_output_delay_length_minus1*/
	hrd->time_offset_length = gf_bs_read_int(bs, 5);				/*time_offset_length*/

	return;
}

/*returns the nal_size without emulation prevention bytes*/
u32 gf_media_nalu_emulation_bytes_add_count(u8 *buffer, u32 nal_size)
{
	u32 i = 0, emulation_bytes_count = 0;
	u8 num_zero = 0;

	while (i < nal_size) {
		/*ISO 14496-10: "Within the NAL unit, any four-byte sequence that starts with 0x000003
		other than the following sequences shall not occur at any byte-aligned position:
		\96 0x00000300
		\96 0x00000301
		\96 0x00000302
		\96 0x00000303"
		*/
		if (num_zero == 2 && (u8)buffer[i] < 0x04) {
			/*emulation code found*/
			num_zero = 0;
			emulation_bytes_count++;
			if (!buffer[i])
				num_zero = 1;
		}
		else {
			if (!buffer[i])
				num_zero++;
			else
				num_zero = 0;
		}
		i++;
	}
	return emulation_bytes_count;
}

u32 gf_media_nalu_add_emulation_bytes(const u8 *buffer_src, u8 *buffer_dst, u32 nal_size)
{
	u32 i = 0, emulation_bytes_count = 0;
	u8 num_zero = 0;

	while (i < nal_size) {
		/*ISO 14496-10: "Within the NAL unit, any four-byte sequence that starts with 0x000003
		other than the following sequences shall not occur at any byte-aligned position:
		0x00000300
		0x00000301
		0x00000302
		0x00000303"
		*/
		if (num_zero == 2 && (u8)buffer_src[i] < 0x04) {
			/*add emulation code*/
			num_zero = 0;
			buffer_dst[i + emulation_bytes_count] = 0x03;
			emulation_bytes_count++;
			if (!buffer_src[i])
				num_zero = 1;
		}
		else {
			if (!buffer_src[i])
				num_zero++;
			else
				num_zero = 0;
		}
		buffer_dst[i + emulation_bytes_count] = buffer_src[i];
		i++;
	}
	return nal_size + emulation_bytes_count;
}

/*returns the nal_size without emulation prevention bytes*/
u32 gf_media_nalu_emulation_bytes_remove_count(const u8 *buffer, u32 nal_size)
{
	u32 i = 0, emulation_bytes_count = 0;
	u8 num_zero = 0;

	while (i < nal_size)
	{
		/*ISO 14496-10: "Within the NAL unit, any four-byte sequence that starts with 0x000003
		  other than the following sequences shall not occur at any byte-aligned position:
		  \96 0x00000300
		  \96 0x00000301
		  \96 0x00000302
		  \96 0x00000303"
		*/
		if (num_zero == 2
			&& buffer[i] == 0x03
			&& i + 1 < nal_size /*next byte is readable*/
			&& (u8)buffer[i + 1] < 0x04)
		{
			/*emulation code found*/
			num_zero = 0;
			emulation_bytes_count++;
			i++;
		}

		if (!buffer[i])
			num_zero++;
		else
			num_zero = 0;

		i++;
	}

	return emulation_bytes_count;
}

/*nal_size is updated to allow better error detection*/
GF_EXPORT
u32 gf_media_nalu_remove_emulation_bytes(const u8 *buffer_src, u8 *buffer_dst, u32 nal_size)
{
	u32 i = 0, emulation_bytes_count = 0;
	u8 num_zero = 0;

	while (i < nal_size)
	{
		/*ISO 14496-10: "Within the NAL unit, any four-byte sequence that starts with 0x000003
		  other than the following sequences shall not occur at any byte-aligned position:
		  0x00000300
		  0x00000301
		  0x00000302
		  0x00000303"
		*/
		if (num_zero == 2
			&& buffer_src[i] == 0x03
			&& i + 1 < nal_size /*next byte is readable*/
			&& (u8)buffer_src[i + 1] < 0x04)
		{
			/*emulation code found*/
			num_zero = 0;
			emulation_bytes_count++;
			i++;
		}

		buffer_dst[i - emulation_bytes_count] = buffer_src[i];

		if (!buffer_src[i])
			num_zero++;
		else
			num_zero = 0;

		i++;
	}

	return nal_size - emulation_bytes_count;
}

static s32 gf_media_avc_read_sps_bs_internal(GF_BitStream *bs, AVCState *avc, u32 subseq_sps, u32 *vui_flag_pos, u32 nal_hdr)
{
	AVC_SPS *sps;
	s32 mb_width, mb_height, sps_id = -1;
	u32 profile_idc, level_idc, pcomp, i, chroma_format_idc, cl = 0, cr = 0, ct = 0, cb = 0, luma_bd, chroma_bd;
	u8 separate_colour_plane_flag = 0;

	if (!vui_flag_pos) {
		gf_bs_enable_emulation_byte_removal(bs, GF_TRUE);
	}

	if (!bs) {
		return -1;
	}

	if (!nal_hdr) {
		/*nal_hdr =*/ gf_bs_read_int(bs, 8);
	}
	profile_idc = gf_bs_read_int(bs, 8);

	pcomp = gf_bs_read_int(bs, 8);
	/*sanity checks*/
	if (pcomp & 0x3)
		return -1;

	level_idc = gf_bs_read_int(bs, 8);

	/*SubsetSps is used to be sure that AVC SPS are not going to be scratched
	by subset SPS. According to the SVC standard, subset SPS can have the same sps_id
	than its base layer, but it does not refer to the same SPS. */
	sps_id = gf_bs_get_ue(bs) + GF_SVC_SSPS_ID_SHIFT * subseq_sps;
	if (sps_id >= 32) {
		return -1;
	}
	if (sps_id < 0) {
		return -1;
	}

	luma_bd = chroma_bd = 0;
	sps = &avc->sps[sps_id];
	chroma_format_idc = sps->ChromaArrayType = 1;
	sps->state |= subseq_sps ? AVC_SUBSPS_PARSED : AVC_SPS_PARSED;

	/*High Profile and SVC*/
	switch (profile_idc) {
	case 100:
	case 110:
	case 122:
	case 244:
	case 44:
		/*sanity checks: note1 from 7.4.2.1.1 of iso/iec 14496-10-N11084*/
		if (pcomp & 0xE0)
			return -1;
	case 83:
	case 86:
	case 118:
	case 128:
		chroma_format_idc = gf_bs_get_ue(bs);
		sps->ChromaArrayType = chroma_format_idc;
		if (chroma_format_idc == 3) {
			separate_colour_plane_flag = gf_bs_read_int(bs, 1);
			/*
			Depending on the value of separate_colour_plane_flag, the value of the variable ChromaArrayType is assigned as follows.
			\96	If separate_colour_plane_flag is equal to 0, ChromaArrayType is set equal to chroma_format_idc.
			\96	Otherwise (separate_colour_plane_flag is equal to 1), ChromaArrayType is set equal to 0.
			*/
			if (separate_colour_plane_flag) sps->ChromaArrayType = 0;
		}
		luma_bd = gf_bs_get_ue(bs);
		chroma_bd = gf_bs_get_ue(bs);
		/*qpprime_y_zero_transform_bypass_flag = */ gf_bs_read_int(bs, 1);
		/*seq_scaling_matrix_present_flag*/
		if (gf_bs_read_int(bs, 1)) {
			u32 k;
			for (k = 0; k < 8; k++) {
				if (gf_bs_read_int(bs, 1)) {
					u32 z, last = 8, next = 8;
					u32 sl = k < 6 ? 16 : 64;
					for (z = 0; z < sl; z++) {
						if (next) {
							s32 delta = gf_bs_get_se(bs);
							next = (last + delta + 256) % 256;
						}
						last = next ? next : last;
					}
				}
			}
		}
		break;
	}

	sps->profile_idc = profile_idc;
	sps->level_idc = level_idc;
	sps->prof_compat = pcomp;
	sps->log2_max_frame_num = gf_bs_get_ue(bs) + 4;
	sps->poc_type = gf_bs_get_ue(bs);
	sps->chroma_format = chroma_format_idc;
	sps->luma_bit_depth_m8 = luma_bd;
	sps->chroma_bit_depth_m8 = chroma_bd;

	if (sps->poc_type == 0) {
		sps->log2_max_poc_lsb = gf_bs_get_ue(bs) + 4;
	}
	else if (sps->poc_type == 1) {
		sps->delta_pic_order_always_zero_flag = gf_bs_read_int(bs, 1);
		sps->offset_for_non_ref_pic = gf_bs_get_se(bs);
		sps->offset_for_top_to_bottom_field = gf_bs_get_se(bs);
		sps->poc_cycle_length = gf_bs_get_ue(bs);
		if (sps->poc_cycle_length > GF_ARRAY_LENGTH(sps->offset_for_ref_frame)) {
			GF_LOG(GF_LOG_ERROR, GF_LOG_CODING, ("[avc-h264] offset_for_ref_frame overflow from poc_cycle_length\n"));
			return -1;
		}
		for (i = 0; i < sps->poc_cycle_length; i++) sps->offset_for_ref_frame[i] = gf_bs_get_se(bs);
	}
	if (sps->poc_type > 2) {
		return -1;
	}
	sps->max_num_ref_frames = gf_bs_get_ue(bs);
	sps->gaps_in_frame_num_value_allowed_flag = gf_bs_read_int(bs, 1);
	mb_width = gf_bs_get_ue(bs) + 1;
	mb_height = gf_bs_get_ue(bs) + 1;

	sps->frame_mbs_only_flag = gf_bs_read_int(bs, 1);

	sps->width = mb_width * 16;
	sps->height = (2 - sps->frame_mbs_only_flag) * mb_height * 16;

	if (!sps->frame_mbs_only_flag) sps->mb_adaptive_frame_field_flag = gf_bs_read_int(bs, 1);
	gf_bs_read_int(bs, 1); /*direct_8x8_inference_flag*/

	if (gf_bs_read_int(bs, 1)) { /*crop*/
		int CropUnitX, CropUnitY, SubWidthC = -1, SubHeightC = -1;

		if (chroma_format_idc == 1) {
			SubWidthC = 2; SubHeightC = 2;
		}
		else if (chroma_format_idc == 2) {
			SubWidthC = 2; SubHeightC = 1;
		}
		else if ((chroma_format_idc == 3) && (separate_colour_plane_flag == 0)) {
			SubWidthC = 1; SubHeightC = 1;
		}

		if (sps->ChromaArrayType == 0) {
			assert(SubWidthC == -1);
			CropUnitX = 1;
			CropUnitY = 2 - sps->frame_mbs_only_flag;
		}
		else {
			CropUnitX = SubWidthC;
			CropUnitY = SubHeightC * (2 - sps->frame_mbs_only_flag);
		}

		cl = gf_bs_get_ue(bs); /*crop_left*/
		cr = gf_bs_get_ue(bs); /*crop_right*/
		ct = gf_bs_get_ue(bs); /*crop_top*/
		cb = gf_bs_get_ue(bs); /*crop_bottom*/

		sps->width -= CropUnitX * (cl + cr);
		sps->height -= CropUnitY * (ct + cb);
		cl *= CropUnitX;
		cr *= CropUnitX;
		ct *= CropUnitY;
		cb *= CropUnitY;
	}
	sps->crop.left = cl;
	sps->crop.right = cr;
	sps->crop.top = ct;
	sps->crop.bottom = cb;

	if (vui_flag_pos) {
		*vui_flag_pos = (u32)gf_bs_get_bit_offset(bs);
	}
	/*vui_parameters_present_flag*/
	sps->vui_parameters_present_flag = gf_bs_read_int(bs, 1);
	if (sps->vui_parameters_present_flag) {
		sps->vui.aspect_ratio_info_present_flag = gf_bs_read_int(bs, 1);
		if (sps->vui.aspect_ratio_info_present_flag) {
			s32 aspect_ratio_idc = gf_bs_read_int(bs, 8);
			if (aspect_ratio_idc == 255) {
				sps->vui.par_num = gf_bs_read_int(bs, 16); /*AR num*/
				sps->vui.par_den = gf_bs_read_int(bs, 16); /*AR den*/
			}
			else if (aspect_ratio_idc < sizeof(avc_sar) / sizeof(struct sar_)) {
				sps->vui.par_num = avc_sar[aspect_ratio_idc].w;
				sps->vui.par_den = avc_sar[aspect_ratio_idc].h;
			}
			else {
				GF_LOG(GF_LOG_WARNING, GF_LOG_CODING, ("[avc-h264] Unknown aspect_ratio_idc: your video may have a wrong aspect ratio. Contact the GPAC team!\n"));
			}
		}
		sps->vui.overscan_info_present_flag = gf_bs_read_int(bs, 1);
		if (sps->vui.overscan_info_present_flag)
			gf_bs_read_int(bs, 1);		/* overscan_appropriate_flag */

		/* default values */
		sps->vui.video_format = 5;
		sps->vui.colour_primaries = 2;
		sps->vui.transfer_characteristics = 2;
		sps->vui.matrix_coefficients = 2;
		/* now read values if possible */
		sps->vui.video_signal_type_present_flag = gf_bs_read_int(bs, 1);
		if (sps->vui.video_signal_type_present_flag) {
			sps->vui.video_format = gf_bs_read_int(bs, 3);
			sps->vui.video_full_range_flag = gf_bs_read_int(bs, 1);
			sps->vui.colour_description_present_flag = gf_bs_read_int(bs, 1);
			if (sps->vui.colour_description_present_flag) {
				sps->vui.colour_primaries = gf_bs_read_int(bs, 8);
				sps->vui.transfer_characteristics = gf_bs_read_int(bs, 8);
				sps->vui.matrix_coefficients = gf_bs_read_int(bs, 8);
			}
		}

		if (gf_bs_read_int(bs, 1)) {	/* chroma_location_info_present_flag */
			gf_bs_get_ue(bs);				/* chroma_sample_location_type_top_field */
			gf_bs_get_ue(bs);				/* chroma_sample_location_type_bottom_field */
		}

		sps->vui.timing_info_present_flag = gf_bs_read_int(bs, 1);
		if (sps->vui.timing_info_present_flag) {
			sps->vui.num_units_in_tick = gf_bs_read_int(bs, 32);
			sps->vui.time_scale = gf_bs_read_int(bs, 32);
			sps->vui.fixed_frame_rate_flag = gf_bs_read_int(bs, 1);
		}

		sps->vui.nal_hrd_parameters_present_flag = gf_bs_read_int(bs, 1);
		if (sps->vui.nal_hrd_parameters_present_flag)
			avc_parse_hrd_parameters(bs, &sps->vui.hrd);

		sps->vui.vcl_hrd_parameters_present_flag = gf_bs_read_int(bs, 1);
		if (sps->vui.vcl_hrd_parameters_present_flag)
			avc_parse_hrd_parameters(bs, &sps->vui.hrd);

		if (sps->vui.nal_hrd_parameters_present_flag || sps->vui.vcl_hrd_parameters_present_flag)
			sps->vui.low_delay_hrd_flag = gf_bs_read_int(bs, 1);

		sps->vui.pic_struct_present_flag = gf_bs_read_int(bs, 1);
	}
	/*end of seq_parameter_set_data*/

	if (subseq_sps) {
		if ((profile_idc == 83) || (profile_idc == 86)) {
			u8 extended_spatial_scalability_idc;
			/*parsing seq_parameter_set_svc_extension*/

			/*inter_layer_deblocking_filter_control_present_flag=*/	gf_bs_read_int(bs, 1);
			extended_spatial_scalability_idc = gf_bs_read_int(bs, 2);
			if (sps->ChromaArrayType == 1 || sps->ChromaArrayType == 2) {
				/*chroma_phase_x_plus1_flag*/ gf_bs_read_int(bs, 1);
			}
			if (sps->ChromaArrayType == 1) {
				/*chroma_phase_y_plus1*/ gf_bs_read_int(bs, 2);
			}
			if (extended_spatial_scalability_idc == 1) {
				if (sps->ChromaArrayType > 0) {
					/*seq_ref_layer_chroma_phase_x_plus1_flag*/gf_bs_read_int(bs, 1);
					/*seq_ref_layer_chroma_phase_y_plus1*/gf_bs_read_int(bs, 2);
				}
				/*seq_scaled_ref_layer_left_offset*/ gf_bs_get_se(bs);
				/*seq_scaled_ref_layer_top_offset*/gf_bs_get_se(bs);
				/*seq_scaled_ref_layer_right_offset*/gf_bs_get_se(bs);
				/*seq_scaled_ref_layer_bottom_offset*/gf_bs_get_se(bs);
			}
			if (/*seq_tcoeff_level_prediction_flag*/gf_bs_read_int(bs, 1)) {
				/*adaptive_tcoeff_level_prediction_flag*/ gf_bs_read_int(bs, 1);
			}
			/*slice_header_restriction_flag*/gf_bs_read_int(bs, 1);

			/*svc_vui_parameters_present*/
			if (gf_bs_read_int(bs, 1)) {
				u32 vui_ext_num_entries_minus1 = gf_bs_get_ue(bs);

				for (i = 0; i <= vui_ext_num_entries_minus1; i++) {
					u8 vui_ext_nal_hrd_parameters_present_flag, vui_ext_vcl_hrd_parameters_present_flag, vui_ext_timing_info_present_flag;
					/*u8 vui_ext_dependency_id =*/ gf_bs_read_int(bs, 3);
					/*u8 vui_ext_quality_id =*/ gf_bs_read_int(bs, 4);
					/*u8 vui_ext_temporal_id =*/ gf_bs_read_int(bs, 3);
					vui_ext_timing_info_present_flag = gf_bs_read_int(bs, 1);
					if (vui_ext_timing_info_present_flag) {
						/*u32 vui_ext_num_units_in_tick = */gf_bs_read_int(bs, 32);
						/*u32 vui_ext_time_scale = */gf_bs_read_int(bs, 32);
						/*u8 vui_ext_fixed_frame_rate_flag = */gf_bs_read_int(bs, 1);
					}
					vui_ext_nal_hrd_parameters_present_flag = gf_bs_read_int(bs, 1);
					if (vui_ext_nal_hrd_parameters_present_flag) {
						//hrd_parameters( )
					}
					vui_ext_vcl_hrd_parameters_present_flag = gf_bs_read_int(bs, 1);
					if (vui_ext_vcl_hrd_parameters_present_flag) {
						//hrd_parameters( )
					}
					if (vui_ext_nal_hrd_parameters_present_flag || vui_ext_vcl_hrd_parameters_present_flag) {
						/*vui_ext_low_delay_hrd_flag*/gf_bs_read_int(bs, 1);
					}
					/*vui_ext_pic_struct_present_flag*/gf_bs_read_int(bs, 1);
				}
			}
		}
		else if ((profile_idc == 118) || (profile_idc == 128)) {
			GF_LOG(GF_LOG_WARNING, GF_LOG_CODING, ("[avc-h264] MVC not supported - skipping parsing end of Subset SPS\n"));
			return sps_id;
		}

		if (gf_bs_read_int(bs, 1)) {
			GF_LOG(GF_LOG_WARNING, GF_LOG_CODING, ("[avc-h264] skipping parsing end of Subset SPS (additional_extension2)\n"));
			return sps_id;
		}
	}
	return sps_id;
}

GF_EXPORT
s32 gf_media_avc_read_sps_bs(GF_BitStream *bs, AVCState *avc, u32 subseq_sps, u32 *vui_flag_pos)
{
	return gf_media_avc_read_sps_bs_internal(bs, avc, subseq_sps, vui_flag_pos, 0);
}

GF_EXPORT
s32 gf_media_avc_read_sps(const u8 *sps_data, u32 sps_size, AVCState *avc, u32 subseq_sps, u32 *vui_flag_pos)
{
	s32 sps_id = -1;
	GF_BitStream *bs;
	char *sps_data_without_emulation_bytes = NULL;
	u32 sps_data_without_emulation_bytes_size = 0;

	if (vui_flag_pos) {
		/*SPS still contains emulation bytes*/
		sps_data_without_emulation_bytes = gf_malloc(sps_size * sizeof(char));
		sps_data_without_emulation_bytes_size = gf_media_nalu_remove_emulation_bytes(sps_data, sps_data_without_emulation_bytes, sps_size);
		bs = gf_bs_new(sps_data_without_emulation_bytes, sps_data_without_emulation_bytes_size, GF_BITSTREAM_READ);

		*vui_flag_pos = 0;
	}
	else {
		bs = gf_bs_new(sps_data, sps_size, GF_BITSTREAM_READ);
	}

	if (!bs) {
		sps_id = -1;
		goto exit;
	}

	sps_id = gf_media_avc_read_sps_bs(bs, avc, subseq_sps, vui_flag_pos);

exit:
	gf_bs_del(bs);
	if (sps_data_without_emulation_bytes) gf_free(sps_data_without_emulation_bytes);
	return sps_id;
}

static s32 gf_media_avc_read_pps_bs_internal(GF_BitStream *bs, AVCState *avc, u32 nal_hdr)
{
	s32 pps_id;
	AVC_PPS *pps;

	gf_bs_enable_emulation_byte_removal(bs, GF_TRUE);

	if (!nal_hdr) {
		/*nal_hdr = */gf_bs_read_u8(bs);
	}
	pps_id = gf_bs_get_ue(bs);
	if (pps_id >= 255) {
		return -1;
	}
	pps = &avc->pps[pps_id];
	pps->id = pps_id;

	if (!pps->status) pps->status = 1;
	pps->sps_id = gf_bs_get_ue(bs);
	if (pps->sps_id >= 32) {
		pps->sps_id = 0;
		return -1;
	}
	/*sps_id may be refer to regular SPS or subseq sps, depending on the coded slice refering to the pps*/
	if (!avc->sps[pps->sps_id].state && !avc->sps[pps->sps_id + GF_SVC_SSPS_ID_SHIFT].state) {
		return -1;
	}
	avc->pps_active_idx = pps->id; /*set active sps*/
	avc->sps_active_idx = pps->sps_id; /*set active sps*/
	pps->entropy_coding_mode_flag = gf_bs_read_int(bs, 1);
	pps->pic_order_present = gf_bs_read_int(bs, 1);
	pps->slice_group_count = gf_bs_get_ue(bs) + 1;
	if (pps->slice_group_count > 1) {
		u32 iGroup;
		pps->mb_slice_group_map_type = gf_bs_get_ue(bs);
		if (pps->mb_slice_group_map_type == 0) {
			for (iGroup = 0; iGroup <= pps->slice_group_count - 1; iGroup++)
				/*run_length_minus1[iGroup] = */ gf_bs_get_ue(bs);
		}
		else if (pps->mb_slice_group_map_type == 2) {
			for (iGroup = 0; iGroup < pps->slice_group_count - 1; iGroup++) {
				/*top_left[iGroup] = */ gf_bs_get_ue(bs);
				/*bottom_right[iGroup] = */ gf_bs_get_ue(bs);
			}
		}
		else if (pps->mb_slice_group_map_type == 3 || pps->mb_slice_group_map_type == 4 || pps->mb_slice_group_map_type == 5) {
			/*slice_group_change_direction_flag =*/ gf_bs_read_int(bs, 1);
			/*slice_group_change_rate_minus1 = */ gf_bs_get_ue(bs);
		}
		else if (pps->mb_slice_group_map_type == 6) {
			u32 i;
			pps->pic_size_in_map_units_minus1 = gf_bs_get_ue(bs);
			for (i = 0; i <= pps->pic_size_in_map_units_minus1; i++) {
				/*slice_group_id[i] = */ gf_bs_read_int(bs, (u32)ceil(log(pps->slice_group_count) / log(2)));
			}
		}
	}
	pps->num_ref_idx_l0_default_active_minus1 = gf_bs_get_ue(bs);
	pps->num_ref_idx_l1_default_active_minus1 = gf_bs_get_ue(bs);

	/*
	if ((pps->ref_count[0] > 32) || (pps->ref_count[1] > 32)) goto exit;
	*/

	pps->weighted_pred_flag = gf_bs_read_int(bs, 1);
	/*pps->weighted_bipred_idc = */gf_bs_read_int(bs, 2);
	/*pps->init_qp = */gf_bs_get_se(bs) /*+ 26*/;
	/*pps->init_qs= */gf_bs_get_se(bs) /*+ 26*/;
	/*pps->chroma_qp_index_offset = */gf_bs_get_se(bs);
	pps->deblocking_filter_control_present_flag = gf_bs_read_int(bs, 1);
	/*pps->constrained_intra_pred = */gf_bs_read_int(bs, 1);
	pps->redundant_pic_cnt_present = gf_bs_read_int(bs, 1);

	return pps_id;
}

GF_EXPORT
s32 gf_media_avc_read_pps_bs(GF_BitStream *bs, AVCState *avc)
{
	return gf_media_avc_read_pps_bs_internal(bs, avc, 0);
}

GF_EXPORT
s32 gf_media_avc_read_pps(const u8 *pps_data, u32 pps_size, AVCState *avc)
{
	GF_BitStream *bs;
	s32 pps_id;

	/*PPS still contains emulation bytes*/
	bs = gf_bs_new(pps_data, pps_size, GF_BITSTREAM_READ);
	if (!bs) {
		return -1;
	}
	gf_bs_enable_emulation_byte_removal(bs, GF_TRUE);
	pps_id = gf_media_avc_read_pps_bs(bs, avc);
	gf_bs_del(bs);
	return pps_id;
}

static s32 gf_media_avc_read_sps_ext_bs_internal(GF_BitStream *bs, u32 nal_hdr)
{
	s32 sps_id;

	gf_bs_enable_emulation_byte_removal(bs, GF_TRUE);
	if (!nal_hdr) {
		/*nal_hdr = */gf_bs_read_u8(bs);
	}
	sps_id = gf_bs_get_ue(bs);
	return sps_id;
}

#if 0 //unused
s32 gf_media_avc_read_sps_ext_bs(GF_BitStream *bs)
{
	return gf_media_avc_read_sps_ext_bs_internal(bs, 0);
}

s32 gf_media_avc_read_sps_ext(const char *spse_data, u32 spse_size)
{
	GF_BitStream *bs;
	s32 sps_id;

	bs = gf_bs_new(spse_data, spse_size, GF_BITSTREAM_READ);
	sps_id = gf_media_avc_read_sps_ext_bs(bs);

	gf_bs_del(bs);
	return sps_id;
}
#endif

static s32 SVC_ReadNal_header_extension(GF_BitStream *bs, SVC_NALUHeader *NalHeader)
{
	gf_bs_read_int(bs, 1); //reserved_one_bits
	NalHeader->idr_pic_flag = gf_bs_read_int(bs, 1); //idr_flag
	NalHeader->priority_id = gf_bs_read_int(bs, 6); //priority_id
	gf_bs_read_int(bs, 1); //no_inter_layer_pred_flag
	NalHeader->dependency_id = gf_bs_read_int(bs, 3); //DependencyId
	NalHeader->quality_id = gf_bs_read_int(bs, 4); //quality_id
	NalHeader->temporal_id = gf_bs_read_int(bs, 3); //temporal_id
	gf_bs_read_int(bs, 1); //use_ref_base_pic_flag
	gf_bs_read_int(bs, 1); //discardable_flag
	gf_bs_read_int(bs, 1); //output_flag
	gf_bs_read_int(bs, 2); //reserved_three_2bits
	return 1;
}

static void ref_pic_list_modification(GF_BitStream *bs, u32 slice_type) {
	if (slice_type % 5 != 2 && slice_type % 5 != 4) {
		if (/*ref_pic_list_modification_flag_l0*/ gf_bs_read_int(bs, 1)) {
			u32 modification_of_pic_nums_idc;
			do {
				modification_of_pic_nums_idc = gf_bs_get_ue(bs);
				if (modification_of_pic_nums_idc == 0 || modification_of_pic_nums_idc == 1) {
					/*abs_diff_pic_num_minus1 =*/ gf_bs_get_ue(bs);
				}
				else if (modification_of_pic_nums_idc == 2) {
					/*long_term_pic_num =*/ gf_bs_get_ue(bs);
				}
			} while ((modification_of_pic_nums_idc != 3) && gf_bs_available(bs));
		}
	}
	if (slice_type % 5 == 1) {
		if (/*ref_pic_list_modification_flag_l1*/ gf_bs_read_int(bs, 1)) {
			u32 modification_of_pic_nums_idc;
			do {
				modification_of_pic_nums_idc = gf_bs_get_ue(bs);
				if (modification_of_pic_nums_idc == 0 || modification_of_pic_nums_idc == 1) {
					/*abs_diff_pic_num_minus1 =*/ gf_bs_get_ue(bs);
				}
				else if (modification_of_pic_nums_idc == 2) {
					/*long_term_pic_num =*/ gf_bs_get_ue(bs);
				}
			} while ((modification_of_pic_nums_idc != 3) && gf_bs_available(bs));
		}
	}
}

static void pred_weight_table(GF_BitStream *bs, u32 slice_type, u32 ChromaArrayType, u32 num_ref_idx_l0_active_minus1, u32 num_ref_idx_l1_active_minus1) {
	u32 i, j;
	/*luma_log2_weight_denom =*/ gf_bs_get_ue(bs);
	if (ChromaArrayType != 0) {
		/*chroma_log2_weight_denom =*/ gf_bs_get_ue(bs);
	}
	for (i = 0; i <= num_ref_idx_l0_active_minus1; i++) {
		if (/*luma_weight_l0_flag*/ gf_bs_read_int(bs, 1)) {
			/*luma_weight_l0[i] =*/ gf_bs_get_se(bs);
			/*luma_offset_l0[i] =*/ gf_bs_get_se(bs);
		}
		if (ChromaArrayType != 0) {
			if (/*chroma_weight_l0_flag*/ gf_bs_read_int(bs, 1))
				for (j = 0; j < 2; j++) {
					/*chroma_weight_l0[i][j] =*/ gf_bs_get_se(bs);
					/*chroma_offset_l0[i][j] =*/ gf_bs_get_se(bs);
				}
		}
	}
	if (slice_type % 5 == 1) {
		for (i = 0; i <= num_ref_idx_l1_active_minus1; i++) {
			if (/*luma_weight_l1_flag*/ gf_bs_read_int(bs, 1)) {
				/*luma_weight_l1[i] =*/ gf_bs_get_se(bs);
				/*luma_offset_l1[i] =*/ gf_bs_get_se(bs);
			}
			if (ChromaArrayType != 0) {
				if (/*chroma_weight_l1_flag*/ gf_bs_read_int(bs, 1)) {
					for (j = 0; j < 2; j++) {
						/*chroma_weight_l1[i][j] =*/ gf_bs_get_se(bs);
						/*chroma_offset_l1[i][j] =*/ gf_bs_get_se(bs);
					}
				}
			}
		}
	}
}

static void dec_ref_pic_marking(GF_BitStream *bs, Bool IdrPicFlag) {
	if (IdrPicFlag) {
		/*no_output_of_prior_pics_flag =*/ gf_bs_read_int(bs, 1);
		/*long_term_reference_flag =*/ gf_bs_read_int(bs, 1);
	}
	else {
		if (/*adaptive_ref_pic_marking_mode_flag*/ gf_bs_read_int(bs, 1)) {
			u32 memory_management_control_operation;
			do {
				memory_management_control_operation = gf_bs_get_ue(bs);
				if (memory_management_control_operation == 1 || memory_management_control_operation == 3)
					/*difference_of_pic_nums_minus1 =*/ gf_bs_get_ue(bs);
				if (memory_management_control_operation == 2)
					/*long_term_pic_num =*/ gf_bs_get_ue(bs);
				if (memory_management_control_operation == 3 || memory_management_control_operation == 6)
					/*long_term_frame_idx =*/ gf_bs_get_ue(bs);
				if (memory_management_control_operation == 4)
					/*max_long_term_frame_idx_plus1 =*/ gf_bs_get_ue(bs);
			} while (memory_management_control_operation != 0);
		}
	}
}

static s32 avc_parse_slice(GF_BitStream *bs, AVCState *avc, Bool svc_idr_flag, AVCSliceInfo *si)
{
	s32 pps_id, num_ref_idx_l0_active_minus1 = 0, num_ref_idx_l1_active_minus1 = 0;

	/*s->current_picture.reference= h->nal_ref_idc != 0;*/
	/*first_mb_in_slice = */gf_bs_get_ue(bs);
	si->slice_type = gf_bs_get_ue(bs);
	if (si->slice_type > 9) return -1;

	pps_id = gf_bs_get_ue(bs);
	if (pps_id > 255) return -1;
	si->pps = &avc->pps[pps_id];
	if (!si->pps->slice_group_count) return -2;
	si->sps = &avc->sps[si->pps->sps_id];
	if (!si->sps->log2_max_frame_num) return -2;
	avc->sps_active_idx = si->pps->sps_id;
	avc->pps_active_idx = pps_id;

	si->frame_num = gf_bs_read_int(bs, si->sps->log2_max_frame_num);

	si->field_pic_flag = 0;
	si->bottom_field_flag = 0;
	if (!si->sps->frame_mbs_only_flag) {
		si->field_pic_flag = gf_bs_read_int(bs, 1);
		if (si->field_pic_flag)
			si->bottom_field_flag = gf_bs_read_int(bs, 1);
	}

	if ((si->nal_unit_type == GF_AVC_NALU_IDR_SLICE) || svc_idr_flag)
		si->idr_pic_id = gf_bs_get_ue(bs);

	if (si->sps->poc_type == 0) {
		si->poc_lsb = gf_bs_read_int(bs, si->sps->log2_max_poc_lsb);
		if (si->pps->pic_order_present && !si->field_pic_flag) {
			si->delta_poc_bottom = gf_bs_get_se(bs);
		}
	}
	else if ((si->sps->poc_type == 1) && !si->sps->delta_pic_order_always_zero_flag) {
		si->delta_poc[0] = gf_bs_get_se(bs);
		if ((si->pps->pic_order_present == 1) && !si->field_pic_flag)
			si->delta_poc[1] = gf_bs_get_se(bs);
	}

	if (si->pps->redundant_pic_cnt_present) {
		si->redundant_pic_cnt = gf_bs_get_ue(bs);
	}

	if (si->slice_type % 5 == GF_AVC_TYPE_B) {
		/*direct_spatial_mv_pred_flag = */gf_bs_read_int(bs, 1);
	}

	num_ref_idx_l0_active_minus1 = si->pps->num_ref_idx_l0_default_active_minus1;
	num_ref_idx_l1_active_minus1 = si->pps->num_ref_idx_l1_default_active_minus1;

	if (si->slice_type % 5 == GF_AVC_TYPE_P || si->slice_type % 5 == GF_AVC_TYPE_SP || si->slice_type % 5 == GF_AVC_TYPE_B) {
		Bool num_ref_idx_active_override_flag = gf_bs_read_int(bs, 1);
		if (num_ref_idx_active_override_flag) {
			num_ref_idx_l0_active_minus1 = gf_bs_get_ue(bs);
			if (si->slice_type % 5 == GF_AVC_TYPE_B) {
				num_ref_idx_l1_active_minus1 = gf_bs_get_ue(bs);
			}
		}
	}

	if (si->nal_unit_type == 20 || si->nal_unit_type == 21) {
		//ref_pic_list_mvc_modification(); /* specified in Annex H */
		GF_LOG(GF_LOG_ERROR, GF_LOG_CODING, ("[avc-h264] unimplemented ref_pic_list_mvc_modification() in slide header\n"));
		assert(0);
		return -1;
	}
	else {
		ref_pic_list_modification(bs, si->slice_type);
	}

	if ((si->pps->weighted_pred_flag && (si->slice_type % 5 == GF_AVC_TYPE_P || si->slice_type % 5 == GF_AVC_TYPE_SP))
		|| (si->pps->weighted_bipred_idc == 1 && si->slice_type % 5 == GF_AVC_TYPE_B)) {
		pred_weight_table(bs, si->slice_type, si->sps->ChromaArrayType, num_ref_idx_l0_active_minus1, num_ref_idx_l1_active_minus1);
	}

	if (si->nal_ref_idc != 0) {
		dec_ref_pic_marking(bs, (si->nal_unit_type == GF_AVC_NALU_IDR_SLICE));
	}

	if (si->pps->entropy_coding_mode_flag && si->slice_type % 5 != GF_AVC_TYPE_I && si->slice_type % 5 != GF_AVC_TYPE_SI) {
		/*cabac_init_idc = */gf_bs_get_ue(bs);
	}

	/*slice_qp_delta = */gf_bs_get_se(bs);
	if (si->slice_type % 5 == GF_AVC_TYPE_SP || si->slice_type % 5 == GF_AVC_TYPE_SI) {
		if (si->slice_type % 5 == GF_AVC_TYPE_SP) {
			/*sp_for_switch_flag = */gf_bs_read_int(bs, 1);
		}
		/*slice_qs_delta = */gf_bs_get_se(bs);
	}

	if (si->pps->deblocking_filter_control_present_flag) {
		if (/*disable_deblocking_filter_idc*/ gf_bs_get_ue(bs) != 1) {
			/*slice_alpha_c0_offset_div2 =*/ gf_bs_get_se(bs);
			/*slice_beta_offset_div2 =*/ gf_bs_get_se(bs);
		}
	}

	if (si->pps->slice_group_count > 1 && si->pps->mb_slice_group_map_type >= 3 && si->pps->mb_slice_group_map_type <= 5) {
		/*slice_group_change_cycle = */gf_bs_read_int(bs, (u32)ceil(log((si->pps->pic_size_in_map_units_minus1 + 1) / (si->pps->slice_group_change_rate_minus1 + 1) + 1) / log(2)));
	}

	return 0;
}


static s32 svc_parse_slice(GF_BitStream *bs, AVCState *avc, AVCSliceInfo *si)
{
	s32 pps_id;

	/*s->current_picture.reference= h->nal_ref_idc != 0;*/
	/*first_mb_in_slice = */gf_bs_get_ue(bs);
	si->slice_type = gf_bs_get_ue(bs);
	if (si->slice_type > 9) return -1;

	pps_id = gf_bs_get_ue(bs);
	if (pps_id > 255)
		return -1;
	si->pps = &avc->pps[pps_id];
	si->pps->id = pps_id;
	if (!si->pps->slice_group_count)
		return -2;
	si->sps = &avc->sps[si->pps->sps_id + GF_SVC_SSPS_ID_SHIFT];
	if (!si->sps->log2_max_frame_num)
		return -2;

	si->frame_num = gf_bs_read_int(bs, si->sps->log2_max_frame_num);

	si->field_pic_flag = 0;
	if (si->sps->frame_mbs_only_flag) {
		/*s->picture_structure= PICT_FRAME;*/
	}
	else {
		si->field_pic_flag = gf_bs_read_int(bs, 1);
		if (si->field_pic_flag) si->bottom_field_flag = gf_bs_read_int(bs, 1);
	}
	if (si->nal_unit_type == GF_AVC_NALU_IDR_SLICE || si->NalHeader.idr_pic_flag)
		si->idr_pic_id = gf_bs_get_ue(bs);

	if (si->sps->poc_type == 0) {
		si->poc_lsb = gf_bs_read_int(bs, si->sps->log2_max_poc_lsb);
		if (si->pps->pic_order_present && !si->field_pic_flag) {
			si->delta_poc_bottom = gf_bs_get_se(bs);
		}
	}
	else if ((si->sps->poc_type == 1) && !si->sps->delta_pic_order_always_zero_flag) {
		si->delta_poc[0] = gf_bs_get_se(bs);
		if ((si->pps->pic_order_present == 1) && !si->field_pic_flag)
			si->delta_poc[1] = gf_bs_get_se(bs);
	}
	if (si->pps->redundant_pic_cnt_present) {
		si->redundant_pic_cnt = gf_bs_get_ue(bs);
	}
	return 0;
}


static s32 avc_parse_recovery_point_sei(GF_BitStream *bs, AVCState *avc)
{
	AVCSeiRecoveryPoint *rp = &avc->sei.recovery_point;

	rp->frame_cnt = gf_bs_get_ue(bs);
	rp->exact_match_flag = gf_bs_read_int(bs, 1);
	rp->broken_link_flag = gf_bs_read_int(bs, 1);
	rp->changing_slice_group_idc = gf_bs_read_int(bs, 2);
	rp->valid = 1;

	return 0;
}

/*for interpretation see ISO 14496-10 N.11084, table D-1*/
static s32 avc_parse_pic_timing_sei(GF_BitStream *bs, AVCState *avc)
{
	int sps_id = avc->sps_active_idx;
	const char NumClockTS[] = { 1, 1, 1, 2, 2, 3, 3, 2, 3 };
	AVCSeiPicTiming *pt = &avc->sei.pic_timing;

	if (sps_id < 0) {
		/*sps_active_idx equals -1 when no sps has been detected. In this case SEI should not be decoded.*/
		assert(0);
		return 1;
	}
	if (avc->sps[sps_id].vui.nal_hrd_parameters_present_flag || avc->sps[sps_id].vui.vcl_hrd_parameters_present_flag) { /*CpbDpbDelaysPresentFlag, see 14496-10(2003) E.11*/
		gf_bs_read_int(bs, 1 + avc->sps[sps_id].vui.hrd.cpb_removal_delay_length_minus1); /*cpb_removal_delay*/
		gf_bs_read_int(bs, 1 + avc->sps[sps_id].vui.hrd.dpb_output_delay_length_minus1);  /*dpb_output_delay*/
	}

	/*ISO 14496-10 (2003), D.8.2: we need to get pic_struct in order to know if we display top field first or bottom field first*/
	if (avc->sps[sps_id].vui.pic_struct_present_flag) {
		int i;
		pt->pic_struct = gf_bs_read_int(bs, 4);
		if (pt->pic_struct > 8) {
			GF_LOG(GF_LOG_ERROR, GF_LOG_CODING, ("[avc-h264] invalid pic_struct value %d\n", pt->pic_struct));
			return 1;
		}

		for (i = 0; i < NumClockTS[pt->pic_struct]; i++) {
			if (gf_bs_read_int(bs, 1)) {/*clock_timestamp_flag[i]*/
				Bool full_timestamp_flag;
				gf_bs_read_int(bs, 2);						/*ct_type*/
				gf_bs_read_int(bs, 1);						/*nuit_field_based_flag*/
				gf_bs_read_int(bs, 5);						/*counting_type*/
				full_timestamp_flag = gf_bs_read_int(bs, 1);/*full_timestamp_flag*/
				gf_bs_read_int(bs, 1);						/*discontinuity_flag*/
				gf_bs_read_int(bs, 1);						/*cnt_dropped_flag*/
				gf_bs_read_int(bs, 8);						/*n_frames*/
				if (full_timestamp_flag) {
					gf_bs_read_int(bs, 6);					/*seconds_value*/
					gf_bs_read_int(bs, 6);					/*minutes_value*/
					gf_bs_read_int(bs, 5);					/*hours_value*/
				}
				else {
					if (gf_bs_read_int(bs, 1)) {			/*seconds_flag*/
						gf_bs_read_int(bs, 6);				/*seconds_value*/
						if (gf_bs_read_int(bs, 1)) {		/*minutes_flag*/
							gf_bs_read_int(bs, 6);			/*minutes_value*/
							if (gf_bs_read_int(bs, 1)) {	/*hours_flag*/
								gf_bs_read_int(bs, 5);		/*hours_value*/
							}
						}
					}
					if (avc->sps[sps_id].vui.hrd.time_offset_length > 0)
						gf_bs_read_int(bs, avc->sps[sps_id].vui.hrd.time_offset_length);	/*time_offset*/
				}
			}
		}
	}

	return 0;
}

static void avc_parse_itu_t_t35_sei(GF_BitStream* bs, AVCSeiItuTT35DolbyVision *dovi)
{
	u8 itu_t_t35_country_code = gf_bs_read_u8(bs);
	u16 terminal_provider_code = gf_bs_read_u16(bs);
	u32 user_id = gf_bs_read_u32(bs);
	u8 data_type_code = gf_bs_read_u8(bs);
	if (itu_t_t35_country_code == 0xB5 && terminal_provider_code == 0x31 && user_id == 0x47413934 && (data_type_code == 0x8 || data_type_code == 0x9)) {
		dovi->rpu_flag = GF_TRUE;
	}
}


static void avc_compute_poc(AVCSliceInfo *si)
{
	enum {
		AVC_PIC_FRAME,
		AVC_PIC_FIELD_TOP,
		AVC_PIC_FIELD_BOTTOM,
	} pic_type;
	s32 field_poc[2] = { 0,0 };
	s32 max_frame_num;

	if (!si->sps) return;

	max_frame_num = 1 << (si->sps->log2_max_frame_num);

	/* picture type */
	if (si->sps->frame_mbs_only_flag || !si->field_pic_flag) pic_type = AVC_PIC_FRAME;
	else if (si->bottom_field_flag) pic_type = AVC_PIC_FIELD_BOTTOM;
	else pic_type = AVC_PIC_FIELD_TOP;

	/* frame_num_offset */
	if (si->nal_unit_type == GF_AVC_NALU_IDR_SLICE) {
		si->poc_lsb_prev = 0;
		si->poc_msb_prev = 0;
		si->frame_num_offset = 0;
	}
	else {
		if (si->frame_num < si->frame_num_prev)
			si->frame_num_offset = si->frame_num_offset_prev + max_frame_num;
		else
			si->frame_num_offset = si->frame_num_offset_prev;
	}

	/*ISO 14496-10 N.11084 8.2.1.1*/
	if (si->sps->poc_type == 0)
	{
		const u32 max_poc_lsb = 1 << (si->sps->log2_max_poc_lsb);

		/*ISO 14496-10 N.11084 eq (8-3)*/
		if ((si->poc_lsb < si->poc_lsb_prev) &&
			(si->poc_lsb_prev - si->poc_lsb >= max_poc_lsb / 2))
			si->poc_msb = si->poc_msb_prev + max_poc_lsb;
		else if ((si->poc_lsb > si->poc_lsb_prev) &&
			(si->poc_lsb - si->poc_lsb_prev > max_poc_lsb / 2))
			si->poc_msb = si->poc_msb_prev - max_poc_lsb;
		else
			si->poc_msb = si->poc_msb_prev;

		/*ISO 14496-10 N.11084 eq (8-4)*/
		if (pic_type != AVC_PIC_FIELD_BOTTOM)
			field_poc[0] = si->poc_msb + si->poc_lsb;

		/*ISO 14496-10 N.11084 eq (8-5)*/
		if (pic_type != AVC_PIC_FIELD_TOP) {
			if (!si->field_pic_flag)
				field_poc[1] = field_poc[0] + si->delta_poc_bottom;
			else
				field_poc[1] = si->poc_msb + si->poc_lsb;
		}
	}
	/*ISO 14496-10 N.11084 8.2.1.2*/
	else if (si->sps->poc_type == 1)
	{
		u32 i;
		s32 abs_frame_num, expected_delta_per_poc_cycle, expected_poc;

		if (si->sps->poc_cycle_length)
			abs_frame_num = si->frame_num_offset + si->frame_num;
		else
			abs_frame_num = 0;

		if (!si->nal_ref_idc && (abs_frame_num > 0)) abs_frame_num--;

		expected_delta_per_poc_cycle = 0;
		for (i = 0; i < si->sps->poc_cycle_length; i++)
			expected_delta_per_poc_cycle += si->sps->offset_for_ref_frame[i];

		if (abs_frame_num > 0) {
			const u32 poc_cycle_cnt = (abs_frame_num - 1) / si->sps->poc_cycle_length;
			const u32 frame_num_in_poc_cycle = (abs_frame_num - 1) % si->sps->poc_cycle_length;

			expected_poc = poc_cycle_cnt * expected_delta_per_poc_cycle;
			for (i = 0; i <= frame_num_in_poc_cycle; i++)
				expected_poc += si->sps->offset_for_ref_frame[i];
		}
		else {
			expected_poc = 0;
		}

		if (!si->nal_ref_idc) expected_poc += si->sps->offset_for_non_ref_pic;

		field_poc[0] = expected_poc + si->delta_poc[0];
		field_poc[1] = field_poc[0] + si->sps->offset_for_top_to_bottom_field;
		if (pic_type == AVC_PIC_FRAME) field_poc[1] += si->delta_poc[1];
	}
	/*ISO 14496-10 N.11084 8.2.1.3*/
	else if (si->sps->poc_type == 2)
	{
		int poc;
		if (si->nal_unit_type == GF_AVC_NALU_IDR_SLICE) {
			poc = 0;
		}
		else {
			const int abs_frame_num = si->frame_num_offset + si->frame_num;
			poc = 2 * abs_frame_num;
			if (!si->nal_ref_idc) poc -= 1;
		}
		field_poc[0] = poc;
		field_poc[1] = poc;
	}

	/*ISO 14496-10 N.11084 eq (8-1)*/
	if (pic_type == AVC_PIC_FRAME)
		si->poc = MIN(field_poc[0], field_poc[1]);
	else if (pic_type == AVC_PIC_FIELD_TOP)
		si->poc = field_poc[0];
	else
		si->poc = field_poc[1];
}

GF_EXPORT
s32 gf_media_avc_parse_nalu(GF_BitStream *bs, AVCState *avc)
{
	u8 idr_flag;
	s32 slice, ret;
	u32 nal_hdr;
	AVCSliceInfo n_state;

	gf_bs_enable_emulation_byte_removal(bs, GF_TRUE);

	nal_hdr = gf_bs_read_u8(bs);

	slice = 0;
	memcpy(&n_state, &avc->s_info, sizeof(AVCSliceInfo));
	avc->last_nal_type_parsed = n_state.nal_unit_type = nal_hdr & 0x1F;
	n_state.nal_ref_idc = (nal_hdr >> 5) & 0x3;

	idr_flag = 0;

	switch (n_state.nal_unit_type) {
	case GF_AVC_NALU_ACCESS_UNIT:
	case GF_AVC_NALU_END_OF_SEQ:
	case GF_AVC_NALU_END_OF_STREAM:
		ret = 1;
		break;

	case GF_AVC_NALU_SVC_SLICE:
		SVC_ReadNal_header_extension(bs, &n_state.NalHeader);
		slice = 1;
		// slice buffer - read the info and compare.
		/*ret = */svc_parse_slice(bs, avc, &n_state);
		if (avc->s_info.nal_ref_idc) {
			n_state.poc_lsb_prev = avc->s_info.poc_lsb;
			n_state.poc_msb_prev = avc->s_info.poc_msb;
		}
		avc_compute_poc(&n_state);

		if (avc->s_info.poc != n_state.poc) {
			memcpy(&avc->s_info, &n_state, sizeof(AVCSliceInfo));
			return 1;
		}
		memcpy(&avc->s_info, &n_state, sizeof(AVCSliceInfo));
		return 0;

	case GF_AVC_NALU_SVC_PREFIX_NALU:
		SVC_ReadNal_header_extension(bs, &n_state.NalHeader);
		return 0;

	case GF_AVC_NALU_IDR_SLICE:
	case GF_AVC_NALU_NON_IDR_SLICE:
	case GF_AVC_NALU_DP_A_SLICE:
	case GF_AVC_NALU_DP_B_SLICE:
	case GF_AVC_NALU_DP_C_SLICE:
		slice = 1;
		/* slice buffer - read the info and compare.*/
		ret = avc_parse_slice(bs, avc, idr_flag, &n_state);
		if (ret < 0) return ret;
		ret = 0;
		if (
			((avc->s_info.nal_unit_type > GF_AVC_NALU_IDR_SLICE) || (avc->s_info.nal_unit_type < GF_AVC_NALU_NON_IDR_SLICE))
			&& (avc->s_info.nal_unit_type != GF_AVC_NALU_SVC_SLICE)
			) {
			break;
		}
		if (avc->s_info.frame_num != n_state.frame_num) {
			ret = 1;
			break;
		}

		if (avc->s_info.field_pic_flag != n_state.field_pic_flag) {
			ret = 1;
			break;
		}
		if ((avc->s_info.nal_ref_idc != n_state.nal_ref_idc) &&
			(!avc->s_info.nal_ref_idc || !n_state.nal_ref_idc)) {
			ret = 1;
			break;
		}
		assert(avc->s_info.sps);

		if (avc->s_info.sps->poc_type == n_state.sps->poc_type) {
			if (!avc->s_info.sps->poc_type) {
				if (!n_state.bottom_field_flag && (avc->s_info.poc_lsb != n_state.poc_lsb)) {
					ret = 1;
					break;
				}
				if (avc->s_info.delta_poc_bottom != n_state.delta_poc_bottom) {
					ret = 1;
					break;
				}
			}
			else if (avc->s_info.sps->poc_type == 1) {
				if (avc->s_info.delta_poc[0] != n_state.delta_poc[0]) {
					ret = 1;
					break;
				}
				if (avc->s_info.delta_poc[1] != n_state.delta_poc[1]) {
					ret = 1;
					break;
				}
			}
		}

		if (n_state.nal_unit_type == GF_AVC_NALU_IDR_SLICE) {
			if (avc->s_info.nal_unit_type != GF_AVC_NALU_IDR_SLICE) { /*IdrPicFlag differs in value*/
				ret = 1;
				break;
			}
			else if (avc->s_info.idr_pic_id != n_state.idr_pic_id) { /*both IDR and idr_pic_id differs*/
				ret = 1;
				break;
			}
		}
		break;
	case GF_AVC_NALU_SEQ_PARAM:
		avc->last_ps_idx = gf_media_avc_read_sps_bs_internal(bs, avc, 0, NULL, nal_hdr);
		if (avc->last_ps_idx < 0) return -1;
		return 0;

	case GF_AVC_NALU_PIC_PARAM:
		avc->last_ps_idx = gf_media_avc_read_pps_bs_internal(bs, avc, nal_hdr);
		if (avc->last_ps_idx < 0) return -1;
		return 0;
	case GF_AVC_NALU_SVC_SUBSEQ_PARAM:
		avc->last_ps_idx = gf_media_avc_read_sps_bs_internal(bs, avc, 1, NULL, nal_hdr);
		if (avc->last_ps_idx < 0) return -1;
		return 0;
	case GF_AVC_NALU_SEQ_PARAM_EXT:
		avc->last_ps_idx = gf_media_avc_read_sps_ext_bs_internal(bs, nal_hdr);
		if (avc->last_ps_idx < 0) return -1;
		return 0;

	case GF_AVC_NALU_SEI:
	case GF_AVC_NALU_FILLER_DATA:
		return 0;

	default:
		if (avc->s_info.nal_unit_type <= GF_AVC_NALU_IDR_SLICE) ret = 1;
		//To detect change of AU when multiple sps and pps in stream
		else if ((nal_hdr & 0x1F) == GF_AVC_NALU_SEI && avc->s_info.nal_unit_type == GF_AVC_NALU_SVC_SLICE)
			ret = 1;
		else if ((nal_hdr & 0x1F) == GF_AVC_NALU_SEQ_PARAM && avc->s_info.nal_unit_type == GF_AVC_NALU_SVC_SLICE)
			ret = 1;
		else
			ret = 0;
		break;
	}

	/* save _prev values */
	if (ret && avc->s_info.sps) {
		n_state.frame_num_offset_prev = avc->s_info.frame_num_offset;
		if ((avc->s_info.sps->poc_type != 2) || (avc->s_info.nal_ref_idc != 0))
			n_state.frame_num_prev = avc->s_info.frame_num;
		if (avc->s_info.nal_ref_idc) {
			n_state.poc_lsb_prev = avc->s_info.poc_lsb;
			n_state.poc_msb_prev = avc->s_info.poc_msb;
		}
	}
	if (slice)
		avc_compute_poc(&n_state);
	memcpy(&avc->s_info, &n_state, sizeof(AVCSliceInfo));
	return ret;
}


u32 gf_media_avc_reformat_sei(u8 *buffer, u32 nal_size, Bool isobmf_rewrite, AVCState *avc)
{
	u32 ptype, psize, hdr, var;
	u32 start;
	GF_BitStream *bs;
	GF_BitStream *bs_dest = NULL;
	u8 nhdr;
	Bool sei_removed = GF_FALSE;
	char store;

	hdr = buffer[0];
	if ((hdr & 0x1F) != GF_AVC_NALU_SEI) return 0;

	if (isobmf_rewrite) bs_dest = gf_bs_new(NULL, 0, GF_BITSTREAM_WRITE);

	bs = gf_bs_new(buffer, nal_size, GF_BITSTREAM_READ);
	gf_bs_enable_emulation_byte_removal(bs, GF_TRUE);

	nhdr = gf_bs_read_int(bs, 8);
	if (bs_dest) gf_bs_write_int(bs_dest, nhdr, 8);

	/*parse SEI*/
	while (gf_bs_available(bs)) {
		Bool do_copy;
		ptype = 0;
		while (1) {
			u8 v = gf_bs_read_int(bs, 8);
			ptype += v;
			if (v != 0xFF) break;
		}

		psize = 0;
		while (1) {
			u8 v = gf_bs_read_int(bs, 8);
			psize += v;
			if (v != 0xFF) break;
		}

		start = (u32)gf_bs_get_position(bs);

		do_copy = 1;

		if (start + psize >= nal_size) {
			GF_LOG(GF_LOG_WARNING, GF_LOG_CODING, ("[avc-h264] SEI user message type %d size error (%d but %d remain), keeping full SEI untouched\n", ptype, psize, nal_size - start));
			if (bs_dest) gf_bs_del(bs_dest);
			return nal_size;
		}
		switch (ptype) {
			/*remove SEI messages forbidden in MP4*/
		case 3: /*filler data*/
		case 10: /*sub_seq info*/
		case 11: /*sub_seq_layer char*/
		case 12: /*sub_seq char*/
			do_copy = 0;
			sei_removed = GF_TRUE;
			break;
		case 5: /*user unregistered */
			store = buffer[start + psize];
			buffer[start + psize] = 0;
			GF_LOG(GF_LOG_DEBUG, GF_LOG_CODING, ("[avc-h264] SEI user message %s\n", buffer + start + 16));
			buffer[start + psize] = store;
			break;

		case 6: /*recovery point*/
			avc_parse_recovery_point_sei(bs, avc);
			break;

		case 1: /*pic_timing*/
			avc_parse_pic_timing_sei(bs, avc);
			break;

		case 0: /*buffering period*/
		case 2: /*pan scan rect*/
		case 4: /*user registered ITU t35*/
		case 7: /*def_rec_pic_marking_repetition*/
		case 8: /*spare_pic*/
		case 9: /*scene info*/
		case 13: /*full frame freeze*/
		case 14: /*full frame freeze release*/
		case 15: /*full frame snapshot*/
		case 16: /*progressive refinement segment start*/
		case 17: /*progressive refinement segment end*/
		case 18: /*motion constrained slice group*/
		default: /*add all unknown SEIs*/
			break;
		}

		if (do_copy && bs_dest) {
			var = ptype;
			while (var >= 255) {
				gf_bs_write_int(bs_dest, 0xFF, 8);
				var -= 255;
			}
			gf_bs_write_int(bs_dest, var, 8);

			var = psize;
			while (var >= 255) {
				gf_bs_write_int(bs_dest, 0xFF, 8);
				var -= 255;
			}
			gf_bs_write_int(bs_dest, var, 8);
			gf_bs_seek(bs, start);

			//bs_read_data does not skip EPB, read byte per byte
			var = psize;
			while (var) {
				gf_bs_write_u8(bs_dest, gf_bs_read_u8(bs));
				var--;
			}
		}
		else {
			gf_bs_seek(bs, start);

			//bs_skip_bytes does not skip EPB, skip byte per byte
			while (psize) {
				gf_bs_read_u8(bs);
				psize--;
			}
		}

		if (gf_bs_available(bs) <= 2) {
			var = gf_bs_read_int(bs, 8);
			if (var != 0x80) {
				GF_LOG(GF_LOG_WARNING, GF_LOG_CODING, ("[avc-h264] SEI user message has less than 2 bytes remaining but no end of sei found\n"));
			}
			if (bs_dest) gf_bs_write_int(bs_dest, 0x80, 8);
			break;
		}
	}
	gf_bs_del(bs);
	//we cannot compare final size and original size since original may have EPB and final does not yet have them
	if (bs_dest && sei_removed) {
		u8 *dst_no_epb = NULL;
		u32 dst_no_epb_size = 0;
		gf_bs_get_content(bs_dest, &dst_no_epb, &dst_no_epb_size);
		nal_size = gf_media_nalu_add_emulation_bytes(buffer, dst_no_epb, dst_no_epb_size);
	}
	if (bs_dest) gf_bs_del(bs_dest);
	return nal_size;
}

<<<<<<< HEAD
=======
void gf_media_hevc_parse_sei(char *buffer, u32 nal_size, HEVCState *hevc)
{
	u32 ptype, psize, hdr;
	u64 start;
	GF_BitStream *bs;
	char *sei_without_emulation_bytes = NULL;
	u32 sei_without_emulation_bytes_size = 0;

	hdr = buffer[0];
	if (((hdr & 0x7e) >> 1) != GF_HEVC_NALU_SEI_PREFIX) return;

	/*PPS still contains emulation bytes*/
	sei_without_emulation_bytes = gf_malloc(nal_size + 1/*for SEI null string termination*/);
	sei_without_emulation_bytes_size = gf_media_nalu_remove_emulation_bytes(buffer, sei_without_emulation_bytes, nal_size);

	bs = gf_bs_new(sei_without_emulation_bytes, sei_without_emulation_bytes_size, GF_BITSTREAM_READ);
	gf_bs_read_int(bs, 16);

	/*parse SEI*/
	while (gf_bs_available(bs)) {
		ptype = 0;
		while (gf_bs_peek_bits(bs, 8, 0)==0xFF) {
			gf_bs_read_int(bs, 8);
			ptype += 255;
		}
		ptype += gf_bs_read_int(bs, 8);
		psize = 0;
		while (gf_bs_peek_bits(bs, 8, 0)==0xFF) {
			gf_bs_read_int(bs, 8);
			psize += 255;
		}
		psize += gf_bs_read_int(bs, 8);

		start = gf_bs_get_position(bs);
		if (start+psize >= nal_size) {
			GF_LOG(GF_LOG_WARNING, GF_LOG_CODING, ("[hevc-h265] SEI user message type %d size error (%d but %d remain), skipping SEI message\n", ptype, psize, nal_size-start));
			break;
		}

		switch (ptype) {
		case 4: /*user registered ITU-T t35*/
		{
			GF_BitStream * itu_t_t35_bs = gf_bs_new(sei_without_emulation_bytes + start, psize, GF_BITSTREAM_READ);
			avc_parse_itu_t_t35_sei(itu_t_t35_bs, &hevc->sei.dovi);
			gf_bs_del(itu_t_t35_bs);
		}
		default: break;
		}

		gf_bs_skip_bytes(bs, (u64) psize);
		gf_bs_align(bs);
		if (gf_bs_available(bs) <= 2)
			break;
	}
	gf_bs_del(bs);
	gf_free(sei_without_emulation_bytes);
}

#ifndef GPAC_DISABLE_ISOM
>>>>>>> 3ff11e50

static u8 avc_get_sar_idx(u32 w, u32 h)
{
	u32 i;
	for (i = 0; i < 14; i++) {
		if ((avc_sar[i].w == w) && (avc_sar[i].h == h)) return i;
	}
	return 0xFF;
}

GF_Err gf_media_avc_change_par(GF_AVCConfig *avcc, s32 ar_n, s32 ar_d)
{
	GF_BitStream *orig, *mod;
	AVCState avc;
	u32 i, bit_offset, flag;
	s32 idx;
	GF_AVCConfigSlot *slc;
	orig = NULL;

	memset(&avc, 0, sizeof(AVCState));
	avc.sps_active_idx = -1;

	i = 0;
	while ((slc = (GF_AVCConfigSlot *)gf_list_enum(avcc->sequenceParameterSets, &i))) {
		u8 *no_emulation_buf = NULL;
		u32 no_emulation_buf_size = 0, emulation_bytes = 0;
		idx = gf_media_avc_read_sps(slc->data, slc->size, &avc, 0, &bit_offset);
		if (idx < 0) {
			if (orig)
				gf_bs_del(orig);
			continue;
		}

		/*SPS still contains emulation bytes*/
		no_emulation_buf = gf_malloc((slc->size - 1) * sizeof(char));
		no_emulation_buf_size = gf_media_nalu_remove_emulation_bytes(slc->data + 1, no_emulation_buf, slc->size - 1);

		orig = gf_bs_new(no_emulation_buf, no_emulation_buf_size, GF_BITSTREAM_READ);
		gf_bs_read_data(orig, no_emulation_buf, no_emulation_buf_size);
		gf_bs_seek(orig, 0);
		mod = gf_bs_new(NULL, 0, GF_BITSTREAM_WRITE);

		/*copy over till vui flag*/
		assert(bit_offset >= 8);
		while (bit_offset - 8/*bit_offset doesn't take care of the first byte (NALU type)*/) {
			flag = gf_bs_read_int(orig, 1);
			gf_bs_write_int(mod, flag, 1);
			bit_offset--;
		}
		/*check VUI*/
		flag = gf_bs_read_int(orig, 1);
		gf_bs_write_int(mod, 1, 1); /*vui_parameters_present_flag*/
		if (flag) {
			/*aspect_ratio_info_present_flag*/
			if (gf_bs_read_int(orig, 1)) {
				s32 aspect_ratio_idc = gf_bs_read_int(orig, 8);
				if (aspect_ratio_idc == 255) {
					gf_bs_read_int(orig, 16); /*AR num*/
					gf_bs_read_int(orig, 16); /*AR den*/
				}
			}
		}
		if ((ar_d < 0) || (ar_n < 0)) {
			/*no AR signaled*/
			gf_bs_write_int(mod, 0, 1);
		}
		else {
			u32 sarx;
			gf_bs_write_int(mod, 1, 1);
			sarx = avc_get_sar_idx((u32)ar_n, (u32)ar_d);
			gf_bs_write_int(mod, sarx, 8);
			if (sarx == 0xFF) {
				gf_bs_write_int(mod, ar_n, 16);
				gf_bs_write_int(mod, ar_d, 16);
			}
		}
		/*no VUI in input bitstream, set all vui flags to 0*/
		if (!flag) {
			gf_bs_write_int(mod, 0, 1);		/*overscan_info_present_flag */
			gf_bs_write_int(mod, 0, 1);		/*video_signal_type_present_flag */
			gf_bs_write_int(mod, 0, 1);		/*chroma_location_info_present_flag */
			gf_bs_write_int(mod, 0, 1);		/*timing_info_present_flag*/
			gf_bs_write_int(mod, 0, 1);		/*nal_hrd_parameters_present*/
			gf_bs_write_int(mod, 0, 1);		/*vcl_hrd_parameters_present*/
			gf_bs_write_int(mod, 0, 1);		/*pic_struct_present*/
			gf_bs_write_int(mod, 0, 1);		/*bitstream_restriction*/
		}

		/*finally copy over remaining*/
		while (gf_bs_bits_available(orig)) {
			flag = gf_bs_read_int(orig, 1);
			gf_bs_write_int(mod, flag, 1);
		}
		gf_bs_del(orig);
		orig = NULL;
		gf_free(no_emulation_buf);

		/*set anti-emulation*/
		gf_bs_get_content(mod, &no_emulation_buf, &flag);
		emulation_bytes = gf_media_nalu_emulation_bytes_add_count(no_emulation_buf, flag);
		if (flag + emulation_bytes + 1 > slc->size)
			slc->data = (char*)gf_realloc(slc->data, flag + emulation_bytes + 1);
		slc->size = gf_media_nalu_add_emulation_bytes(no_emulation_buf, slc->data + 1, flag) + 1;

		gf_bs_del(mod);
		gf_free(no_emulation_buf);
	}
	return GF_OK;
}

GF_EXPORT
GF_Err gf_avc_get_sps_info(u8 *sps_data, u32 sps_size, u32 *sps_id, u32 *width, u32 *height, s32 *par_n, s32 *par_d)
{
	AVCState avc;
	s32 idx;
	memset(&avc, 0, sizeof(AVCState));
	avc.sps_active_idx = -1;

	idx = gf_media_avc_read_sps(sps_data, sps_size, &avc, 0, NULL);
	if (idx < 0) {
		return GF_NON_COMPLIANT_BITSTREAM;
	}
	if (sps_id) *sps_id = idx;

	if (width) *width = avc.sps[idx].width;
	if (height) *height = avc.sps[idx].height;
	if (par_n) *par_n = avc.sps[idx].vui.par_num ? avc.sps[idx].vui.par_num : (u32)-1;
	if (par_d) *par_d = avc.sps[idx].vui.par_den ? avc.sps[idx].vui.par_den : (u32)-1;

	return GF_OK;
}

GF_EXPORT
GF_Err gf_avc_get_pps_info(u8 *pps_data, u32 pps_size, u32 *pps_id, u32 *sps_id)
{
	GF_BitStream *bs;
	GF_Err e = GF_OK;

	bs = gf_bs_new(pps_data, pps_size, GF_BITSTREAM_READ);
	if (!bs) {
		e = GF_NON_COMPLIANT_BITSTREAM;
		goto exit;
	}
	gf_bs_enable_emulation_byte_removal(bs, GF_TRUE);
	/*nal hdr*/ gf_bs_read_int(bs, 8);

	*pps_id = gf_bs_get_ue(bs);
	*sps_id = gf_bs_get_ue(bs);

exit:
	gf_bs_del(bs);
	return e;
}

#ifndef GPAC_DISABLE_HEVC

/**********
HEVC parsing
**********/

Bool gf_media_hevc_slice_is_intra(HEVCState *hevc)
{
	switch (hevc->s_info.nal_unit_type) {
	case GF_HEVC_NALU_SLICE_BLA_W_LP:
	case GF_HEVC_NALU_SLICE_BLA_W_DLP:
	case GF_HEVC_NALU_SLICE_BLA_N_LP:
	case GF_HEVC_NALU_SLICE_IDR_W_DLP:
	case GF_HEVC_NALU_SLICE_IDR_N_LP:
	case GF_HEVC_NALU_SLICE_CRA:
		return GF_TRUE;
	default:
		return GF_FALSE;
	}
}

Bool gf_media_hevc_slice_is_IDR(HEVCState *hevc)
{
	if (hevc->sei.recovery_point.valid)
	{
		hevc->sei.recovery_point.valid = 0;
		return GF_TRUE;
	}
	switch (hevc->s_info.nal_unit_type) {
	case GF_HEVC_NALU_SLICE_IDR_W_DLP:
	case GF_HEVC_NALU_SLICE_IDR_N_LP:
		return GF_TRUE;
	default:
		return GF_FALSE;
	}
}

static Bool parse_short_term_ref_pic_set(GF_BitStream *bs, HEVC_SPS *sps, u32 idx_rps)
{
	u32 i;
	Bool inter_ref_pic_set_prediction_flag = 0;
	if (idx_rps != 0)
		inter_ref_pic_set_prediction_flag = gf_bs_read_int(bs, 1);

	if (inter_ref_pic_set_prediction_flag) {
		HEVC_ReferencePictureSets *ref_ps, *rps;
		u32 delta_idx_minus1 = 0;
		u32 ref_idx;
		u32 delta_rps_sign;
		u32 abs_delta_rps_minus1, nb_ref_pics;
		s32 deltaRPS;
		u32 k = 0, k0 = 0, k1 = 0;
		if (idx_rps == sps->num_short_term_ref_pic_sets)
			delta_idx_minus1 = gf_bs_get_ue(bs);

		assert(delta_idx_minus1 <= idx_rps - 1);
		ref_idx = idx_rps - 1 - delta_idx_minus1;
		delta_rps_sign = gf_bs_read_int(bs, 1);
		abs_delta_rps_minus1 = gf_bs_get_ue(bs);
		deltaRPS = (1 - (delta_rps_sign << 1)) * (abs_delta_rps_minus1 + 1);

		rps = &sps->rps[idx_rps];
		ref_ps = &sps->rps[ref_idx];
		nb_ref_pics = ref_ps->num_negative_pics + ref_ps->num_positive_pics;
		for (i = 0; i <= nb_ref_pics; i++) {
			s32 ref_idc;
			s32 used_by_curr_pic_flag = gf_bs_read_int(bs, 1);
			ref_idc = used_by_curr_pic_flag ? 1 : 0;
			if (!used_by_curr_pic_flag) {
				used_by_curr_pic_flag = gf_bs_read_int(bs, 1);
				ref_idc = used_by_curr_pic_flag << 1;
			}
			if ((ref_idc == 1) || (ref_idc == 2)) {
				s32 deltaPOC = deltaRPS;
				if (i < nb_ref_pics)
					deltaPOC += ref_ps->delta_poc[i];

				rps->delta_poc[k] = deltaPOC;

				if (deltaPOC < 0)  k0++;
				else k1++;

				k++;
			}
		}
		rps->num_negative_pics = k0;
		rps->num_positive_pics = k1;
	}
	else {
		s32 prev = 0, poc = 0;
		sps->rps[idx_rps].num_negative_pics = gf_bs_get_ue(bs);
		sps->rps[idx_rps].num_positive_pics = gf_bs_get_ue(bs);
		if (sps->rps[idx_rps].num_negative_pics > 16)
			return GF_FALSE;
		if (sps->rps[idx_rps].num_positive_pics > 16)
			return GF_FALSE;
		for (i = 0; i < sps->rps[idx_rps].num_negative_pics; i++) {
			u32 delta_poc_s0_minus1 = gf_bs_get_ue(bs);
			poc = prev - delta_poc_s0_minus1 - 1;
			prev = poc;
			sps->rps[idx_rps].delta_poc[i] = poc;
			/*used_by_curr_pic_s1_flag[ i ] = */gf_bs_read_int(bs, 1);
		}
		for (i = 0; i < sps->rps[idx_rps].num_positive_pics; i++) {
			u32 delta_poc_s1_minus1 = gf_bs_get_ue(bs);
			poc = prev + delta_poc_s1_minus1 + 1;
			prev = poc;
			sps->rps[idx_rps].delta_poc[i] = poc;
			/*used_by_curr_pic_s1_flag[ i ] = */gf_bs_read_int(bs, 1);
		}
	}
	return GF_TRUE;
}

void hevc_pred_weight_table(GF_BitStream *bs, HEVCState *hevc, HEVCSliceInfo *si, HEVC_PPS *pps, HEVC_SPS *sps, u32 num_ref_idx_l0_active, u32 num_ref_idx_l1_active)
{
	u32 i, num_ref_idx;
	Bool first_pass = GF_TRUE;
	u8 luma_weights[20], chroma_weights[20];
	u32 ChromaArrayType = sps->separate_colour_plane_flag ? 0 : sps->chroma_format_idc;

	num_ref_idx = num_ref_idx_l0_active;

	/*luma_log2_weight_denom=*/gf_bs_get_ue(bs);
	if (ChromaArrayType != 0)
		/*delta_chroma_log2_weight_denom=*/gf_bs_get_se(bs);

parse_weights:
	for (i = 0; i < num_ref_idx; i++) {
		luma_weights[i] = gf_bs_read_int(bs, 1);
		//infered to be 0 if not present
		chroma_weights[i] = 0;
	}
	if (ChromaArrayType != 0) {
		for (i = 0; i < num_ref_idx; i++) {
			chroma_weights[i] = gf_bs_read_int(bs, 1);
		}
	}
	for (i = 0; i < num_ref_idx; i++) {
		if (luma_weights[i]) {
			/*delta_luma_weight_l0[ i ]=*/gf_bs_get_se(bs);
			/*luma_offset_l0[ i ]=*/gf_bs_get_se(bs);
		}
		if (chroma_weights[i]) {
			/*delta_chroma_weight_l0[ i ][ 0 ]=*/gf_bs_get_se(bs);
			/*delta_chroma_offset_l0[ i ][ 0 ]=*/gf_bs_get_se(bs);

			/*delta_chroma_weight_l0[ i ][ 1 ]=*/gf_bs_get_se(bs);
			/*delta_chroma_offset_l0[ i ][ 1 ]=*/gf_bs_get_se(bs);
		}
	}

	if (si->slice_type == GF_HEVC_SLICE_TYPE_B) {
		if (!first_pass) return;
		first_pass = GF_FALSE;
		num_ref_idx = num_ref_idx_l1_active;
		goto parse_weights;
	}
}

static
Bool ref_pic_lists_modification(GF_BitStream *bs, u32 slice_type, u32 num_ref_idx_l0_active, u32 num_ref_idx_l1_active)
{
	//u32 i;
	Bool ref_pic_list_modification_flag_l0 = gf_bs_read_int(bs, 1);
	if (ref_pic_list_modification_flag_l0) {
		/*for (i=0; i<num_ref_idx_l0_active; i++) {
			list_entry_l0[i] = *//*gf_bs_read_int(bs, (u32)ceil(log(getNumPicTotalCurr())/log(2)));
		}*/
		return GF_FALSE;
	}
	if (slice_type == GF_HEVC_SLICE_TYPE_B) {
		Bool ref_pic_list_modification_flag_l1 = gf_bs_read_int(bs, 1);
		if (ref_pic_list_modification_flag_l1) {
			/*for (i=0; i<num_ref_idx_l1_active; i++) {
				list_entry_l1[i] = *//*gf_bs_read_int(bs, (u32)ceil(log(getNumPicTotalCurr()) / log(2)));
			}*/
			return GF_FALSE;
		}
	}

	return GF_TRUE;
}

static
s32 hevc_parse_slice_segment(GF_BitStream *bs, HEVCState *hevc, HEVCSliceInfo *si)
{
	u32 i, j;
	u32 num_ref_idx_l0_active = 0, num_ref_idx_l1_active = 0;
	HEVC_PPS *pps;
	HEVC_SPS *sps;
	s32 pps_id;
	Bool RapPicFlag = GF_FALSE;
	Bool IDRPicFlag = GF_FALSE;

	si->first_slice_segment_in_pic_flag = gf_bs_read_int(bs, 1);

	switch (si->nal_unit_type) {
	case GF_HEVC_NALU_SLICE_IDR_W_DLP:
	case GF_HEVC_NALU_SLICE_IDR_N_LP:
		IDRPicFlag = GF_TRUE;
		RapPicFlag = GF_TRUE;
		break;
	case GF_HEVC_NALU_SLICE_BLA_W_LP:
	case GF_HEVC_NALU_SLICE_BLA_W_DLP:
	case GF_HEVC_NALU_SLICE_BLA_N_LP:
	case GF_HEVC_NALU_SLICE_CRA:
		RapPicFlag = GF_TRUE;
		break;
	}

	if (RapPicFlag) {
		/*Bool no_output_of_prior_pics_flag = */gf_bs_read_int(bs, 1);
	}

	pps_id = gf_bs_get_ue(bs);
	if (pps_id >= 64)
		return -1;

	pps = &hevc->pps[pps_id];
	sps = &hevc->sps[pps->sps_id];
	si->sps = sps;
	si->pps = pps;

	if (!si->first_slice_segment_in_pic_flag && pps->dependent_slice_segments_enabled_flag) {
		si->dependent_slice_segment_flag = gf_bs_read_int(bs, 1);
	}
	else {
		si->dependent_slice_segment_flag = GF_FALSE;
	}

	if (!si->first_slice_segment_in_pic_flag) {
		si->slice_segment_address = gf_bs_read_int(bs, sps->bitsSliceSegmentAddress);
	}
	else {
		si->slice_segment_address = 0;
	}

	if (!si->dependent_slice_segment_flag) {
		Bool deblocking_filter_override_flag = 0;
		Bool slice_temporal_mvp_enabled_flag = 0;
		Bool slice_sao_luma_flag = 0;
		Bool slice_sao_chroma_flag = 0;
		Bool slice_deblocking_filter_disabled_flag = 0;

		//"slice_reserved_undetermined_flag[]"
		gf_bs_read_int(bs, pps->num_extra_slice_header_bits);

		si->slice_type = gf_bs_get_ue(bs);
		if (si->slice_type == GF_HEVC_SLICE_TYPE_P)
			si->slice_type = GF_HEVC_SLICE_TYPE_P;

		if (pps->output_flag_present_flag)
			/*pic_output_flag = */gf_bs_read_int(bs, 1);

		if (sps->separate_colour_plane_flag == 1)
			/*colour_plane_id = */gf_bs_read_int(bs, 2);

		if (IDRPicFlag) {
			si->poc_lsb = 0;

			//if not asked to parse full header, abort since we know the poc
			if (!hevc->full_slice_header_parse) return 0;

		}
		else {
			si->poc_lsb = gf_bs_read_int(bs, sps->log2_max_pic_order_cnt_lsb);

			//if not asked to parse full header, abort once we have the poc
			if (!hevc->full_slice_header_parse) return 0;

			if (/*short_term_ref_pic_set_sps_flag =*/gf_bs_read_int(bs, 1) == 0) {
				Bool ret = parse_short_term_ref_pic_set(bs, sps, sps->num_short_term_ref_pic_sets);
				if (!ret)
					return -1;
			}
			else if (sps->num_short_term_ref_pic_sets > 1) {
				u32 numbits = 0;

				while ((u32)(1 << numbits) < sps->num_short_term_ref_pic_sets)
					numbits++;
				if (numbits > 0)
					/*s32 short_term_ref_pic_set_idx = */gf_bs_read_int(bs, numbits);
				/*else
					short_term_ref_pic_set_idx = 0;*/
			}
			if (sps->long_term_ref_pics_present_flag) {
				u8 DeltaPocMsbCycleLt[32];
				u32 num_long_term_sps = 0;
				u32 num_long_term_pics = 0;
				if (sps->num_long_term_ref_pic_sps > 0) {
					num_long_term_sps = gf_bs_get_ue(bs);
				}
				num_long_term_pics = gf_bs_get_ue(bs);

				for (i = 0; i < num_long_term_sps + num_long_term_pics; i++) {
					if (i < num_long_term_sps) {
						if (sps->num_long_term_ref_pic_sps > 1)
							/*u8 lt_idx_sps = */gf_bs_read_int(bs, gf_get_bit_size(sps->num_long_term_ref_pic_sps));
					}
					else {
						/*PocLsbLt[ i ] = */ gf_bs_read_int(bs, sps->log2_max_pic_order_cnt_lsb);
						/*UsedByCurrPicLt[ i ] = */ gf_bs_read_int(bs, 1);
					}
					if (/*delta_poc_msb_present_flag[ i ] = */ gf_bs_read_int(bs, 1)) {
						if (i == 0 || i == num_long_term_sps)
							DeltaPocMsbCycleLt[i] = gf_bs_get_ue(bs);
						else
							DeltaPocMsbCycleLt[i] = gf_bs_get_ue(bs) + DeltaPocMsbCycleLt[i - 1];
					}
				}
			}
			if (sps->temporal_mvp_enable_flag)
				slice_temporal_mvp_enabled_flag = gf_bs_read_int(bs, 1);
		}
		if (sps->sample_adaptive_offset_enabled_flag) {
			u32 ChromaArrayType = sps->separate_colour_plane_flag ? 0 : sps->chroma_format_idc;
			slice_sao_luma_flag = gf_bs_read_int(bs, 1);
			if (ChromaArrayType != 0)
				slice_sao_chroma_flag = gf_bs_read_int(bs, 1);
		}

		if (si->slice_type == GF_HEVC_SLICE_TYPE_P || si->slice_type == GF_HEVC_SLICE_TYPE_B) {
			//u32 NumPocTotalCurr;
			num_ref_idx_l0_active = pps->num_ref_idx_l0_default_active;
			num_ref_idx_l1_active = 0;
			if (si->slice_type == GF_HEVC_SLICE_TYPE_B)
				num_ref_idx_l1_active = pps->num_ref_idx_l1_default_active;

			if ( /*num_ref_idx_active_override_flag =*/gf_bs_read_int(bs, 1)) {
				num_ref_idx_l0_active = 1 + gf_bs_get_ue(bs);
				if (si->slice_type == GF_HEVC_SLICE_TYPE_B)
					num_ref_idx_l1_active = 1 + gf_bs_get_ue(bs);
			}

			if (pps->lists_modification_present_flag /*TODO: && NumPicTotalCurr > 1*/) {
				if (!ref_pic_lists_modification(bs, si->slice_type, num_ref_idx_l0_active, num_ref_idx_l1_active)) {
					GF_LOG(GF_LOG_WARNING, GF_LOG_CODING, ("[hevc] ref_pic_lists_modification( ) not implemented\n"));
					return -1;
				}
			}

			if (si->slice_type == GF_HEVC_SLICE_TYPE_B)
				/*mvd_l1_zero_flag=*/gf_bs_read_int(bs, 1);
			if (pps->cabac_init_present_flag)
				/*cabac_init_flag=*/gf_bs_read_int(bs, 1);

			if (slice_temporal_mvp_enabled_flag) {
				// When collocated_from_l0_flag is not present, it is inferred to be equal to 1.
				Bool collocated_from_l0_flag = 1;
				if (si->slice_type == GF_HEVC_SLICE_TYPE_B)
					collocated_from_l0_flag = gf_bs_read_int(bs, 1);

				if ((collocated_from_l0_flag && (num_ref_idx_l0_active > 1))
					|| (!collocated_from_l0_flag && (num_ref_idx_l1_active > 1))
					) {
					/*collocated_ref_idx=*/gf_bs_get_ue(bs);
				}
			}

			if ((pps->weighted_pred_flag && si->slice_type == GF_HEVC_SLICE_TYPE_P)
				|| (pps->weighted_bipred_flag && si->slice_type == GF_HEVC_SLICE_TYPE_B)
				) {
				hevc_pred_weight_table(bs, hevc, si, pps, sps, num_ref_idx_l0_active, num_ref_idx_l1_active);
			}
			/*five_minus_max_num_merge_cand=*/gf_bs_get_ue(bs);
		}
		si->slice_qp_delta_start_bits = (s32) (gf_bs_get_position(bs) - 1) * 8 + gf_bs_get_bit_position(bs);
		/*slice_qp_delta = */si->slice_qp_delta = gf_bs_get_se(bs);

		if (pps->slice_chroma_qp_offsets_present_flag) {
			/*slice_cb_qp_offset=*/gf_bs_get_se(bs);
			/*slice_cr_qp_offset=*/gf_bs_get_se(bs);
		}
		if (pps->deblocking_filter_override_enabled_flag) {
			deblocking_filter_override_flag = gf_bs_read_int(bs, 1);
		}

		if (deblocking_filter_override_flag) {
			slice_deblocking_filter_disabled_flag = gf_bs_read_int(bs, 1);
			if (!slice_deblocking_filter_disabled_flag) {
				/*slice_beta_offset_div2=*/ gf_bs_get_se(bs);
				/*slice_tc_offset_div2=*/gf_bs_get_se(bs);
			}
		}
		if (pps->loop_filter_across_slices_enabled_flag
			&& (slice_sao_luma_flag || slice_sao_chroma_flag || !slice_deblocking_filter_disabled_flag)
			) {
			/*slice_loop_filter_across_slices_enabled_flag = */gf_bs_read_int(bs, 1);
		}
	}
	//dependent slice segment
	else {
		//if not asked to parse full header, abort
		if (!hevc->full_slice_header_parse) return 0;
	}

	si->entry_point_start_bits = ((u32)gf_bs_get_position(bs) - 1) * 8 + gf_bs_get_bit_position(bs);

	if (pps->tiles_enabled_flag || pps->entropy_coding_sync_enabled_flag) {
		u32 num_entry_point_offsets = gf_bs_get_ue(bs);
		if (num_entry_point_offsets > 0) {
			u32 offset = gf_bs_get_ue(bs) + 1;
			u32 segments = offset >> 4;
			s32 remain = (offset & 15);

			for (i = 0; i < num_entry_point_offsets; i++) {
				//u32 res = 0;
				for (j = 0; j < segments; j++) {
					//res <<= 16;
					/*res +=*/ gf_bs_read_int(bs, 16);
				}
				if (remain) {
					//res <<= remain;
					/* res += */ gf_bs_read_int(bs, remain);
				}
				// entry_point_offset = val + 1; // +1; // +1 to get the size
			}
		}
	}

	if (pps->slice_segment_header_extension_present_flag) {
		u32 size_ext = gf_bs_get_ue(bs);
		while (size_ext) {
			gf_bs_read_int(bs, 8);
			size_ext--;
		}
	}

	si->header_size_bits = (gf_bs_get_position(bs) - 1) * 8 + gf_bs_get_bit_position(bs); // av_parser.c modified on 16 jan. 2019 

	if (gf_bs_read_int(bs, 1) == 0) {
		GF_LOG(GF_LOG_WARNING, GF_LOG_CODING, ("Error parsing slice header: byte_align not found at end of header !\n"));
	}

	gf_bs_align(bs);
	si->payload_start_offset = (s32)gf_bs_get_position(bs);
	return 0;
}

static void hevc_compute_poc(HEVCSliceInfo *si)
{
	u32 max_poc_lsb = 1 << (si->sps->log2_max_pic_order_cnt_lsb);

	/*POC reset for IDR frames, NOT for CRA*/
	switch (si->nal_unit_type) {
	case GF_HEVC_NALU_SLICE_IDR_W_DLP:
	case GF_HEVC_NALU_SLICE_IDR_N_LP:
		si->poc_lsb_prev = 0;
		si->poc_msb_prev = 0;
		break;
	}

	if ((si->poc_lsb < si->poc_lsb_prev) && (si->poc_lsb_prev - si->poc_lsb >= max_poc_lsb / 2))
		si->poc_msb = si->poc_msb_prev + max_poc_lsb;
	else if ((si->poc_lsb > si->poc_lsb_prev) && (si->poc_lsb - si->poc_lsb_prev > max_poc_lsb / 2))
		si->poc_msb = si->poc_msb_prev - max_poc_lsb;
	else
		si->poc_msb = si->poc_msb_prev;

	switch (si->nal_unit_type) {
	case GF_HEVC_NALU_SLICE_BLA_W_LP:
	case GF_HEVC_NALU_SLICE_BLA_W_DLP:
	case GF_HEVC_NALU_SLICE_BLA_N_LP:
		si->poc_msb = 0;
		break;
	}
	si->poc = si->poc_msb + si->poc_lsb;
}


static Bool hevc_parse_nal_header(GF_BitStream *bs, u8 *nal_unit_type, u8 *temporal_id, u8 *layer_id)
{
	u32 val;
	val = gf_bs_read_int(bs, 1);
	if (val) return GF_FALSE;

	val = gf_bs_read_int(bs, 6);
	if (nal_unit_type) *nal_unit_type = val;

	val = gf_bs_read_int(bs, 6);
	if (layer_id) *layer_id = val;

	val = gf_bs_read_int(bs, 3);
	if (!val)
		return GF_FALSE;
	val -= 1;
	if (temporal_id) *temporal_id = val;
	return GF_TRUE;
}


void profile_tier_level(GF_BitStream *bs, Bool ProfilePresentFlag, u8 MaxNumSubLayersMinus1, HEVC_ProfileTierLevel *ptl)
{
	u32 i;
	if (ProfilePresentFlag) {
		ptl->profile_space = gf_bs_read_int(bs, 2);
		ptl->tier_flag = gf_bs_read_int(bs, 1);
		ptl->profile_idc = gf_bs_read_int(bs, 5);

		ptl->profile_compatibility_flag = gf_bs_read_int(bs, 32);

		ptl->general_progressive_source_flag = gf_bs_read_int(bs, 1);
		ptl->general_interlaced_source_flag = gf_bs_read_int(bs, 1);
		ptl->general_non_packed_constraint_flag = gf_bs_read_int(bs, 1);
		ptl->general_frame_only_constraint_flag = gf_bs_read_int(bs, 1);
		ptl->general_reserved_44bits = gf_bs_read_long_int(bs, 44);
	}
	ptl->level_idc = gf_bs_read_int(bs, 8);
	for (i = 0; i < MaxNumSubLayersMinus1; i++) {
		ptl->sub_ptl[i].profile_present_flag = gf_bs_read_int(bs, 1);
		ptl->sub_ptl[i].level_present_flag = gf_bs_read_int(bs, 1);
	}
	if (MaxNumSubLayersMinus1 > 0) {
		for (i = MaxNumSubLayersMinus1; i < 8; i++) {
			/*reserved_zero_2bits*/gf_bs_read_int(bs, 2);
		}
	}

	for (i = 0; i < MaxNumSubLayersMinus1; i++) {
		if (ptl->sub_ptl[i].profile_present_flag) {
			ptl->sub_ptl[i].profile_space = gf_bs_read_int(bs, 2);
			ptl->sub_ptl[i].tier_flag = gf_bs_read_int(bs, 1);
			ptl->sub_ptl[i].profile_idc = gf_bs_read_int(bs, 5);
			ptl->sub_ptl[i].profile_compatibility_flag = gf_bs_read_int(bs, 32);
			/*ptl->sub_ptl[i].progressive_source_flag =*/ gf_bs_read_int(bs, 1);
			/*ptl->sub_ptl[i].interlaced_source_flag =*/ gf_bs_read_int(bs, 1);
			/*ptl->sub_ptl[i].non_packed_constraint_flag =*/ gf_bs_read_int(bs, 1);
			/*ptl->sub_ptl[i].frame_only_constraint_flag =*/ gf_bs_read_int(bs, 1);
			/*ptl->sub_ptl[i].reserved_44bits =*/ gf_bs_read_long_int(bs, 44);
		}
		if (ptl->sub_ptl[i].level_present_flag)
			ptl->sub_ptl[i].level_idc = gf_bs_read_int(bs, 8);
	}
}

static u32 scalability_type_to_idx(HEVC_VPS *vps, u32 scalability_type)
{
	u32 idx = 0, type;
	for (type = 0; type < scalability_type; type++) {
		idx += (vps->scalability_mask[type] ? 1 : 0);
	}
	return idx;
}

#define LHVC_VIEW_ORDER_INDEX  1
#define LHVC_SCALABILITY_INDEX	2

static u32 lhvc_get_scalability_id(HEVC_VPS *vps, u32 layer_id_in_vps, u32 scalability_type)
{
	u32 idx;
	if (!vps->scalability_mask[scalability_type]) return 0;
	idx = scalability_type_to_idx(vps, scalability_type);
	return vps->dimension_id[layer_id_in_vps][idx];
}

static u32 lhvc_get_view_index(HEVC_VPS *vps, u32 id)
{
	return lhvc_get_scalability_id(vps, vps->layer_id_in_vps[id], LHVC_VIEW_ORDER_INDEX);
}

static u32 lhvc_get_num_views(HEVC_VPS *vps)
{
	u32 numViews = 1, i;
	for (i = 0; i < vps->max_layers; i++) {
		u32 layer_id = vps->layer_id_in_nuh[i];
		if (i > 0 && (lhvc_get_view_index(vps, layer_id) != lhvc_get_scalability_id(vps, i - 1, LHVC_VIEW_ORDER_INDEX))) {
			numViews++;
		}
	}
	return numViews;
}

static void lhvc_parse_rep_format(HEVC_RepFormat *fmt, GF_BitStream *bs)
{
	u8 chroma_bitdepth_present_flag;
	fmt->pic_width_luma_samples = gf_bs_read_int(bs, 16);
	fmt->pic_height_luma_samples = gf_bs_read_int(bs, 16);
	chroma_bitdepth_present_flag = gf_bs_read_int(bs, 1);
	if (chroma_bitdepth_present_flag) {
		fmt->chroma_format_idc = gf_bs_read_int(bs, 2);

		if (fmt->chroma_format_idc == 3)
			fmt->separate_colour_plane_flag = gf_bs_read_int(bs, 1);
		fmt->bit_depth_luma = 8 + gf_bs_read_int(bs, 4);
		fmt->bit_depth_chroma = 8 + gf_bs_read_int(bs, 4);
	}
	if (/*conformance_window_vps_flag*/ gf_bs_read_int(bs, 1)) {
		/*conf_win_vps_left_offset*/gf_bs_get_ue(bs);
		/*conf_win_vps_right_offset*/gf_bs_get_ue(bs);
		/*conf_win_vps_top_offset*/gf_bs_get_ue(bs);
		/*conf_win_vps_bottom_offset*/gf_bs_get_ue(bs);
	}
}


static Bool hevc_parse_vps_extension(HEVC_VPS *vps, GF_BitStream *bs)
{
	u8 splitting_flag, vps_nuh_layer_id_present_flag, view_id_len;
	u32 i, j, num_scalability_types, num_add_olss, num_add_layer_set, num_indepentdent_layers, nb_bits, default_output_layer_idc = 0;
	u8 dimension_id_len[16], dim_bit_offset[16];
	u8 /*avc_base_layer_flag, */NumLayerSets, /*default_one_target_output_layer_flag, */rep_format_idx_present_flag, ols_ids_to_ls_idx;
	u8 layer_set_idx_for_ols_minus1[MAX_LHVC_LAYERS];
	u8 nb_output_layers_in_output_layer_set[MAX_LHVC_LAYERS + 1];
	u8 ols_highest_output_layer_id[MAX_LHVC_LAYERS + 1];

	u32 k, d, r, p, iNuhLId, jNuhLId;
	u8 num_direct_ref_layers[64], num_pred_layers[64], num_layers_in_tree_partition[MAX_LHVC_LAYERS];
	u8 dependency_flag[MAX_LHVC_LAYERS][MAX_LHVC_LAYERS], id_pred_layers[64][MAX_LHVC_LAYERS];
	//	u8 num_ref_layers[64];
	//	u8 tree_partition_layer_id[MAX_LHVC_LAYERS][MAX_LHVC_LAYERS];
	//	u8 id_ref_layers[64][MAX_LHVC_LAYERS];
	//	u8 id_direct_ref_layers[64][MAX_LHVC_LAYERS];
	u8 layer_id_in_list_flag[64];
	Bool OutputLayerFlag[MAX_LHVC_LAYERS][MAX_LHVC_LAYERS];

	vps->vps_extension_found = 1;
	if ((vps->max_layers > 1) && vps->base_layer_internal_flag)
		profile_tier_level(bs, 0, vps->max_sub_layers - 1, &vps->ext_ptl[0]);

	splitting_flag = gf_bs_read_int(bs, 1);
	num_scalability_types = 0;
	for (i = 0; i < 16; i++) {
		vps->scalability_mask[i] = gf_bs_read_int(bs, 1);
		num_scalability_types += vps->scalability_mask[i];
	}
	if (num_scalability_types >= 16) {
		num_scalability_types = 16;
	}
	dimension_id_len[0] = 0;
	for (i = 0; i < (num_scalability_types - splitting_flag); i++) {
		dimension_id_len[i] = 1 + gf_bs_read_int(bs, 3);
	}

	if (splitting_flag) {
		for (i = 0; i < num_scalability_types; i++) {
			dim_bit_offset[i] = 0;
			for (j = 0; j < i; j++)
				dim_bit_offset[i] += dimension_id_len[j];
		}
		dimension_id_len[num_scalability_types - 1] = 1 + (5 - dim_bit_offset[num_scalability_types - 1]);
		dim_bit_offset[num_scalability_types] = 6;
	}

	vps_nuh_layer_id_present_flag = gf_bs_read_int(bs, 1);
	vps->layer_id_in_nuh[0] = 0;
	vps->layer_id_in_vps[0] = 0;
	for (i = 1; i < vps->max_layers; i++) {
		if (vps_nuh_layer_id_present_flag) {
			vps->layer_id_in_nuh[i] = gf_bs_read_int(bs, 6);
		}
		else {
			vps->layer_id_in_nuh[i] = i;
		}
		vps->layer_id_in_vps[vps->layer_id_in_nuh[i]] = i;

		if (!splitting_flag) {
			for (j = 0; j < num_scalability_types; j++) {
				vps->dimension_id[i][j] = gf_bs_read_int(bs, dimension_id_len[j]);
			}
		}
	}

	if (splitting_flag) {
		for (i = 0; i < vps->max_layers; i++)
			for (j = 0; j < num_scalability_types; j++)
				vps->dimension_id[i][j] = ((vps->layer_id_in_nuh[i] & ((1 << dim_bit_offset[j + 1]) - 1)) >> dim_bit_offset[j]);
	}
	else {
		for (j = 0; j < num_scalability_types; j++)
			vps->dimension_id[0][j] = 0;
	}

	view_id_len = gf_bs_read_int(bs, 4);
	if (view_id_len > 0) {
		for (i = 0; i < lhvc_get_num_views(vps); i++) {
			/*m_viewIdVal[i] = */ gf_bs_read_int(bs, view_id_len);
		}
	}

	for (i = 1; i < vps->max_layers; i++) {
		for (j = 0; j < i; j++) {
			vps->direct_dependency_flag[i][j] = gf_bs_read_int(bs, 1);
		}
	}

	//we do the test on MAX_LHVC_LAYERS and break in the loop to avoid a wrong GCC 4.8 warning on array bounds
	for (i = 0; i < MAX_LHVC_LAYERS; i++) {
		if (i >= vps->max_layers) break;
		for (j = 0; j < vps->max_layers; j++) {
			dependency_flag[i][j] = vps->direct_dependency_flag[i][j];
			for (k = 0; k < i; k++)
				if (vps->direct_dependency_flag[i][k] && vps->direct_dependency_flag[k][j])
					dependency_flag[i][j] = 1;
		}
	}

	for (i = 0; i < vps->max_layers; i++) {
		iNuhLId = vps->layer_id_in_nuh[i];
		d = r = p = 0;
		for (j = 0; j < vps->max_layers; j++) {
			jNuhLId = vps->layer_id_in_nuh[j];
			if (vps->direct_dependency_flag[i][j]) {
				//				id_direct_ref_layers[iNuhLId][d] = jNuhLId;
				d++;
			}
			if (dependency_flag[i][j]) {
				//				id_ref_layers[iNuhLId][r] = jNuhLId;
				r++;
			}

			if (dependency_flag[j][i])
				id_pred_layers[iNuhLId][p++] = jNuhLId;
		}
		num_direct_ref_layers[iNuhLId] = d;
		//		num_ref_layers[iNuhLId] = r;
		num_pred_layers[iNuhLId] = p;
	}

	memset(layer_id_in_list_flag, 0, 64 * sizeof(u8));
	k = 0; //num_indepentdent_layers
	for (i = 0; i < vps->max_layers; i++) {
		iNuhLId = vps->layer_id_in_nuh[i];
		if (!num_direct_ref_layers[iNuhLId]) {
			u32 h = 1;
			//tree_partition_layer_id[k][0] = iNuhLId;
			for (j = 0; j < num_pred_layers[iNuhLId]; j++) {
				u32 predLId = id_pred_layers[iNuhLId][j];
				if (!layer_id_in_list_flag[predLId]) {
					//tree_partition_layer_id[k][h++] = predLId;
					layer_id_in_list_flag[predLId] = 1;
				}
			}
			num_layers_in_tree_partition[k++] = h;
		}
	}
	num_indepentdent_layers = k;

	num_add_layer_set = 0;
	if (num_indepentdent_layers > 1)
		num_add_layer_set = gf_bs_get_ue(bs);

	for (i = 0; i < num_add_layer_set; i++)
		for (j = 1; j < num_indepentdent_layers; j++) {
			nb_bits = 1;
			while ((1 << nb_bits) < (num_layers_in_tree_partition[j] + 1))
				nb_bits++;
			/*highest_layer_idx_plus1[i][j]*/gf_bs_read_int(bs, nb_bits);
		}


	if (/*vps_sub_layers_max_minus1_present_flag*/gf_bs_read_int(bs, 1)) {
		for (i = 0; i < vps->max_layers; i++) {
			/*sub_layers_vps_max_minus1[ i ]*/gf_bs_read_int(bs, 3);
		}
	}

	if (/*max_tid_ref_present_flag = */gf_bs_read_int(bs, 1)) {
		for (i = 0; i < (vps->max_layers - 1); i++) {
			for (j = i + 1; j < vps->max_layers; j++) {
				if (vps->direct_dependency_flag[j][i])
					/*max_tid_il_ref_pics_plus1[ i ][ j ]*/gf_bs_read_int(bs, 3);
			}
		}
	}
	/*default_ref_layers_active_flag*/gf_bs_read_int(bs, 1);

	vps->num_profile_tier_level = 1 + gf_bs_get_ue(bs);
	if (vps->num_profile_tier_level > MAX_LHVC_LAYERS) {
		GF_LOG(GF_LOG_ERROR, GF_LOG_CODING, ("[HEVC] Wrong number of PTLs in VPS %d\n", vps->num_profile_tier_level));
		vps->num_profile_tier_level = 1;
		return GF_FALSE;
	}

	for (i = vps->base_layer_internal_flag ? 2 : 1; i < vps->num_profile_tier_level; i++) {
		Bool vps_profile_present_flag = gf_bs_read_int(bs, 1);
		profile_tier_level(bs, vps_profile_present_flag, vps->max_sub_layers - 1, &vps->ext_ptl[i - 1]);
	}

	NumLayerSets = vps->num_layer_sets + num_add_layer_set;
	num_add_olss = 0;

	if (NumLayerSets > 1) {
		num_add_olss = gf_bs_get_ue(bs);
		default_output_layer_idc = gf_bs_read_int(bs, 2);
		default_output_layer_idc = default_output_layer_idc < 2 ? default_output_layer_idc : 2;
	}
	vps->num_output_layer_sets = num_add_olss + NumLayerSets;


	layer_set_idx_for_ols_minus1[0] = 1;
	vps->output_layer_flag[0][0] = 1;

	for (i = 0; i < vps->num_output_layer_sets; i++) {
		if ((NumLayerSets > 2) && (i >= NumLayerSets)) {
			nb_bits = 1;
			while ((1 << nb_bits) < (NumLayerSets - 1))
				nb_bits++;
			layer_set_idx_for_ols_minus1[i] = gf_bs_read_int(bs, nb_bits);
		}
		else
			layer_set_idx_for_ols_minus1[i] = 0;
		ols_ids_to_ls_idx = i < NumLayerSets ? i : layer_set_idx_for_ols_minus1[i] + 1;

		if ((i > (vps->num_layer_sets - 1)) || (default_output_layer_idc == 2)) {
			for (j = 0; j < vps->num_layers_in_id_list[ols_ids_to_ls_idx]; j++)
				vps->output_layer_flag[i][j] = gf_bs_read_int(bs, 1);
		}

		if ((default_output_layer_idc == 0) || (default_output_layer_idc == 1)) {
			for (j = 0; j < vps->num_layers_in_id_list[ols_ids_to_ls_idx]; j++) {
				if ((default_output_layer_idc == 0) || (vps->LayerSetLayerIdList[i][j] == vps->LayerSetLayerIdListMax[i]))
					OutputLayerFlag[i][j] = GF_TRUE;
				else
					OutputLayerFlag[i][j] = GF_FALSE;
			}
		}

		for (j = 0; j < vps->num_layers_in_id_list[ols_ids_to_ls_idx]; j++) {
			if (OutputLayerFlag[i][j]) {
				u32 curLayerID;
				vps->necessary_layers_flag[i][j] = GF_TRUE;
				curLayerID = vps->LayerSetLayerIdList[i][j];
				for (k = 0; k < j; k++) {
					u32 refLayerId = vps->LayerSetLayerIdList[i][k];
					if (dependency_flag[vps->layer_id_in_vps[curLayerID]][vps->layer_id_in_vps[refLayerId]])
						vps->necessary_layers_flag[i][k] = GF_TRUE;
				}
			}
		}
		vps->num_necessary_layers[i] = 0;
		for (j = 0; j < vps->num_layers_in_id_list[ols_ids_to_ls_idx]; j++) {
			if (vps->necessary_layers_flag[i][j])
				vps->num_necessary_layers[i] += 1;
		}

		if (i == 0) {
			if (vps->base_layer_internal_flag) {
				if (vps->max_layers > 1)
					vps->profile_tier_level_idx[0][0] = 1;
				else
					vps->profile_tier_level_idx[0][0] = 0;
			}
			continue;
		}
		nb_bits = 1;
		while ((u32)(1 << nb_bits) < vps->num_profile_tier_level)
			nb_bits++;
		for (j = 0; j < vps->num_layers_in_id_list[ols_ids_to_ls_idx]; j++)
			if (vps->necessary_layers_flag[i][j] && vps->num_profile_tier_level)
				vps->profile_tier_level_idx[i][j] = gf_bs_read_int(bs, nb_bits);
			else
				vps->profile_tier_level_idx[i][j] = 0;


		nb_output_layers_in_output_layer_set[i] = 0;
		for (j = 0; j < vps->num_layers_in_id_list[ols_ids_to_ls_idx]; j++) {
			nb_output_layers_in_output_layer_set[i] += OutputLayerFlag[i][j];
			if (OutputLayerFlag[i][j]) {
				ols_highest_output_layer_id[i] = vps->LayerSetLayerIdList[ols_ids_to_ls_idx][j];
			}
		}
		if (nb_output_layers_in_output_layer_set[i] == 1 && ols_highest_output_layer_id[i] > 0)
			vps->alt_output_layer_flag[i] = gf_bs_read_int(bs, 1);
	}

	vps->num_rep_formats = 1 + gf_bs_get_ue(bs);
	if (vps->num_rep_formats > 16) {
		GF_LOG(GF_LOG_ERROR, GF_LOG_CODING, ("[HEVC] Wrong number of rep formats in VPS %d\n", vps->num_rep_formats));
		vps->num_rep_formats = 0;
		return GF_FALSE;
	}

	for (i = 0; i < vps->num_rep_formats; i++) {
		lhvc_parse_rep_format(&vps->rep_formats[i], bs);
	}
	if (vps->num_rep_formats > 1)
		rep_format_idx_present_flag = gf_bs_read_int(bs, 1);
	else
		rep_format_idx_present_flag = 0;

	vps->rep_format_idx[0] = 0;
	nb_bits = 1;
	while ((u32)(1 << nb_bits) < vps->num_rep_formats)
		nb_bits++;
	for (i = vps->base_layer_internal_flag ? 1 : 0; i < vps->max_layers; i++) {
		if (rep_format_idx_present_flag) {
			vps->rep_format_idx[i] = gf_bs_read_int(bs, nb_bits);
		}
		else {
			vps->rep_format_idx[i] = i < vps->num_rep_formats - 1 ? i : vps->num_rep_formats - 1;
		}
	}
	//TODO - we don't use the rest ...

	return GF_TRUE;
}

static void sub_layer_hrd_parameters(GF_BitStream *bs, int subLayerId, u32 cpb_cnt, Bool sub_pic_hrd_params_present_flag)
{
	u32 i;
	if (!gf_bs_available(bs)) return;

	for (i = 0; i <= cpb_cnt; i++) {
		/*bit_rate_value_minus1[i] = */gf_bs_get_ue(bs);
		/*cpb_size_value_minus1[i] = */gf_bs_get_ue(bs);
		if (sub_pic_hrd_params_present_flag) {
			/*cpb_size_du_value_minus1[i] = */gf_bs_get_ue(bs);
			/*bit_rate_du_value_minus1[i] = */gf_bs_get_ue(bs);
		}
		/*cbr_flag[i] = */gf_bs_read_int(bs, 1);
	}
}

static void hevc_parse_hrd_parameters(GF_BitStream *bs, Bool commonInfPresentFlag, int maxNumSubLayersMinus1)
{
	int i;
	Bool nal_hrd_parameters_present_flag = GF_FALSE;
	Bool vcl_hrd_parameters_present_flag = GF_FALSE;
	Bool sub_pic_hrd_params_present_flag = GF_FALSE;
	if (commonInfPresentFlag) {
		nal_hrd_parameters_present_flag = gf_bs_read_int(bs, 1);
		vcl_hrd_parameters_present_flag = gf_bs_read_int(bs, 1);
		if (nal_hrd_parameters_present_flag || vcl_hrd_parameters_present_flag) {
			sub_pic_hrd_params_present_flag = gf_bs_read_int(bs, 1);
			if (sub_pic_hrd_params_present_flag) {
				/*tick_divisor_minus2 = */gf_bs_read_int(bs, 8);
				/*du_cpb_removal_delay_increment_length_minus1 = */gf_bs_read_int(bs, 5);
				/*sub_pic_cpb_params_in_pic_timing_sei_flag = */gf_bs_read_int(bs, 1);
				/*dpb_output_delay_du_length_minus1 = */gf_bs_read_int(bs, 5);
			}
			/*bit_rate_scale = */gf_bs_read_int(bs, 4);
			/*cpb_size_scale = */gf_bs_read_int(bs, 4);
			if (sub_pic_hrd_params_present_flag) {
				/*cpb_size_du_scale = */gf_bs_read_int(bs, 4);
			}
			/*initial_cpb_removal_delay_length_minus1 = */gf_bs_read_int(bs, 5);
			/*au_cpb_removal_delay_length_minus1 = */gf_bs_read_int(bs, 5);
			/*dpb_output_delay_length_minus1 = */gf_bs_read_int(bs, 5);
		}
	}
	for (i = 0; i <= maxNumSubLayersMinus1; i++) {
		Bool fixed_pic_rate_general_flag_i = gf_bs_read_int(bs, 1);
		Bool fixed_pic_rate_within_cvs_flag_i = GF_TRUE;
		Bool low_delay_hrd_flag_i = GF_FALSE;
		u32 cpb_cnt_minus1_i = 0;
		if (!fixed_pic_rate_general_flag_i) {
			fixed_pic_rate_within_cvs_flag_i = gf_bs_read_int(bs, 1);
		}
		if (fixed_pic_rate_within_cvs_flag_i)
			/*elemental_duration_in_tc_minus1[i] = */gf_bs_get_ue(bs);
		else
			low_delay_hrd_flag_i = gf_bs_read_int(bs, 1);
		if (!low_delay_hrd_flag_i) {
			cpb_cnt_minus1_i = gf_bs_get_ue(bs);
		}
		if (nal_hrd_parameters_present_flag) {
			sub_layer_hrd_parameters(bs, i, cpb_cnt_minus1_i, sub_pic_hrd_params_present_flag);
		}
		if (vcl_hrd_parameters_present_flag) {
			sub_layer_hrd_parameters(bs, i, cpb_cnt_minus1_i, sub_pic_hrd_params_present_flag);
		}
	}
}

static s32 gf_media_hevc_read_vps_bs_internal(GF_BitStream *bs, HEVCState *hevc, Bool stop_at_vps_ext)
{
	u8 vps_sub_layer_ordering_info_present_flag, vps_extension_flag;
	u32 i, j;
	s32 vps_id = -1;
	HEVC_VPS *vps;
	u8 layer_id_included_flag[MAX_LHVC_LAYERS][64];

	//nalu header already parsed
	vps_id = gf_bs_read_int(bs, 4);

	if (vps_id >= 16) return -1;

	vps = &hevc->vps[vps_id];
	vps->bit_pos_vps_extensions = -1;
	if (!vps->state) {
		vps->id = vps_id;
		vps->state = 1;
	}

	vps->base_layer_internal_flag = gf_bs_read_int(bs, 1);
	vps->base_layer_available_flag = gf_bs_read_int(bs, 1);
	vps->max_layers = 1 + gf_bs_read_int(bs, 6);
	if (vps->max_layers > MAX_LHVC_LAYERS) {
		GF_LOG(GF_LOG_ERROR, GF_LOG_CODING, ("[HEVC] sorry, %d layers in VPS but only %d supported\n", vps->max_layers, MAX_LHVC_LAYERS));
		return -1;
	}
	vps->max_sub_layers = gf_bs_read_int(bs, 3) + 1;
	vps->temporal_id_nesting = gf_bs_read_int(bs, 1);
	/* vps_reserved_ffff_16bits = */ gf_bs_read_int(bs, 16);
	profile_tier_level(bs, 1, vps->max_sub_layers - 1, &vps->ptl);

	vps_sub_layer_ordering_info_present_flag = gf_bs_read_int(bs, 1);
	for (i = (vps_sub_layer_ordering_info_present_flag ? 0 : vps->max_sub_layers - 1); i < vps->max_sub_layers; i++) {
		/*vps_max_dec_pic_buffering_minus1[i] = */gf_bs_get_ue(bs);
		/*vps_max_num_reorder_pics[i] = */gf_bs_get_ue(bs);
		/*vps_max_latency_increase_plus1[i] = */gf_bs_get_ue(bs);
	}
	vps->max_layer_id = gf_bs_read_int(bs, 6);
	if (vps->max_layer_id > MAX_LHVC_LAYERS) {
		GF_LOG(GF_LOG_ERROR, GF_LOG_CODING, ("[HEVC] VPS max layer ID %u but GPAC only supports %u\n", vps->max_layer_id, MAX_LHVC_LAYERS));
		return -1;
	}
	vps->num_layer_sets = gf_bs_get_ue(bs) + 1;
	if (vps->num_layer_sets > MAX_LHVC_LAYERS) {
		GF_LOG(GF_LOG_ERROR, GF_LOG_CODING, ("[HEVC] Wrong number of layer sets in VPS %d\n", vps->num_layer_sets));
		return -1;
	}
	for (i = 1; i < vps->num_layer_sets; i++) {
		for (j = 0; j <= vps->max_layer_id; j++) {
			layer_id_included_flag[i][j] = gf_bs_read_int(bs, 1);
		}
	}
	vps->num_layers_in_id_list[0] = 1;
	for (i = 1; i < vps->num_layer_sets; i++) {
		u32 n, m;
		n = 0;
		for (m = 0; m <= vps->max_layer_id; m++) {
			if (layer_id_included_flag[i][m]) {
				vps->LayerSetLayerIdList[i][n++] = m;
				if (vps->LayerSetLayerIdListMax[i] < m)
					vps->LayerSetLayerIdListMax[i] = m;
			}
		}
		vps->num_layers_in_id_list[i] = n;
	}
	if (/*vps_timing_info_present_flag*/gf_bs_read_int(bs, 1)) {
		u32 vps_num_hrd_parameters;
		/*u32 vps_num_units_in_tick = */gf_bs_read_int(bs, 32);
		/*u32 vps_time_scale = */gf_bs_read_int(bs, 32);
		if (/*vps_poc_proportional_to_timing_flag*/gf_bs_read_int(bs, 1)) {
			/*vps_num_ticks_poc_diff_one_minus1*/gf_bs_get_ue(bs);
		}
		vps_num_hrd_parameters = gf_bs_get_ue(bs);
		for (i = 0; i < vps_num_hrd_parameters; i++) {
			Bool cprms_present_flag = GF_TRUE;
			/*hrd_layer_set_idx[i] = */gf_bs_get_ue(bs);
			if (i > 0)
				cprms_present_flag = gf_bs_read_int(bs, 1);
			hevc_parse_hrd_parameters(bs, cprms_present_flag, vps->max_sub_layers - 1);
		}
	}
	if (stop_at_vps_ext) {
		return vps_id;
	}

	vps_extension_flag = gf_bs_read_int(bs, 1);
	if (vps_extension_flag) {
		Bool res;
		gf_bs_align(bs);
		res = hevc_parse_vps_extension(vps, bs);
		if (res != GF_TRUE) {
			GF_LOG(GF_LOG_ERROR, GF_LOG_CODING, ("[HEVC] Failed to parse VPS extensions\n"));
			return -1;
		}
		if (/*vps_extension2_flag*/gf_bs_read_int(bs, 1)) {
#if 0
			while (gf_bs_available(bs)) {
				/*vps_extension_data_flag */ gf_bs_read_int(bs, 1);
			}
#endif

		}
	}
	return vps_id;
}

GF_EXPORT
s32 gf_media_hevc_read_vps_ex(u8 *data, u32 *size, HEVCState *hevc, Bool remove_extensions)
{
	GF_BitStream *bs;
	char *data_without_emulation_bytes = NULL;
	u32 data_without_emulation_bytes_size = 0;
	s32 vps_id = -1;

	/*still contains emulation bytes*/
	data_without_emulation_bytes_size = remove_extensions ? gf_media_nalu_emulation_bytes_remove_count(data, (*size)) : 0;
	if (!data_without_emulation_bytes_size) {
		bs = gf_bs_new(data, (*size), GF_BITSTREAM_READ);
		gf_bs_enable_emulation_byte_removal(bs, GF_TRUE);
	}
	//when removing VPS ext, we have to get the full buffer without emulation prevention bytes becuase we do a bit-by-bit copy of the vps
	else {
		data_without_emulation_bytes = gf_malloc((*size) * sizeof(char));
		data_without_emulation_bytes_size = gf_media_nalu_remove_emulation_bytes(data, data_without_emulation_bytes, (*size));
		bs = gf_bs_new(data_without_emulation_bytes, data_without_emulation_bytes_size, GF_BITSTREAM_READ);
	}
	if (!bs) goto exit;


	if (!hevc_parse_nal_header(bs, NULL, NULL, NULL)) goto exit;

	vps_id = gf_media_hevc_read_vps_bs_internal(bs, hevc, remove_extensions);
	if (vps_id < 0) goto exit;

	if (remove_extensions) {
		u8 *new_vps;
		u32 new_vps_size, emulation_bytes;
		u32 bit_pos = gf_bs_get_bit_offset(bs);
		GF_BitStream *w_bs = gf_bs_new(NULL, 0, GF_BITSTREAM_WRITE);
		gf_bs_write_u8(w_bs, data[0]);
		gf_bs_write_u8(w_bs, data[1]);
		gf_bs_write_u8(w_bs, data[2]);
		gf_bs_write_u8(w_bs, data[3]);
		gf_bs_write_u16(w_bs, 0xFFFF);
		gf_bs_seek(bs, 6);
		bit_pos -= 48;
		while (bit_pos) {
			u32 v = gf_bs_read_int(bs, 1);
			gf_bs_write_int(w_bs, v, 1);
			bit_pos--;
		}
		/*vps extension flag*/
		gf_bs_write_int(w_bs, 0, 1);
		new_vps = NULL;
		gf_bs_get_content(w_bs, &new_vps, &new_vps_size);
		gf_bs_del(w_bs);

		emulation_bytes = gf_media_nalu_emulation_bytes_add_count(new_vps, new_vps_size);
		if (emulation_bytes + new_vps_size > *size) {
			GF_LOG(GF_LOG_ERROR, GF_LOG_CODING, ("Buffer too small to rewrite VPS - skipping rewrite\n"));
		}
		else {
			*size = gf_media_nalu_add_emulation_bytes(new_vps, data, new_vps_size);
		}
	}

exit:
	if (bs) gf_bs_del(bs);
	if (data_without_emulation_bytes) gf_free(data_without_emulation_bytes);
	return vps_id;
}

GF_EXPORT
s32 gf_media_hevc_read_vps(u8 *data, u32 size, HEVCState *hevc)
{
	return gf_media_hevc_read_vps_ex(data, &size, hevc, GF_FALSE);
}

GF_EXPORT
s32 gf_media_hevc_read_vps_bs(GF_BitStream *bs, HEVCState *hevc)
{
	gf_bs_enable_emulation_byte_removal(bs, GF_TRUE);
	if (!hevc_parse_nal_header(bs, NULL, NULL, NULL)) return -1;
	return gf_media_hevc_read_vps_bs_internal(bs, hevc, GF_FALSE);
}

static void hevc_scaling_list_data(GF_BitStream *bs)
{
	u32 i, sizeId, matrixId;
	for (sizeId = 0; sizeId < 4; sizeId++) {
		for (matrixId = 0; matrixId < 6; matrixId += (sizeId == 3) ? 3 : 1) {
			u32 scaling_list_pred_mode_flag_sizeId_matrixId = gf_bs_read_int(bs, 1);
			if (!scaling_list_pred_mode_flag_sizeId_matrixId) {
				/*scaling_list_pred_matrix_id_delta[ sizeId ][ matrixId ] =*/ gf_bs_get_ue(bs);
			}
			else {
				//u32 nextCoef = 8;
				u32 coefNum = MIN(64, (1 << (4 + (sizeId << 1))));
				if (sizeId > 1) {
					/*scaling_list_dc_coef_minus8[ sizeId - 2 ][ matrixId ] = */gf_bs_get_se(bs);
				}
				for (i = 0; i < coefNum; i++) {
					/*scaling_list_delta_coef = */gf_bs_get_se(bs);
				}
			}
		}
	}
}


static const struct {
	u32 w, h;
} hevc_sar[17] =
{
	{ 0,   0 }, { 1,   1 }, { 12, 11 }, { 10, 11 },
	{ 16, 11 }, { 40, 33 }, { 24, 11 }, { 20, 11 },
	{ 32, 11 }, { 80, 33 }, { 18, 11 }, { 15, 11 },
	{ 64, 33 }, { 160,99 }, { 4,3}, { 3,2}, { 2,1}
};

static s32 gf_media_hevc_read_sps_bs_internal(GF_BitStream *bs, HEVCState *hevc, u8 layer_id, u32 *vui_flag_pos)
{
	s32 vps_id, sps_id = -1;
	u32 i, nb_CTUs, depth;
	HEVC_SPS *sps;
	HEVC_VPS *vps;
	HEVC_ProfileTierLevel ptl;
	Bool multiLayerExtSpsFlag;
	u8 sps_ext_or_max_sub_layers_minus1, max_sub_layers_minus1;

	if (vui_flag_pos) *vui_flag_pos = 0;

	//nalu header already parsed
	vps_id = gf_bs_read_int(bs, 4);
	if (vps_id >= 16) {
		return -1;
	}
	memset(&ptl, 0, sizeof(ptl));
	max_sub_layers_minus1 = 0;
	sps_ext_or_max_sub_layers_minus1 = 0;
	if (layer_id == 0)
		max_sub_layers_minus1 = gf_bs_read_int(bs, 3);
	else
		sps_ext_or_max_sub_layers_minus1 = gf_bs_read_int(bs, 3);
	multiLayerExtSpsFlag = (layer_id != 0) && (sps_ext_or_max_sub_layers_minus1 == 7);
	if (!multiLayerExtSpsFlag) {
		/*temporal_id_nesting_flag = */gf_bs_read_int(bs, 1);
		profile_tier_level(bs, 1, max_sub_layers_minus1, &ptl);
	}

	sps_id = gf_bs_get_ue(bs);
	if ((sps_id < 0) || (sps_id >= 16)) {
		return -1;
	}

	sps = &hevc->sps[sps_id];
	if (!sps->state) {
		sps->state = 1;
		sps->id = sps_id;
		sps->vps_id = vps_id;
	}
	sps->ptl = ptl;
	vps = &hevc->vps[vps_id];
	sps->max_sub_layers_minus1 = 0;
	sps->sps_ext_or_max_sub_layers_minus1 = 0;

	/* default values */
	sps->colour_primaries = 2;
	sps->transfer_characteristic = 2;
	sps->matrix_coeffs = 2;

	//sps_rep_format_idx = 0;
	if (multiLayerExtSpsFlag) {
		sps->update_rep_format_flag = gf_bs_read_int(bs, 1);
		if (sps->update_rep_format_flag) {
			sps->rep_format_idx = gf_bs_read_int(bs, 8);
		}
		else {
			sps->rep_format_idx = vps->rep_format_idx[layer_id];
		}
		sps->width = vps->rep_formats[sps->rep_format_idx].pic_width_luma_samples;
		sps->height = vps->rep_formats[sps->rep_format_idx].pic_height_luma_samples;
		sps->chroma_format_idc = vps->rep_formats[sps->rep_format_idx].chroma_format_idc;
		sps->bit_depth_luma = vps->rep_formats[sps->rep_format_idx].bit_depth_luma;
		sps->bit_depth_chroma = vps->rep_formats[sps->rep_format_idx].bit_depth_chroma;
		sps->separate_colour_plane_flag = vps->rep_formats[sps->rep_format_idx].separate_colour_plane_flag;

		//TODO this is crude ...
		sps->ptl = vps->ext_ptl[0];
	}
	else {
		sps->chroma_format_idc = gf_bs_get_ue(bs);
		if (sps->chroma_format_idc == 3)
			sps->separate_colour_plane_flag = gf_bs_read_int(bs, 1);
		sps->width = gf_bs_get_ue(bs);
		sps->height = gf_bs_get_ue(bs);
		if ((sps->cw_flag = gf_bs_read_int(bs, 1))) {
			u32 SubWidthC, SubHeightC;

			if (sps->chroma_format_idc == 1) {
				SubWidthC = SubHeightC = 2;
			}
			else if (sps->chroma_format_idc == 2) {
				SubWidthC = 2;
				SubHeightC = 1;
			}
			else {
				SubWidthC = SubHeightC = 1;
			}

			sps->cw_left = gf_bs_get_ue(bs);
			sps->cw_right = gf_bs_get_ue(bs);
			sps->cw_top = gf_bs_get_ue(bs);
			sps->cw_bottom = gf_bs_get_ue(bs);

			sps->width -= SubWidthC * (sps->cw_left + sps->cw_right);
			sps->height -= SubHeightC * (sps->cw_top + sps->cw_bottom);
		}
		sps->bit_depth_luma = 8 + gf_bs_get_ue(bs);
		sps->bit_depth_chroma = 8 + gf_bs_get_ue(bs);
	}

	sps->log2_max_pic_order_cnt_lsb = 4 + gf_bs_get_ue(bs);

	if (!multiLayerExtSpsFlag) {
		sps->sub_layer_ordering_info_present_flag = gf_bs_read_int(bs, 1);
		for (i = sps->sub_layer_ordering_info_present_flag ? 0 : sps->max_sub_layers_minus1; i <= sps->max_sub_layers_minus1; i++) {
			/*max_dec_pic_buffering = */ gf_bs_get_ue(bs);
			/*num_reorder_pics = */ gf_bs_get_ue(bs);
			/*max_latency_increase = */ gf_bs_get_ue(bs);
		}
	}

	sps->log2_min_luma_coding_block_size = 3 + gf_bs_get_ue(bs);
	sps->log2_diff_max_min_luma_coding_block_size = gf_bs_get_ue(bs);
	sps->max_CU_width = (1 << (sps->log2_min_luma_coding_block_size + sps->log2_diff_max_min_luma_coding_block_size));
	sps->max_CU_height = (1 << (sps->log2_min_luma_coding_block_size + sps->log2_diff_max_min_luma_coding_block_size));

	sps->log2_min_transform_block_size = 2 + gf_bs_get_ue(bs);
	sps->log2_max_transform_block_size = sps->log2_min_transform_block_size  + gf_bs_get_ue(bs);

	depth = 0;
	sps->max_transform_hierarchy_depth_inter = gf_bs_get_ue(bs);
	sps->max_transform_hierarchy_depth_intra = gf_bs_get_ue(bs);
	while ((u32)(sps->max_CU_width >> sps->log2_diff_max_min_luma_coding_block_size) > (u32)(1 << (sps->log2_min_transform_block_size + depth)))
	{
		depth++;
	}
	sps->max_CU_depth = sps->log2_diff_max_min_luma_coding_block_size + depth;

	nb_CTUs = ((sps->width + sps->max_CU_width - 1) / sps->max_CU_width) * ((sps->height + sps->max_CU_height - 1) / sps->max_CU_height);
	sps->bitsSliceSegmentAddress = 0;
	while (nb_CTUs > (u32)(1 << sps->bitsSliceSegmentAddress)) {
		sps->bitsSliceSegmentAddress++;
	}

	sps->scaling_list_enable_flag = gf_bs_read_int(bs, 1);
	if (sps->scaling_list_enable_flag) {
		sps->infer_scaling_list_flag = 0;
		sps->scaling_list_ref_layer_id = 0;
		if (multiLayerExtSpsFlag) {
			sps->infer_scaling_list_flag = gf_bs_read_int(bs, 1);
		}
		if (sps->infer_scaling_list_flag) {
			sps->scaling_list_ref_layer_id = gf_bs_read_int(bs, 6);
		}
		else {
			sps->scaling_list_data_present_flag = gf_bs_read_int(bs, 1);
			if (sps->scaling_list_data_present_flag) {
				hevc_scaling_list_data(bs);
			}
		}
	}
	sps->asymmetric_motion_partitions_enabled_flag = gf_bs_read_int(bs, 1);
	sps->sample_adaptive_offset_enabled_flag = gf_bs_read_int(bs, 1);
	if ( (sps->pcm_enabled_flag = gf_bs_read_int(bs, 1)) ) {
		sps->pcm_sample_bit_depth_luma_minus1 = gf_bs_read_int(bs, 4);
		sps->pcm_sample_bit_depth_chroma_minus1 = gf_bs_read_int(bs, 4);
		sps->log2_min_pcm_luma_coding_block_size_minus3 = gf_bs_get_ue(bs);
		sps->log2_diff_max_min_pcm_luma_coding_block_size = gf_bs_get_ue(bs);
		sps->pcm_loop_filter_disable_flag = gf_bs_read_int(bs, 1);
	}
	sps->num_short_term_ref_pic_sets = gf_bs_get_ue(bs);
	if (sps->num_short_term_ref_pic_sets > 64) {
		GF_LOG(GF_LOG_ERROR, GF_LOG_CODING, ("[HEVC] Invalid number of short term reference picture sets %d\n", sps->num_short_term_ref_pic_sets));
		return -1;
	}

	for (i = 0; i < sps->num_short_term_ref_pic_sets; i++) {
		Bool ret = parse_short_term_ref_pic_set(bs, sps, i);
		/*cannot parse short_term_ref_pic_set, skip VUI parsing*/
		if (!ret) {
			GF_LOG(GF_LOG_ERROR, GF_LOG_CODING, ("[HEVC] Invalid short_term_ref_pic_set\n"));
			return -1;
		}
	}
	sps->long_term_ref_pics_present_flag = gf_bs_read_int(bs, 1);
	if (sps->long_term_ref_pics_present_flag) {
		sps->num_long_term_ref_pic_sps = gf_bs_get_ue(bs);
		for (i = 0; i < sps->num_long_term_ref_pic_sps; i++) {
			/*lt_ref_pic_poc_lsb_sps=*/gf_bs_read_int(bs, sps->log2_max_pic_order_cnt_lsb);
			/*used_by_curr_pic_lt_sps_flag*/gf_bs_read_int(bs, 1);
		}
	}
	sps->temporal_mvp_enable_flag = gf_bs_read_int(bs, 1);
	sps->strong_intra_smoothing_enable_flag = gf_bs_read_int(bs, 1);

	if (vui_flag_pos)
		*vui_flag_pos = (u32)gf_bs_get_bit_offset(bs);

	if ((sps->vui_parameters_present_flag = gf_bs_read_int(bs, 1)) ) {
		sps->aspect_ratio_info_present_flag = gf_bs_read_int(bs, 1);
		if (sps->aspect_ratio_info_present_flag) {
			sps->sar_idc = gf_bs_read_int(bs, 8);
			if (sps->sar_idc == 255) {
				sps->sar_width = gf_bs_read_int(bs, 16);
				sps->sar_height = gf_bs_read_int(bs, 16);
			}
			else if (sps->sar_idc < 17) {
				sps->sar_width = hevc_sar[sps->sar_idc].w;
				sps->sar_height = hevc_sar[sps->sar_idc].h;
			}
		}

		if ((sps->overscan_info_present = gf_bs_read_int(bs, 1)))
			sps->overscan_appropriate = gf_bs_read_int(bs, 1);

		sps->video_signal_type_present_flag = gf_bs_read_int(bs, 1);
		if (sps->video_signal_type_present_flag) {
			sps->video_format = gf_bs_read_int(bs, 3);
			sps->video_full_range_flag = gf_bs_read_int(bs, 1);
			if ((sps->colour_description_present_flag = gf_bs_read_int(bs, 1))) {
				sps->colour_primaries = gf_bs_read_int(bs, 8);
				sps->transfer_characteristic = gf_bs_read_int(bs, 8);
				sps->matrix_coeffs = gf_bs_read_int(bs, 8);
			}
		}

		if ((sps->chroma_loc_info_present_flag = gf_bs_read_int(bs, 1))) {
			sps->chroma_sample_loc_type_top_field = gf_bs_get_ue(bs);
			sps->chroma_sample_loc_type_bottom_field = gf_bs_get_ue(bs);
		}

		sps->neutra_chroma_indication_flag = gf_bs_read_int(bs, 1);
		sps->field_seq_flag = gf_bs_read_int(bs, 1);
		sps->frame_field_info_present_flag = gf_bs_read_int(bs, 1);

		if ((sps->default_display_window_flag = gf_bs_read_int(bs, 1))) {
			sps->left_offset = gf_bs_get_ue(bs);
			sps->right_offset = gf_bs_get_ue(bs);
			sps->top_offset = gf_bs_get_ue(bs);
			sps->bottom_offset = gf_bs_get_ue(bs);
		}

		sps->has_timing_info = gf_bs_read_int(bs, 1);
		if (sps->has_timing_info) {
			sps->num_units_in_tick = gf_bs_read_int(bs, 32);
			sps->time_scale = gf_bs_read_int(bs, 32);
			sps->poc_proportional_to_timing_flag = gf_bs_read_int(bs, 1);
			if (sps->poc_proportional_to_timing_flag)
				sps->num_ticks_poc_diff_one_minus1 = gf_bs_get_ue(bs);
			if ((sps->hrd_parameters_present_flag = gf_bs_read_int(bs, 1))) {
				//				GF_LOG(GF_LOG_INFO, GF_LOG_CODING, ("[HEVC] HRD param parsing not implemented\n"));
				return sps_id;
			}
		}

		if (/*bitstream_restriction_flag=*/gf_bs_read_int(bs, 1)) {
			/*tiles_fixed_structure_flag = */gf_bs_read_int(bs, 1);
			/*motion_vectors_over_pic_boundaries_flag = */gf_bs_read_int(bs, 1);
			/*restricted_ref_pic_lists_flag = */gf_bs_read_int(bs, 1);
			/*min_spatial_segmentation_idc = */gf_bs_get_ue(bs);
			/*max_bytes_per_pic_denom = */gf_bs_get_ue(bs);
			/*max_bits_per_min_cu_denom = */gf_bs_get_ue(bs);
			/*log2_max_mv_length_horizontal = */gf_bs_get_ue(bs);
			/*log2_max_mv_length_vertical = */gf_bs_get_ue(bs);
		}
	}

	if (/*sps_extension_flag*/gf_bs_read_int(bs, 1)) {
#if 0
		while (gf_bs_available(bs)) {
			/*sps_extension_data_flag */ gf_bs_read_int(bs, 1);
		}
#endif

	}

	return sps_id;
}

GF_EXPORT
s32 gf_media_hevc_read_sps_ex(char *data, u32 size, HEVCState *hevc, u32 *vui_flag_pos)
{
	GF_BitStream *bs;
	s32 sps_id = -1;
	u8 layer_id;

	if (vui_flag_pos) *vui_flag_pos = 0;

	bs = gf_bs_new(data, size, GF_BITSTREAM_READ);
	if (!bs) goto exit;
	gf_bs_enable_emulation_byte_removal(bs, GF_TRUE);

	if (!hevc_parse_nal_header(bs, NULL, NULL, &layer_id)) goto exit;
	sps_id = gf_media_hevc_read_sps_bs_internal(bs, hevc, layer_id, vui_flag_pos);

exit:
	if (bs) gf_bs_del(bs);
	return sps_id;
}

GF_EXPORT
s32 gf_media_hevc_read_sps(u8 *data, u32 size, HEVCState *hevc)
{
	return gf_media_hevc_read_sps_ex(data, size, hevc, NULL);
}

GF_EXPORT
s32 gf_media_hevc_read_sps_bs(GF_BitStream *bs, HEVCState *hevc)
{
	u8 layer_id;
	gf_bs_enable_emulation_byte_removal(bs, GF_TRUE);
	if (!hevc_parse_nal_header(bs, NULL, NULL, &layer_id)) return -1;
	return gf_media_hevc_read_sps_bs_internal(bs, hevc, layer_id, NULL);
}


static s32 gf_media_hevc_read_pps_bs_internal(GF_BitStream *bs, HEVCState *hevc)
{
	u32 i;
	s32 pps_id = -1;
	HEVC_PPS *pps;

	//NAL header already read
	pps_id = gf_bs_get_ue(bs);

	if ((pps_id < 0) || (pps_id >= 64)) {
		GF_LOG(GF_LOG_ERROR, GF_LOG_CODING, ("[HEVC] wrong PPS ID %d in PPS\n", pps_id));
		return -1;
	}
	pps = &hevc->pps[pps_id];

	if (!pps->state) {
		pps->id = pps_id;
		pps->state = 1;
	}
	pps->sps_id = gf_bs_get_ue(bs);
	if (pps->sps_id > 16) {
		GF_LOG(GF_LOG_ERROR, GF_LOG_CODING, ("[HEVC] wrong SPS ID %d in PPS\n", pps->sps_id));
		return -1;
	}
	hevc->sps_active_idx = pps->sps_id; /*set active sps*/
	pps->dependent_slice_segments_enabled_flag = gf_bs_read_int(bs, 1);

	pps->output_flag_present_flag = gf_bs_read_int(bs, 1);
	pps->num_extra_slice_header_bits = gf_bs_read_int(bs, 3);
	pps->sign_data_hiding_flag = gf_bs_read_int(bs, 1);
	pps->cabac_init_present_flag = gf_bs_read_int(bs, 1);
	pps->num_ref_idx_l0_default_active = 1 + gf_bs_get_ue(bs);
	pps->num_ref_idx_l1_default_active = 1 + gf_bs_get_ue(bs);
	pps->pic_init_qp_minus26 = gf_bs_get_se(bs);
	pps->constrained_intra_pred_flag = gf_bs_read_int(bs, 1);
	pps->transform_skip_enabled_flag = gf_bs_read_int(bs, 1);
	if ((pps->cu_qp_delta_enabled_flag = gf_bs_read_int(bs, 1)))
		pps->diff_cu_qp_delta_depth = gf_bs_get_ue(bs);

	pps->pic_cb_qp_offset = gf_bs_get_se(bs);
	pps->pic_cr_qp_offset = gf_bs_get_se(bs);
	pps->slice_chroma_qp_offsets_present_flag = gf_bs_read_int(bs, 1);
	pps->weighted_pred_flag = gf_bs_read_int(bs, 1);
	pps->weighted_bipred_flag = gf_bs_read_int(bs, 1);
	pps->transquant_bypass_enable_flag = gf_bs_read_int(bs, 1);
	pps->tiles_enabled_flag = gf_bs_read_int(bs, 1);
	pps->entropy_coding_sync_enabled_flag = gf_bs_read_int(bs, 1);
	if (pps->tiles_enabled_flag) {
		pps->num_tile_columns = 1 + gf_bs_get_ue(bs);
		pps->num_tile_rows = 1 + gf_bs_get_ue(bs);
		pps->uniform_spacing_flag = gf_bs_read_int(bs, 1);
		if (!pps->uniform_spacing_flag) {
			for (i = 0; i < pps->num_tile_columns - 1; i++) {
				pps->column_width[i] = 1 + gf_bs_get_ue(bs);
			}
			for (i = 0; i < pps->num_tile_rows - 1; i++) {
				pps->row_height[i] = 1 + gf_bs_get_ue(bs);
			}
		}
		pps->loop_filter_across_tiles_enabled_flag = gf_bs_read_int(bs, 1);
	}
	pps->loop_filter_across_slices_enabled_flag = gf_bs_read_int(bs, 1);
	if ((pps->deblocking_filter_control_present_flag = gf_bs_read_int(bs, 1))) {
		pps->deblocking_filter_override_enabled_flag = gf_bs_read_int(bs, 1);
		if (! (pps->pic_disable_deblocking_filter_flag = gf_bs_read_int(bs, 1))) {
			pps->beta_offset_div2 = gf_bs_get_se(bs);
			pps->tc_offset_div2 = gf_bs_get_se(bs);
		}
	}
	if ((pps->pic_scaling_list_data_present_flag = gf_bs_read_int(bs, 1))) {
		hevc_scaling_list_data(bs);
	}
	pps->lists_modification_present_flag = gf_bs_read_int(bs, 1);
	pps->log2_parallel_merge_level_minus2 = gf_bs_get_ue(bs);
	pps->slice_segment_header_extension_present_flag = gf_bs_read_int(bs, 1);
	if ( /*pps_extension_flag= */gf_bs_read_int(bs, 1)) {
#if 0
		while (gf_bs_available(bs)) {
			/*pps_extension_data_flag */ gf_bs_read_int(bs, 1);
		}
#endif

	}
	return pps_id;
}


GF_EXPORT
s32 gf_media_hevc_read_pps(u8 *data, u32 size, HEVCState *hevc)
{
	GF_BitStream *bs;
	s32 pps_id = -1;

	bs = gf_bs_new(data, size, GF_BITSTREAM_READ);
	if (!bs) goto exit;
	gf_bs_enable_emulation_byte_removal(bs, GF_TRUE);

	if (!hevc_parse_nal_header(bs, NULL, NULL, NULL)) goto exit;

	pps_id = gf_media_hevc_read_pps_bs_internal(bs, hevc);

exit:
	if (bs) gf_bs_del(bs);
	return pps_id;
}

GF_EXPORT
s32 gf_media_hevc_read_pps_bs(GF_BitStream *bs, HEVCState *hevc)
{
	gf_bs_enable_emulation_byte_removal(bs, GF_TRUE);
	if (!hevc_parse_nal_header(bs, NULL, NULL, NULL)) return -1;
	return gf_media_hevc_read_pps_bs_internal(bs, hevc);
}

GF_EXPORT
s32 gf_media_hevc_parse_nalu_bs(GF_BitStream *bs, HEVCState *hevc, u8 *nal_unit_type, u8 *temporal_id, u8 *layer_id)
{
	Bool is_slice = GF_FALSE;
	s32 ret = -1;
	HEVCSliceInfo n_state;

	gf_bs_enable_emulation_byte_removal(bs, GF_TRUE);

	memcpy(&n_state, &hevc->s_info, sizeof(HEVCSliceInfo));
	if (!hevc_parse_nal_header(bs, nal_unit_type, temporal_id, layer_id)) return -1;

	n_state.nal_unit_type = *nal_unit_type;

	switch (n_state.nal_unit_type) {
	case GF_HEVC_NALU_ACCESS_UNIT:
	case GF_HEVC_NALU_END_OF_SEQ:
	case GF_HEVC_NALU_END_OF_STREAM:
		ret = 1;
		break;

		/*slice_segment_layer_rbsp*/
	case GF_HEVC_NALU_SLICE_TRAIL_N:
	case GF_HEVC_NALU_SLICE_TRAIL_R:
	case GF_HEVC_NALU_SLICE_TSA_N:
	case GF_HEVC_NALU_SLICE_TSA_R:
	case GF_HEVC_NALU_SLICE_STSA_N:
	case GF_HEVC_NALU_SLICE_STSA_R:
	case GF_HEVC_NALU_SLICE_BLA_W_LP:
	case GF_HEVC_NALU_SLICE_BLA_W_DLP:
	case GF_HEVC_NALU_SLICE_BLA_N_LP:
	case GF_HEVC_NALU_SLICE_IDR_W_DLP:
	case GF_HEVC_NALU_SLICE_IDR_N_LP:
	case GF_HEVC_NALU_SLICE_CRA:
	case GF_HEVC_NALU_SLICE_RADL_N:
	case GF_HEVC_NALU_SLICE_RADL_R:
	case GF_HEVC_NALU_SLICE_RASL_N:
	case GF_HEVC_NALU_SLICE_RASL_R:
		is_slice = GF_TRUE;
		/* slice - read the info and compare.*/
		ret = hevc_parse_slice_segment(bs, hevc, &n_state);
		if (ret < 0) return ret;

		hevc_compute_poc(&n_state);

		ret = 0;

		if (hevc->s_info.poc != n_state.poc) {
			ret = 1;
			break;
		}
		if (n_state.first_slice_segment_in_pic_flag) {
			if (!(*layer_id) || (n_state.prev_layer_id_plus1 && ((*layer_id) <= n_state.prev_layer_id_plus1 - 1))) {
				ret = 1;
				break;
			}
		}
		break;
	case GF_HEVC_NALU_SEQ_PARAM:
		hevc->last_parsed_sps_id = gf_media_hevc_read_sps_bs_internal(bs, hevc, *layer_id, NULL);
		ret = (hevc->last_parsed_sps_id>=0) ? 0 : -1;
		break;
	case GF_HEVC_NALU_PIC_PARAM:
		hevc->last_parsed_pps_id = gf_media_hevc_read_pps_bs_internal(bs, hevc);
		ret = (hevc->last_parsed_pps_id>=0) ? 0 : -1;
		break;
	case GF_HEVC_NALU_VID_PARAM:
		hevc->last_parsed_vps_id = gf_media_hevc_read_vps_bs_internal(bs, hevc, GF_FALSE);
		ret = (hevc->last_parsed_vps_id>=0) ? 0 : -1;
		break;
	default:
		ret = 0;
		break;
	}

	/* save _prev values */
	if ((ret>0) && hevc->s_info.sps) {
		n_state.frame_num_offset_prev = hevc->s_info.frame_num_offset;
		n_state.frame_num_prev = hevc->s_info.frame_num;

		n_state.poc_lsb_prev = hevc->s_info.poc_lsb;
		n_state.poc_msb_prev = hevc->s_info.poc_msb;
		if (is_slice)
			n_state.prev_layer_id_plus1 = *layer_id + 1;
	}
	if (is_slice) hevc_compute_poc(&n_state);
	memcpy(&hevc->s_info, &n_state, sizeof(HEVCSliceInfo));

	return ret;
}

GF_EXPORT
s32 gf_media_hevc_parse_nalu(u8 *data, u32 size, HEVCState *hevc, u8 *nal_unit_type, u8 *temporal_id, u8 *layer_id)
{
	GF_BitStream *bs = NULL;
	s32 ret = -1;

	if (!hevc) {
		if (nal_unit_type) (*nal_unit_type) = (data[0] & 0x7E) >> 1;
		if (layer_id) {
			u8 id = data[0] & 1;
			id <<= 5;
			id |= (data[1] >> 3) & 0x1F;
			(*layer_id) = id;
		}
		if (temporal_id) (*temporal_id) = (data[1] & 0x7);
		return -1;
	}

	bs = gf_bs_new(data, size, GF_BITSTREAM_READ);
	if (!bs) return -1;
	gf_bs_enable_emulation_byte_removal(bs, GF_TRUE);

	ret = gf_media_hevc_parse_nalu_bs(bs, hevc, nal_unit_type, temporal_id, layer_id);

	if (bs) gf_bs_del(bs);
	return ret;
}

static u8 hevc_get_sar_idx(u32 w, u32 h)
{
	u32 i;
	for (i = 0; i < 14; i++) {
		if ((avc_sar[i].w == w) && (avc_sar[i].h == h)) return i;
	}
	return 0xFF;
}

GF_Err gf_media_hevc_change_par(GF_HEVCConfig *hvcc, s32 ar_n, s32 ar_d)
{
	GF_BitStream *orig, *mod;
	HEVCState hevc;
	u32 i, bit_offset, flag;
	s32 idx;
	GF_HEVCParamArray *spss;
	GF_AVCConfigSlot *slc;
	orig = NULL;

	memset(&hevc, 0, sizeof(HEVCState));
	hevc.sps_active_idx = -1;

	i = 0;
	spss = NULL;
	while ((spss = (GF_HEVCParamArray *)gf_list_enum(hvcc->param_array, &i))) {
		if (spss->type == GF_HEVC_NALU_SEQ_PARAM)
			break;
		spss = NULL;
	}
	if (!spss) return GF_NON_COMPLIANT_BITSTREAM;

	i = 0;
	while ((slc = (GF_AVCConfigSlot *)gf_list_enum(spss->nalus, &i))) {
		u8 *no_emulation_buf = NULL;
		u32 no_emulation_buf_size = 0, emulation_bytes = 0;

		/*SPS may still contains emulation bytes*/
		no_emulation_buf = gf_malloc((slc->size) * sizeof(char));
		no_emulation_buf_size = gf_media_nalu_remove_emulation_bytes(slc->data, no_emulation_buf, slc->size);

		idx = gf_media_hevc_read_sps_ex(no_emulation_buf, no_emulation_buf_size, &hevc, &bit_offset);
		if (idx < 0) {
			if (orig)
				gf_bs_del(orig);
			gf_free(no_emulation_buf);
			continue;
		}

		orig = gf_bs_new(no_emulation_buf, no_emulation_buf_size, GF_BITSTREAM_READ);
		mod = gf_bs_new(NULL, 0, GF_BITSTREAM_WRITE);

		/*copy over till vui flag*/
		assert(bit_offset >= 0);
		while (bit_offset) {
			flag = gf_bs_read_int(orig, 1);
			gf_bs_write_int(mod, flag, 1);
			bit_offset--;
		}

		/*check VUI*/
		flag = gf_bs_read_int(orig, 1);
		gf_bs_write_int(mod, 1, 1); /*vui_parameters_present_flag*/
		if (flag) {
			/*aspect_ratio_info_present_flag*/
			if (gf_bs_read_int(orig, 1)) {
				s32 aspect_ratio_idc = gf_bs_read_int(orig, 8);
				if (aspect_ratio_idc == 255) {
					gf_bs_read_int(orig, 16); /*AR num*/
					gf_bs_read_int(orig, 16); /*AR den*/
				}
			}
		}
		if ((ar_d < 0) || (ar_n < 0)) {
			/*no AR signaled*/
			gf_bs_write_int(mod, 0, 1);
		}
		else {
			u32 sarx;
			gf_bs_write_int(mod, 1, 1);
			sarx = hevc_get_sar_idx((u32)ar_n, (u32)ar_d);
			gf_bs_write_int(mod, sarx, 8);
			if (sarx == 0xFF) {
				gf_bs_write_int(mod, ar_n, 16);
				gf_bs_write_int(mod, ar_d, 16);
			}
		}
		/*no VUI in input bitstream, set all vui flags to 0*/
		if (!flag) {
			gf_bs_write_int(mod, 0, 1);		/*overscan_info_present_flag */
			gf_bs_write_int(mod, 0, 1);		/*video_signal_type_present_flag */
			gf_bs_write_int(mod, 0, 1);		/*chroma_location_info_present_flag */

			gf_bs_write_int(mod, 0, 1); /*neutra_chroma_indication_flag */;
			gf_bs_write_int(mod, 0, 1); /*field_seq_flag */;
			gf_bs_write_int(mod, 0, 1); /*frame_field_info_present_flag*/;
			gf_bs_write_int(mod, 0, 1); /*default_display_window_flag*/;

			gf_bs_write_int(mod, 0, 1);		/*timing_info_present_flag*/
			gf_bs_write_int(mod, 0, 1);		/*bitstream_restriction*/
		}

		/*finally copy over remaining*/
		while (gf_bs_bits_available(orig)) {
			flag = gf_bs_read_int(orig, 1);
			gf_bs_write_int(mod, flag, 1);
		}
		gf_bs_del(orig);
		orig = NULL;
		gf_free(no_emulation_buf);

		/*set anti-emulation*/
		gf_bs_get_content(mod, &no_emulation_buf, &no_emulation_buf_size);
		emulation_bytes = gf_media_nalu_emulation_bytes_add_count(no_emulation_buf, no_emulation_buf_size);
		if (no_emulation_buf_size + emulation_bytes > slc->size)
			slc->data = (char*)gf_realloc(slc->data, no_emulation_buf_size + emulation_bytes);

		slc->size = gf_media_nalu_add_emulation_bytes(no_emulation_buf, slc->data, no_emulation_buf_size);

		gf_bs_del(mod);
		gf_free(no_emulation_buf);
	}
	return GF_OK;
}

GF_EXPORT
GF_Err gf_hevc_get_sps_info_with_state(HEVCState *hevc, u8 *sps_data, u32 sps_size, u32 *sps_id, u32 *width, u32 *height, s32 *par_n, s32 *par_d)
{
	s32 idx;
	idx = gf_media_hevc_read_sps(sps_data, sps_size, hevc);
	if (idx < 0) {
		return GF_NON_COMPLIANT_BITSTREAM;
	}
	if (sps_id) *sps_id = idx;

	if (width) *width = hevc->sps[idx].width;
	if (height) *height = hevc->sps[idx].height;
	if (par_n) *par_n = hevc->sps[idx].aspect_ratio_info_present_flag ? hevc->sps[idx].sar_width : (u32)-1;
	if (par_d) *par_d = hevc->sps[idx].aspect_ratio_info_present_flag ? hevc->sps[idx].sar_height : (u32)-1;
	return GF_OK;
}

GF_EXPORT
GF_Err gf_hevc_get_sps_info(u8 *sps_data, u32 sps_size, u32 *sps_id, u32 *width, u32 *height, s32 *par_n, s32 *par_d)
{
	HEVCState hevc;
	memset(&hevc, 0, sizeof(HEVCState));
	hevc.sps_active_idx = -1;
	return gf_hevc_get_sps_info_with_state(&hevc, sps_data, sps_size, sps_id, width, height, par_n, par_d);
}


#endif //GPAC_DISABLE_HEVC

static u32 AC3_FindSyncCode(u8 *buf, u32 buflen)
{
	u32 end = buflen - 6;
	u32 offset = 0;
	while (offset <= end) {
		if (buf[offset] == 0x0b && buf[offset + 1] == 0x77) {
			return offset;
		}
		offset++;
	}
	return buflen;
}


static Bool AC3_FindSyncCodeBS(GF_BitStream *bs)
{
	u8 b1;
	u64 pos = gf_bs_get_position(bs);
	u64 end = gf_bs_get_size(bs);

	pos += 1;
	b1 = gf_bs_read_u8(bs);
	while (pos + 1 <= end) {
		u8 b2 = gf_bs_read_u8(bs);
		if ((b1 == 0x0b) && (b2 == 0x77)) {
			gf_bs_seek(bs, pos - 1);
			return GF_TRUE;
		}
		pos++;
		b1 = b2;
	}
	return GF_FALSE;
}

static const u32 ac3_sizecod_to_bitrate[] = {
	32000, 40000, 48000, 56000, 64000, 80000, 96000,
	112000, 128000, 160000, 192000, 224000, 256000,
	320000, 384000, 448000, 512000, 576000, 640000
};

static const u32 ac3_sizecod2_to_framesize[] = {
	96, 120, 144, 168, 192, 240, 288, 336, 384, 480, 576, 672,
	768, 960, 1152, 1344, 1536, 1728, 1920
};

static const u32 ac3_sizecod1_to_framesize[] = {
	69, 87, 104, 121, 139, 174, 208, 243, 278, 348, 417, 487,
	557, 696, 835, 975, 1114, 1253, 1393
};
static const u32 ac3_sizecod0_to_framesize[] = {
	64, 80, 96, 112, 128, 160, 192, 224, 256, 320, 384, 448,
	512, 640, 768, 896, 1024, 1152, 1280
};

static const u32 ac3_mod_to_chans[] = {
	2, 1, 2, 3, 3, 4, 4, 5
};

GF_EXPORT
u32 gf_ac3_get_channels(u32 acmod)
{
	u32 nb_ch;
	nb_ch = ac3_mod_to_chans[acmod];
	return nb_ch;
}

GF_EXPORT
u32 gf_ac3_get_bitrate(u32 brcode)
{
	return ac3_sizecod_to_bitrate[brcode];
}

Bool gf_ac3_parser(u8 *buf, u32 buflen, u32 *pos, GF_AC3Header *hdr, Bool full_parse)
{
	GF_BitStream *bs;
	Bool ret;

	if (buflen < 6) return GF_FALSE;
	(*pos) = AC3_FindSyncCode(buf, buflen);
	if (*pos >= buflen) return GF_FALSE;

	bs = gf_bs_new((const char*)(buf + *pos), buflen, GF_BITSTREAM_READ);
	ret = gf_ac3_parser_bs(bs, hdr, full_parse);
	gf_bs_del(bs);

	return ret;
}

GF_EXPORT
Bool gf_ac3_parser_bs(GF_BitStream *bs, GF_AC3Header *hdr, Bool full_parse)
{
	u32 fscod, frmsizecod, bsid, ac3_mod, freq, framesize, bsmod, syncword;
	u64 pos;
	if (!hdr || (gf_bs_available(bs) < 6)) return GF_FALSE;
	if (!AC3_FindSyncCodeBS(bs)) return GF_FALSE;

	pos = gf_bs_get_position(bs);

	syncword = gf_bs_read_u16(bs);
	if (syncword != 0x0B77) {
		GF_LOG(GF_LOG_ERROR, GF_LOG_CODING, ("[AC3] Wrong sync word detected (0x%X - expecting 0x0B77).\n", syncword));
		return GF_FALSE;
	}
	gf_bs_read_u16(bs); //crc1
	fscod = gf_bs_read_int(bs, 2);
	frmsizecod = gf_bs_read_int(bs, 6);
	bsid = gf_bs_read_int(bs, 5);
	bsmod = gf_bs_read_int(bs, 3);
	ac3_mod = gf_bs_read_int(bs, 3);
	if (frmsizecod >= 2 * sizeof(ac3_sizecod_to_bitrate) / sizeof(u32))
		return GF_FALSE;

	hdr->bitrate = ac3_sizecod_to_bitrate[frmsizecod / 2];
	if (bsid > 8) hdr->bitrate = hdr->bitrate >> (bsid - 8);

	switch (fscod) {
	case 0:
		if (frmsizecod >=  2 * sizeof(ac3_sizecod0_to_framesize) / sizeof(u32))
			return GF_FALSE;
		freq = 48000;
		framesize = ac3_sizecod0_to_framesize[frmsizecod / 2] * 2;
		break;
	case 1:
		if (frmsizecod >= 2 * sizeof(ac3_sizecod1_to_framesize) / sizeof(u32))
			return GF_FALSE;
		freq = 44100;
		framesize = (ac3_sizecod1_to_framesize[frmsizecod / 2] + (frmsizecod & 0x1)) * 2;
		break;
	case 2:
		if (frmsizecod >= 2 * sizeof(ac3_sizecod2_to_framesize) / sizeof(u32))
			return GF_FALSE;
		freq = 32000;
		framesize = ac3_sizecod2_to_framesize[frmsizecod / 2] * 2;
		break;
	default:
		return GF_FALSE;
	}
	hdr->sample_rate = freq;
	hdr->framesize = framesize;

	if (full_parse) {
		hdr->streams[0].bsid = bsid;
		hdr->streams[0].bsmod = bsmod;
		hdr->streams[0].acmod = ac3_mod;
		hdr->streams[0].lfon = 0;
		hdr->streams[0].fscod = fscod;
		hdr->streams[0].brcode = frmsizecod / 2;
	}
	if (ac3_mod >= 2 * sizeof(ac3_mod_to_chans) / sizeof(u32))
		return GF_FALSE;

	hdr->channels = ac3_mod_to_chans[ac3_mod];
	if ((ac3_mod & 0x1) && (ac3_mod != 1)) gf_bs_read_int(bs, 2);
	if (ac3_mod & 0x4) gf_bs_read_int(bs, 2);
	if (ac3_mod == 0x2) gf_bs_read_int(bs, 2);
	/*LFEon*/
	if (gf_bs_read_int(bs, 1)) {
		hdr->channels += 1;
		hdr->streams[0].lfon = 1;
	}

	gf_bs_seek(bs, pos);

	return GF_TRUE;
}

GF_EXPORT
Bool gf_eac3_parser_bs(GF_BitStream *bs, GF_AC3Header *hdr, Bool full_parse)
{
	u32 fscod, bsid, ac3_mod, freq, framesize, syncword, substreamid, lfon, channels, numblkscod, strmtyp, frmsiz;
	u64 pos;
	u16 chanmap;
	static u32 numblks[4] = {1, 2, 3, 6};

	if (!hdr || (gf_bs_available(bs) < 6))
		return GF_FALSE;
	if (!AC3_FindSyncCodeBS(bs))
		return GF_FALSE;

	pos = gf_bs_get_position(bs);
	framesize = 0;
	numblkscod = 0;
	memset(hdr, 0, sizeof(GF_AC3Header));

block:
	syncword = gf_bs_read_u16(bs);
	if (syncword != 0x0B77) {
		GF_LOG(GF_LOG_ERROR, GF_LOG_CODING, ("[E-AC3] Wrong sync word detected (0x%X - expecting 0x0B77).\n", syncword));
		return GF_FALSE;
	}

	strmtyp = gf_bs_read_int(bs, 2);
	substreamid = gf_bs_read_int(bs, 3);
	//next main (independent) AU, done with this frame
	if ((strmtyp!=0x1) && ((hdr->substreams >> substreamid) & 0x1)) {
		hdr->framesize = framesize;
		gf_bs_seek(bs, pos);
		return GF_TRUE;
	}

	frmsiz = gf_bs_read_int(bs, 11);
	framesize += 2 * (1 + frmsiz);
	fscod = gf_bs_read_int(bs, 2);
	if (fscod == 0x3) {
		fscod = gf_bs_read_int(bs, 2);
		numblkscod += 6;
	}
	else {
		numblkscod += gf_bs_read_int(bs, 2);
	}
	assert(numblkscod <= 9);


	if ((hdr->substreams >> substreamid) & 0x1) {
		//we still have sync frames following
		if (substreamid) {
			if (gf_bs_seek(bs, pos + framesize) != GF_OK) {
				gf_bs_seek(bs, pos);
				return GF_FALSE;
			}
			if ((gf_bs_available(bs) < 6) || !AC3_FindSyncCodeBS(bs)) {
				gf_bs_seek(bs, pos);
				return GF_FALSE;
			}
			goto block;
		}
	}

	hdr->substreams |= (1 << substreamid);

	switch (fscod) {
	case 0:
		freq = 48000;
		break;
	case 1:
		freq = 44100;
		break;
	case 2:
		freq = 32000;
		break;
	default:
		return GF_FALSE;
	}

	ac3_mod = gf_bs_read_int(bs, 3);
	lfon = gf_bs_read_int(bs, 1);
	bsid = gf_bs_read_int(bs, 5);
	if (!substreamid && (bsid != 16/*E-AC3*/))
		return GF_FALSE;
	/*dialnorm=*/gf_bs_read_int(bs, 5);
	if (/*compre=*/gf_bs_read_int(bs, 1)) {
		/*compr=*/gf_bs_read_int(bs, 8);
	}
	if (ac3_mod==0) {
		/*dialnorm2=*/gf_bs_read_int(bs, 5);
		if (/*compr2e=*/gf_bs_read_int(bs, 1)) {
			/*compr2=*/gf_bs_read_int(bs, 8);
		}
	}
	chanmap = 0;
	if (strmtyp==0x1) {
		if (/*chanmape=*/gf_bs_read_int(bs, 1)) {
			chanmap = gf_bs_read_int(bs, 16);
		}
	}

	channels = ac3_mod_to_chans[ac3_mod];
	if (lfon)
		channels += 1;

	hdr->bitrate = 0;
	hdr->sample_rate = freq;
	hdr->framesize = framesize;
	if (strmtyp!=0x1) {
		hdr->channels = channels;
		hdr->streams[substreamid].lfon = lfon;
		if (full_parse) {
			hdr->streams[substreamid].bsid = bsid;
			hdr->streams[substreamid].bsmod = 0;
			hdr->streams[substreamid].acmod = ac3_mod;
			hdr->streams[substreamid].fscod = fscod;
			hdr->streams[substreamid].brcode = 0;
		}
		hdr->nb_streams++;
		//not clear if this is only for the independent streams
		hdr->data_rate += ((frmsiz+1) * freq) / (numblks[numblkscod]*16) / 1000;

		if (lfon)
			hdr->channels += 1;

	} else if (strmtyp==1) {
		hdr->streams[substreamid].num_dep_sub = substreamid;
		hdr->streams[substreamid].chan_loc |= chanmap;
	}

	if (numblkscod < 6) { //we need 6 blocks to make a sample
		if (gf_bs_seek(bs, pos + framesize) != GF_OK) {
			gf_bs_seek(bs, pos);
			return GF_FALSE;
		}

		if ((gf_bs_available(bs) < 6) || !AC3_FindSyncCodeBS(bs))
			return GF_FALSE;
		goto block;
	}

	gf_bs_seek(bs, pos);

	return GF_TRUE;
}

#endif /*GPAC_DISABLE_AV_PARSERS*/

u32 gf_id3_read_size(GF_BitStream *bs)
{
	u32 size = 0;
	gf_bs_read_int(bs, 1);
	size |= gf_bs_read_int(bs, 7);
	size<<=7;
	gf_bs_read_int(bs, 1);
	size |= gf_bs_read_int(bs, 7);
	size<<=7;
	gf_bs_read_int(bs, 1);
	size |= gf_bs_read_int(bs, 7);
	size<<=7;
	gf_bs_read_int(bs, 1);
	size |= gf_bs_read_int(bs, 7);
	return size;
}


#if !defined(GPAC_DISABLE_AV_PARSERS) && !defined (GPAC_DISABLE_OGG)

/*
	Vorbis parser
*/

static u32 vorbis_book_maptype1_quantvals(u32 entries, u32 dim)
{
	u32 vals = (u32)floor(pow(entries, 1.0 / dim));
	while (1) {
		u32 acc = 1;
		u32 acc1 = 1;
		u32 i;
		for (i = 0; i < dim; i++) {
			acc *= vals;
			acc1 *= vals + 1;
		}
		if (acc <= entries && acc1 > entries) return (vals);
		else {
			if (acc > entries) vals--;
			else vals++;
		}
	}
}

static u32 ilog(u32 v, Bool dec)
{
	u32 ret = 0;
	if (dec && v) --v;
	while (v) {
		ret++;
		v >>= 1;
	}
	return (ret);
}

static u32 icount(u32 v)
{
	u32 ret = 0;
	while (v) {
		ret += v & 1;
		v >>= 1;
	}
	return(ret);
}


GF_EXPORT
Bool gf_vorbis_parse_header(GF_VorbisParser *vp, u8 *data, u32 data_len)
{
	u32 pack_type, i, j, k, times, nb_part, nb_books, nb_modes;
	u32 l;
	char szNAME[8];
	oggpack_buffer opb;

	oggpack_readinit(&opb, (u8*)data, data_len);
	pack_type = oggpack_read(&opb, 8);
	i = 0;
	while (i < 6) {
		szNAME[i] = oggpack_read(&opb, 8);
		i++;
	}
	szNAME[i] = 0;
	if (strcmp(szNAME, "vorbis")) {
		return GF_FALSE;
	}

	switch (pack_type) {
	case 0x01:
		vp->version = oggpack_read(&opb, 32);
		if (vp->version != 0) {
			return GF_FALSE;
		}
		vp->channels = oggpack_read(&opb, 8);
		vp->sample_rate = oggpack_read(&opb, 32);
		vp->max_r = oggpack_read(&opb, 32);
		vp->avg_r = oggpack_read(&opb, 32);
		vp->low_r = oggpack_read(&opb, 32);

		vp->min_block = 1<<oggpack_read(&opb, 4);
		vp->max_block = 1<<oggpack_read(&opb, 4);
		if (vp->sample_rate < 1 || vp->channels < 1 || vp->min_block < 8 || vp->max_block < vp->min_block
		    || oggpack_read(&opb, 1) != 1) {
			return GF_FALSE;
		}
		vp->nb_init=1;
		return GF_TRUE;

	case 0x03:
		/*trash comments*/
		vp->nb_init++;
		return GF_TRUE;
	case 0x05:
		/*need at least bitstream header to make sure we're parsing the right thing*/
		if (!vp->nb_init) return GF_FALSE;
		break;
	default:
		return GF_FALSE;
	}
	/*OK parse codebook*/
	nb_books = oggpack_read(&opb, 8) + 1;
	/*skip vorbis static books*/
	for (i = 0; i < nb_books; i++) {
		u32 map_type, qb, qq;
		u32 entries, dim;
		oggpack_read(&opb, 24);
		dim = oggpack_read(&opb, 16);
		entries = oggpack_read(&opb, 24);
		if ((s32)entries < 0) entries = 0;
		if (oggpack_read(&opb, 1) == 0) {
			if (oggpack_read(&opb, 1)) {
				for (j = 0; j < entries; j++) {
					if (oggpack_read(&opb, 1)) {
						oggpack_read(&opb, 5);
					}
				}
			}
			else {
				for (j = 0; j < entries; j++)
					oggpack_read(&opb, 5);
			}
		}
		else {
			oggpack_read(&opb, 5);
			for (j = 0; j < entries;) {
				u32 num = oggpack_read(&opb, ilog(entries - j, GF_FALSE));
				for (k = 0; k < num && j < entries; k++, j++) {
				}
			}
		}
		switch ((map_type = oggpack_read(&opb, 4))) {
		case 0:
			break;
		case 1:
		case 2:
			oggpack_read(&opb, 32);
			oggpack_read(&opb, 32);
			qq = oggpack_read(&opb, 4) + 1;
			oggpack_read(&opb, 1);
			if (map_type == 1) qb = vorbis_book_maptype1_quantvals(entries, dim);
			else if (map_type == 2) qb = entries * dim;
			else qb = 0;
			for (j = 0; j < qb; j++) oggpack_read(&opb, qq);
			break;
		}
	}
	times = oggpack_read(&opb, 6) + 1;
	for (i = 0; i < times; i++) oggpack_read(&opb, 16);
	times = oggpack_read(&opb, 6) + 1;
	for (i = 0; i < times; i++) {
		u32 type = oggpack_read(&opb, 16);
		if (type) {
			u32 *parts, *class_dims, count, rangebits;
			u32 max_class = 0;
			nb_part = oggpack_read(&opb, 5);
			parts = (u32*)gf_malloc(sizeof(u32) * nb_part);
			for (j = 0; j < nb_part; j++) {
				parts[j] = oggpack_read(&opb, 4);
				if (max_class < parts[j]) max_class = parts[j];
			}
			class_dims = (u32*)gf_malloc(sizeof(u32) * (max_class + 1));
			for (j = 0; j < max_class + 1; j++) {
				u32 class_sub;
				class_dims[j] = oggpack_read(&opb, 3) + 1;
				class_sub = oggpack_read(&opb, 2);
				if (class_sub) oggpack_read(&opb, 8);
				for (k = 0; k < (u32)(1 << class_sub); k++) oggpack_read(&opb, 8);
			}
			oggpack_read(&opb, 2);
			rangebits = oggpack_read(&opb, 4);
			count = 0;
			for (j = 0, k = 0; j < nb_part; j++) {
				count += class_dims[parts[j]];
				for (; k < count; k++) oggpack_read(&opb, rangebits);
			}
			gf_free(parts);
			gf_free(class_dims);
		}
		else {
			oggpack_read(&opb, 8 + 16 + 16 + 6 + 8);
			nb_books = oggpack_read(&opb, 4) + 1;
			for (j = 0; j < nb_books; j++)
				oggpack_read(&opb, 8);
		}
	}
	times = oggpack_read(&opb, 6) + 1;
	for (i = 0; i < times; i++) {
		u32 acc = 0;
		oggpack_read(&opb, 16);/*type*/
		oggpack_read(&opb, 24);
		oggpack_read(&opb, 24);
		oggpack_read(&opb, 24);
		nb_part = oggpack_read(&opb, 6) + 1;
		oggpack_read(&opb, 8);
		for (j = 0; j < nb_part; j++) {
			u32 cascade = oggpack_read(&opb, 3);
			if (oggpack_read(&opb, 1)) cascade |= (oggpack_read(&opb, 5) << 3);
			acc += icount(cascade);
		}
		for (j = 0; j < acc; j++) oggpack_read(&opb, 8);
	}
	times = oggpack_read(&opb, 6) + 1;
	for (i = 0; i < times; i++) {
		u32 sub_maps = 1;
		oggpack_read(&opb, 16);
		if (oggpack_read(&opb, 1)) sub_maps = oggpack_read(&opb, 4) + 1;
		if (oggpack_read(&opb, 1)) {
			u32 nb_steps = oggpack_read(&opb, 8) + 1;
			for (j = 0; j < nb_steps; j++) {
				oggpack_read(&opb, ilog(vp->channels, GF_TRUE));
				oggpack_read(&opb, ilog(vp->channels, GF_TRUE));
			}
		}
		oggpack_read(&opb, 2);
		if (sub_maps>1) {
			for(l=0; l<vp->channels; l++)
				oggpack_read(&opb, 4);
		}
		for (j = 0; j < sub_maps; j++) {
			oggpack_read(&opb, 8);
			oggpack_read(&opb, 8);
			oggpack_read(&opb, 8);
		}
	}
	nb_modes = oggpack_read(&opb, 6) + 1;
	for (i = 0; i < nb_modes; i++) {
		vp->mode_flag[i] = oggpack_read(&opb, 1);
		oggpack_read(&opb, 16);
		oggpack_read(&opb, 16);
		oggpack_read(&opb, 8);
	}

	vp->modebits = 0;
	j = nb_modes;
	while (j > 1) {
		vp->modebits++;
		j >>= 1;
	}

	return GF_TRUE;
}

GF_EXPORT
u32 gf_vorbis_check_frame(GF_VorbisParser *vp, u8 *data, u32 data_length)
{
	s32 block_size;
	oggpack_buffer opb;
	if (!vp) return 0;
	oggpack_readinit(&opb, (unsigned char*)data, data_length);
	/*not audio*/
	if (oggpack_read(&opb, 1) != 0) return 0;
	block_size = oggpack_read(&opb, vp->modebits);
	if (block_size == -1) return 0;
	return ((vp->mode_flag[block_size]) ? vp->max_block : vp->min_block) / (2);
}

/*call with vorbis header packets - initializes the parser on success, leave it to NULL otherwise
returns 1 if success, 0 if error.*/
Bool gf_opus_parse_header(GF_OpusParser *opus, u8 *data, u32 data_len)
{
	char tag[9];
	GF_BitStream *bs = gf_bs_new(data, data_len, GF_BITSTREAM_READ);
	gf_bs_read_data(bs, tag, 8);
	tag[8]=0;

	if (memcmp(data, "OpusHead", sizeof(char)*8)) {
		gf_bs_del(bs);
		return GF_FALSE;
	}
	/*Identification Header*/
	opus->version = gf_bs_read_u8(bs); /*version*/
	if (opus->version != 1) {
		gf_bs_del(bs);
		GF_LOG(GF_LOG_ERROR, GF_LOG_CODING, ("[Opus] Unsupported version %d\n", opus->version));
		return GF_FALSE;
	}
	opus->OutputChannelCount = gf_bs_read_u8(bs);
	opus->PreSkip = gf_bs_read_u16_le(bs);
	opus->InputSampleRate = gf_bs_read_u32_le(bs);
	opus->OutputGain = gf_bs_read_u16_le(bs);
	opus->ChannelMappingFamily = gf_bs_read_u8(bs);
	if (opus->ChannelMappingFamily != 0) {
		opus->StreamCount = gf_bs_read_u8(bs);
		opus->CoupledCount = gf_bs_read_u8(bs);
		gf_bs_read_data(bs, (char *) opus->ChannelMapping, opus->OutputChannelCount);
	}
	gf_bs_del(bs);
	return GF_TRUE;
}

/*returns 0 if init error or not a vorbis frame, otherwise returns the number of audio samples
in this frame*/
u32 gf_opus_check_frame(GF_OpusParser *op, u8 *data, u32 data_length)
{
	u32 block_size;

	if (!memcmp(data, "OpusHead", sizeof(char)*8))
		return 0;
	if (!memcmp(data, "OpusTags", sizeof(char)*8))
		return 0;

	/*consider the whole packet as Ogg packets and ISOBMFF samples for Opus are framed similarly*/
	static const int OpusFrameDurIn48k[] = { 480, 960, 1920, 2880, 480, 960, 1920, 2880, 480, 960, 1920, 2880,
		480, 960, 480, 960,
		120, 240, 480, 960, 120, 240, 480, 960, 120, 240, 480, 960, 120, 240, 480, 960,
	};
	int TOC_config = (data[0] & 0xf8) >> 3;
	//int s = (data[0] & 0x04) >> 2;
	block_size = OpusFrameDurIn48k[TOC_config];

	int c = data[0] & 0x03;
	if (c == 1 || c == 2) {
		block_size *= 2;
	} else if (c == 3) {
		/*unknown number of frames*/
		int num_frames = data[1] & 0x3f;
		block_size *= num_frames;
	}
	return block_size;
}

#endif /*!defined(GPAC_DISABLE_AV_PARSERS) && !defined (GPAC_DISABLE_OGG)*/<|MERGE_RESOLUTION|>--- conflicted
+++ resolved
@@ -5933,6 +5933,7 @@
 	return 0;
 }
 
+
 static void avc_parse_itu_t_t35_sei(GF_BitStream* bs, AVCSeiItuTT35DolbyVision *dovi)
 {
 	u8 itu_t_t35_country_code = gf_bs_read_u8(bs);
@@ -6370,68 +6371,6 @@
 	return nal_size;
 }
 
-<<<<<<< HEAD
-=======
-void gf_media_hevc_parse_sei(char *buffer, u32 nal_size, HEVCState *hevc)
-{
-	u32 ptype, psize, hdr;
-	u64 start;
-	GF_BitStream *bs;
-	char *sei_without_emulation_bytes = NULL;
-	u32 sei_without_emulation_bytes_size = 0;
-
-	hdr = buffer[0];
-	if (((hdr & 0x7e) >> 1) != GF_HEVC_NALU_SEI_PREFIX) return;
-
-	/*PPS still contains emulation bytes*/
-	sei_without_emulation_bytes = gf_malloc(nal_size + 1/*for SEI null string termination*/);
-	sei_without_emulation_bytes_size = gf_media_nalu_remove_emulation_bytes(buffer, sei_without_emulation_bytes, nal_size);
-
-	bs = gf_bs_new(sei_without_emulation_bytes, sei_without_emulation_bytes_size, GF_BITSTREAM_READ);
-	gf_bs_read_int(bs, 16);
-
-	/*parse SEI*/
-	while (gf_bs_available(bs)) {
-		ptype = 0;
-		while (gf_bs_peek_bits(bs, 8, 0)==0xFF) {
-			gf_bs_read_int(bs, 8);
-			ptype += 255;
-		}
-		ptype += gf_bs_read_int(bs, 8);
-		psize = 0;
-		while (gf_bs_peek_bits(bs, 8, 0)==0xFF) {
-			gf_bs_read_int(bs, 8);
-			psize += 255;
-		}
-		psize += gf_bs_read_int(bs, 8);
-
-		start = gf_bs_get_position(bs);
-		if (start+psize >= nal_size) {
-			GF_LOG(GF_LOG_WARNING, GF_LOG_CODING, ("[hevc-h265] SEI user message type %d size error (%d but %d remain), skipping SEI message\n", ptype, psize, nal_size-start));
-			break;
-		}
-
-		switch (ptype) {
-		case 4: /*user registered ITU-T t35*/
-		{
-			GF_BitStream * itu_t_t35_bs = gf_bs_new(sei_without_emulation_bytes + start, psize, GF_BITSTREAM_READ);
-			avc_parse_itu_t_t35_sei(itu_t_t35_bs, &hevc->sei.dovi);
-			gf_bs_del(itu_t_t35_bs);
-		}
-		default: break;
-		}
-
-		gf_bs_skip_bytes(bs, (u64) psize);
-		gf_bs_align(bs);
-		if (gf_bs_available(bs) <= 2)
-			break;
-	}
-	gf_bs_del(bs);
-	gf_free(sei_without_emulation_bytes);
-}
-
-#ifndef GPAC_DISABLE_ISOM
->>>>>>> 3ff11e50
 
 static u8 avc_get_sar_idx(u32 w, u32 h)
 {
@@ -7024,6 +6963,64 @@
 	gf_bs_align(bs);
 	si->payload_start_offset = (s32)gf_bs_get_position(bs);
 	return 0;
+}
+
+void gf_media_hevc_parse_sei(char *buffer, u32 nal_size, HEVCState *hevc)
+{
+	u32 ptype, psize, hdr;
+	u64 start;
+	GF_BitStream *bs;
+	char *sei_without_emulation_bytes = NULL;
+	u32 sei_without_emulation_bytes_size = 0;
+
+	hdr = buffer[0];
+	if (((hdr & 0x7e) >> 1) != GF_HEVC_NALU_SEI_PREFIX) return;
+
+	/*PPS still contains emulation bytes*/
+	sei_without_emulation_bytes = gf_malloc(nal_size + 1/*for SEI null string termination*/);
+	sei_without_emulation_bytes_size = gf_media_nalu_remove_emulation_bytes(buffer, sei_without_emulation_bytes, nal_size);
+
+	bs = gf_bs_new(sei_without_emulation_bytes, sei_without_emulation_bytes_size, GF_BITSTREAM_READ);
+	gf_bs_read_int(bs, 16);
+
+	/*parse SEI*/
+	while (gf_bs_available(bs)) {
+		ptype = 0;
+		while (gf_bs_peek_bits(bs, 8, 0)==0xFF) {
+			gf_bs_read_int(bs, 8);
+			ptype += 255;
+		}
+		ptype += gf_bs_read_int(bs, 8);
+		psize = 0;
+		while (gf_bs_peek_bits(bs, 8, 0)==0xFF) {
+			gf_bs_read_int(bs, 8);
+			psize += 255;
+		}
+		psize += gf_bs_read_int(bs, 8);
+
+		start = gf_bs_get_position(bs);
+		if (start+psize >= nal_size) {
+			GF_LOG(GF_LOG_WARNING, GF_LOG_CODING, ("[hevc-h265] SEI user message type %d size error (%d but %d remain), skipping SEI message\n", ptype, psize, nal_size-start));
+			break;
+		}
+
+		switch (ptype) {
+		case 4: /*user registered ITU-T T35*/
+		{
+			GF_BitStream * itu_t_t35_bs = gf_bs_new(sei_without_emulation_bytes + start, psize, GF_BITSTREAM_READ);
+			avc_parse_itu_t_t35_sei(itu_t_t35_bs, &hevc->sei.dovi);
+			gf_bs_del(itu_t_t35_bs);
+		}
+		default: break;
+		}
+
+		gf_bs_skip_bytes(bs, (u64) psize);
+		gf_bs_align(bs);
+		if (gf_bs_available(bs) <= 2)
+			break;
+	}
+	gf_bs_del(bs);
+	gf_free(sei_without_emulation_bytes);
 }
 
 static void hevc_compute_poc(HEVCSliceInfo *si)
