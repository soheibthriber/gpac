--- conflicted
+++ resolved
@@ -1645,7 +1645,8 @@
 	time_scale = gf_bs_read_int(bs, 32);
 	if (gf_bs_read_int(bs, 3) /*equal_picture_interval*/) {
 		num_ticks_per_picture_minus_1 = uvlc(bs);
-		state->FPS = (num_ticks_per_picture_minus_1 + 1) / (double)time_scale;
+		state->tb_num = (num_ticks_per_picture_minus_1 + 1);
+		state->tb_den = time_scale;
 	} else {
 		GF_LOG(GF_LOG_ERROR, GF_LOG_CODING, ("[AV1] VFR not supported.\n"));
 		//TODO: upload num_units_in_display_tick (eq. to the POC in H264), compute delta between frames, set it as dts_inc in gf_import_aom_av1()
@@ -1825,12 +1826,8 @@
 	state->width = state->width < dw ? dw : state->width;
 	dw = gf_bs_read_u16_le(bs);
 	state->height = state->height < dw ? dw : state->height;
-<<<<<<< HEAD
 	state->tb_num = gf_bs_read_u32_le(bs); //time_base.numerator
 	state->tb_den = gf_bs_read_u32_le(bs); //time_base.denominator
-=======
-	state->FPS = gf_bs_read_u32_le(bs) / (double)gf_bs_read_u32_le(bs); //time_base.numerator / time_base.denominator
->>>>>>> e148a8dd
 
 	gf_bs_read_u64(bs); //skip
 
@@ -1885,11 +1882,6 @@
 	case OBU_REDUNDANT_FRAME_HEADER: return "redundant_frame_header";
 	case OBU_TILE_LIST: return "tile_list";
 	case OBU_PADDING: return "padding";
-<<<<<<< HEAD
-	default:
-		if ((obu_type>OBU_TILE_LIST) && (obu_type<OBU_PADDING)) return "reserved";
-		return "unknown";
-=======
 	case OBU_RESERVED_0:
 	case OBU_RESERVED_9:
 	case OBU_RESERVED_10:
@@ -1899,7 +1891,6 @@
 	case OBU_RESERVED_14:
 		return "reserved";
 	default: return "unknown";
->>>>>>> e148a8dd
 	}
 }
 
@@ -1966,16 +1957,11 @@
 	return 0;
 }
 
-<<<<<<< HEAD
 #define OBU_BLOCK_SIZE 4096
 static void av1_add_obu_internal(GF_BitStream *bs, u64 pos, u64 obu_length, ObuType obu_type, GF_List **obu_list, AV1State *state)
 {
 	char block[OBU_BLOCK_SIZE];
 	Bool has_size_field, obu_extension_flag;
-=======
-static void av1_add_obu_internal(GF_BitStream *bs, u64 pos, u64 obu_length, ObuType obu_type, GF_List **obu_list) {
-	Bool isSection5=GF_FALSE, obu_extension_flag=GF_FALSE;
->>>>>>> e148a8dd
 	u8 temporal_id, spatial_id;
 	GF_AV1_OBUArrayEntry *a=NULL;
 
