--- conflicted
+++ resolved
@@ -2140,11 +2140,7 @@
 }
 
 /*returns the nal_size without emulation prevention bytes*/
-<<<<<<< HEAD
-static u32 avc_hevc_emulation_bytes_add_count(char *buffer, u32 nal_size)
-=======
 static u32 gf_media_nalu_emulation_bytes_add_count(char *buffer, u32 nal_size)
->>>>>>> c1210024
 {
 	u32 i = 0, emulation_bytes_count = 0;
 	u8 num_zero = 0;
@@ -2174,11 +2170,7 @@
 	return emulation_bytes_count;
 }
 
-<<<<<<< HEAD
-static u32 avc_hevc_add_emulation_bytes(const char *buffer_src, char *buffer_dst, u32 nal_size)
-=======
 static u32 gf_media_nalu_add_emulation_bytes(const char *buffer_src, char *buffer_dst, u32 nal_size)
->>>>>>> c1210024
 {
 	u32 i = 0, emulation_bytes_count = 0;
 	u8 num_zero = 0;
@@ -2211,11 +2203,7 @@
 }
 
 /*returns the nal_size without emulation prevention bytes*/
-<<<<<<< HEAD
-static u32 avc_hevc_emulation_bytes_remove_count(const char *buffer, u32 nal_size)
-=======
 u32 gf_media_nalu_emulation_bytes_remove_count(const char *buffer, u32 nal_size)
->>>>>>> c1210024
 {
 	u32 i = 0, emulation_bytes_count = 0;
 	u8 num_zero = 0;
@@ -2252,11 +2240,7 @@
 }
 
 /*nal_size is updated to allow better error detection*/
-<<<<<<< HEAD
-static u32 avc_hevc_remove_emulation_bytes(const char *buffer_src, char *buffer_dst, u32 nal_size)
-=======
 u32 gf_media_nalu_remove_emulation_bytes(const char *buffer_src, char *buffer_dst, u32 nal_size)
->>>>>>> c1210024
 {
 	u32 i = 0, emulation_bytes_count = 0;
 	u8 num_zero = 0;
@@ -2301,19 +2285,8 @@
 	u32 profile_idc, level_idc, pcomp, i, chroma_format_idc, cl=0, cr=0, ct=0, cb=0, luma_bd, chroma_bd;
 	u8 separate_colour_plane_flag = 0;
 
-<<<<<<< HEAD
-
 	if (! vui_flag_pos) {
 		gf_bs_enable_emulation_byte_removal(bs, GF_TRUE);
-=======
-	/*SPS still contains emulation bytes*/
-	sps_data_without_emulation_bytes = gf_malloc(sps_size*sizeof(char));
-	sps_data_without_emulation_bytes_size = gf_media_nalu_remove_emulation_bytes(sps_data, sps_data_without_emulation_bytes, sps_size);
-	bs = gf_bs_new(sps_data_without_emulation_bytes, sps_data_without_emulation_bytes_size, GF_BITSTREAM_READ);
-	if (!bs) {
-		sps_id = -1;
-		goto exit;
->>>>>>> c1210024
 	}
 
 	if (!bs) {
@@ -2626,7 +2599,7 @@
 	if (vui_flag_pos) {
 		/*SPS still contains emulation bytes*/
 		sps_data_without_emulation_bytes = gf_malloc(sps_size*sizeof(char));
-		sps_data_without_emulation_bytes_size = avc_hevc_remove_emulation_bytes(sps_data, sps_data_without_emulation_bytes, sps_size);
+		sps_data_without_emulation_bytes_size = gf_media_nalu_remove_emulation_bytes(sps_data, sps_data_without_emulation_bytes, sps_size);
 		bs = gf_bs_new(sps_data_without_emulation_bytes, sps_data_without_emulation_bytes_size, GF_BITSTREAM_READ);
 
 		*vui_flag_pos = 0;
@@ -2634,13 +2607,6 @@
 		bs = gf_bs_new(sps_data, sps_size, GF_BITSTREAM_READ);
 	}
 
-<<<<<<< HEAD
-=======
-	/*PPS still contains emulation bytes*/
-	pps_data_without_emulation_bytes = gf_malloc(pps_size*sizeof(char));
-	pps_data_without_emulation_bytes_size = gf_media_nalu_remove_emulation_bytes(pps_data, pps_data_without_emulation_bytes, pps_size);
-	bs = gf_bs_new(pps_data_without_emulation_bytes, pps_data_without_emulation_bytes_size, GF_BITSTREAM_READ);
->>>>>>> c1210024
 	if (!bs) {
 		sps_id = -1;
 		goto exit;
@@ -2740,7 +2706,6 @@
 	s32 pps_id;
 
 	/*PPS still contains emulation bytes*/
-<<<<<<< HEAD
 	bs = gf_bs_new(pps_data, pps_size, GF_BITSTREAM_READ);
 	if (!bs) {
 		return -1;
@@ -2750,11 +2715,6 @@
 	gf_bs_del(bs);
 	return pps_id;
 }
-=======
-	spse_data_without_emulation_bytes = gf_malloc(spse_size*sizeof(char));
-	spse_data_without_emulation_bytes_size = gf_media_nalu_remove_emulation_bytes(spse_data, spse_data_without_emulation_bytes, spse_size);
-	bs = gf_bs_new(spse_data_without_emulation_bytes, spse_data_without_emulation_bytes_size, GF_BITSTREAM_READ);
->>>>>>> c1210024
 
 static s32 gf_media_avc_read_sps_ext_bs_internal(GF_BitStream *bs, u32 nal_hdr)
 {
@@ -3414,11 +3374,7 @@
 	/*PPS still contains emulation bytes*/
 
 	sei_without_emulation_bytes = gf_malloc(nal_size + 1/*for SEI null string termination*/);
-<<<<<<< HEAD
-	sei_without_emulation_bytes_size = avc_hevc_remove_emulation_bytes(buffer, sei_without_emulation_bytes, nal_size);
-=======
 	sei_without_emulation_bytes_size = gf_media_nalu_remove_emulation_bytes(buffer, sei_without_emulation_bytes, nal_size);
->>>>>>> c1210024
 
 	bs = gf_bs_new(sei_without_emulation_bytes, sei_without_emulation_bytes_size, GF_BITSTREAM_READ);
 	gf_bs_read_int(bs, 8);
@@ -3538,17 +3494,10 @@
 	gf_free(sei_without_emulation_bytes);
 
 	if (written) {
-<<<<<<< HEAD
-		var = avc_hevc_emulation_bytes_add_count(new_buffer, written);
-		if (var) {
-			if (written+var<=nal_size) {
-				written = avc_hevc_add_emulation_bytes(new_buffer, buffer, written);
-=======
 		var = gf_media_nalu_emulation_bytes_add_count(new_buffer, written);
 		if (var) {
 			if (written+var<=nal_size) {
 				written = gf_media_nalu_add_emulation_bytes(new_buffer, buffer, written);
->>>>>>> c1210024
 			} else {
 				written = 0;
 			}
@@ -3602,11 +3551,7 @@
 
 		/*SPS still contains emulation bytes*/
 		no_emulation_buf = gf_malloc((slc->size-1)*sizeof(char));
-<<<<<<< HEAD
-		no_emulation_buf_size = avc_hevc_remove_emulation_bytes(slc->data+1, no_emulation_buf, slc->size-1);
-=======
 		no_emulation_buf_size = gf_media_nalu_remove_emulation_bytes(slc->data+1, no_emulation_buf, slc->size-1);
->>>>>>> c1210024
 
 		orig = gf_bs_new(no_emulation_buf, no_emulation_buf_size, GF_BITSTREAM_READ);
 		gf_bs_read_data(orig, no_emulation_buf, no_emulation_buf_size);
@@ -3669,17 +3614,10 @@
 
 		/*set anti-emulation*/
 		gf_bs_get_content(mod, (char **) &no_emulation_buf, &flag);
-<<<<<<< HEAD
-		emulation_bytes = avc_hevc_emulation_bytes_add_count(no_emulation_buf, flag);
-		if (flag+emulation_bytes+1>slc->size)
-			slc->data = (char*)gf_realloc(slc->data, flag+emulation_bytes+1);
-		slc->size = avc_hevc_add_emulation_bytes(no_emulation_buf, slc->data+1, flag)+1;
-=======
 		emulation_bytes = gf_media_nalu_emulation_bytes_add_count(no_emulation_buf, flag);
 		if (flag+emulation_bytes+1>slc->size)
 			slc->data = (char*)gf_realloc(slc->data, flag+emulation_bytes+1);
 		slc->size = gf_media_nalu_add_emulation_bytes(no_emulation_buf, slc->data+1, flag)+1;
->>>>>>> c1210024
 
 		gf_bs_del(mod);
 		gf_free(no_emulation_buf);
@@ -3716,14 +3654,7 @@
 	GF_BitStream *bs;
 	GF_Err e = GF_OK;
 
-<<<<<<< HEAD
 	bs = gf_bs_new(pps_data, pps_size, GF_BITSTREAM_READ);
-=======
-	/*PPS still contains emulation bytes*/
-	pps_data_without_emulation_bytes = gf_malloc(pps_size*sizeof(char));
-	pps_data_without_emulation_bytes_size = gf_media_nalu_remove_emulation_bytes(pps_data, pps_data_without_emulation_bytes, pps_size);
-	bs = gf_bs_new(pps_data_without_emulation_bytes, pps_data_without_emulation_bytes_size, GF_BITSTREAM_READ);
->>>>>>> c1210024
 	if (!bs) {
 		e = GF_NON_COMPLIANT_BITSTREAM;
 		goto exit;
@@ -4804,11 +4735,7 @@
 	s32 vps_id = -1;
 
 	/*still contains emulation bytes*/
-<<<<<<< HEAD
-	data_without_emulation_bytes_size = remove_extensions ? avc_hevc_emulation_bytes_remove_count(data, (*size)) : 0;
-=======
-	data_without_emulation_bytes_size = gf_media_nalu_emulation_bytes_remove_count(data, (*size));
->>>>>>> c1210024
+	data_without_emulation_bytes_size = remove_extensions ? gf_media_nalu_emulation_bytes_remove_count(data, (*size)) : 0;
 	if (!data_without_emulation_bytes_size) {
 		bs = gf_bs_new(data, (*size), GF_BITSTREAM_READ);
 		gf_bs_enable_emulation_byte_removal(bs, GF_TRUE);
@@ -4816,11 +4743,7 @@
 	//when removing VPS ext, we have to get the full buffer without emulation prevention bytes becuase we do a bit-by-bit copy of the vps
 	else {
 		data_without_emulation_bytes = gf_malloc((*size) * sizeof(char));
-<<<<<<< HEAD
-		data_without_emulation_bytes_size = avc_hevc_remove_emulation_bytes(data, data_without_emulation_bytes, (*size) );
-=======
 		data_without_emulation_bytes_size = gf_media_nalu_remove_emulation_bytes(data, data_without_emulation_bytes, (*size) );
->>>>>>> c1210024
 		bs = gf_bs_new(data_without_emulation_bytes, data_without_emulation_bytes_size, GF_BITSTREAM_READ);
 	}
 	if (!bs) goto exit;
@@ -4854,19 +4777,11 @@
 		gf_bs_get_content(w_bs, &new_vps, &new_vps_size);
 		gf_bs_del(w_bs);
 
-<<<<<<< HEAD
-		emulation_bytes = avc_hevc_emulation_bytes_add_count(new_vps, new_vps_size);
-		if (emulation_bytes+new_vps_size > *size) {
-			GF_LOG(GF_LOG_ERROR, GF_LOG_CODING, ("Buffer too small to rewrite VPS - skipping rewrite\n"));
-		} else {
-			*size = avc_hevc_add_emulation_bytes(new_vps, data, new_vps_size);
-=======
 		emulation_bytes = gf_media_nalu_emulation_bytes_add_count(new_vps, new_vps_size);
 		if (emulation_bytes+new_vps_size > *size) {
 			GF_LOG(GF_LOG_ERROR, GF_LOG_CODING, ("Buffer too small to rewrite VPS - skipping rewrite\n"));
 		} else {
 			*size = gf_media_nalu_add_emulation_bytes(new_vps, data, new_vps_size);
->>>>>>> c1210024
 		}
 	}
 
@@ -5194,19 +5109,7 @@
 
 	if (vui_flag_pos) *vui_flag_pos = 0;
 
-<<<<<<< HEAD
 	bs = gf_bs_new(data, size, GF_BITSTREAM_READ);
-=======
-	data_without_emulation_bytes_size = gf_media_nalu_emulation_bytes_remove_count(data, size);
-	if (!data_without_emulation_bytes_size) {
-		bs = gf_bs_new(data, size, GF_BITSTREAM_READ);
-	} else {
-		/*still contains emulation bytes*/
-		data_without_emulation_bytes = gf_malloc(size*sizeof(char));
-		data_without_emulation_bytes_size = gf_media_nalu_remove_emulation_bytes(data, data_without_emulation_bytes, size);
-		bs = gf_bs_new(data_without_emulation_bytes, data_without_emulation_bytes_size, GF_BITSTREAM_READ);
-	}
->>>>>>> c1210024
 	if (!bs) goto exit;
 	gf_bs_enable_emulation_byte_removal(bs, GF_TRUE);
 
@@ -5324,19 +5227,7 @@
 	GF_BitStream *bs;
 	s32 pps_id = -1;
 
-<<<<<<< HEAD
 	bs = gf_bs_new(data, size, GF_BITSTREAM_READ);
-=======
-	/*still contains emulation bytes*/
-	data_without_emulation_bytes_size = gf_media_nalu_emulation_bytes_remove_count(data, size);
-	if (!data_without_emulation_bytes_size) {
-		bs = gf_bs_new(data, size, GF_BITSTREAM_READ);
-	} else {
-		data_without_emulation_bytes = gf_malloc(size*sizeof(char));
-		data_without_emulation_bytes_size = gf_media_nalu_remove_emulation_bytes(data, data_without_emulation_bytes, size);
-		bs = gf_bs_new(data_without_emulation_bytes, data_without_emulation_bytes_size, GF_BITSTREAM_READ);
-	}
->>>>>>> c1210024
 	if (!bs) goto exit;
 	gf_bs_enable_emulation_byte_removal(bs, GF_TRUE);
 
@@ -5366,23 +5257,9 @@
 
 	gf_bs_enable_emulation_byte_removal(bs, GF_TRUE);
 
-<<<<<<< HEAD
 	memcpy(&n_state, &hevc->s_info, sizeof(HEVCSliceInfo));
 	if (! hevc_parse_nal_header(bs, nal_unit_type, temporal_id, layer_id)) return -1;
-=======
-	data_without_emulation_bytes_size = gf_media_nalu_emulation_bytes_remove_count(data, size);
-	if (!data_without_emulation_bytes_size) {
-		bs = gf_bs_new(data, size, GF_BITSTREAM_READ);
-	} else {
-		/*still contains emulation bytes*/
-		data_without_emulation_bytes = gf_malloc(size*sizeof(char));
-		data_without_emulation_bytes_size = gf_media_nalu_remove_emulation_bytes(data, data_without_emulation_bytes, size);
-		bs = gf_bs_new(data_without_emulation_bytes, data_without_emulation_bytes_size, GF_BITSTREAM_READ);
-	}
-	if (!bs) goto exit;
-
-	if (! hevc_parse_nal_header(bs, nal_unit_type, temporal_id, layer_id)) goto exit;
->>>>>>> c1210024
+
 	n_state.nal_unit_type = *nal_unit_type;
 
 	switch (n_state.nal_unit_type) {
@@ -5527,11 +5404,7 @@
 
 		/*SPS may still contains emulation bytes*/
 		no_emulation_buf = gf_malloc((slc->size)*sizeof(char));
-<<<<<<< HEAD
-		no_emulation_buf_size = avc_hevc_remove_emulation_bytes(slc->data, no_emulation_buf, slc->size);
-=======
 		no_emulation_buf_size = gf_media_nalu_remove_emulation_bytes(slc->data, no_emulation_buf, slc->size);
->>>>>>> c1210024
 
 		idx = gf_media_hevc_read_sps_ex(no_emulation_buf, no_emulation_buf_size, &hevc, &bit_offset);
 		if (idx<0) {
@@ -5604,19 +5477,11 @@
 
 		/*set anti-emulation*/
 		gf_bs_get_content(mod, (char **) &no_emulation_buf, &no_emulation_buf_size);
-<<<<<<< HEAD
-		emulation_bytes = avc_hevc_emulation_bytes_add_count(no_emulation_buf, no_emulation_buf_size);
-		if (no_emulation_buf_size + emulation_bytes > slc->size)
-			slc->data = (char*)gf_realloc(slc->data, no_emulation_buf_size + emulation_bytes);
-
-		slc->size = avc_hevc_add_emulation_bytes(no_emulation_buf, slc->data, no_emulation_buf_size);
-=======
 		emulation_bytes = gf_media_nalu_emulation_bytes_add_count(no_emulation_buf, no_emulation_buf_size);
 		if (no_emulation_buf_size + emulation_bytes > slc->size)
 			slc->data = (char*)gf_realloc(slc->data, no_emulation_buf_size + emulation_bytes);
 
 		slc->size = gf_media_nalu_add_emulation_bytes(no_emulation_buf, slc->data, no_emulation_buf_size);
->>>>>>> c1210024
 
 		gf_bs_del(mod);
 		gf_free(no_emulation_buf);
