/*
 *			GPAC - Multimedia Framework C SDK
 *
 *			Authors: Jean Le Feuvre, Romain Bouqueau, Cyril Concolato
 *			Copyright (c) Telecom ParisTech 2000-2020
 *					All rights reserved
 *
 *  This file is part of GPAC / Media Tools sub-project
 *
 *  GPAC is free software; you can redistribute it and/or modify
 *  it under the terms of the GNU Lesser General Public License as published by
 *  the Free Software Foundation; either version 2, or (at your option)
 *  any later version.
 *
 *  GPAC is distributed in the hope that it will be useful,
 *  but WITHOUT ANY WARRANTY; without even the implied warranty of
 *  MERCHANTABILITY or FITNESS FOR A PARTICULAR PURPOSE.  See the
 *  GNU Lesser General Public License for more details.
 *
 *  You should have received a copy of the GNU Lesser General Public
 *  License along with this library; see the file COPYING.  If not, write to
 *  the Free Software Foundation, 675 Mass Ave, Cambridge, MA 02139, USA.
 *
 */

#include <gpac/internal/media_dev.h>
#include <gpac/constants.h>
#include <gpac/mpeg4_odf.h>
#include <gpac/maths.h>
#include <gpac/avparse.h>

#ifndef GPAC_DISABLE_OGG
#include <gpac/internal/ogg.h>
#endif

static const struct {
	u32 w, h;
} std_par[] =
{
	{ 4, 3}, {3, 2}, {16, 9}, {5, 3}, {5, 4}, {8, 5}, {2, 1}, {1, 1},
	{0, 0},
};

GF_EXPORT
void gf_media_reduce_aspect_ratio(u32 *width, u32 *height)
{
	u32 i = 0;
	u32 w = *width;
	u32 h = *height;
	while (std_par[i].w) {
		if (std_par[i].w * h == std_par[i].h * w) {
			*width = std_par[i].w;
			*height = std_par[i].h;
			return;
		}
		i++;
	}
}

GF_EXPORT
void gf_media_get_reduced_frame_rate(u32 *timescale, u32 *sample_dur)
{
	u32 res;
	if (!*sample_dur) return;
	res = *timescale / *sample_dur;
	if (res * (*sample_dur) == *timescale) {
		*timescale = res;
		*sample_dur = 1;
	}
	else if ((double)(*timescale * 1001 - (res + 1) * *sample_dur * 1000) / ((res + 1) * *sample_dur * 1000) < 0.001) {
		*timescale = (res + 1) * 1000;
		*sample_dur = 1001;
	}
}

GF_EXPORT
const char *gf_m4v_get_profile_name(u8 video_pl)
{
	switch (video_pl) {
	case 0x00:
		return "Reserved (0x00) Profile";
	case 0x01:
		return "Simple Profile @ Level 1";
	case 0x02:
		return "Simple Profile @ Level 2";
	case 0x03:
		return "Simple Profile @ Level 3";
	case 0x08:
		return "Simple Profile @ Level 0";
	case 0x10:
		return "Simple Scalable Profile @ Level 0";
	case 0x11:
		return "Simple Scalable Profile @ Level 1";
	case 0x12:
		return "Simple Scalable Profile @ Level 2";
	case 0x21:
		return "Core Profile @ Level 1";
	case 0x22:
		return "Core Profile @ Level 2";
	case 0x32:
		return "Main Profile @ Level 2";
	case 0x33:
		return "Main Profile @ Level 3";
	case 0x34:
		return "Main Profile @ Level 4";
	case 0x42:
		return "N-bit Profile @ Level 2";
	case 0x51:
		return "Scalable Texture Profile @ Level 1";
	case 0x61:
		return "Simple Face Animation Profile @ Level 1";
	case 0x62:
		return "Simple Face Animation Profile @ Level 2";
	case 0x63:
		return "Simple FBA Profile @ Level 1";
	case 0x64:
		return "Simple FBA Profile @ Level 2";
	case 0x71:
		return "Basic Animated Texture Profile @ Level 1";
	case 0x72:
		return "Basic Animated Texture Profile @ Level 2";
	case 0x7F:
		return "AVC/H264 Profile";
	case 0x81:
		return "Hybrid Profile @ Level 1";
	case 0x82:
		return "Hybrid Profile @ Level 2";
	case 0x91:
		return "Advanced Real Time Simple Profile @ Level 1";
	case 0x92:
		return "Advanced Real Time Simple Profile @ Level 2";
	case 0x93:
		return "Advanced Real Time Simple Profile @ Level 3";
	case 0x94:
		return "Advanced Real Time Simple Profile @ Level 4";
	case 0xA1:
		return "Core Scalable Profile @ Level1";
	case 0xA2:
		return "Core Scalable Profile @ Level2";
	case 0xA3:
		return "Core Scalable Profile @ Level3";
	case 0xB1:
		return "Advanced Coding Efficiency Profile @ Level 1";
	case 0xB2:
		return "Advanced Coding Efficiency Profile @ Level 2";
	case 0xB3:
		return "Advanced Coding Efficiency Profile @ Level 3";
	case 0xB4:
		return "Advanced Coding Efficiency Profile @ Level 4";
	case 0xC1:
		return "Advanced Core Profile @ Level 1";
	case 0xC2:
		return "Advanced Core Profile @ Level 2";
	case 0xD1:
		return "Advanced Scalable Texture @ Level1";
	case 0xD2:
		return "Advanced Scalable Texture @ Level2";
	case 0xE1:
		return "Simple Studio Profile @ Level 1";
	case 0xE2:
		return "Simple Studio Profile @ Level 2";
	case 0xE3:
		return "Simple Studio Profile @ Level 3";
	case 0xE4:
		return "Simple Studio Profile @ Level 4";
	case 0xE5:
		return "Core Studio Profile @ Level 1";
	case 0xE6:
		return "Core Studio Profile @ Level 2";
	case 0xE7:
		return "Core Studio Profile @ Level 3";
	case 0xE8:
		return "Core Studio Profile @ Level 4";
	case 0xF0:
		return "Advanced Simple Profile @ Level 0";
	case 0xF1:
		return "Advanced Simple Profile @ Level 1";
	case 0xF2:
		return "Advanced Simple Profile @ Level 2";
	case 0xF3:
		return "Advanced Simple Profile @ Level 3";
	case 0xF4:
		return "Advanced Simple Profile @ Level 4";
	case 0xF5:
		return "Advanced Simple Profile @ Level 5";
	case 0xF7:
		return "Advanced Simple Profile @ Level 3b";
	case 0xF8:
		return "Fine Granularity Scalable Profile @ Level 0";
	case 0xF9:
		return "Fine Granularity Scalable Profile @ Level 1";
	case 0xFA:
		return "Fine Granularity Scalable Profile @ Level 2";
	case 0xFB:
		return "Fine Granularity Scalable Profile @ Level 3";
	case 0xFC:
		return "Fine Granularity Scalable Profile @ Level 4";
	case 0xFD:
		return "Fine Granularity Scalable Profile @ Level 5";
	case 0xFE:
		return "Not part of MPEG-4 Visual profiles";
	case 0xFF:
		return "No visual capability required";
	default:
		return "ISO Reserved Profile";
	}
}


#ifndef GPAC_DISABLE_AV_PARSERS

#define MPEG12_START_CODE_PREFIX		0x000001
#define MPEG12_PICTURE_START_CODE		0x00000100
#define MPEG12_SLICE_MIN_START			0x00000101
#define MPEG12_SLICE_MAX_START			0x000001af
#define MPEG12_USER_DATA_START_CODE		0x000001b2
#define MPEG12_SEQUENCE_START_CODE		0x000001b3
#define MPEG12_SEQUENCE_ERR_START_CODE	0x000001b4
#define MPEG12_EXT_START_CODE			0x000001b5
#define MPEG12_SEQUENCE_END_START_CODE	0x000001b7
#define MPEG12_GOP_START_CODE			0x000001b8

s32 gf_mv12_next_start_code(unsigned char *pbuffer, u32 buflen, u32 *optr, u32 *scode)
{
	u32 value;
	u32 offset;

	if (buflen < 4) return -1;
	for (offset = 0; offset < buflen - 3; offset++, pbuffer++) {
#ifdef GPAC_BIG_ENDIAN
		value = *(u32 *)pbuffer >> 8;
#else
		value = (pbuffer[0] << 16) | (pbuffer[1] << 8) | (pbuffer[2] << 0);
#endif

		if (value == MPEG12_START_CODE_PREFIX) {
			*optr = offset;
			*scode = (value << 8) | pbuffer[3];
			return 0;
		}
	}
	return -1;
}

s32 gf_mv12_next_slice_start(unsigned char *pbuffer, u32 startoffset, u32 buflen, u32 *slice_offset)
{
	u32 slicestart, code;
	while (gf_mv12_next_start_code(pbuffer + startoffset, buflen - startoffset, &slicestart, &code) >= 0) {
		if ((code >= MPEG12_SLICE_MIN_START) && (code <= MPEG12_SLICE_MAX_START)) {
			*slice_offset = slicestart + startoffset;
			return 0;
		}
		startoffset += slicestart + 4;
	}
	return -1;
}


/*
	MPEG-4 video (14496-2)
*/

struct __tag_m4v_parser
{
	GF_BitStream *bs;
	Bool mpeg12, step_mode;
	u32 current_object_type;
	u32 force_next_obj_type;
	u64 current_object_start;
	u32 tc_dec, prev_tc_dec, tc_disp, prev_tc_disp;
};

GF_EXPORT
GF_M4VParser *gf_m4v_parser_new(u8 *data, u64 data_size, Bool mpeg12video)
{
	GF_M4VParser *tmp;
	if (!data || !data_size) return NULL;
	GF_SAFEALLOC(tmp, GF_M4VParser);
	if (!tmp) return NULL;
	tmp->bs = gf_bs_new(data, data_size, GF_BITSTREAM_READ);
	tmp->mpeg12 = mpeg12video;
	return tmp;
}

GF_M4VParser *gf_m4v_parser_bs_new(GF_BitStream *bs, Bool mpeg12video)
{
	GF_M4VParser *tmp;
	GF_SAFEALLOC(tmp, GF_M4VParser);
	if (!tmp) return NULL;
	tmp->bs = bs;
	tmp->mpeg12 = mpeg12video;
	return tmp;
}

GF_EXPORT
void gf_m4v_parser_del(GF_M4VParser *m4v)
{
	gf_bs_del(m4v->bs);
	gf_free(m4v);
}

GF_EXPORT
void gf_m4v_parser_del_no_bs(GF_M4VParser *m4v)
{
	gf_free(m4v);
}

GF_EXPORT
void gf_m4v_parser_set_inspect(GF_M4VParser *m4v)
{
	if (m4v) m4v->step_mode = 1;
}
GF_EXPORT
u32 gf_m4v_parser_get_obj_type(GF_M4VParser *m4v)
{
	if (m4v) return m4v->current_object_type;
	return 0;
}

#define M4V_CACHE_SIZE		4096
s32 M4V_LoadObject(GF_M4VParser *m4v)
{
	u32 v, bpos, found;
	char m4v_cache[M4V_CACHE_SIZE];
	u64 end, cache_start, load_size;
	if (!m4v) return 0;
	if (m4v->force_next_obj_type) {
		m4v->current_object_type = m4v->force_next_obj_type - 1;
		m4v->force_next_obj_type = 0;
		return (s32)m4v->current_object_type;
	}

	bpos = 0;
	found = 0;
	load_size = 0;
	end = 0;
	cache_start = 0;
	v = 0xffffffff;
	while (!end) {
		/*refill cache*/
		if (bpos == (u32)load_size) {
			if (!gf_bs_available(m4v->bs)) break;
			load_size = gf_bs_available(m4v->bs);
			if (load_size > M4V_CACHE_SIZE) load_size = M4V_CACHE_SIZE;
			bpos = 0;
			cache_start = gf_bs_get_position(m4v->bs);
			gf_bs_read_data(m4v->bs, m4v_cache, (u32)load_size);
		}
		v = ((v << 8) & 0xFFFFFF00) | ((u8)m4v_cache[bpos]);
		bpos++;
		if ((v & 0xFFFFFF00) == 0x00000100) {
			end = cache_start + bpos - 4;
			found = 1;
			break;
		}
	}
	if (!found) return -1;
	m4v->current_object_start = end;
	gf_bs_seek(m4v->bs, end + 3);
	m4v->current_object_type = gf_bs_read_u8(m4v->bs);
	return (s32)m4v->current_object_type;
}


GF_EXPORT
void gf_m4v_rewrite_pl(u8 **o_data, u32 *o_dataLen, u8 PL)
{
	u32 pos = 0;
	unsigned char *data = (unsigned char *)*o_data;
	u32 dataLen = *o_dataLen;

	while (pos + 4 < dataLen) {
		if (!data[pos] && !data[pos + 1] && (data[pos + 2] == 0x01) && (data[pos + 3] == M4V_VOS_START_CODE)) {
			data[pos + 4] = PL;
			return;
		}
		pos++;
	}
	/*emulate VOS at beggining*/
	(*o_data) = (char *)gf_malloc(sizeof(char)*(dataLen + 5));
	(*o_data)[0] = 0;
	(*o_data)[1] = 0;
	(*o_data)[2] = 1;
	(*o_data)[3] = (char)M4V_VOS_START_CODE;
	(*o_data)[4] = PL;
	memcpy((*o_data + 5), data, sizeof(char)*dataLen);
	gf_free(data);
	(*o_dataLen) = dataLen + 5;
}

static GF_Err M4V_Reset(GF_M4VParser *m4v, u64 start)
{
	gf_bs_seek(m4v->bs, start);
<<<<<<< HEAD
	assert(start < 0xFFFFFFFF);
	m4v->current_object_start = (u32)start;
=======
	assert(start < (u64)1<<31);
	m4v->current_object_start = (u32) start;
>>>>>>> 5b37b21a
	m4v->current_object_type = 0;
	return GF_OK;
}

void gf_m4v_parser_reset(GF_M4VParser *m4v, u8 sc_type)
{
	m4v->current_object_start = 0;
	m4v->current_object_type = 0;
	m4v->force_next_obj_type = sc_type;
}
static GF_Err gf_m4v_parse_config_mpeg12(GF_M4VParser *m4v, GF_M4VDecSpecInfo *dsi)
{
	unsigned char p[4];
	u32 ext_type;
	s32 o_type;
	u8 go, par;

	if (!m4v || !dsi) return GF_BAD_PARAM;

	memset(dsi, 0, sizeof(GF_M4VDecSpecInfo));
	dsi->VideoPL = 0;

	go = 1;
	while (go) {
		o_type = M4V_LoadObject(m4v);
		switch (o_type) {
		case M2V_SEQ_START_CODE:
			dsi->RAP_stream = 1;
			gf_bs_read_data(m4v->bs, (char *)p, 4);
			dsi->width = (p[0] << 4) | ((p[1] >> 4) & 0xf);
			dsi->height = ((p[1] & 0xf) << 8) | p[2];

			dsi->VideoPL = GF_CODECID_MPEG1;
			par = (p[3] >> 4) & 0xf;
			switch (par) {
			case 2:
				dsi->par_num = dsi->height / 3;
				dsi->par_den = dsi->width / 4;
				break;
			case 3:
				dsi->par_num = dsi->height / 9;
				dsi->par_den = dsi->width / 16;
				break;
			case 4:
				dsi->par_num = dsi->height / 2;
				dsi->par_den = dsi->width / 21;
				break;
			default:
				dsi->par_den = dsi->par_num = 0;
				break;
			}
			switch (p[3] & 0xf) {
			case 0:
				break;
			case 1:
				dsi->fps = 24000.0 / 1001.0;
				break;
			case 2:
				dsi->fps = 24.0;
				break;
			case 3:
				dsi->fps = 25.0;
				break;
			case 4:
				dsi->fps = 30000.0 / 1001.0;
				break;
			case 5:
				dsi->fps = 30.0;
				break;
			case 6:
				dsi->fps = 50.0;
				break;
			case 7:
				dsi->fps = ((60.0*1000.0) / 1001.0);
				break;
			case 8:
				dsi->fps = 60.0;
				break;
			case 9:
				dsi->fps = 1;
				break;
			case 10:
				dsi->fps = 5;
				break;
			case 11:
				dsi->fps = 10;
				break;
			case 12:
				dsi->fps = 12;
				break;
			case 13:
				dsi->fps = 15;
				break;
			}
			break;
		case M2V_EXT_START_CODE:
			gf_bs_read_data(m4v->bs, (char *)p, 4);
			ext_type = ((p[0] >> 4) & 0xf);
			if (ext_type == 1) {
				dsi->VideoPL = 0x65;
				dsi->height = ((p[1] & 0x1) << 13) | ((p[2] & 0x80) << 5) | (dsi->height & 0x0fff);
				dsi->width = (((p[2] >> 5) & 0x3) << 12) | (dsi->width & 0x0fff);
			}
			break;
		case M2V_PIC_START_CODE:
			if (dsi->width) go = 0;
			break;
		default:
			break;
			/*EOS*/
		case -1:
			go = 0;
			m4v->current_object_start = gf_bs_get_position(m4v->bs);
			break;
		}
	}
	M4V_Reset(m4v, 0);
	return GF_OK;
}


static const struct {
	u32 w, h;
} m4v_sar[6] = { { 0,   0 }, { 1,   1 }, { 12, 11 }, { 10, 11 }, { 16, 11 }, { 40, 33 } };

static u8 m4v_get_sar_idx(u32 w, u32 h)
{
	u32 i;
	for (i = 0; i < 6; i++) {
		if ((m4v_sar[i].w == w) && (m4v_sar[i].h == h)) return i;
	}
	return 0xF;
}

static void gf_m4v_parse_vol(GF_M4VParser *m4v, GF_M4VDecSpecInfo *dsi)
{
	u8 verid, par;
	s32 clock_rate;
	u8 vpl = dsi->VideoPL;

	memset(dsi, 0, sizeof(GF_M4VDecSpecInfo));
	dsi->VideoPL = vpl;

	verid = 0;
	dsi->RAP_stream = gf_bs_read_int(m4v->bs, 1);
	dsi->objectType = gf_bs_read_int(m4v->bs, 8);
	if (gf_bs_read_int(m4v->bs, 1)) {
		verid = gf_bs_read_int(m4v->bs, 4);
		gf_bs_read_int(m4v->bs, 3);
	}
	par = gf_bs_read_int(m4v->bs, 4);
	if (par == 0xF) {
		dsi->par_num = gf_bs_read_int(m4v->bs, 8);
		dsi->par_den = gf_bs_read_int(m4v->bs, 8);
	} else if (par<6) {
		dsi->par_num = m4v_sar[par].w;
		dsi->par_den = m4v_sar[par].h;
	}
	if (gf_bs_read_int(m4v->bs, 1)) {
		gf_bs_read_int(m4v->bs, 3);
		if (gf_bs_read_int(m4v->bs, 1)) gf_bs_read_int(m4v->bs, 79);
	}
	dsi->has_shape = gf_bs_read_int(m4v->bs, 2);
	if (dsi->has_shape && (verid!=1) ) gf_bs_read_int(m4v->bs, 4);
	gf_bs_read_int(m4v->bs, 1);
	/*clock rate*/
	dsi->clock_rate = gf_bs_read_int(m4v->bs, 16);
	/*marker*/
	gf_bs_read_int(m4v->bs, 1);

	clock_rate = dsi->clock_rate-1;
	if (clock_rate >= 65536) clock_rate = 65535;
	if (clock_rate > 0) {
		for (dsi->NumBitsTimeIncrement = 1; dsi->NumBitsTimeIncrement < 16; dsi->NumBitsTimeIncrement++)	{
			if (clock_rate == 1) break;
			clock_rate = (clock_rate >> 1);
		}
	} else {
		/*fix from vivien for divX*/
		dsi->NumBitsTimeIncrement = 1;
	}
	/*fixed FPS stream*/
	dsi->time_increment = 0;
	if (gf_bs_read_int(m4v->bs, 1)) {
		dsi->time_increment = gf_bs_read_int(m4v->bs, dsi->NumBitsTimeIncrement);
	}
	if (!dsi->has_shape) {
		gf_bs_read_int(m4v->bs, 1);
		dsi->width = gf_bs_read_int(m4v->bs, 13);
		gf_bs_read_int(m4v->bs, 1);
		dsi->height = gf_bs_read_int(m4v->bs, 13);
	} else {
		dsi->width = dsi->height = 0;
	}

}

static GF_Err gf_m4v_parse_config_mpeg4(GF_M4VParser *m4v, GF_M4VDecSpecInfo *dsi)
{
	s32 o_type;
	u8 go;

	if (!m4v || !dsi) return GF_BAD_PARAM;

	memset(dsi, 0, sizeof(GF_M4VDecSpecInfo));

	go = 1;
	while (go) {
		o_type = M4V_LoadObject(m4v);
		switch (o_type) {
			/*vosh*/
		case M4V_VOS_START_CODE:
			dsi->VideoPL = (u8)gf_bs_read_u8(m4v->bs);
			break;

		case M4V_VOL_START_CODE:
			gf_m4v_parse_vol(m4v, dsi);
			/*shape will be done later*/
			gf_bs_align(m4v->bs);
			break;

		case M4V_VOP_START_CODE:
		case M4V_GOV_START_CODE:
			go = 0;
			break;
			/*EOS*/
		case -1:
			m4v->current_object_start = gf_bs_get_position(m4v->bs);
			return GF_EOS;
			/*don't interest us*/
		case M4V_UDTA_START_CODE:
		default:
			break;
		}
	}
	return GF_OK;
}

GF_EXPORT
GF_Err gf_m4v_parse_config(GF_M4VParser *m4v, GF_M4VDecSpecInfo *dsi)
{
	if (m4v->mpeg12) {
		return gf_m4v_parse_config_mpeg12(m4v, dsi);
	}
	else {
		return gf_m4v_parse_config_mpeg4(m4v, dsi);
	}
}

static GF_Err gf_m4v_parse_frame_mpeg12(GF_M4VParser *m4v, GF_M4VDecSpecInfo *dsi, u8 *frame_type, u32 *time_inc, u64 *size, u64 *start, Bool *is_coded)
{
	u8 go, hasVOP, firstObj, val;
	s32 o_type;

	if (!m4v || !size || !start || !frame_type) return GF_BAD_PARAM;

	*size = 0;
	firstObj = 1;
	hasVOP = 0;
	*is_coded = GF_FALSE;
	m4v->current_object_type = (u32)-1;
	*frame_type = 0;

	if (!m4v->step_mode)
		M4V_Reset(m4v, m4v->current_object_start);

	go = 1;
	while (go) {
		o_type = M4V_LoadObject(m4v);
		switch (o_type) {
		case M2V_PIC_START_CODE:
			/*done*/
			if (hasVOP) {
				go = 0;
				break;
			}
			if (firstObj) {
				*start = m4v->current_object_start;
				firstObj = 0;
			}
			hasVOP = 1;
			*is_coded = 1;

			/*val = */gf_bs_read_u8(m4v->bs);
			val = gf_bs_read_u8(m4v->bs);
			*frame_type = ((val >> 3) & 0x7) - 1;
			break;
		case M2V_GOP_START_CODE:
			if (firstObj) {
				*start = m4v->current_object_start;
				firstObj = 0;
			}
			if (hasVOP) go = 0;
			break;

		case M2V_SEQ_START_CODE:
			if (firstObj) {
				*start = m4v->current_object_start;
				firstObj = 0;
			}
			if (hasVOP) {
				go = 0;
				break;
			}

			/**/
			break;

		default:
			break;

		case -1:
			*size = gf_bs_get_position(m4v->bs) - *start;
			return GF_EOS;
		}
		if (m4v->step_mode)
			return GF_OK;
	}
	*size = m4v->current_object_start - *start;
	return GF_OK;
}

static GF_Err gf_m4v_parse_frame_mpeg4(GF_M4VParser *m4v, GF_M4VDecSpecInfo *dsi, u8 *frame_type, u32 *time_inc, u64 *size, u64 *start, Bool *is_coded)
{
	u8 go, hasVOP, firstObj, secs;
	s32 o_type;
	u32 vop_inc = 0;

	if (!m4v || !size || !start || !frame_type) return GF_BAD_PARAM;

	*size = 0;
	firstObj = 1;
	hasVOP = 0;
	*is_coded = 0;
	m4v->current_object_type = (u32)-1;
	*frame_type = 0;
	*start = 0;

	if (!m4v->step_mode)
		M4V_Reset(m4v, m4v->current_object_start);

	go = 1;
	while (go) {
		o_type = M4V_LoadObject(m4v);
		switch (o_type) {
		case M4V_VOP_START_CODE:
			/*done*/
			if (hasVOP) {
				go = 0;
				break;
			}
			if (firstObj) {
				*start = m4v->current_object_start;
				firstObj = 0;
			}
			hasVOP = 1;

			/*coding type*/
			*frame_type = gf_bs_read_int(m4v->bs, 2);
			/*modulo time base*/
			secs = 0;
			while (gf_bs_read_int(m4v->bs, 1) != 0)
				secs++;
			/*no support for B frames in parsing*/
			secs += (dsi->enh_layer || *frame_type!=2) ? m4v->tc_dec : m4v->tc_disp;
			/*marker*/
			gf_bs_read_int(m4v->bs, 1);
			/*vop_time_inc*/
			if (dsi->NumBitsTimeIncrement)
				vop_inc = gf_bs_read_int(m4v->bs, dsi->NumBitsTimeIncrement);

			m4v->prev_tc_dec = m4v->tc_dec;
			m4v->prev_tc_disp = m4v->tc_disp;
			if (dsi->enh_layer || *frame_type!=2) {
				m4v->tc_disp = m4v->tc_dec;
				m4v->tc_dec = secs;
			}
			*time_inc = secs * dsi->clock_rate + vop_inc;
			/*marker*/
			gf_bs_read_int(m4v->bs, 1);
			/*coded*/
			*is_coded = gf_bs_read_int(m4v->bs, 1);
			gf_bs_align(m4v->bs);
			break;
		case M4V_GOV_START_CODE:
			if (firstObj) {
				*start = m4v->current_object_start;
				firstObj = 0;
			}
			if (hasVOP) go = 0;
			break;

		case M4V_VOL_START_CODE:
			if (m4v->step_mode)
				gf_m4v_parse_vol(m4v, dsi);
		case M4V_VOS_START_CODE:
			if (hasVOP) {
				go = 0;
			}
			else if (firstObj) {
				*start = m4v->current_object_start;
				firstObj = 0;
			}
			break;

		case M4V_VO_START_CODE:
		default:
			break;

		case -1:
			*size = gf_bs_get_position(m4v->bs) - *start;
			return GF_EOS;
		}
		if (m4v->step_mode)
			return GF_OK;
	}
	assert(m4v->current_object_start >= *start);
	*size = m4v->current_object_start - *start;
	return GF_OK;
}

GF_EXPORT
GF_Err gf_m4v_parse_frame(GF_M4VParser *m4v, GF_M4VDecSpecInfo *dsi, u8 *frame_type, u32 *time_inc, u64 *size, u64 *start, Bool *is_coded)
{
	if (m4v->mpeg12) {
		return gf_m4v_parse_frame_mpeg12(m4v, dsi, frame_type, time_inc, size, start, is_coded);
	}
	else {
		return gf_m4v_parse_frame_mpeg4(m4v, dsi, frame_type, time_inc, size, start, is_coded);
	}
}

GF_Err gf_m4v_rewrite_par(u8 **o_data, u32 *o_dataLen, s32 par_n, s32 par_d)
{
	u64 start, end, size;
	GF_BitStream *mod;
	GF_M4VParser *m4v;
	Bool go = 1;

	m4v = gf_m4v_parser_new(*o_data, *o_dataLen, 0);
	mod = gf_bs_new(NULL, 0, GF_BITSTREAM_WRITE);

	start = 0;
	while (go) {
		u32 type = M4V_LoadObject(m4v);

		end = gf_bs_get_position(m4v->bs) - 4;
		size = end - start;
		/*store previous object*/
		if (size) {
<<<<<<< HEAD
			assert(size < 0x80000000);
			gf_bs_write_data(mod, *o_data + start, (u32)size);
=======
			assert (size < (u64)1<<31);
			if (size) gf_bs_write_data(mod, *o_data + start, (u32) size);
>>>>>>> 5b37b21a
			start = end;
		}

		switch (type) {
		case M4V_VOL_START_CODE:
			gf_bs_write_int(mod, 0, 8);
			gf_bs_write_int(mod, 0, 8);
			gf_bs_write_int(mod, 1, 8);
			gf_bs_write_int(mod, M4V_VOL_START_CODE, 8);
			gf_bs_write_int(mod, gf_bs_read_int(m4v->bs, 1), 1);
			gf_bs_write_int(mod, gf_bs_read_int(m4v->bs, 8), 8);
			start = gf_bs_read_int(m4v->bs, 1);
			gf_bs_write_int(mod, (u32)start, 1);
			if (start) {
				gf_bs_write_int(mod, gf_bs_read_int(m4v->bs, 7), 7);
			}
			start = gf_bs_read_int(m4v->bs, 4);
			if (start == 0xF) {
				gf_bs_read_int(m4v->bs, 8);
				gf_bs_read_int(m4v->bs, 8);
			}
			if ((par_n >= 0) && (par_d >= 0)) {
				u8 par = m4v_get_sar_idx(par_n, par_d);
				gf_bs_write_int(mod, par, 4);
				if (par == 0xF) {
					gf_bs_write_int(mod, par_n, 8);
					gf_bs_write_int(mod, par_d, 8);
				}
			}
			else {
				gf_bs_write_int(mod, 0x0, 4);
			}
		case -1:
			go = 0;
			break;
		default:
			break;
		}
	}
	while (gf_bs_bits_available(m4v->bs)) {
		u32 b = gf_bs_read_int(m4v->bs, 1);
		gf_bs_write_int(mod, b, 1);
	}

	gf_m4v_parser_del(m4v);
	gf_free(*o_data);
	gf_bs_get_content(mod, o_data, o_dataLen);
	gf_bs_del(mod);
	return GF_OK;
}

GF_EXPORT
u64 gf_m4v_get_object_start(GF_M4VParser *m4v)
{
	return m4v->current_object_start;
}

#if 0 //unused
Bool gf_m4v_is_valid_object_type(GF_M4VParser *m4v)
{
	return ((s32)m4v->current_object_type == -1) ? 0 : 1;
}
#endif


GF_EXPORT
GF_Err gf_m4v_get_config(u8 *rawdsi, u32 rawdsi_size, GF_M4VDecSpecInfo *dsi)
{
	GF_Err e;
	GF_M4VParser *vparse;
	if (!rawdsi || !rawdsi_size) return GF_NON_COMPLIANT_BITSTREAM;
	vparse = gf_m4v_parser_new(rawdsi, rawdsi_size, 0);
	e = gf_m4v_parse_config(vparse, dsi);
	dsi->next_object_start = (u32)vparse->current_object_start;
	gf_m4v_parser_del(vparse);
	return e < 0 ? e : GF_OK;
}

GF_EXPORT
GF_Err gf_mpegv12_get_config(u8 *rawdsi, u32 rawdsi_size, GF_M4VDecSpecInfo *dsi)
{
	GF_Err e;
	GF_M4VParser *vparse;
	if (!rawdsi || !rawdsi_size) return GF_NON_COMPLIANT_BITSTREAM;
	vparse = gf_m4v_parser_new(rawdsi, rawdsi_size, GF_TRUE);
	e = gf_m4v_parse_config(vparse, dsi);
	dsi->next_object_start = (u32)vparse->current_object_start;
	gf_m4v_parser_del(vparse);
	return e;
}

#endif


/*
	AAC parser
*/

GF_EXPORT
const char *gf_m4a_object_type_name(u32 objectType)
{
	switch (objectType) {
	case 0:
		return "MPEG-4 Audio Reserved";
	case 1:
		return "MPEG-4 Audio AAC Main";
	case 2:
		return "MPEG-4 Audio AAC LC";
	case 3:
		return "MPEG-4 Audio AAC SSR";
	case 4:
		return "MPEG-4 Audio AAC LTP";
	case 5:
		return "MPEG-4 Audio SBR";
	case 6:
		return "MPEG-4 Audio AAC Scalable";
	case 7:
		return "MPEG-4 Audio TwinVQ";
	case 8:
		return "MPEG-4 Audio CELP";
	case 9:
		return "MPEG-4 Audio HVXC";
	case 10:
		return "MPEG-4 Audio Reserved";
	case 11:
		return "MPEG-4 Audio Reserved";
	case 12:
		return "MPEG-4 Audio TTSI";
	case 13:
		return "MPEG-4 Audio Main synthetic";
	case 14:
		return "MPEG-4 Audio Wavetable synthesis";
	case 15:
		return "MPEG-4 Audio General MIDI";
	case 16:
		return "MPEG-4 Audio Algorithmic Synthesis and Audio FX";
	case 17:
		return "MPEG-4 Audio ER AAC LC";
	case 18:
		return "MPEG-4 Audio Reserved";
	case 19:
		return "MPEG-4 Audio ER AAC LTP";
	case 20:
		return "MPEG-4 Audio ER AAC scalable";
	case 21:
		return "MPEG-4 Audio ER TwinVQ";
	case 22:
		return "MPEG-4 Audio ER BSAC";
	case 23:
		return "MPEG-4 Audio ER AAC LD";
	case 24:
		return "MPEG-4 Audio ER CELP";
	case 25:
		return "MPEG-4 Audio ER HVXC";
	case 26:
		return "MPEG-4 Audio ER HILN";
	case 27:
		return "MPEG-4 Audio ER Parametric";
	case 28:
		return "MPEG-4 Audio SSC";
	case 29:
		return "MPEG-4 Audio ParametricStereo";
	case 30:
		return "MPEG-4 Audio Reserved";
	case 31:
		return "MPEG-4 Audio Reserved";
	case 32:
		return "MPEG-1 Audio Layer-1";
	case 33:
		return "MPEG-1 Audio Layer-2";
	case 34:
		return "MPEG-1 Audio Layer-3";
	case 35:
		return "MPEG-4 Audio DST";
	case 36:
		return "MPEG-4 Audio ALS";
	default:
		return "MPEG-4 Audio Unknown";
	}
}

GF_EXPORT
const char *gf_m4a_get_profile_name(u8 audio_pl)
{
	switch (audio_pl) {
	case 0x00:
		return "ISO Reserved (0x00)";
	case 0x01:
		return "Main Audio Profile @ Level 1";
	case 0x02:
		return "Main Audio Profile @ Level 2";
	case 0x03:
		return "Main Audio Profile @ Level 3";
	case 0x04:
		return "Main Audio Profile @ Level 4";
	case 0x05:
		return "Scalable Audio Profile @ Level 1";
	case 0x06:
		return "Scalable Audio Profile @ Level 2";
	case 0x07:
		return "Scalable Audio Profile @ Level 3";
	case 0x08:
		return "Scalable Audio Profile @ Level 4";
	case 0x09:
		return "Speech Audio Profile @ Level 1";
	case 0x0A:
		return "Speech Audio Profile @ Level 2";
	case 0x0B:
		return "Synthetic Audio Profile @ Level 1";
	case 0x0C:
		return "Synthetic Audio Profile @ Level 2";
	case 0x0D:
		return "Synthetic Audio Profile @ Level 3";
	case 0x0E:
		return "High Quality Audio Profile @ Level 1";
	case 0x0F:
		return "High Quality Audio Profile @ Level 2";
	case 0x10:
		return "High Quality Audio Profile @ Level 3";
	case 0x11:
		return "High Quality Audio Profile @ Level 4";
	case 0x12:
		return "High Quality Audio Profile @ Level 5";
	case 0x13:
		return "High Quality Audio Profile @ Level 6";
	case 0x14:
		return "High Quality Audio Profile @ Level 7";
	case 0x15:
		return "High Quality Audio Profile @ Level 8";
	case 0x16:
		return "Low Delay Audio Profile @ Level 1";
	case 0x17:
		return "Low Delay Audio Profile @ Level 2";
	case 0x18:
		return "Low Delay Audio Profile @ Level 3";
	case 0x19:
		return "Low Delay Audio Profile @ Level 4";
	case 0x1A:
		return "Low Delay Audio Profile @ Level 5";
	case 0x1B:
		return "Low Delay Audio Profile @ Level 6";
	case 0x1C:
		return "Low Delay Audio Profile @ Level 7";
	case 0x1D:
		return "Low Delay Audio Profile @ Level 8";
	case 0x1E:
		return "Natural Audio Profile @ Level 1";
	case 0x1F:
		return "Natural Audio Profile @ Level 2";
	case 0x20:
		return "Natural Audio Profile @ Level 3";
	case 0x21:
		return "Natural Audio Profile @ Level 4";
	case 0x22:
		return "Mobile Audio Internetworking Profile @ Level 1";
	case 0x23:
		return "Mobile Audio Internetworking Profile @ Level 2";
	case 0x24:
		return "Mobile Audio Internetworking Profile @ Level 3";
	case 0x25:
		return "Mobile Audio Internetworking Profile @ Level 4";
	case 0x26:
		return "Mobile Audio Internetworking Profile @ Level 5";
	case 0x27:
		return "Mobile Audio Internetworking Profile @ Level 6";
	case 0x28:
		return "AAC Profile @ Level 1";
	case 0x29:
		return "AAC Profile @ Level 2";
	case 0x2A:
		return "AAC Profile @ Level 4";
	case 0x2B:
		return "AAC Profile @ Level 5";
	case 0x2C:
		return "High Efficiency AAC Profile @ Level 2";
	case 0x2D:
		return "High Efficiency AAC Profile @ Level 3";
	case 0x2E:
		return "High Efficiency AAC Profile @ Level 4";
	case 0x2F:
		return "High Efficiency AAC Profile @ Level 5";
	case 0x30:
		return "High Efficiency AAC v2 Profile @ Level 2";
	case 0x31:
		return "High Efficiency AAC v2 Profile @ Level 3";
	case 0x32:
		return "High Efficiency AAC v2 Profile @ Level 4";
	case 0x33:
		return "High Efficiency AAC v2 Profile @ Level 5";
	case 0x34:
		return "Low Delay AAC Profile";
	case 0x35:
		return "Baseline MPEG Surround Profile @ Level 1";
	case 0x36:
		return "Baseline MPEG Surround Profile @ Level 2";
	case 0x37:
		return "Baseline MPEG Surround Profile @ Level 3";
	case 0x38:
		return "Baseline MPEG Surround Profile @ Level 4";
	case 0x39:
		return "Baseline MPEG Surround Profile @ Level 5";
	case 0x3A:
		return "Baseline MPEG Surround Profile @ Level 6";

	case 0x50:
		return "AAC Profile @ Level 6";
	case 0x51:
		return "AAC Profile @ Level 7";
	case 0x52:
		return "High Efficiency AAC Profile @ Level 6";
	case 0x53:
		return "High Efficiency AAC Profile @ Level 7";
	case 0x54:
		return "High Efficiency AAC v2 Profile @ Level 6";
	case 0x55:
		return "High Efficiency AAC v2 Profile @ Level 7";
	case 0x56:
		return "Extended High Efficiency AAC Profile @ Level 6";
	case 0x57:
		return "Extended High Efficiency AAC Profile @ Level 7";

	case 0xFE:
		return "Not part of MPEG-4 audio profiles";
	case 0xFF:
		return "No audio capability required";
	default:
		return "ISO Reserved / User Private";
	}
}

#ifndef GPAC_DISABLE_AV_PARSERS

GF_EXPORT
u32 gf_m4a_get_profile(GF_M4ADecSpecInfo *cfg)
{
	switch (cfg->base_object_type) {
	case 2: /*AAC LC*/
		if (cfg->nb_chan <= 2)
			return (cfg->base_sr <= 24000) ? 0x28 : 0x29; /*LC@L1 or LC@L2*/
		if (cfg->nb_chan <= 5)
			return (cfg->base_sr <= 48000) ? 0x2A : 0x2B; /*LC@L4 or LC@L5*/
		return (cfg->base_sr <= 48000) ? 0x50 : 0x51; /*LC@L4 or LC@L5*/
	case 5: /*HE-AAC - SBR*/
		if (cfg->nb_chan <= 2)
			return (cfg->base_sr <= 24000) ? 0x2C : 0x2D; /*HE@L2 or HE@L3*/
		if (cfg->nb_chan <= 5)
			return (cfg->base_sr <= 48000) ? 0x2E : 0x2F; /*HE@L4 or HE@L5*/
		return (cfg->base_sr <= 48000) ? 0x52 : 0x53; /*HE@L6 or HE@L7*/
	case 29: /*HE-AACv2 - SBR+PS*/
		if (cfg->nb_chan <= 2)
			return (cfg->base_sr <= 24000) ? 0x30 : 0x31; /*HE-AACv2@L2 or HE-AACv2@L3*/
		if (cfg->nb_chan <= 5)
			return (cfg->base_sr <= 48000) ? 0x32 : 0x33; /*HE-AACv2@L4 or HE-AACv2@L5*/
		return (cfg->base_sr <= 48000) ? 0x54 : 0x55; /*HE-AACv2@L6 or HE-AACv2@L7*/
	/*default to HQ*/
	default:
		if (cfg->nb_chan <= 2) return (cfg->base_sr < 24000) ? 0x0E : 0x0F; /*HQ@L1 or HQ@L2*/
		return 0x10; /*HQ@L3*/
	}
}



GF_EXPORT
GF_Err gf_m4a_parse_config(GF_BitStream *bs, GF_M4ADecSpecInfo *cfg, Bool size_known)
{
	u32 channel_configuration = 0;
	memset(cfg, 0, sizeof(GF_M4ADecSpecInfo));
	cfg->base_object_type = gf_bs_read_int(bs, 5);
	/*extended object type*/
	if (cfg->base_object_type == 31) {
		cfg->base_object_type = 32 + gf_bs_read_int(bs, 6);
	}
	cfg->base_sr_index = gf_bs_read_int(bs, 4);
	if (cfg->base_sr_index == 0x0F) {
		cfg->base_sr = gf_bs_read_int(bs, 24);
	}
	else {
		cfg->base_sr = GF_M4ASampleRates[cfg->base_sr_index];
	}

	channel_configuration = gf_bs_read_int(bs, 4);

	if (channel_configuration) {
		cfg->nb_chan = GF_M4ANumChannels[channel_configuration - 1];
	}

	if (cfg->base_object_type == 5 || cfg->base_object_type == 29) {
		if (cfg->base_object_type == 29) {
			cfg->has_ps = 1;
			cfg->nb_chan = 1;
		}
		cfg->has_sbr = GF_TRUE;
		cfg->sbr_sr_index = gf_bs_read_int(bs, 4);
		if (cfg->sbr_sr_index == 0x0F) {
			cfg->sbr_sr = gf_bs_read_int(bs, 24);
		}
		else {
			cfg->sbr_sr = GF_M4ASampleRates[cfg->sbr_sr_index];
		}
		cfg->sbr_object_type = gf_bs_read_int(bs, 5);
	}

	/*object cfg*/
	switch (cfg->base_object_type) {
	case 1:
	case 2:
	case 3:
	case 4:
	case 6:
	case 7:
	case 17:
	case 19:
	case 20:
	case 21:
	case 22:
	case 23:
	{
		Bool ext_flag;
		/*frame length flag*/
		/*fl_flag = */gf_bs_read_int(bs, 1);
		/*depends on core coder*/
		if (gf_bs_read_int(bs, 1))
			/*delay = */gf_bs_read_int(bs, 14);
		ext_flag = gf_bs_read_int(bs, 1);

		if (!channel_configuration) {
			u32 i, cpe_channels=0;
			cfg->program_config_element_present = 1;
			cfg->element_instance_tag = gf_bs_read_int(bs, 4);
			cfg->object_type = gf_bs_read_int(bs, 2);
			cfg->sampling_frequency_index = gf_bs_read_int(bs, 4);
			cfg->num_front_channel_elements = gf_bs_read_int(bs, 4);
			cfg->num_side_channel_elements = gf_bs_read_int(bs, 4);
			cfg->num_back_channel_elements = gf_bs_read_int(bs, 4);
			cfg->num_lfe_channel_elements = gf_bs_read_int(bs, 2);
			cfg->num_assoc_data_elements = gf_bs_read_int(bs, 3);
			cfg->num_valid_cc_elements = gf_bs_read_int(bs, 4);
			cfg->mono_mixdown_present = (Bool)gf_bs_read_int(bs, 1);
			if (cfg->mono_mixdown_present) {
				cfg->mono_mixdown_element_number = gf_bs_read_int(bs, 4);
			}
			cfg->stereo_mixdown_present = gf_bs_read_int(bs, 1);
			if (cfg->stereo_mixdown_present) {
				cfg->stereo_mixdown_element_number = gf_bs_read_int(bs, 4);
			}
			cfg->matrix_mixdown_idx_present = gf_bs_read_int(bs, 1);
			if (cfg->matrix_mixdown_idx_present) {
				cfg->matrix_mixdown_idx = gf_bs_read_int(bs, 2);
				cfg->pseudo_surround_enable = gf_bs_read_int(bs, 1);
			}
			for (i = 0; i < cfg->num_front_channel_elements; i++) {
				cfg->front_element_is_cpe[i] = gf_bs_read_int(bs, 1);
				cfg->front_element_tag_select[i] = gf_bs_read_int(bs, 4);
				if (cfg->front_element_is_cpe[i]) cpe_channels++;
			}
			for (i = 0; i < cfg->num_side_channel_elements; i++) {
				cfg->side_element_is_cpe[i] = gf_bs_read_int(bs, 1);
				cfg->side_element_tag_select[i] = gf_bs_read_int(bs, 4);
				if (cfg->side_element_is_cpe[i]) cpe_channels++;
			}
			for (i = 0; i < cfg->num_back_channel_elements; i++) {
				cfg->back_element_is_cpe[i] = gf_bs_read_int(bs, 1);
				cfg->back_element_tag_select[i] = gf_bs_read_int(bs, 4);
				if (cfg->back_element_is_cpe[i]) cpe_channels++;
			}
			for (i = 0; i < cfg->num_lfe_channel_elements; i++) {
				cfg->lfe_element_tag_select[i] = gf_bs_read_int(bs, 4);
			}
			for (i = 0; i < cfg->num_assoc_data_elements; i++) {
				cfg->assoc_data_element_tag_select[i] = gf_bs_read_int(bs, 4);
			}

			for (i = 0; i < cfg->num_valid_cc_elements; i++) {
				cfg->cc_element_is_ind_sw[i] = gf_bs_read_int(bs, 1);
				cfg->valid_cc_element_tag_select[i] = gf_bs_read_int(bs, 4);
			}
			gf_bs_align(bs);
			cfg->comment_field_bytes = gf_bs_read_int(bs, 8);
			gf_bs_read_data(bs, (char *)cfg->comments, cfg->comment_field_bytes);

			cfg->nb_chan = cfg->num_front_channel_elements + cfg->num_back_channel_elements + cfg->num_side_channel_elements + cfg->num_lfe_channel_elements;
			cfg->nb_chan += cpe_channels;
		}

		if ((cfg->base_object_type == 6) || (cfg->base_object_type == 20)) {
			gf_bs_read_int(bs, 3);
		}
		if (ext_flag) {
			if (cfg->base_object_type == 22) {
				gf_bs_read_int(bs, 5);
				gf_bs_read_int(bs, 11);
			}
			if ((cfg->base_object_type == 17)
				|| (cfg->base_object_type == 19)
				|| (cfg->base_object_type == 20)
				|| (cfg->base_object_type == 23)
				) {
				gf_bs_read_int(bs, 1);
				gf_bs_read_int(bs, 1);
				gf_bs_read_int(bs, 1);
			}
			/*ext_flag = */gf_bs_read_int(bs, 1);
		}
	}
	break;
	}
	/*ER cfg*/
	switch (cfg->base_object_type) {
	case 17:
	case 19:
	case 20:
	case 21:
	case 22:
	case 23:
	case 24:
	case 25:
	case 26:
	case 27:
	{
		u32 epConfig = gf_bs_read_int(bs, 2);
		if ((epConfig == 2) || (epConfig == 3)) {
		}
		if (epConfig == 3) {
			gf_bs_read_int(bs, 1);
		}
	}
	break;
	}

	if (size_known && (cfg->base_object_type != 5) && (cfg->base_object_type != 29)) {
		while (gf_bs_available(bs) >= 2) {
			u32 sync = gf_bs_peek_bits(bs, 11, 0);
			if (sync == 0x2b7) {
				gf_bs_read_int(bs, 11);
				cfg->sbr_object_type = gf_bs_read_int(bs, 5);
				cfg->has_sbr = gf_bs_read_int(bs, 1);
				if (cfg->has_sbr) {
					cfg->sbr_sr_index = gf_bs_read_int(bs, 4);
					if (cfg->sbr_sr_index == 0x0F) {
						cfg->sbr_sr = gf_bs_read_int(bs, 24);
					}
					else {
						cfg->sbr_sr = GF_M4ASampleRates[cfg->sbr_sr_index];
					}
				}
			}
			else if (sync == 0x548) {
				gf_bs_read_int(bs, 11);
				cfg->has_ps = gf_bs_read_int(bs, 1);
				if (cfg->has_ps)
					cfg->nb_chan = 1;
			}
			else {
				break;
			}
		}
	}
	cfg->audioPL = gf_m4a_get_profile(cfg);
	return GF_OK;
}

GF_EXPORT
GF_Err gf_m4a_get_config(u8 *dsi, u32 dsi_size, GF_M4ADecSpecInfo *cfg)
{
	GF_BitStream *bs;
	if (!dsi || !dsi_size || (dsi_size < 2)) return GF_NON_COMPLIANT_BITSTREAM;
	bs = gf_bs_new(dsi, dsi_size, GF_BITSTREAM_READ);
	gf_m4a_parse_config(bs, cfg, GF_TRUE);
	gf_bs_del(bs);
	return GF_OK;
}

u32 gf_latm_get_value(GF_BitStream *bs)
{
	u32 i, tmp, value = 0;
	u32 bytesForValue = gf_bs_read_int(bs, 2);
	for (i = 0; i <= bytesForValue; i++) {
		value <<= 8;
		tmp = gf_bs_read_int(bs, 8);
		value += tmp;
	}
	return value;
}

GF_EXPORT
u32 gf_m4a_get_channel_cfg(u32 nb_chan)
{
	u32 i, count = sizeof(GF_M4ANumChannels) / sizeof(u32);
	for (i = 0; i < count; i++) {
		if (GF_M4ANumChannels[i] == nb_chan) return i + 1;
	}
	return 0;
}

GF_EXPORT
GF_Err gf_m4a_write_config_bs(GF_BitStream *bs, GF_M4ADecSpecInfo *cfg)
{
	if (!cfg->base_sr_index) {
		if (!cfg->base_sr) return GF_BAD_PARAM;
		while (GF_M4ASampleRates[cfg->base_sr_index]) {
			if (GF_M4ASampleRates[cfg->base_sr_index] == cfg->base_sr)
				break;
			cfg->base_sr_index++;
		}
	}
	if (cfg->sbr_sr && !cfg->sbr_sr_index) {
		while (GF_M4ASampleRates[cfg->sbr_sr_index]) {
			if (GF_M4ASampleRates[cfg->sbr_sr_index] == cfg->sbr_sr)
				break;
			cfg->sbr_sr_index++;
		}
	}
	/*extended object type*/
	if (cfg->base_object_type >= 32) {
		gf_bs_write_int(bs, 31, 5);
		gf_bs_write_int(bs, cfg->base_object_type - 32, 6);
	}
	else {
		gf_bs_write_int(bs, cfg->base_object_type, 5);
	}
	gf_bs_write_int(bs, cfg->base_sr_index, 4);
	if (cfg->base_sr_index == 0x0F) {
		gf_bs_write_int(bs, cfg->base_sr, 24);
	}

	if (cfg->program_config_element_present) {
		gf_bs_write_int(bs, 0, 4);
	}
	else {
		gf_bs_write_int(bs, gf_m4a_get_channel_cfg(cfg->nb_chan), 4);
	}

	if (cfg->base_object_type == 5 || cfg->base_object_type == 29) {
		if (cfg->base_object_type == 29) {
			cfg->has_ps = 1;
			cfg->nb_chan = 1;
		}
		cfg->has_sbr = 1;
		gf_bs_write_int(bs, cfg->sbr_sr_index, 4);
		if (cfg->sbr_sr_index == 0x0F) {
			gf_bs_write_int(bs, cfg->sbr_sr, 24);
		}
		gf_bs_write_int(bs, cfg->sbr_object_type, 5);
	}

	/*object cfg*/
	switch (cfg->base_object_type) {
	case 1:
	case 2:
	case 3:
	case 4:
	case 6:
	case 7:
	case 17:
	case 19:
	case 20:
	case 21:
	case 22:
	case 23:
	{
		/*frame length flag*/
		gf_bs_write_int(bs, 0, 1);
		/*depends on core coder*/
		gf_bs_write_int(bs, 0, 1);
		/*ext flag*/
		gf_bs_write_int(bs, 0, 1);

		if (cfg->program_config_element_present) {
			u32 i;
			gf_bs_write_int(bs, cfg->element_instance_tag, 4);
			gf_bs_write_int(bs, cfg->object_type, 2);
			gf_bs_write_int(bs, cfg->sampling_frequency_index, 4);
			gf_bs_write_int(bs, cfg->num_front_channel_elements, 4);
			gf_bs_write_int(bs, cfg->num_side_channel_elements, 4);
			gf_bs_write_int(bs, cfg->num_back_channel_elements, 4);
			gf_bs_write_int(bs, cfg->num_lfe_channel_elements, 2);
			gf_bs_write_int(bs, cfg->num_assoc_data_elements, 3);
			gf_bs_write_int(bs, cfg->num_valid_cc_elements, 4);
			gf_bs_write_int(bs, cfg->mono_mixdown_present, 1);
			if (cfg->mono_mixdown_present) {
				gf_bs_write_int(bs, cfg->mono_mixdown_element_number, 4);
			}
			gf_bs_write_int(bs, cfg->stereo_mixdown_present, 1);
			if (cfg->stereo_mixdown_present) {
				gf_bs_write_int(bs, cfg->stereo_mixdown_element_number, 4);
			}
			gf_bs_write_int(bs, cfg->matrix_mixdown_idx_present, 1);
			if (cfg->matrix_mixdown_idx_present) {
				gf_bs_write_int(bs, cfg->matrix_mixdown_idx, 2);
				gf_bs_write_int(bs, cfg->pseudo_surround_enable, 1);
			}
			for (i = 0; i < cfg->num_front_channel_elements; i++) {
				gf_bs_write_int(bs, cfg->front_element_is_cpe[i], 1);
				gf_bs_write_int(bs, cfg->front_element_tag_select[i], 4);
			}
			for (i = 0; i < cfg->num_side_channel_elements; i++) {
				gf_bs_write_int(bs, cfg->side_element_is_cpe[i], 1);
				gf_bs_write_int(bs, cfg->side_element_tag_select[i], 4);
			}
			for (i = 0; i < cfg->num_back_channel_elements; i++) {
				gf_bs_write_int(bs, cfg->back_element_is_cpe[i], 1);
				gf_bs_write_int(bs, cfg->back_element_tag_select[i], 4);
			}
			for (i = 0; i < cfg->num_lfe_channel_elements; i++) {
				gf_bs_write_int(bs, cfg->lfe_element_tag_select[i], 4);
			}
			for (i = 0; i < cfg->num_assoc_data_elements; i++) {
				gf_bs_write_int(bs, cfg->assoc_data_element_tag_select[i], 4);
			}

			for (i = 0; i < cfg->num_valid_cc_elements; i++) {
				gf_bs_write_int(bs, cfg->cc_element_is_ind_sw[i], 1);
				gf_bs_write_int(bs, cfg->valid_cc_element_tag_select[i], 4);
			}
			gf_bs_align(bs);
			gf_bs_write_int(bs, cfg->comment_field_bytes, 8);
			gf_bs_write_data(bs, (char *)cfg->comments, cfg->comment_field_bytes);
		}

		if ((cfg->base_object_type == 6) || (cfg->base_object_type == 20)) {
			gf_bs_write_int(bs, 0, 3);
		}
	}
	break;
	}
	/*ER cfg - not supported*/

	/*implicit sbr - not used yet*/
#if 0
	if ((cfg->base_object_type != 5) && (cfg->base_object_type != 29)) {
		gf_bs_write_int(bs, 0x2b7, 11);
		cfg->sbr_object_type = gf_bs_read_int(bs, 5);
		cfg->has_sbr = gf_bs_read_int(bs, 1);
		if (cfg->has_sbr) {
			cfg->sbr_sr_index = gf_bs_read_int(bs, 4);
			if (cfg->sbr_sr_index == 0x0F) {
				cfg->sbr_sr = gf_bs_read_int(bs, 24);
			}
			else {
				cfg->sbr_sr = GF_M4ASampleRates[cfg->sbr_sr_index];
			}
		}
	}
#endif

	return GF_OK;
}

GF_EXPORT
GF_Err gf_m4a_write_config(GF_M4ADecSpecInfo *cfg, u8 **dsi, u32 *dsi_size)
{
	GF_BitStream *bs = gf_bs_new(NULL, 0, GF_BITSTREAM_WRITE);
	gf_m4a_write_config_bs(bs, cfg);
	gf_bs_get_content(bs, dsi, dsi_size);
	gf_bs_del(bs);
	return GF_OK;
}


/*AV1 parsing*/

static u32 av1_read_ns(GF_BitStream *bs, u32 n)
{
	u32 v;
	Bool extra_bit;
	int w = (u32)(log(n) / log(2)) + 1;
	u32 m = (1 << w) - n;
	assert(w < 32);
	v = gf_bs_read_int(bs, w - 1);
	if (v < m)
		return v;
	extra_bit = gf_bs_read_int(bs, 1);
	return (v << 1) - m + extra_bit;
}

static void av1_color_config(GF_BitStream *bs, AV1State *state)
{
	state->config->high_bitdepth = gf_bs_read_int(bs, 1);
	state->bit_depth = 8;
	if (state->config->seq_profile == 2 && state->config->high_bitdepth) {
		state->config->twelve_bit = gf_bs_read_int(bs, 1);
		state->bit_depth = state->config->twelve_bit ? 12 : 10;
	}
	else if (state->config->seq_profile <= 2) {
		state->bit_depth = state->config->high_bitdepth ? 10 : 8;
	}

	state->config->monochrome = GF_FALSE;
	if (state->config->seq_profile == 1) {
		state->config->monochrome = GF_FALSE;
	}
	else {
		state->config->monochrome = gf_bs_read_int(bs, 1);
	}
	/*NumPlanes = mono_chrome ? 1 : 3;*/
	state->color_description_present_flag = gf_bs_read_int(bs, 1);
	if (state->color_description_present_flag) {
		state->color_primaries = gf_bs_read_int(bs, 8);
		state->transfer_characteristics = gf_bs_read_int(bs, 8);
		state->matrix_coefficients = gf_bs_read_int(bs, 8);
	}
	else {
		state->color_primaries = 2/*CP_UNSPECIFIED*/;
		state->transfer_characteristics = 2/*TC_UNSPECIFIED*/;
		state->matrix_coefficients = 2/*MC_UNSPECIFIED*/;
	}
	if (state->config->monochrome) {
		state->color_range = gf_bs_read_int(bs, 1);
		state->config->chroma_subsampling_x = GF_TRUE;
		state->config->chroma_subsampling_y = GF_TRUE;
		state->config->chroma_sample_position = 0/*CSP_UNKNOWN*/;
		state->separate_uv_delta_q = 0;
		return;
	}
	else if (state->color_primaries == 0/*CP_BT_709*/ &&
		state->transfer_characteristics == 13/*TC_SRGB*/ &&
		state->matrix_coefficients == 0/*MC_IDENTITY*/) {
		state->color_range = GF_TRUE;
		state->config->chroma_subsampling_x = GF_FALSE;
		state->config->chroma_subsampling_y = GF_FALSE;
	}
	else {
		state->config->chroma_subsampling_x = GF_FALSE;
		state->config->chroma_subsampling_y = GF_FALSE;

		state->color_range = gf_bs_read_int(bs, 1);
		if (state->config->seq_profile == 0) {
			state->config->chroma_subsampling_x = GF_TRUE;
			state->config->chroma_subsampling_y = GF_TRUE;
		}
		else if (state->config->seq_profile == 1) {
			state->config->chroma_subsampling_x = GF_FALSE;
			state->config->chroma_subsampling_y = GF_FALSE;
		}
		else {
			if (state->bit_depth == 12) {
				state->config->chroma_subsampling_x = gf_bs_read_int(bs, 1);
				if (state->config->chroma_subsampling_x)
					state->config->chroma_subsampling_y = gf_bs_read_int(bs, 1);
				else
					state->config->chroma_subsampling_y = GF_FALSE;
			}
			else {
				state->config->chroma_subsampling_x = GF_TRUE;
				state->config->chroma_subsampling_y = GF_FALSE;
			}
		}
		if (state->config->chroma_subsampling_x && state->config->chroma_subsampling_y) {
			state->config->chroma_sample_position = gf_bs_read_int(bs, 2);
		}
	}
	state->separate_uv_delta_q = gf_bs_read_int(bs, 1);
}


static u32 uvlc(GF_BitStream *bs) {
	u8 leadingZeros = 0;
	while (1) {
		Bool done = gf_bs_read_int(bs, 1);
		if (done)
			break;
		leadingZeros++;
	}
	if (leadingZeros >= 32) {
		return 0xFFFFFFFF;
	}
	return gf_bs_read_int(bs, leadingZeros) + (1 << leadingZeros) - 1;
}

static void timing_info(GF_BitStream *bs, AV1State *state) {
	u32 num_ticks_per_picture_minus_1 = 0, time_scale = 0;
	/*num_units_in_display_tick*/ gf_bs_read_int(bs, 32);
	time_scale = gf_bs_read_int(bs, 32);
	state->equal_picture_interval = gf_bs_read_int(bs, 1);
	if (state->equal_picture_interval) {
		num_ticks_per_picture_minus_1 = uvlc(bs);
		state->tb_num = (num_ticks_per_picture_minus_1 + 1);
		state->tb_den = time_scale;
	}
	else {
		GF_LOG(GF_LOG_ERROR, GF_LOG_CODING, ("[AV1] VFR not supported.\n"));
		//TODO: upload num_units_in_display_tick (eq. to the POC in H264), compute delta between frames, set it as dts_inc in gf_import_aom_av1()
	}
}

static void decoder_model_info(AV1State *state, GF_BitStream *bs) {
	state->buffer_delay_length = 1 + gf_bs_read_int(bs, 5);
	/*num_units_in_decoding_tick =*/ gf_bs_read_int(bs, 32);
	state->buffer_removal_time_length = gf_bs_read_int(bs, 5);
	state->frame_presentation_time_length = 1 + gf_bs_read_int(bs, 5);
}

static void operating_parameters_info(GF_BitStream *bs, const u8 idx, const u8 buffer_delay_length_minus_1) {
	const u8 n = buffer_delay_length_minus_1 + 1;
	/*decoder_buffer_delay[op] =*/ gf_bs_read_int(bs, n);
	/*encoder_buffer_delay[op] =*/ gf_bs_read_int(bs, n);
	/*low_delay_mode_flag[op] =*/ gf_bs_read_int(bs, 1);
}

static void av1_parse_sequence_header_obu(GF_BitStream *bs, AV1State *state)
{
	u8 buffer_delay_length_minus_1 = 0;
	Bool timing_info_present_flag, initial_display_delay_present_flag;
	state->frame_state.seen_seq_header = GF_TRUE;
	state->config->seq_profile = gf_bs_read_int(bs, 3);
	state->still_picture = gf_bs_read_int(bs, 1);
	state->reduced_still_picture_header = gf_bs_read_int(bs, 1);
	if (state->reduced_still_picture_header) {
		timing_info_present_flag = GF_FALSE;
		initial_display_delay_present_flag = GF_FALSE;
		state->operating_points_count = 1;
		state->config->seq_level_idx_0 = gf_bs_read_int(bs, 5);
	}
	else {
		u8 i = 0;
		timing_info_present_flag = gf_bs_read_int(bs, 1);
		if (timing_info_present_flag) {
			timing_info(bs, state);
			state->decoder_model_info_present_flag = gf_bs_read_int(bs, 1);
			if (state->decoder_model_info_present_flag) {
				decoder_model_info(state, bs);
			}
		}
		else {
			state->decoder_model_info_present_flag = GF_FALSE;
		}
		initial_display_delay_present_flag = gf_bs_read_int(bs, 1);
		state->operating_points_count = 1 + gf_bs_read_int(bs, 5);
		for (i = 0; i < state->operating_points_count; i++) {
			u8 seq_level_idx_i, seq_tier = 0;

			state->operating_point_idc[i] = gf_bs_read_int(bs, 12);

			seq_level_idx_i = gf_bs_read_int(bs, 5);
			if (i == 0) state->config->seq_level_idx_0 = seq_level_idx_i;

			if (seq_level_idx_i > 7) {
				seq_tier = gf_bs_read_int(bs, 1);
			}
			if (i == 0) state->config->seq_tier_0 = seq_tier;

			if (state->decoder_model_info_present_flag) {
				state->decoder_model_present_for_this_op[i] = gf_bs_read_int(bs, 1);
				if (state->decoder_model_present_for_this_op[i]) {
					operating_parameters_info(bs, i, buffer_delay_length_minus_1);
				}
			}
			else {
				state->decoder_model_present_for_this_op[i] = 0;
			}
			if (initial_display_delay_present_flag) {
				if (gf_bs_read_int(bs, 1) /*initial_display_delay_present_for_this_op[i]*/) {
					/*initial_display_delay_minus_1[i] =*/ gf_bs_read_int(bs, 4);
				}
			}
		}
	}

	//operatingPoint = av1_choose_operating_point(bs);
	state->OperatingPointIdc = 0;//TODO: operating_point_idc[operatingPoint];

	state->frame_width_bits_minus_1 = gf_bs_read_int(bs, 4);
	state->frame_height_bits_minus_1 = gf_bs_read_int(bs, 4);
	state->width = gf_bs_read_int(bs, state->frame_width_bits_minus_1 + 1) + 1;
	state->height = gf_bs_read_int(bs, state->frame_height_bits_minus_1 + 1) + 1;
	state->frame_id_numbers_present_flag = GF_FALSE;
	if (!state->reduced_still_picture_header) {
		state->frame_id_numbers_present_flag = gf_bs_read_int(bs, 1);
	}
	if (state->frame_id_numbers_present_flag) {
		state->delta_frame_id_length_minus_2 = gf_bs_read_int(bs, 4);
		state->additional_frame_id_length_minus_1 = gf_bs_read_int(bs, 3);
	}
	state->use_128x128_superblock = gf_bs_read_int(bs, 1);
	/*enable_filter_intra =*/ gf_bs_read_int(bs, 1);
	/*enable_intra_edge_filter =*/ gf_bs_read_int(bs, 1);
	if (state->reduced_still_picture_header) {
		/*enable_interintra_compound = 0;
		enable_masked_compound = 0;
		enable_dual_filter = 0;
		enable_jnt_comp = 0;
		enable_ref_frame_mvs = 0;*/
		state->enable_warped_motion = 0;
		state->enable_order_hint = GF_FALSE;
		state->OrderHintBits = 0;
		state->seq_force_integer_mv = 2/*SELECT_INTEGER_MV*/;
		state->seq_force_screen_content_tools = 2/*SELECT_SCREEN_CONTENT_TOOLS*/;
	}
	else {
		Bool seq_choose_screen_content_tools;
		/*enable_interintra_compound =*/ gf_bs_read_int(bs, 1);
		/*enable_masked_compound =*/ gf_bs_read_int(bs, 1);
		state->enable_warped_motion = gf_bs_read_int(bs, 1);
		/*enable_dual_filter =*/ gf_bs_read_int(bs, 1);
		state->enable_order_hint = gf_bs_read_int(bs, 1);
		if (state->enable_order_hint) {
			/*enable_jnt_comp =*/ gf_bs_read_int(bs, 1);
			state->enable_ref_frame_mvs = gf_bs_read_int(bs, 1);
		}
		else {
			/*enable_jnt_comp =  0*/;
			/*enable_ref_frame_mvs = 0*/;
		}
		seq_choose_screen_content_tools = gf_bs_read_int(bs, 1);
		state->seq_force_screen_content_tools = 0;
		if (seq_choose_screen_content_tools) {
			state->seq_force_screen_content_tools = 2/*SELECT_SCREEN_CONTENT_TOOLS*/;
		}
		else {
			state->seq_force_screen_content_tools = gf_bs_read_int(bs, 1);
		}

		state->seq_force_integer_mv = 0;
		if (state->seq_force_screen_content_tools > 0) {
			const Bool seq_choose_integer_mv = gf_bs_read_int(bs, 1);
			if (seq_choose_integer_mv) {
				state->seq_force_integer_mv = 2/*SELECT_INTEGER_MV*/;
			}
			else {
				state->seq_force_integer_mv = gf_bs_read_int(bs, 1);
			}
		}
		else {
			state->seq_force_integer_mv = 2/*SELECT_INTEGER_MV*/;
		}
		if (state->enable_order_hint) {
			u8 order_hint_bits_minus_1 = gf_bs_read_int(bs, 3);
			state->OrderHintBits = order_hint_bits_minus_1 + 1;
		}
		else {
			state->OrderHintBits = 0;
		}
	}

	state->enable_superres = gf_bs_read_int(bs, 1);
	state->enable_cdef = gf_bs_read_int(bs, 1);
	state->enable_restoration = gf_bs_read_int(bs, 1);
	av1_color_config(bs, state);
	state->film_grain_params_present = gf_bs_read_int(bs, 1);
}



#define IVF_FILE_HEADER_SIZE 32

Bool gf_media_probe_ivf(GF_BitStream *bs)
{
	u32 dw = 0;
	if (gf_bs_available(bs) < IVF_FILE_HEADER_SIZE) return GF_FALSE;

	dw = gf_bs_peek_bits(bs, 32, 0);
	if (dw != GF_4CC('D', 'K', 'I', 'F')) {
		return GF_FALSE;
	}
	return GF_TRUE;
}

GF_Err gf_media_parse_ivf_file_header(GF_BitStream *bs, u32 *width, u32 *height, u32 *codec_fourcc, u32 *frame_rate, u32 *time_scale, u32 *num_frames)
{
	u32 dw = 0;

	if (!width || !height || !codec_fourcc || !frame_rate || !time_scale || !num_frames) {
		assert(0);
		return GF_BAD_PARAM;
	}

	if (gf_bs_available(bs) < IVF_FILE_HEADER_SIZE) {
		GF_LOG(GF_LOG_ERROR, GF_LOG_CODING, ("[IVF] Not enough bytes available ("LLU").\n", gf_bs_available(bs)));
		return GF_NON_COMPLIANT_BITSTREAM;
	}

	dw = gf_bs_read_u32(bs);
	if (dw != GF_4CC('D', 'K', 'I', 'F')) {
		GF_LOG(GF_LOG_INFO, GF_LOG_CODING, ("[IVF] Invalid signature\n"));
		return GF_NON_COMPLIANT_BITSTREAM;
	}

	dw = gf_bs_read_u16_le(bs);
	if (dw != 0) {
		GF_LOG(GF_LOG_ERROR, GF_LOG_CODING, ("[IVF] Wrong IVF version. 0 expected, got %u\n", dw));
		return GF_NON_COMPLIANT_BITSTREAM;
	}

	dw = gf_bs_read_u16_le(bs); //length of header in bytes
	if (dw != IVF_FILE_HEADER_SIZE) {
		GF_LOG(GF_LOG_ERROR, GF_LOG_CODING, ("[IVF] Wrong IVF header length. Expected 32 bytes, got %u\n", dw));
		return GF_NON_COMPLIANT_BITSTREAM;
	}

	*codec_fourcc = gf_bs_read_u32(bs);

	*width = gf_bs_read_u16_le(bs);
	*height = gf_bs_read_u16_le(bs);

	*frame_rate = gf_bs_read_u32_le(bs);
	*time_scale = gf_bs_read_u32_le(bs);

	*num_frames = gf_bs_read_u32_le(bs);
	gf_bs_read_u32_le(bs); //skip unused

	return GF_OK;
}

GF_Err gf_media_parse_ivf_frame_header(GF_BitStream *bs, u64 *frame_size, u64 *pts)
{
	if (!frame_size) return GF_BAD_PARAM;

	*frame_size = gf_bs_read_u32_le(bs);
	if (*frame_size > 256 * 1024 * 1024) {
		GF_LOG(GF_LOG_ERROR, GF_LOG_CODING, ("[IVF] Wrong frame size %u\n", *frame_size));
		*frame_size = 0;
		return GF_NON_COMPLIANT_BITSTREAM;
	}

	*pts = gf_bs_read_u64_le(bs);

	return GF_OK;
}

GF_Err gf_media_vp9_parse_superframe(GF_BitStream *bs, u64 ivf_frame_size, u32 *num_frames_in_superframe, u32 frame_sizes[VP9_MAX_FRAMES_IN_SUPERFRAME], u32 *superframe_index_size)
{
	u32 byte, bytes_per_framesize;
	u64 pos = gf_bs_get_position(bs), i = 0;
	GF_Err e = GF_OK;

	assert(bs && num_frames_in_superframe);

	/*initialize like there is no superframe*/
	memset(frame_sizes, 0, VP9_MAX_FRAMES_IN_SUPERFRAME * sizeof(frame_sizes[0]));
	*num_frames_in_superframe = 1;
	frame_sizes[0] = (u32)ivf_frame_size;
	*superframe_index_size = 0;

	e = gf_bs_seek(bs, pos + ivf_frame_size - 1);
	if (e) return e;

	byte = gf_bs_read_u8(bs);
	if ((byte & 0xe0) != 0xc0)
		goto exit; /*no superframe*/

	bytes_per_framesize = 1 + ((byte & 0x18) >> 3);
	*num_frames_in_superframe = (u32)(1 + (byte & 0x7));

	/*superframe_index()*/
	*superframe_index_size = 2 + bytes_per_framesize * *num_frames_in_superframe;
	gf_bs_seek(bs, pos + ivf_frame_size - *superframe_index_size);
	byte = gf_bs_read_u8(bs);
	if ((byte & 0xe0) != 0xc0)
		goto exit; /*no superframe*/

	frame_sizes[0] = 0;
	for (i = 0; i < *num_frames_in_superframe; ++i) {
		gf_bs_read_data(bs, (char*)(frame_sizes + i), bytes_per_framesize);
	}

exit:
	gf_bs_seek(bs, pos);
	return e;
}

static Bool vp9_frame_sync_code(GF_BitStream *bs)
{
	u8 val = gf_bs_read_int(bs, 8);
	if (val != 0x49)
		return GF_FALSE;

	val = gf_bs_read_int(bs, 8);
	if (val != 0x83)
		return GF_FALSE;

	val = gf_bs_read_int(bs, 8);
	if (val != 0x42)
		return GF_FALSE;

	return GF_TRUE;
}

typedef enum {
	CS_UNKNOWN = 0,
	CS_BT_601 = 1,
	CS_BT_709 = 2,
	CS_SMPTE_170 = 3,
	CS_SMPTE_240 = 4,
	CS_BT_2020 = 5,
	CS_RESERVED = 6,
	CS_RGB = 7,
} VP9_color_space;

static const int VP9_CS_to_23001_8_colour_primaries[] = { -1/*undefined*/, 5, 1, 6, 7, 9, -1/*reserved*/, 1 };
static const int VP9_CS_to_23001_8_transfer_characteristics[] = { -1/*undefined*/, 5, 1, 6, 7, 9, -1/*reserved*/, 13 };

static GF_Err vp9_color_config(GF_BitStream *bs, GF_VPConfig *vp9_cfg)
{
	VP9_color_space color_space;

	if (vp9_cfg->profile >= 2) {
		Bool ten_or_twelve_bit = gf_bs_read_int(bs, 1);
		vp9_cfg->bit_depth = ten_or_twelve_bit ? 12 : 10;
	}
	else {
		vp9_cfg->bit_depth = 8;
	}

	color_space = gf_bs_read_int(bs, 3);
	vp9_cfg->colour_primaries = VP9_CS_to_23001_8_colour_primaries[color_space];
	vp9_cfg->transfer_characteristics = VP9_CS_to_23001_8_transfer_characteristics[color_space];
	if (color_space != CS_RGB) {
		vp9_cfg->video_fullRange_flag = gf_bs_read_int(bs, 1);
		if (vp9_cfg->profile == 1 || vp9_cfg->profile == 3) {
			u8 subsampling_x, subsampling_y, subsampling_xy_to_chroma_subsampling[2][2] = { {3, 0}, {2, 0} };
			subsampling_x = gf_bs_read_int(bs, 1);
			subsampling_y = gf_bs_read_int(bs, 1);
			vp9_cfg->chroma_subsampling = subsampling_xy_to_chroma_subsampling[subsampling_x][subsampling_y];
			Bool reserved_zero = gf_bs_read_int(bs, 1);
			if (reserved_zero) {
				GF_LOG(GF_LOG_ERROR, GF_LOG_CODING, ("[VP9] color config reserved zero (1) is not zero.\n"));
				return GF_NON_COMPLIANT_BITSTREAM;
			}
		}
		else {
			vp9_cfg->chroma_subsampling = 0;
		}
	}
	else {
		vp9_cfg->video_fullRange_flag = GF_TRUE;
		if (vp9_cfg->profile == 1 || vp9_cfg->profile == 3) {
			vp9_cfg->chroma_subsampling = 3;
			Bool reserved_zero = gf_bs_read_int(bs, 1);
			if (reserved_zero) {
				GF_LOG(GF_LOG_ERROR, GF_LOG_CODING, ("[VP9] color config reserved zero (2) is not zero.\n"));
				return GF_NON_COMPLIANT_BITSTREAM;
			}
		}
	}

	return GF_OK;
}

static void vp9_compute_image_size(int FrameWidth, int FrameHeight, int *Sb64Cols, int *Sb64Rows)
{
	int MiCols = (FrameWidth + 7) >> 3;
	int MiRows = (FrameHeight + 7) >> 3;
	*Sb64Cols = (MiCols + 7) >> 3;
	*Sb64Rows = (MiRows + 7) >> 3;
}

static void vp9_frame_size(GF_BitStream *bs, int *FrameWidth, int *FrameHeight, int *Sb64Cols, int *Sb64Rows)
{
	int frame_width_minus_1 = gf_bs_read_int(bs, 16);
	int frame_height_minus_1 = gf_bs_read_int(bs, 16);
	if (frame_width_minus_1 + 1 != *FrameWidth || frame_height_minus_1 + 1 != *FrameHeight) {
		if (*FrameWidth || *FrameHeight)
			GF_LOG(GF_LOG_WARNING, GF_LOG_CONTAINER, ("[VP9] inconsistent frame dimensions: previous was %dx%d, new one is %dx%d.\n", *FrameWidth, *FrameHeight, frame_width_minus_1 + 1, frame_height_minus_1 + 1));
	}
	*FrameWidth = frame_width_minus_1 + 1;
	*FrameHeight = frame_height_minus_1 + 1;
	vp9_compute_image_size(*FrameWidth, *FrameHeight, Sb64Cols, Sb64Rows);
}

static void vp9_render_size(GF_BitStream *bs, int FrameWidth, int FrameHeight, int *renderWidth, int *renderHeight)
{
	Bool render_and_frame_size_different = gf_bs_read_int(bs, 1);
	if (render_and_frame_size_different == 1) {
		int render_width_minus_1 = gf_bs_read_int(bs, 16);
		int render_height_minus_1 = gf_bs_read_int(bs, 16);
		*renderWidth = render_width_minus_1 + 1;
		*renderHeight = render_height_minus_1 + 1;
	}
	else {
		*renderWidth = FrameWidth;
		*renderHeight = FrameHeight;
	}
}

static s64 vp9_s(GF_BitStream *bs, int n) {
	s64 value = gf_bs_read_int(bs, n);
	Bool sign = gf_bs_read_int(bs, 1);
	return sign ? -value : value;
}

static void vp9_loop_filter_params(GF_BitStream *bs)
{
	/*loop_filter_level = */gf_bs_read_int(bs, 6);
	/*loop_filter_sharpness = */gf_bs_read_int(bs, 3);
	Bool loop_filter_delta_enabled = gf_bs_read_int(bs, 1);
	if (loop_filter_delta_enabled == 1) {
		Bool loop_filter_delta_update = gf_bs_read_int(bs, 1);
		if (loop_filter_delta_update == GF_TRUE) {
			int i;
			for (i = 0; i < 4; i++) {
				Bool update_ref_delta = gf_bs_read_int(bs, 1);
				if (update_ref_delta == GF_TRUE)
					/*loop_filter_ref_deltas[i] =*/ vp9_s(bs, 6);
			}
			for (i = 0; i < 2; i++) {
				Bool update_mode_delta = gf_bs_read_int(bs, 1);
				if (update_mode_delta == GF_TRUE)
					/*loop_filter_mode_deltas[i] =*/ vp9_s(bs, 6);
			}
		}
	}
}

static void vp9_quantization_params(GF_BitStream *bs)
{
	/*base_q_idx = */gf_bs_read_int(bs, 8);
}

#define VP9_MAX_SEGMENTS 8
#define VP9_SEG_LVL_MAX 4
static const int segmentation_feature_bits[VP9_SEG_LVL_MAX] = { 8, 6, 2, 0 };
static const int segmentation_feature_signed[VP9_SEG_LVL_MAX] = { 1, 1, 0, 0 };

#define VP9_MIN_TILE_WIDTH_B64 4
#define VP9_MAX_TILE_WIDTH_B64 64

static void vp9_segmentation_params(GF_BitStream *bs)
{
	Bool segmentation_enabled = gf_bs_read_int(bs, 1);
	if (segmentation_enabled == 1) {
		int i;
		Bool segmentation_update_map = gf_bs_read_int(bs, 1);
		if (segmentation_update_map) {
			for (i = 0; i < 7; i++)
				/*segmentation_tree_probs[i] = read_prob()*/
				/*segmentation_temporal_update = */gf_bs_read_int(bs, 1);
			/*for (i = 0; i < 3; i++)
				segmentation_pred_prob[i] = segmentation_temporal_update ? read_prob() : 255*/
		}
		Bool segmentation_update_data = gf_bs_read_int(bs, 1);
		if (segmentation_update_data == 1) {
			/*segmentation_abs_or_delta_update =*/ gf_bs_read_int(bs, 1);
			for (i = 0; i < VP9_MAX_SEGMENTS; i++) {
				int j;
				for (j = 0; j < VP9_SEG_LVL_MAX; j++) {
					/*feature_value = 0*/
					Bool feature_enabled = gf_bs_read_int(bs, 1);
					/*FeatureEnabled[i][j] = feature_enabled*/
					if (feature_enabled) {
						int bits_to_read = segmentation_feature_bits[j];
						/*feature_value =*/ gf_bs_read_int(bs, bits_to_read);
						if (segmentation_feature_signed[j] == 1) {
							/*Bool feature_sign = */gf_bs_read_int(bs, 1);
							/*if (feature_sign == 1)
								feature_value *= -1*/
						}
					}
					/*FeatureData[i][j] = feature_value*/
				}
			}
		}
	}
}

static int calc_min_log2_tile_cols(int Sb64Cols) {
	int minLog2 = 0;
	while ((VP9_MAX_TILE_WIDTH_B64 << minLog2) < Sb64Cols)
		minLog2++;

	return minLog2;
}

static int calc_max_log2_tile_cols(int Sb64Cols) {
	int maxLog2 = 1;
	while ((Sb64Cols >> maxLog2) >= VP9_MIN_TILE_WIDTH_B64)
		maxLog2++;

	return maxLog2 - 1;
}

static void vp9_tile_info(GF_BitStream *bs, int Sb64Cols)
{
	Bool tile_rows_log2;
	int minLog2TileCols = calc_min_log2_tile_cols(Sb64Cols);
	int maxLog2TileCols = calc_max_log2_tile_cols(Sb64Cols);
	int tile_cols_log2 = minLog2TileCols;
	while (tile_cols_log2 < maxLog2TileCols) {
		Bool increment_tile_cols_log2 = gf_bs_read_int(bs, 1);
		if (increment_tile_cols_log2)
			tile_cols_log2++;
		else
			break;
	}
	tile_rows_log2 = gf_bs_read_int(bs, 1);
	if (tile_rows_log2) {
		Bool increment_tile_rows_log2 = gf_bs_read_int(bs, 1);
		tile_rows_log2 += increment_tile_rows_log2;
	}
}

static void vp9_frame_size_with_refs(GF_BitStream *bs, u8 refresh_frame_flags, u8 * ref_frame_idx, int * RefFrameWidth, int *RefFrameHeight,
	int *FrameWidth, int *FrameHeight, int *RenderWidth, int *RenderHeight, int *Sb64Cols, int *Sb64Rows)
{
	Bool found_ref;
	int i;
	for (i = 0; i < 3; i++) {
		found_ref = gf_bs_read_int(bs, 1);
		if (found_ref) {
			*FrameWidth  = RefFrameWidth [ref_frame_idx[i]];
			*FrameHeight = RefFrameHeight[ref_frame_idx[i]];
			break;
		}
	}
	if (found_ref == 0) {
		vp9_frame_size(bs, FrameWidth, FrameHeight, Sb64Cols, Sb64Rows);
	}
	else {
		vp9_compute_image_size(*FrameWidth, *FrameHeight, Sb64Cols, Sb64Rows);
	}

	vp9_render_size(bs, *FrameWidth, *FrameHeight, RenderWidth, RenderHeight);
}

static void vp9_read_interpolation_filter(GF_BitStream *bs)
{
	Bool is_filter_switchable = gf_bs_read_int(bs, 1);
	if (!is_filter_switchable) {
		/*raw_interpolation_filter = */gf_bs_read_int(bs, 2);
	}
}


#define VP9_KEY_FRAME 0

GF_Err gf_media_vp9_parse_sample(GF_BitStream *bs, GF_VPConfig *vp9_cfg, Bool *key_frame, u32 *FrameWidth, u32 *FrameHeight, u32 *renderWidth, u32 *renderHeight)
{
	Bool FrameIsIntra = GF_FALSE, profile_low_bit = GF_FALSE, profile_high_bit = GF_FALSE, show_existing_frame = GF_FALSE, frame_type = GF_FALSE, show_frame = GF_FALSE, error_resilient_mode = GF_FALSE;
	/*u8 frame_context_idx = 0, reset_frame_context = 0, frame_marker = 0*/;
	int Sb64Cols = 0, Sb64Rows = 0, i = 0;
	u8 refresh_frame_flags = 0;

	assert(bs && key_frame);

	/*uncompressed header*/
	/*frame_marker = */gf_bs_read_int(bs, 2);
	profile_low_bit = gf_bs_read_int(bs, 1);
	profile_high_bit = gf_bs_read_int(bs, 1);
	vp9_cfg->profile = (profile_high_bit << 1) + profile_low_bit;
	if (vp9_cfg->profile == 3) {
		Bool reserved_zero = gf_bs_read_int(bs, 1);
		if (reserved_zero) {
			GF_LOG(GF_LOG_ERROR, GF_LOG_CODING, ("[VP9] uncompressed header reserved zero is not zero.\n"));
			return GF_NON_COMPLIANT_BITSTREAM;
		}
	}

	show_existing_frame = gf_bs_read_int(bs, 1);
	if (show_existing_frame == GF_TRUE) {
		/*frame_to_show_map_idx = */gf_bs_read_int(bs, 3);
		return GF_OK;
	}

	frame_type = gf_bs_read_int(bs, 1);
	show_frame = gf_bs_read_int(bs, 1);
	error_resilient_mode = gf_bs_read_int(bs, 1);
	if (frame_type == VP9_KEY_FRAME) {
		if (!vp9_frame_sync_code(bs))
			return GF_NON_COMPLIANT_BITSTREAM;
		if (vp9_color_config(bs, vp9_cfg) != GF_OK)
			return GF_NON_COMPLIANT_BITSTREAM;
		vp9_frame_size(bs, FrameWidth, FrameHeight, &Sb64Cols, &Sb64Rows);
		vp9_render_size(bs, *FrameWidth, *FrameHeight, renderWidth, renderHeight);
		refresh_frame_flags = 0xFF;
		*key_frame = GF_TRUE;
		FrameIsIntra = GF_TRUE;
	}
	else {
		Bool intra_only = GF_FALSE;
		*key_frame = GF_FALSE;

		if (show_frame == GF_FALSE) {
			intra_only = gf_bs_read_int(bs, 1);
		}
		FrameIsIntra = intra_only;

		if (error_resilient_mode == GF_FALSE) {
			/*reset_frame_context = */gf_bs_read_int(bs, 2);
		}

		if (intra_only == GF_TRUE) {
			if (!vp9_frame_sync_code(bs))
				return GF_NON_COMPLIANT_BITSTREAM;

			if (vp9_cfg->profile > 0) {
				if (vp9_color_config(bs, vp9_cfg) != GF_OK)
					return GF_NON_COMPLIANT_BITSTREAM;
			}
			else {
				u8 color_space = CS_BT_601;
				vp9_cfg->colour_primaries = VP9_CS_to_23001_8_colour_primaries[color_space];
				vp9_cfg->transfer_characteristics = VP9_CS_to_23001_8_transfer_characteristics[color_space];
				vp9_cfg->chroma_subsampling = 0;
				vp9_cfg->bit_depth = 8;
			}
			refresh_frame_flags = gf_bs_read_int(bs, 8);
			vp9_frame_size(bs, FrameWidth, FrameHeight, &Sb64Cols, &Sb64Rows);
			vp9_render_size(bs, *FrameWidth, *FrameHeight, renderWidth, renderHeight);
		}
		else {
			int i;
			refresh_frame_flags = gf_bs_read_int(bs, 8);
			u8 ref_frame_idx[3];
			for (i = 0; i < 3; i++) {
				ref_frame_idx[i] = gf_bs_read_int(bs, 3);
				/*ref_frame_sign_bias[LAST_FRAME + i] = */gf_bs_read_int(bs, 1);
			}
			vp9_frame_size_with_refs(bs, refresh_frame_flags, ref_frame_idx, vp9_cfg->RefFrameWidth, vp9_cfg->RefFrameHeight, FrameWidth, FrameHeight, renderWidth, renderHeight, &Sb64Cols, &Sb64Rows);
			/*allow_high_precision_mv = */gf_bs_read_int(bs, 1);
			vp9_read_interpolation_filter(bs);
		}
	}

	if (error_resilient_mode == 0) {
		/*refresh_frame_context = */gf_bs_read_int(bs, 1);
		/*frame_parallel_decoding_mode = */gf_bs_read_int(bs, 1);
	}

	/*frame_context_idx = */gf_bs_read_int(bs, 2);
	if (FrameIsIntra || error_resilient_mode) {
		/*setup_past_independence + save_probs ...*/
		//frame_context_idx = 0;
	}

	vp9_loop_filter_params(bs);
	vp9_quantization_params(bs);
	vp9_segmentation_params(bs);
	vp9_tile_info(bs, Sb64Cols);

	/*header_size_in_bytes = */gf_bs_read_int(bs, 16);

	/*Reference frame update process (8.10 - partial)*/
	for (i = 0; i < VP9_NUM_REF_FRAMES; i++) {
		if ((refresh_frame_flags >> i) & 1) {
			vp9_cfg->RefFrameWidth[i] = *FrameWidth;
			vp9_cfg->RefFrameHeight[i] = *FrameHeight;
		}
	}

	return GF_OK;
}

GF_Err gf_av1_parse_obu_header(GF_BitStream *bs, ObuType *obu_type, Bool *obu_extension_flag, Bool *obu_has_size_field, u8 *temporal_id, u8 *spatial_id)
{
	Bool forbidden = gf_bs_read_int(bs, 1);
	if (forbidden) {
		return GF_NON_COMPLIANT_BITSTREAM;
	}

	*obu_type = gf_bs_read_int(bs, 4);
	*obu_extension_flag = gf_bs_read_int(bs, 1);
	*obu_has_size_field = gf_bs_read_int(bs, 1);
	if (gf_bs_read_int(bs, 1) /*obu_reserved_1bit*/) {
		return GF_NON_COMPLIANT_BITSTREAM;
	}
	if (*obu_extension_flag) {
		*temporal_id = gf_bs_read_int(bs, 3);
		*spatial_id = gf_bs_read_int(bs, 2);
		/*extension_header_reserved_3bits = */gf_bs_read_int(bs, 3);
	}

	return GF_OK;
}

#endif // GPAC_DISABLE_AV_PARSERS

GF_EXPORT
const char *av1_get_obu_name(ObuType obu_type)
{
	switch (obu_type) {
	case OBU_SEQUENCE_HEADER: return "seq_header";
	case OBU_TEMPORAL_DELIMITER: return "delimiter";
	case OBU_FRAME_HEADER: return "frame_header";
	case OBU_TILE_GROUP: return "tile_group";
	case OBU_METADATA: return "metadata";
	case OBU_FRAME: return "frame";
	case OBU_REDUNDANT_FRAME_HEADER: return "redundant_frame_header";
	case OBU_TILE_LIST: return "tile_list";
	case OBU_PADDING: return "padding";
	case OBU_RESERVED_0:
	case OBU_RESERVED_9:
	case OBU_RESERVED_10:
	case OBU_RESERVED_11:
	case OBU_RESERVED_12:
	case OBU_RESERVED_13:
	case OBU_RESERVED_14:
		return "reserved";
	default: return "unknown";
	}
}

Bool av1_is_obu_header(ObuType obu_type) {
	switch (obu_type) {
	case OBU_SEQUENCE_HEADER:
	case OBU_METADATA:
		// TODO add check based on the metadata type
		return GF_TRUE;
	default:
		return GF_FALSE;
	}
}

#ifndef GPAC_DISABLE_AV_PARSERS

static Bool av1_is_obu_frame(AV1State *state, ObuType obu_type)
{
	switch (obu_type) {
	case OBU_PADDING:
	case OBU_REDUNDANT_FRAME_HEADER:
		return GF_FALSE;
	case OBU_TEMPORAL_DELIMITER:
		return state->keep_temporal_delim ? GF_TRUE : GF_FALSE;
	default:
		return GF_TRUE;
	}
}

u64 gf_av1_leb128_read(GF_BitStream *bs, u8 *opt_Leb128Bytes) {
	u64 value = 0;
	u8 Leb128Bytes = 0, i = 0;
	for (i = 0; i < 8; i++) {
		u8 leb128_byte = gf_bs_read_u8(bs);
<<<<<<< HEAD
		value |= ( ((u64) (leb128_byte & 0x7f)) << (i * 7));
=======
		value |= (((u64)(leb128_byte & 0x7f)) << (i * 7));
>>>>>>> 5b37b21a
		Leb128Bytes += 1;
		if (!(leb128_byte & 0x80)) {
			break;
		}
	}

	if (opt_Leb128Bytes) {
		*opt_Leb128Bytes = Leb128Bytes;
	}
	return value;
}

u32 gf_av1_leb128_size(u64 value)
{
	u32 gf_av1_leb128_size = 0;
	do {
		++gf_av1_leb128_size;
	} while ((value >>= 7) != 0);

	return gf_av1_leb128_size;
}

u64 gf_av1_leb128_write(GF_BitStream *bs, u64 value)
{
	u32 i, leb_size = gf_av1_leb128_size(value);
	for (i = 0; i < leb_size; ++i) {
		u8 byte = value & 0x7f;
		value >>= 7;
		if (value != 0) byte |= 0x80; //more bytes follow
		gf_bs_write_u8(bs, byte);
	}

	return leb_size;
}

#define OBU_BLOCK_SIZE 4096
static void av1_add_obu_internal(GF_BitStream *bs, u64 pos, u64 obu_length, ObuType obu_type, GF_List **obu_list, AV1State *state)
{
	char block[OBU_BLOCK_SIZE];
	Bool has_size_field = 0, obu_extension_flag = 0;
	u8 temporal_id, spatial_id;
	GF_AV1_OBUArrayEntry *a = NULL;

	if (state && state->mem_mode) {
		if (!state->bs) state->bs = gf_bs_new(NULL, 0, GF_BITSTREAM_WRITE);
		else gf_bs_reassign_buffer(state->bs, state->frame_obus, state->frame_obus_alloc);
	}
	else {
		GF_SAFEALLOC(a, GF_AV1_OBUArrayEntry);
		if (!a) {
			GF_LOG(GF_LOG_ERROR, GF_LOG_CONTAINER, ("[AV1] Failed to allocate OBU\n"));
			return;
		}
	}

	gf_bs_seek(bs, pos);
	gf_av1_parse_obu_header(bs, &obu_type, &obu_extension_flag, &has_size_field, &temporal_id, &spatial_id);
	gf_bs_seek(bs, pos);

	if (has_size_field) {
		if (a) {
			a->obu = gf_malloc((size_t)obu_length);
			gf_bs_read_data(bs, a->obu, (u32)obu_length);
			a->obu_length = obu_length;
		}
		else {
			u32 remain = (u32)obu_length;
			while (remain) {
				u32 block_size = OBU_BLOCK_SIZE;
				if (block_size > remain) block_size = remain;
				gf_bs_read_data(bs, block, block_size);
				gf_bs_write_data(state->bs, block, block_size);
				remain -= block_size;
			}
			return;
		}
	}
	else {
		u8 i, hdr_size = obu_extension_flag ? 2 : 1;
		const u32 leb_size = (u32)gf_av1_leb128_size(obu_length);
		const u64 obu_size = obu_length - hdr_size;

		if (a) {
			a->obu = gf_malloc((size_t)obu_length + leb_size);
			a->obu_length = obu_length + leb_size;
			for (i = 0; i < hdr_size; ++i) {
				a->obu[i] = gf_bs_read_u8(bs);
				/*add size field flag*/
				if (i == 0) a->obu[0] |= 0x02;
			}
			{
				u32 out_size = 0;
				u8 *output = NULL;
				GF_BitStream *bsLeb128 = gf_bs_new(NULL, 0, GF_BITSTREAM_WRITE);
				/*write size field*/
				gf_av1_leb128_write(bsLeb128, obu_size);
				assert(gf_bs_get_position(bsLeb128) == leb_size);
				gf_bs_get_content(bsLeb128, &output, &out_size);
				gf_bs_del(bsLeb128);
				memcpy(a->obu + hdr_size, output, out_size);
				gf_free(output);
			}
			gf_bs_read_data(bs, a->obu + hdr_size + leb_size, (u32)(obu_size));
			assert(gf_bs_get_position(bs) == pos + obu_length);
		}
		else {
			u32 remain;
			for (i = 0; i < hdr_size; ++i) {
				u8 hdr_b = gf_bs_read_u8(bs);
				if (i == 0) hdr_b |= 0x02; /*add size field flag*/
				gf_bs_write_u8(state->bs, hdr_b);
			}
			/*add size field */
			gf_av1_leb128_write(state->bs, obu_size);
			remain = (u32)obu_length - hdr_size;
			while (remain) {
				u32 block_size = OBU_BLOCK_SIZE;
				if (block_size > remain) block_size = remain;
				gf_bs_read_data(bs, block, block_size);
				gf_bs_write_data(state->bs, block, block_size);
				remain -= block_size;
			}
			assert(gf_bs_get_position(bs) == pos + obu_length);
			return;
		}
	}
	a->obu_type = obu_type;
	if (!*obu_list)
		*obu_list = gf_list_new();
	gf_list_add(*obu_list, a);
}

static void av1_populate_state_from_obu(GF_BitStream *bs, u64 pos, u64 obu_length, ObuType obu_type, AV1State *state)
{
	if (av1_is_obu_header(obu_type)) {
		av1_add_obu_internal(bs, pos, obu_length, obu_type, &state->frame_state.header_obus, NULL);
	}
	if (!state->skip_frames && av1_is_obu_frame(state, obu_type)) {
		if (!state->mem_mode) {
			av1_add_obu_internal(bs, pos, obu_length, obu_type, &state->frame_state.frame_obus, NULL);
		}
		else {
			av1_add_obu_internal(bs, pos, obu_length, obu_type, NULL, state);
		}
	}
}

GF_Err aom_av1_parse_temporal_unit_from_section5(GF_BitStream *bs, AV1State *state)
{
	if (!state) return GF_BAD_PARAM;
	state->obu_type = -1;

	while (state->obu_type != OBU_TEMPORAL_DELIMITER) {
		if (!gf_bs_available(bs))
			return state->unframed ? GF_BUFFER_TOO_SMALL : GF_OK;

		u64 pos = gf_bs_get_position(bs), obu_length = 0;
		GF_Err e;
		if (gf_bs_available(bs)==1)
			e=GF_OK;

		e = gf_media_aom_av1_parse_obu(bs, &state->obu_type, &obu_length, NULL, state);
		if (e)
			return e;

		if (obu_length != gf_bs_get_position(bs) - pos) {
			GF_LOG(GF_LOG_WARNING, GF_LOG_CONTAINER, ("[AV1] OBU (Section 5) frame size "LLU" different from consumed bytes "LLU".\n", obu_length, gf_bs_get_position(bs) - pos));
			return GF_NON_COMPLIANT_BITSTREAM;
		}

		GF_LOG(GF_LOG_DEBUG, GF_LOG_CONTAINER, ("[AV1] Section5 OBU detected (size "LLU")\n", obu_length));
		av1_populate_state_from_obu(bs, pos, obu_length, state->obu_type, state);
	}

	return GF_OK;
}

Bool gf_media_aom_probe_annexb(GF_BitStream *bs)
{
	Bool res = GF_TRUE;
	u64 init_pos = gf_bs_get_position(bs);
	u64 sz = gf_av1_leb128_read(bs, NULL);
	if (!sz) res = GF_FALSE;
	while (sz > 0) {
		u8 Leb128Bytes = 0;
		u64 frame_unit_size = gf_av1_leb128_read(bs, &Leb128Bytes);

		if (!frame_unit_size) {
			res = GF_FALSE;
			break;
		}

		if (sz < Leb128Bytes + frame_unit_size) {
			res = GF_FALSE;
			break;
		}
		sz -= Leb128Bytes + frame_unit_size;

		while (frame_unit_size > 0) {
			ObuType obu_type;
			u64 pos, obu_length = gf_av1_leb128_read(bs, &Leb128Bytes);
			if (frame_unit_size < Leb128Bytes + obu_length) {
				res = GF_FALSE;
				break;
			}
			pos = gf_bs_get_position(bs);
			frame_unit_size -= Leb128Bytes;

			u8 tid, sid;
			Bool extflag, has_size;
			GF_Err e = gf_av1_parse_obu_header(bs, &obu_type, &extflag, &has_size, &tid, &sid);
			if (e) {
				res = GF_FALSE;
				break;
			}

			if (has_size) {
				obu_length = (u32)gf_av1_leb128_read(bs, NULL);
			}
			else {
				if (obu_length >= 1 + extflag) {
					obu_length = obu_length - 1 - extflag;
				}
				else {
					res = GF_FALSE;
					break;
				}
			}
			u32 hdr_size = (u32)(gf_bs_get_position(bs) - pos);
			obu_length += hdr_size;

			if (frame_unit_size < obu_length) {
				res = GF_FALSE;
				break;
			}
			frame_unit_size -= obu_length;
			gf_bs_skip_bytes(bs, obu_length - hdr_size);
		}
		if (!res) break;
	}
	gf_bs_seek(bs, init_pos);
	return res;
}

GF_Err aom_av1_parse_temporal_unit_from_annexb(GF_BitStream *bs, AV1State *state)
{
	GF_Err e = GF_OK;
	u64 tupos;
	u64 tusize, sz;
	if (!bs || !state) return GF_BAD_PARAM;

	state->bs_overread = GF_FALSE;
	tusize = sz = gf_av1_leb128_read(bs, NULL);
	tupos = gf_bs_get_position(bs);
	if (!sz) {
		GF_LOG(GF_LOG_INFO, GF_LOG_CODING, ("[AV1] temporal unit size is 0, likely not annex B\n"));
		return GF_NON_COMPLIANT_BITSTREAM;
	}

	GF_LOG(GF_LOG_DEBUG, GF_LOG_CONTAINER, ("[AV1] Annex B temporal unit detected (size "LLU") ***** \n", sz));
	while (sz > 0) {
		u8 Leb128Bytes = 0;
		u64 frame_unit_size = gf_av1_leb128_read(bs, &Leb128Bytes);

		if (state->bs_overread) {
			return GF_BUFFER_TOO_SMALL;
		}
		if (sz < Leb128Bytes + frame_unit_size) {
			GF_LOG(GF_LOG_ERROR, GF_LOG_CODING, ("[AV1] Annex B sz("LLU") < Leb128Bytes("LLU") + frame_unit_size("LLU")\n", sz, Leb128Bytes, frame_unit_size));
			return GF_NON_COMPLIANT_BITSTREAM;
		}
		GF_LOG(GF_LOG_DEBUG, GF_LOG_CONTAINER, ("[AV1] Annex B frame unit detected (size "LLU")\n", frame_unit_size));
		sz -= Leb128Bytes + frame_unit_size;

		while (frame_unit_size > 0) {
			u64 pos, obu_length = gf_av1_leb128_read(bs, &Leb128Bytes);

			if (state->bs_overread) {
				return GF_BUFFER_TOO_SMALL;
			}
			if (frame_unit_size < Leb128Bytes + obu_length) {
				GF_LOG(GF_LOG_ERROR, GF_LOG_CODING, ("[AV1] Annex B frame_unit_size("LLU") < Leb128Bytes("LLU") + obu_length("LLU")\n", frame_unit_size, Leb128Bytes, obu_length));
				return GF_NON_COMPLIANT_BITSTREAM;
			}
			GF_LOG(GF_LOG_DEBUG, GF_LOG_CONTAINER, ("[AV1] Annex B OBU detected (size "LLU")\n", obu_length));
			pos = gf_bs_get_position(bs);
			frame_unit_size -= Leb128Bytes;

			e = gf_media_aom_av1_parse_obu(bs, &state->obu_type, &obu_length, NULL, state);
			if (e) return e;

			if (obu_length != gf_bs_get_position(bs) - pos) {
				GF_LOG(GF_LOG_WARNING, GF_LOG_CONTAINER, ("[AV1] Annex B frame size "LLU" different from consumed bytes "LLU".\n", obu_length, gf_bs_get_position(bs) - pos));
				return GF_NON_COMPLIANT_BITSTREAM;
			}

			av1_populate_state_from_obu(bs, pos, obu_length, state->obu_type, state);
			if (frame_unit_size < obu_length) {
				GF_LOG(GF_LOG_ERROR, GF_LOG_CODING, ("[AV1] Annex B frame_unit_size("LLU") < OBU size ("LLU")\n", frame_unit_size, obu_length));
				return GF_NON_COMPLIANT_BITSTREAM;
			}
			frame_unit_size -= obu_length;
		}
	}
	assert(sz == 0);
	if (tusize != gf_bs_get_position(bs) - tupos) {
		GF_LOG(GF_LOG_WARNING, GF_LOG_CONTAINER, ("[AV1] Annex B TU size "LLU" different from consumed bytes "LLU".\n", tusize, gf_bs_get_position(bs) - tupos));
		return GF_NON_COMPLIANT_BITSTREAM;
	}
	return GF_OK;
}

GF_Err aom_av1_parse_temporal_unit_from_ivf(GF_BitStream *bs, AV1State *state)
{
	u64 frame_size, pts_ignored;
	GF_Err e;
	if (gf_bs_available(bs)<12) return GF_EOS;
	e = gf_media_parse_ivf_frame_header(bs, &frame_size, &pts_ignored);
	if (e) return e;
	GF_LOG(GF_LOG_DEBUG, GF_LOG_CONTAINER, ("[AV1] IVF frame detected (size "LLU")\n", frame_size));

	if (gf_bs_available(bs) < frame_size) return GF_EOS;

	while (frame_size > 0) {
		u64 obu_size = 0, pos = gf_bs_get_position(bs);

		e = gf_media_aom_av1_parse_obu(bs, &state->obu_type, &obu_size, NULL, state);
		if (e != GF_OK)
			return e;

		if (obu_size != gf_bs_get_position(bs) - pos) {
			GF_LOG(GF_LOG_WARNING, GF_LOG_CONTAINER, ("[AV1] IVF frame size "LLU" different from consumed bytes "LLU".\n", obu_size, gf_bs_get_position(bs) - pos));
			return GF_NON_COMPLIANT_BITSTREAM;
		}

		av1_populate_state_from_obu(bs, pos, obu_size, state->obu_type, state);

		frame_size -= obu_size;
	}
	return GF_OK;
}

#define AV1_NUM_REF_FRAMES 8
#define AV1_ALL_FRAMES ((1 << AV1_NUM_REF_FRAMES) - 1)

#define AV1_SUPERRES_DENOM_MIN 9
#define AV1_SUPERRES_DENOM_BITS 3
#define AV1_SUPERRES_NUM 8

#define AV1_REFS_PER_FRAME 7
#define AV1_PRIMARY_REF_NONE 7

#define MAX_TILE_WIDTH 4096
#define MAX_TILE_AREA (4096 * 2304)

static u32 aom_av1_tile_log2(u32 blkSize, u32 target)
{
	u32 k;
	for (k = 0; (blkSize << k) < target; k++) {
	}
	return k;
}

static u64 aom_av1_le(GF_BitStream *bs, u32 n) {
	u32 i = 0;
	u64 t = 0;
	for (i = 0; i < n; i++) {
		u8 byte = gf_bs_read_int(bs, 8);
		t += (byte << (i * 8));
	}
	return t;
}


static void av1_parse_tile_info(GF_BitStream *bs, AV1State *state)
{
	u32 i;
	u32 MiCols = 2 * ((state->width + 7) >> 3);
	u32 MiRows = 2 * ((state->height + 7) >> 3);
	u32 sbCols = state->use_128x128_superblock ? ((MiCols + 31) >> 5) : ((MiCols + 15) >> 4);
	u32 sbRows = state->use_128x128_superblock ? ((MiRows + 31) >> 5) : ((MiRows + 15) >> 4);
	u32 sbShift = state->use_128x128_superblock ? 5 : 4;
	u32 sbSize = sbShift + 2;
	u32 maxTileWidthSb = MAX_TILE_WIDTH >> sbSize;
	u32 maxTileAreaSb = MAX_TILE_AREA >> (2 * sbSize);
	u32 minLog2tileCols = aom_av1_tile_log2(maxTileWidthSb, sbCols);
	u32 maxLog2tileCols = aom_av1_tile_log2(1, MIN(sbCols, AV1_MAX_TILE_COLS));
	u32 maxLog2tileRows = aom_av1_tile_log2(1, MIN(sbRows, AV1_MAX_TILE_ROWS));
	u32 minLog2Tiles = MAX(minLog2tileCols, aom_av1_tile_log2(maxTileAreaSb, sbRows * sbCols));
	Bool uniform_tile_spacing_flag = gf_bs_read_int(bs, 1);
	if (uniform_tile_spacing_flag) {
		u32 startSb, tileWidthSb, tileHeightSb, minLog2tileRows;
		state->tileColsLog2 = minLog2tileCols;
		while (state->tileColsLog2 < maxLog2tileCols) {
			Bool increment_tile_cols_log2 = gf_bs_read_int(bs, 1);
			if (increment_tile_cols_log2 == 1)
				state->tileColsLog2++;
			else
				break;
		}

		tileWidthSb = (sbCols + (1 << state->tileColsLog2) - 1) >> state->tileColsLog2;
		i = 0;
		for (startSb = 0; startSb < sbCols; startSb += tileWidthSb) {
			i += 1;
		}
		state->tileCols = i;
		minLog2tileRows = MAX((int)(minLog2Tiles - state->tileColsLog2), 0);
		state->tileRowsLog2 = minLog2tileRows;
		while (state->tileRowsLog2 < maxLog2tileRows) {
			Bool increment_tile_rows_log2 = gf_bs_read_int(bs, 1);
			if (increment_tile_rows_log2 == 1)
				state->tileRowsLog2++;
			else
				break;
		}

		tileHeightSb = (sbRows + (1 << state->tileRowsLog2) - 1) >> state->tileRowsLog2;
		i = 0;
		for (startSb = 0; startSb < sbRows; startSb += tileHeightSb) {
			i += 1;
		}
		state->tileRows = i;
	}
	else {
		u32 startSb, maxTileHeightSb, widestTileSb;
		widestTileSb = 0;
		startSb = 0;
		for (i = 0; startSb < sbCols; i++) {
			u32 maxWidth = MIN((int)(sbCols - startSb), maxTileWidthSb);
			u32 width_in_sbs_minus_1 = av1_read_ns(bs, maxWidth);
			u32 sizeSb = width_in_sbs_minus_1 + 1;
			widestTileSb = MAX(sizeSb, widestTileSb);
			startSb += sizeSb;
		}
		if (!widestTileSb) {
			GF_LOG(GF_LOG_ERROR, GF_LOG_CODING, ("[AV1] widest tile is 0, broken bitstream\n"));
			return;
		}
		state->tileCols = i;
		state->tileColsLog2 = aom_av1_tile_log2(1, state->tileCols);

		if (minLog2Tiles > 0)
			maxTileAreaSb = (sbRows * sbCols) >> (minLog2Tiles + 1);
		else
			maxTileAreaSb = sbRows * sbCols;
		maxTileHeightSb = widestTileSb ? MAX(maxTileAreaSb / widestTileSb, 1) : 1;

		startSb = 0;
		for (i = 0; startSb < sbRows; i++) {
			u32 maxHeight = MIN((int)(sbRows - startSb), maxTileHeightSb);
			u32 height_in_sbs_minus_1 = av1_read_ns(bs, maxHeight);
			u32 sizeSb = height_in_sbs_minus_1 + 1;
			startSb += sizeSb;
		}

		state->tileRows = i;
		state->tileRowsLog2 = aom_av1_tile_log2(1, state->tileRows);
	}
	if (state->tileColsLog2 > 0 || state->tileRowsLog2 > 0) {
		/*context_update_tile_id = */gf_bs_read_int(bs, state->tileRowsLog2 + state->tileColsLog2);
		state->tile_size_bytes = gf_bs_read_int(bs, 2) + 1;
	}
}

static void superres_params(GF_BitStream *bs, AV1State *state)
{
	u32 SuperresDenom;
	Bool use_superres;

	if (state->enable_superres) {
		use_superres = gf_bs_read_int(bs, 1);
	}
	else {
		use_superres = GF_FALSE;
	}
	if (use_superres) {
		u8 coded_denom = gf_bs_read_int(bs, AV1_SUPERRES_DENOM_BITS);
		SuperresDenom = coded_denom + AV1_SUPERRES_DENOM_MIN;
	}
	else {
		SuperresDenom = AV1_SUPERRES_NUM;
	}
	state->UpscaledWidth = state->width;
	state->width = (state->UpscaledWidth * AV1_SUPERRES_NUM + (SuperresDenom / 2)) / SuperresDenom;
}

static void av1_frame_size(GF_BitStream *bs, AV1State *state, Bool frame_size_override_flag)
{
	if (frame_size_override_flag) {
		u32 frame_width_minus_1, frame_height_minus_1;
		u8 n = state->frame_width_bits_minus_1 + 1;
		frame_width_minus_1 = gf_bs_read_int(bs, n);
		n = state->frame_height_bits_minus_1 + 1;
		frame_height_minus_1 = gf_bs_read_int(bs, n);
		state->width = frame_width_minus_1 + 1;
		state->height = frame_height_minus_1 + 1;
	}
	superres_params(bs, state);
	//compute_image_size(); //no bits
}

static void av1_render_size(GF_BitStream *bs)
{
	Bool render_and_frame_size_different = gf_bs_read_int(bs, 1);
	if (render_and_frame_size_different == GF_TRUE) {
		/*render_width_minus_1 =*/ gf_bs_read_int(bs, 16);
		/*render_height_minus_1 =*/ gf_bs_read_int(bs, 16);
		//RenderWidth = render_width_minus_1 + 1;
		//RenderHeight = render_height_minus_1 + 1;
	}
	else {
		//RenderWidth = UpscaledWidth;
		//RenderHeight = FrameHeight;
	}
}

static void read_interpolation_filter(GF_BitStream *bs)
{
	Bool is_filter_switchable = gf_bs_read_int(bs, 1);
	if (!is_filter_switchable) {
		/*interpolation_filter =*/ gf_bs_read_int(bs, 2);
	}
}

static void frame_size_with_refs(GF_BitStream *bs, AV1State *state, Bool frame_size_override_flag)
{
	Bool found_ref = GF_FALSE;
	u32 i = 0;
	for (i = 0; i < AV1_REFS_PER_FRAME; i++) {
		found_ref = gf_bs_read_int(bs, 1);
		if (found_ref == 1) {
#if 0
			UpscaledWidth = RefUpscaledWidth[ref_frame_idx[i]];
			FrameWidth = UpscaledWidth;
			FrameHeight = RefFrameHeight[ref_frame_idx[i]];
			RenderWidth = RefRenderWidth[ref_frame_idx[i]];
			RenderHeight = RefRenderHeight[ref_frame_idx[i]];
#endif
			break;
		}
	}
	if (found_ref == 0) {
		av1_frame_size(bs, state, frame_size_override_flag);
		av1_render_size(bs);
	}
	else {
		superres_params(bs, state);
		//compute_image_size();
	}
}

static s32 av1_delta_q(GF_BitStream *bs)
{
	Bool delta_coded = gf_bs_read_int(bs, 1);
	s32 delta_q = 0;
	if (delta_coded) {
		u32 signMask = 1 << (7 - 1);
		delta_q = gf_bs_read_int(bs, 7);
		if (delta_q & signMask)
			delta_q = delta_q - 2 * signMask;
	}
	return delta_q;
}

static u8 Segmentation_Feature_Bits[] = { 8,6,6,6,6,3,0,0 };
static u8 Segmentation_Feature_Signed[] = { 1, 1, 1, 1, 1, 0, 0, 0 };

static u8 av1_get_qindex(Bool ignoreDeltaQ, u32 segmentId, u32 base_q_idx, u32 delta_q_present, u32 CurrentQIndex, Bool segmentation_enabled, u8 *features_SEG_LVL_ALT_Q_enabled, s32 *features_SEG_LVL_ALT_Q)
{
	//If seg_feature_active_idx( segmentId, SEG_LVL_ALT_Q ) is equal to 1 the following ordered steps apply:
	if (segmentation_enabled && features_SEG_LVL_ALT_Q_enabled[segmentId]) {
		//Set the variable data equal to FeatureData[ segmentId ][ SEG_LVL_ALT_Q ].
		s32 data = features_SEG_LVL_ALT_Q[segmentId];
		s32 qindex = base_q_idx + data;
		//If ignoreDeltaQ is equal to 0 and delta_q_present is equal to 1, set qindex equal to CurrentQIndex + data.
		if ((ignoreDeltaQ == 0) && (delta_q_present == 1)) qindex = CurrentQIndex + data;
		//Return Clip3( 0, 255, qindex ).
		if (qindex < 0) return 0;
		else if (qindex > 255) return 255;
		else return (u8)qindex;
	}
	//Otherwise, if ignoreDeltaQ is equal to 0 and delta_q_present is equal to 1, return CurrentQIndex.
	if ((ignoreDeltaQ == 0) && (delta_q_present == 1)) return CurrentQIndex;
	//otherwise
	return base_q_idx;
}

enum {
	AV1_RESTORE_NONE = 0,
	AV1_RESTORE_SWITCHABLE,
	AV1_RESTORE_WIENER,
	AV1_RESTORE_SGRPROJ
};

#define AV1_GMC_IDENTITY  0
#define AV1_GMC_TRANSLATION 1
#define AV1_GMC_ROTZOOM 2
#define AV1_GMC_AFFINE 3

#define AV1_LAST_FRAME 1
#define AV1_LAST2_FRAME 2
#define AV1_LAST3_FRAME 3
#define AV1_GOLDEN_FRAME 4
#define AV1_BWDREF_FRAME 5
#define AV1_ALTREF2_FRAME 6
#define AV1_ALTREF_FRAME 7

#define GM_ABS_ALPHA_BITS 12
#define GM_ALPHA_PREC_BITS 15
#define GM_ABS_TRANS_ONLY_BITS 9
#define GM_TRANS_ONLY_PREC_BITS 3
#define GM_ABS_TRANS_BITS 12
#define GM_TRANS_PREC_BITS 6
#define WARPEDMODEL_PREC_BITS 16


static u32 av1_decode_subexp(GF_BitStream *bs, s32 numSyms)
{
	s32 i = 0;
	s32 mk = 0;
	s32 k = 3;
	while (1) {
		s32 b2 = i ? k + i - 1 : k;
		s32 a = 1 << b2;
		if (numSyms <= mk + 3 * a) {
			s32 subexp_final_bits = av1_read_ns(bs, numSyms - mk);
			return subexp_final_bits + mk;
		}
		else {
			s32 subexp_more_bits = gf_bs_read_int(bs, 1);
			if (subexp_more_bits) {
				i++;
				mk += a;
			}
			else {
				s32 subexp_bits = gf_bs_read_int(bs, b2);
				return subexp_bits + mk;
			}
		}
	}
}

static GFINLINE s32 inverse_recenter(s32 r, u32 v)
{
	if ((s64)v > (s64)(2 * r))
		return v;
	else if (v & 1)
		return r - ((v + 1) >> 1);
	else
		return r + (v >> 1);
}

static s32 av1_decode_unsigned_subexp_with_ref(GF_BitStream *bs, s32 mx, s32 r)
{
	u32 v = av1_decode_subexp(bs, mx);
	if ((r < 0) && (-(-r << 1) <= mx)) {
		return inverse_recenter(r, v);
	}
	else if ((r << 1) <= mx) {
		return inverse_recenter(r, v);
	}
	else {
		return mx - 1 - inverse_recenter(mx - 1 - r, v);
	}
}
static s16 av1_decode_signed_subexp_with_ref(GF_BitStream *bs, s32 low, s32 high, s32 r)
{
	s16 x = av1_decode_unsigned_subexp_with_ref(bs, high - low, r - low);
	return x + low;
}

static void av1_read_global_param(AV1State *state, GF_BitStream *bs, u8 type, u8 ref, u8 idx)
{
	u8 absBits = GM_ABS_ALPHA_BITS;
	u8 precBits = GM_ALPHA_PREC_BITS;
	if (idx < 2) {
		if (type == AV1_GMC_TRANSLATION) {
			absBits = GM_ABS_TRANS_ONLY_BITS - (!state->frame_state.allow_high_precision_mv ? 1 : 0);
			precBits = GM_TRANS_ONLY_PREC_BITS - (!state->frame_state.allow_high_precision_mv ? 1 : 0);
		}
		else {
			absBits = GM_ABS_TRANS_BITS;
			precBits = GM_TRANS_PREC_BITS;
		}
	}
	s32 precDiff = WARPEDMODEL_PREC_BITS - precBits;
	s32 round = (idx % 3) == 2 ? (1 << WARPEDMODEL_PREC_BITS) : 0;
	s32 sub = (idx % 3) == 2 ? (1 << precBits) : 0;
	s32 mx = (1 << absBits);
	s32 r = (state->PrevGmParams.coefs[ref][idx] >> precDiff) - sub;
	s32 val = av1_decode_signed_subexp_with_ref(bs, -mx, mx + 1, r);

	if (val < 0) {
		val = -val;
		state->GmParams.coefs[ref][idx] = (-(val << precDiff) + round);
	}
	else {
		state->GmParams.coefs[ref][idx] = (val << precDiff) + round;
	}
}

static s32 av1_get_relative_dist(s32 a, s32 b, AV1State *state)
{
	if (!state->enable_order_hint)
		return 0;
	s32 diff = a - b;
	s32 m = 1 << (state->OrderHintBits - 1);
	diff = (diff & (m - 1)) - (diff & m);
	return diff;
}

static void av1_setup_past_independence(AV1State *state)
{
	u32 ref, i;
	for (ref = AV1_LAST_FRAME; ref <= AV1_ALTREF_FRAME; ref++) {
		for (i = 0; i <= 5; i++) {
			state->PrevGmParams.coefs[ref][i] = ((i % 3 == 2) ? 1 << WARPEDMODEL_PREC_BITS : 0);
		}
	}
}

static void av1_load_previous(AV1State *state, u8 primary_ref_frame, s8 *ref_frame_idx)
{
	s8 prevFrame = ref_frame_idx[primary_ref_frame];
	if (prevFrame < 0) {
		GF_LOG(GF_LOG_ERROR, GF_LOG_CODING, ("[AV1] load_previous: prevFrame reference index %d is invalid\n", prevFrame));
	}
	else {
		state->PrevGmParams = state->SavedGmParams[prevFrame];
		// load_loop_filter_params( prevFrame )
		// load_segmentation_params( prevFrame )
	}
}

static void av1_decode_frame_wrapup(AV1State *state)
{
	u32 i;
	for (i = 0; i < AV1_NUM_REF_FRAMES; i++) {
		if ((state->frame_state.refresh_frame_flags >> i) & 1) {
			state->RefOrderHint[i] = state->frame_state.order_hint;
			state->SavedGmParams[i] = state->GmParams;
			state->RefFrameType[i] = state->frame_state.frame_type;
		}
	}
	state->frame_state.seen_frame_header = GF_FALSE;
	//Otherwise (show_existing_frame is equal to 1), if frame_type is equal to KEY_FRAME, the reference frame loading process as specified in section 7.21 is invoked
	if ((state->frame_state.show_existing_frame) && (state->frame_state.frame_type == AV1_KEY_FRAME)) {
		state->frame_state.order_hint = state->RefOrderHint[state->frame_state.frame_to_show_map_idx];
		//OrderHints[ j + LAST_FRAME ] is set equal to SavedOrderHints[state->frame_to_show_map_idx ][ j + LAST_FRAME ] for j = 0..REFS_PER_FRAME-1.

		//gm_params[ ref ][ j ] is set equal to SavedGmParams[ frame_to_show_map_idx ][ ref ][ j ] for ref = LAST_FRAME..ALTREF_FRAME, for j = 0..5.
		state->GmParams = state->SavedGmParams[state->frame_state.frame_to_show_map_idx];

	}
}

static s32 find_latest_forward(u32 curFrameHint, u8 *shiftedOrderHints, u8 *usedFrame)
{
	u32 i;
	s32 ref = -1;
	s32 latestOrderHint = 0;
	for (i = 0; i < AV1_NUM_REF_FRAMES; i++) {
		s32 hint = shiftedOrderHints[i];
		if (!usedFrame[i] && ((u32)hint < curFrameHint) && (ref < 0 || hint >= latestOrderHint)) {
			ref = i;
			latestOrderHint = hint;
		}
	}
	return ref;
}

//see 7.8 of AV1 spec
static void av1_set_frame_refs(AV1State *state, u8 last_frame_idx, u8 gold_frame_idx, s8 *ref_frame_idx)
{
	u32 i;
	u8 usedFrame[AV1_NUM_REF_FRAMES];
	u8 shiftedOrderHints[AV1_NUM_REF_FRAMES];

	for (i = 0; i < AV1_REFS_PER_FRAME; i++)
		ref_frame_idx[i] = -1;

	ref_frame_idx[AV1_LAST_FRAME - AV1_LAST_FRAME] = last_frame_idx;
	ref_frame_idx[AV1_GOLDEN_FRAME - AV1_LAST_FRAME] = gold_frame_idx;

	for (i = 0; i < AV1_NUM_REF_FRAMES; i++) {
		usedFrame[i] = 0;
	}

	usedFrame[last_frame_idx] = 1;
	usedFrame[gold_frame_idx] = 1;
	u32 curFrameHint = 1 << (state->OrderHintBits - 1);

	for (i = 0; i < AV1_NUM_REF_FRAMES; i++) {
		shiftedOrderHints[i] = curFrameHint + av1_get_relative_dist(state->RefOrderHint[i], state->frame_state.order_hint, state);
	}

	u8 lastOrderHint = shiftedOrderHints[last_frame_idx];
	u8 goldOrderHint = shiftedOrderHints[gold_frame_idx];

	//It is a requirement of bitstream conformance that lastOrderHint is strictly less than curFrameHint.
	if (lastOrderHint >= curFrameHint) {
		GF_LOG(GF_LOG_WARNING, GF_LOG_CODING, ("[AV1] non conformant bitstream detected while setting up frame refs: lastOrderHint(%d) shall be stricly less than curFrameHint(%d)\n", lastOrderHint, curFrameHint));
	}
	//It is a requirement of bitstream conformance that goldOrderHint is strictly less than curFrameHint.
	if (goldOrderHint >= curFrameHint) {
		GF_LOG(GF_LOG_WARNING, GF_LOG_CODING, ("[AV1] non conformant bitstream detected while setting up frame refs: goldOrderHint(%d) shall be stricly less than curFrameHint(%d)\n", lastOrderHint, curFrameHint));
	}

	//find_latest_backward() {
	s32 ref = -1;
	s32 latestOrderHint = 0;
	for (i = 0; i < AV1_NUM_REF_FRAMES; i++) {
		s32 hint = shiftedOrderHints[i];
		if (!usedFrame[i] && ((u32)hint >= curFrameHint) && (ref < 0 || hint >= latestOrderHint)) {
			ref = i;
			latestOrderHint = hint;
		}
	}
	if (ref >= 0) {
		ref_frame_idx[AV1_ALTREF_FRAME - AV1_LAST_FRAME] = ref;
		usedFrame[ref] = 1;
	}
	//find_earliest_backward() for BWDREF_FRAME
	ref = -1;
	s32 earliestOrderHint = 0;
	for (i = 0; i < AV1_NUM_REF_FRAMES; i++) {
		s32 hint = shiftedOrderHints[i];
		if (!usedFrame[i] && ((u32)hint >= curFrameHint) && (ref < 0 || hint < earliestOrderHint)) {
			ref = i;
			earliestOrderHint = hint;
		}
	}
	if (ref >= 0) {
		ref_frame_idx[AV1_BWDREF_FRAME - AV1_LAST_FRAME] = ref;
		usedFrame[ref] = 1;
	}

	//find_earliest_backward() for ALTREF2_FRAME
	ref = -1;
	earliestOrderHint = 0;
	for (i = 0; i < AV1_NUM_REF_FRAMES; i++) {
		s32 hint = shiftedOrderHints[i];
		if (!usedFrame[i] && ((u32)hint >= curFrameHint) && (ref < 0 || hint < earliestOrderHint)) {
			ref = i;
			earliestOrderHint = hint;
		}
	}
	if (ref >= 0) {
		ref_frame_idx[AV1_ALTREF2_FRAME - AV1_LAST_FRAME] = ref;
		usedFrame[ref] = 1;
	}

	//The remaining references are set to be forward references in anti-chronological order as follows:

	const u8 Ref_Frame_List[AV1_REFS_PER_FRAME - 2] = {
		AV1_LAST2_FRAME, AV1_LAST3_FRAME, AV1_BWDREF_FRAME, AV1_ALTREF2_FRAME, AV1_ALTREF_FRAME
	};

	for (i = 0; i < AV1_REFS_PER_FRAME - 2; i++) {
		u8 refFrame = Ref_Frame_List[i];
		if (ref_frame_idx[refFrame - AV1_LAST_FRAME] < 0) {
			s32 last_ref = find_latest_forward(curFrameHint, shiftedOrderHints, usedFrame);
			if (last_ref >= 0) {
				ref_frame_idx[refFrame - AV1_LAST_FRAME] = last_ref;
				usedFrame[last_ref] = 1;
			}
		}
	}
	//Finally, any remaining references are set to the reference frame with smallest output order as follows:
	ref = -1;
	for (i = 0; i < AV1_NUM_REF_FRAMES; i++) {
		s32 hint = shiftedOrderHints[i];
		if (ref < 0 || hint < earliestOrderHint) {
			ref = i;
			earliestOrderHint = hint;
		}
	}
	for (i = 0; i < AV1_REFS_PER_FRAME; i++) {
		if (ref_frame_idx[i] < 0) {
			ref_frame_idx[i] = ref;
		}
	}
}


static void av1_parse_uncompressed_header(GF_BitStream *bs, AV1State *state)
{
	Bool error_resilient_mode = GF_FALSE, allow_screen_content_tools = GF_FALSE, force_integer_mv = GF_FALSE;
	Bool /*use_ref_frame_mvs = GF_FALSE,*/ FrameIsIntra = GF_FALSE, frame_size_override_flag = GF_FALSE;
	Bool disable_cdf_update = GF_FALSE;
	u8 showable_frame;
	u8 primary_ref_frame;
	u16 idLen = 0;
	u32 idx;
	s8 ref_frame_idx[AV1_REFS_PER_FRAME];
	AV1StateFrame *frame_state = &state->frame_state;

	if (state->frame_id_numbers_present_flag) {
		idLen = (state->additional_frame_id_length_minus_1 + state->delta_frame_id_length_minus_2 + 3);
	}
	frame_state->refresh_frame_flags = 0;

	showable_frame = 0;
	if (state->reduced_still_picture_header) {
		frame_state->key_frame = GF_TRUE;
		FrameIsIntra = GF_TRUE;
		frame_state->frame_type = AV1_KEY_FRAME;
		frame_state->show_frame = GF_TRUE;
		frame_state->show_existing_frame = 0;
	}
	else {
		frame_state->show_existing_frame = gf_bs_read_int(bs, 1);
		if (frame_state->show_existing_frame == GF_TRUE) {
			frame_state->frame_to_show_map_idx = gf_bs_read_int(bs, 3);
			frame_state->frame_type = state->RefFrameType[frame_state->frame_to_show_map_idx];

			if (state->decoder_model_info_present_flag && !state->equal_picture_interval) {
				/*frame_presentation_time = */gf_bs_read_int(bs, state->frame_presentation_time_length);
			}

			frame_state->refresh_frame_flags = 0;
			if (state->frame_id_numbers_present_flag) {
				/*display_frame_id = */gf_bs_read_int(bs, idLen);
			}
			if (frame_state->frame_type == AV1_KEY_FRAME) {
				frame_state->refresh_frame_flags = AV1_ALL_FRAMES;
			}
			/*
			if (film_grain_params_present) {
				load_grain_params(frame_to_show_map_idx)
			}*/
			return;
		}
		frame_state->frame_type = gf_bs_read_int(bs, 2);
		FrameIsIntra = (frame_state->frame_type == AV1_INTRA_ONLY_FRAME || frame_state->frame_type == AV1_KEY_FRAME);
		frame_state->show_frame = gf_bs_read_int(bs, 1);
		if (frame_state->is_first_frame) {
			frame_state->key_frame = frame_state->seen_seq_header && frame_state->show_frame && frame_state->frame_type == AV1_KEY_FRAME && frame_state->seen_frame_header;
		}
		if (frame_state->show_frame && state->decoder_model_info_present_flag && !state->equal_picture_interval) {
			/*frame_presentation_time = */gf_bs_read_int(bs, state->frame_presentation_time_length);
		}
		if (frame_state->show_frame) {
			showable_frame = frame_state->frame_type != AV1_KEY_FRAME;

		}
		else {
			showable_frame = gf_bs_read_int(bs, 1);
		}
		if (frame_state->frame_type == AV1_SWITCH_FRAME || (frame_state->frame_type == AV1_KEY_FRAME && frame_state->show_frame))
			error_resilient_mode = GF_TRUE;
		else
			error_resilient_mode = gf_bs_read_int(bs, 1);
	}

	if ((frame_state->frame_type == AV1_KEY_FRAME) && frame_state->show_frame) {
		u32 i;
		for (i = 0; i < AV1_NUM_REF_FRAMES; i++) {
			state->RefValid[i] = 0;
			state->RefOrderHint[i] = 0;
		}
		for (i = 0; i < AV1_REFS_PER_FRAME; i++) {
			state->OrderHints[AV1_LAST_FRAME + i] = 0;
		}
	}

	disable_cdf_update = gf_bs_read_int(bs, 1);
	if (state->seq_force_screen_content_tools == 2/*SELECT_SCREEN_CONTENT_TOOLS*/) {
		allow_screen_content_tools = gf_bs_read_int(bs, 1);
	}
	else {
		allow_screen_content_tools = state->seq_force_screen_content_tools;
	}
	if (allow_screen_content_tools) {
		if (state->seq_force_integer_mv == 2/*SELECT_INTEGER_MV*/) {
			force_integer_mv = gf_bs_read_int(bs, 1);
		}
		else {
			force_integer_mv = state->seq_force_integer_mv;
		}
	}
	else {
		force_integer_mv = 0;
	}
	if (FrameIsIntra) {
		force_integer_mv = 1;
	}
	if (state->frame_id_numbers_present_flag) {
		/*current_frame_id = */gf_bs_read_int(bs, idLen);
	}
	if (frame_state->frame_type == AV1_SWITCH_FRAME)
		frame_size_override_flag = GF_TRUE;
	else if (state->reduced_still_picture_header)
		frame_size_override_flag = GF_FALSE;
	else
		frame_size_override_flag = gf_bs_read_int(bs, 1);

	frame_state->order_hint = gf_bs_read_int(bs, state->OrderHintBits);
	if (FrameIsIntra || error_resilient_mode) {
		primary_ref_frame = AV1_PRIMARY_REF_NONE;
	}
	else {
		primary_ref_frame = gf_bs_read_int(bs, 3);
	}

	if (state->decoder_model_info_present_flag) {
		u8 buffer_removal_time_present_flag = gf_bs_read_int(bs, 1);
		if (buffer_removal_time_present_flag) {
			u32 opNum;
			for (opNum = 0; opNum < state->operating_points_count; opNum++) {
				if (state->decoder_model_present_for_this_op[opNum]) {
					u8 opPtIdc = state->operating_point_idc[opNum];
					u8 inTemporalLayer = (opPtIdc >> state->temporal_id) & 1;
					u8 inSpatialLayer = (opPtIdc >> (state->spatial_id + 8)) & 1;
					if (opPtIdc == 0 || (inTemporalLayer && inSpatialLayer)) {
						/*buffer_removal_time[opNum] = */gf_bs_read_int(bs, state->buffer_removal_time_length);
					}
				}
			}
		}
	}

	if (frame_state->frame_type == AV1_SWITCH_FRAME || (frame_state->frame_type == AV1_KEY_FRAME && frame_state->show_frame)) {
		frame_state->refresh_frame_flags = AV1_ALL_FRAMES;
	}
	else {
		frame_state->refresh_frame_flags = gf_bs_read_int(bs, 8);
	}
	if (!FrameIsIntra || frame_state->refresh_frame_flags != AV1_ALL_FRAMES) {
		if (error_resilient_mode && state->enable_order_hint) {
			u32 i = 0;
			for (i = 0; i < AV1_NUM_REF_FRAMES; i++) {
				u8 ref_order_hint = gf_bs_read_int(bs, state->OrderHintBits);
				if (ref_order_hint != state->RefOrderHint[i]) {
					state->RefValid[i] = 0;
				}
				state->RefOrderHint[i] = ref_order_hint;
			}
		}
	}

	u8 allow_intrabc = 0;
	if (frame_state->frame_type == AV1_KEY_FRAME) {
		av1_frame_size(bs, state, frame_size_override_flag);
		av1_render_size(bs);
		if (allow_screen_content_tools && state->UpscaledWidth == state->width) {
			allow_intrabc = gf_bs_read_int(bs, 1);
		}
	}
	else {
		if (frame_state->frame_type == AV1_INTRA_ONLY_FRAME) {
			av1_frame_size(bs, state, frame_size_override_flag);
			av1_render_size(bs);
			if (allow_screen_content_tools && state->UpscaledWidth == state->width) {
				allow_intrabc = gf_bs_read_int(bs, 1);
			}
		}
		else {
			u32 i = 0;
			Bool frame_refs_short_signaling = GF_FALSE;
			if (state->enable_order_hint) {
				frame_refs_short_signaling = gf_bs_read_int(bs, 1);
				if (frame_refs_short_signaling) {
					u8 last_frame_idx = gf_bs_read_int(bs, 3);
					u8 gold_frame_idx = gf_bs_read_int(bs, 3);
					av1_set_frame_refs(state, last_frame_idx, gold_frame_idx, ref_frame_idx);
				}
			}
			for (i = 0; i < AV1_REFS_PER_FRAME; i++) {
				if (!frame_refs_short_signaling)
					ref_frame_idx[i] = gf_bs_read_int(bs, 3);

				if (state->frame_id_numbers_present_flag) {
					u32 n = state->delta_frame_id_length_minus_2 + 2;
					/*delta_frame_id_minus_1 =*/ gf_bs_read_int(bs, n);
					//DeltaFrameId = delta_frame_id_minus_1 + 1;
					//expectedFrameId[i] = ((current_frame_id + (1 << idLen) - DeltaFrameId) % (1 << idLen));
				}
			}
			if (frame_size_override_flag && !error_resilient_mode) {
				frame_size_with_refs(bs, state, frame_size_override_flag);
			}
			else {
				av1_frame_size(bs, state, frame_size_override_flag);
				av1_render_size(bs);
			}
			frame_state->allow_high_precision_mv = 0;
			if (!force_integer_mv) {
				frame_state->allow_high_precision_mv = gf_bs_read_int(bs, 1);
			}

			read_interpolation_filter(bs);

			/*is_motion_mode_switchable =*/ gf_bs_read_int(bs, 1);
			if (!(error_resilient_mode || !state->enable_ref_frame_mvs)) {
				/*use_ref_frame_mvs = */gf_bs_read_int(bs, 1);
			}
		}
	}

	if (!FrameIsIntra) {
		u32 i;
		for (i = 0; i < AV1_REFS_PER_FRAME; i++) {
			u8 refFrame = AV1_LAST_FRAME + i;
			u8 ridx = ref_frame_idx[i];
			if (ridx >= 0) {
				u8 hint = state->RefOrderHint[ridx];
				state->OrderHints[refFrame] = hint;
				/*			if ( !enable_order_hint ) {
								RefFrameSignBias[ refFrame ] = 0;
							} else {
								RefFrameSignBias[ refFrame ] = get_relative_dist( hint, OrderHint) > 0;
							}
				*/
			}

		}
	}

	if (!(state->reduced_still_picture_header || disable_cdf_update))
		/*disable_frame_end_update_cdf = */gf_bs_read_int(bs, 1);

	if (primary_ref_frame == AV1_PRIMARY_REF_NONE) {
		//init_non_coeff_cdfs();
		av1_setup_past_independence(state);
	}
	else {
		//load_cdfs(ref_frame_idx[primary_ref_frame]);
		av1_load_previous(state, primary_ref_frame, ref_frame_idx);
	}

	av1_parse_tile_info(bs, state);
	//quantization_params( ):
	u8 base_q_idx = gf_bs_read_int(bs, 8);
	s32 DeltaQUDc = 0;
	s32 DeltaQUAc = 0;
	s32 DeltaQVDc = 0;
	s32 DeltaQVAc = 0;
	s32 DeltaQYDc = av1_delta_q(bs);
	if (!state->config->monochrome) {
		u8 diff_uv_delta = 0;
		if (state->separate_uv_delta_q)
			diff_uv_delta = gf_bs_read_int(bs, 1);

		DeltaQUDc = av1_delta_q(bs);
		DeltaQUAc = av1_delta_q(bs);
		if (diff_uv_delta) {
			DeltaQVDc = av1_delta_q(bs);
			DeltaQVAc = av1_delta_q(bs);
		}
	}
	if (/*using_qmatrix*/gf_bs_read_int(bs, 1)) {
		/*qm_y = */gf_bs_read_int(bs, 4);
		/*qm_y = */gf_bs_read_int(bs, 4);
		if (!state->separate_uv_delta_q) {
			/*qm_v = */gf_bs_read_int(bs, 4);
		}
	}

	u8 seg_features_SEG_LVL_ALT_Q_enabled[8] = { 0,0,0,0,0,0,0,0 };
	s32 seg_features_SEG_LVL_ALT_Q[8] = { 0,0,0,0,0,0,0,0 };

	//segmentation_params( ):
	u8 segmentation_enabled = gf_bs_read_int(bs, 1);
	if (segmentation_enabled) {
		u8 segmentation_update_map = 1;
		/*u8 segmentation_temporal_update = 0;*/
		u8 segmentation_update_data = 1;
		if (primary_ref_frame != AV1_PRIMARY_REF_NONE) {
			segmentation_update_map = gf_bs_read_int(bs, 1);
			if (segmentation_update_map == 1)
				/*segmentation_temporal_update = */gf_bs_read_int(bs, 1);
			segmentation_update_data = gf_bs_read_int(bs, 1);
		}
		if (segmentation_update_data == 1) {
			u32 i, j;
			for (i = 0; i < 8/*=MAX_SEGMENTS*/; i++) {
				for (j = 0; j < 8 /*=SEG_LVL_MAX*/; j++) {
					if (/*feature_enabled = */gf_bs_read_int(bs, 1) == 1) {
						s32 val;
						u32 bitsToRead = Segmentation_Feature_Bits[j];
						//this is SEG_LVL_ALT_Q
						if (!j) seg_features_SEG_LVL_ALT_Q_enabled[i] = 1;

						if (Segmentation_Feature_Signed[j] == 1) {
							val = gf_bs_read_int(bs, 1 + bitsToRead);
						}
						else {
							val = gf_bs_read_int(bs, bitsToRead);
						}
						if (!j) seg_features_SEG_LVL_ALT_Q[i] = val;
					}
				}
			}
			//ignore all init steps
		}

	}

	//delta_q_params():
	/*u8 delta_q_res = 0;*/
	u8 delta_q_present = 0;
	if (base_q_idx > 0) {
		delta_q_present = gf_bs_read_int(bs, 1);
	}
	if (delta_q_present) {
		/*delta_q_res = */gf_bs_read_int(bs, 2);
	}

	//delta_lf_params():
	u8 delta_lf_present = 0;
	/*u8 delta_lf_res = 0;
	u8 delta_lf_multi = 0;*/
	if (delta_q_present) {
		if (!allow_intrabc) {
			delta_lf_present = gf_bs_read_int(bs, 1);
		}
		if (delta_lf_present) {
			/*delta_lf_res = */gf_bs_read_int(bs, 2);
			/*delta_lf_multi = */gf_bs_read_int(bs, 1);
		}
	}

	//init lossless stuff!
	u8 CodedLossless = 1;
	for (idx = 0; idx < 8; idx++) {
		u8 qindex = av1_get_qindex(GF_TRUE, idx, base_q_idx, delta_q_present, 0/*CurrentQIndex always ignored at this level of parsin*/, segmentation_enabled, seg_features_SEG_LVL_ALT_Q_enabled, seg_features_SEG_LVL_ALT_Q);
		Bool LosslessArray = (qindex == 0) && (DeltaQYDc == 0) && (DeltaQUAc == 0) && (DeltaQUDc == 0) && (DeltaQVAc == 0) && (DeltaQVDc == 0);
		if (!LosslessArray)
			CodedLossless = 0;
	}
	Bool AllLossless = CodedLossless && (state->width == state->UpscaledWidth);

	//loop_filter_params():
	if (!CodedLossless && !allow_intrabc) {
		u8 loop_filter_level_0 = gf_bs_read_int(bs, 6);
		u8 loop_filter_level_1 = gf_bs_read_int(bs, 6);
		if (!state->config->monochrome) {
			if (loop_filter_level_0 || loop_filter_level_1) {
				/*u8 loop_filter_level_2 = */gf_bs_read_int(bs, 6);
				/*u8 loop_filter_level_3 = */gf_bs_read_int(bs, 6);
			}
		}
		/*u8 loop_filter_sharpness = */gf_bs_read_int(bs, 3);
		u8 loop_filter_delta_enabled = gf_bs_read_int(bs, 1);
		if (loop_filter_delta_enabled == 1) {
			u8 loop_filter_delta_update = gf_bs_read_int(bs, 1);
			if (loop_filter_delta_update) {
				u32 i;
				for (i = 0; i < 8/*TOTAL_REFS_PER_FRAME*/; i++) {
					u8 update_ref_delta = gf_bs_read_int(bs, 1);
					if (update_ref_delta == 1) {
						/*u8 loop_filter_ref_deltas_i = */gf_bs_read_int(bs, 1 + 6);
					}
				}
				for (i = 0; i < 2; i++) {
					u8 update_mode_delta = gf_bs_read_int(bs, 1);
					if (update_mode_delta) {
						/*u8 loop_filter_mode_deltas_i = */gf_bs_read_int(bs, 1 + 6);
					}
				}
			}
		}
	}
	//cdef_params( ):
	if (!CodedLossless && !allow_intrabc && state->enable_cdef) {
		/*u8 cdef_damping_minus_3 = */gf_bs_read_int(bs, 2);
		u8 cdef_bits = gf_bs_read_int(bs, 2);
		u32 i, num_cd = 1 << cdef_bits;
		for (i = 0; i < num_cd; i++) {
			/*u8 cdef_y_pri_strength_i = */gf_bs_read_int(bs, 4);
			/*u8 cdef_y_sec_strength_i = */gf_bs_read_int(bs, 2);
			if (!state->config->monochrome) {
				/*u8 cdef_uv_pri_strength_i = */gf_bs_read_int(bs, 4);
				/*u8 cdef_uv_sec_strength_i = */gf_bs_read_int(bs, 2);
			}
		}
	}

	//lr_params( ) :
	if (!AllLossless && !allow_intrabc && state->enable_restoration) {
		u32 i, nb_planes = state->config->monochrome ? 1 : 3;
		u8 UsesLr = 0;
		u8 usesChromaLr = 0;
		for (i = 0; i < nb_planes; i++) {
			u8 lr_type = gf_bs_read_int(bs, 2);
			//FrameRestorationType[i] = Remap_Lr_Type[lr_type]
			if (lr_type != AV1_RESTORE_NONE) {
				UsesLr = 1;
				if (i > 0) {
					usesChromaLr = 1;
				}
			}
		}
		if (UsesLr) {
			if (state->use_128x128_superblock) {
				/*u8 lr_unit_shift_minus_1 = */gf_bs_read_int(bs, 1);
			}
			else {
				u8 lr_unit_shift = gf_bs_read_int(bs, 1);
				if (lr_unit_shift) {
					u8 lr_unit_extra_shift = gf_bs_read_int(bs, 1);
					lr_unit_shift += lr_unit_extra_shift;
				}
			}
			if (state->config->chroma_subsampling_x && state->config->chroma_subsampling_y && usesChromaLr) {
				/*u8 lr_uv_shift = */gf_bs_read_int(bs, 1);
			}
		}
	}
	//read_tx_mode():
	if (CodedLossless == 1) {
	}
	else {
		/*tx_mode_select = */gf_bs_read_int(bs, 1);
	}

	//frame_reference_mode( ):
	u8 reference_select = 0;
	if (FrameIsIntra) {
	}
	else {
		reference_select = gf_bs_read_int(bs, 1);
	}

	//skip_mode_params( ):
	u8 skipModeAllowed = 0;
	if (FrameIsIntra || !reference_select || !state->enable_order_hint) {
	}
	else {
		u32 i;
		s32 forwardIdx = -1;
		s32 backwardIdx = -1;
		s32 forwardHint = 0;
		s32 backwardHint = 0;
		for (i = 0; i < AV1_REFS_PER_FRAME; i++) {
			u8 refHint = state->RefOrderHint[ref_frame_idx[i]];
			if (av1_get_relative_dist(refHint, frame_state->order_hint, state) < 0) {
				if (forwardIdx < 0 || av1_get_relative_dist(refHint, forwardHint, state) > 0) {
					forwardIdx = i;
					forwardHint = refHint;
				}
			}
			else if (av1_get_relative_dist(refHint, frame_state->order_hint, state) > 0) {
				if (backwardIdx < 0 || av1_get_relative_dist(refHint, backwardHint, state) < 0) {
					backwardIdx = i;
					backwardHint = refHint;
				}
			}
		}
		if (forwardIdx < 0) {
			skipModeAllowed = 0;
		}
		else if (backwardIdx >= 0) {
			skipModeAllowed = 1;
			//SkipModeFrame[0] = AV1_LAST_FRAME + MIN(forwardIdx, backwardIdx);
			//SkipModeFrame[1] = AV1_LAST_FRAME + MAX(forwardIdx, backwardIdx);
		}
		else {
			s32 secondForwardIdx = -1;
			s32 secondForwardHint = 0;
			for (i = 0; i < AV1_REFS_PER_FRAME; i++) {
				u8 refHint = state->RefOrderHint[ref_frame_idx[i]];
				if (av1_get_relative_dist(refHint, forwardHint, state) < 0) {
					if (secondForwardIdx < 0 || av1_get_relative_dist(refHint, secondForwardHint, state) > 0) {
						secondForwardIdx = i;
						secondForwardHint = refHint;
					}
				}
			}
			if (secondForwardIdx < 0) {
				skipModeAllowed = 0;
			}
			else {
				skipModeAllowed = 1;
				//SkipModeFrame[ 0 ] = LAST_FRAME + Min(forwardIdx, secondForwardIdx)
				//SkipModeFrame[ 1 ] = LAST_FRAME + Max(forwardIdx, secondForwardIdx)
			}
		}
	}
	if (skipModeAllowed) {
		/*skip_mode_present = */gf_bs_read_int(bs, 1);
	}


	if (FrameIsIntra || error_resilient_mode || !state->enable_warped_motion) {

	}
	else {
		/*allow_warped_motion = */gf_bs_read_int(bs, 1);
	}

	/*reduced_tx = */gf_bs_read_int(bs, 1);

	//global_motion_params( )
	u32 ref;
	for (ref = AV1_LAST_FRAME; ref <= AV1_ALTREF_FRAME; ref++) {
		u32 i;
		for (i = 0; i < 6; i++) {
			state->GmParams.coefs[ref][i] = ((i % 3 == 2) ? 1 << WARPEDMODEL_PREC_BITS : 0);
		}
	}
	if (!FrameIsIntra) {
		u32 refs;
		for (refs = AV1_LAST_FRAME; refs <= AV1_ALTREF_FRAME; refs++) {
			u8 type = AV1_GMC_IDENTITY;
			Bool is_global = gf_bs_read_int(bs, 1);
			if (is_global) {
				Bool is_rot_zoom = gf_bs_read_int(bs, 1);
				if (is_rot_zoom) {
					type = AV1_GMC_ROTZOOM;
				}
				else {
					Bool is_trans = gf_bs_read_int(bs, 1);
					type = is_trans ? AV1_GMC_TRANSLATION : AV1_GMC_AFFINE;

				}
			}

			if (type >= AV1_GMC_ROTZOOM) {
				av1_read_global_param(state, bs, type, refs, 2);
				av1_read_global_param(state, bs, type, refs, 3);
				if (type == AV1_GMC_AFFINE) {
					av1_read_global_param(state, bs, type, refs, 4);
					av1_read_global_param(state, bs, type, refs, 5);
				}
				else {
					state->GmParams.coefs[refs][4] = -state->GmParams.coefs[refs][3];
					state->GmParams.coefs[refs][5] = state->GmParams.coefs[refs][2];

				}
			}
			if (type >= AV1_GMC_TRANSLATION) {
				av1_read_global_param(state, bs, type, refs, 0);
				av1_read_global_param(state, bs, type, refs, 1);
			}
		}
	}

	//film_grain_params()
	if (!state->film_grain_params_present || (!state->frame_state.show_frame && !showable_frame)) {
	}
	else {
		u8 apply_grain = gf_bs_read_int(bs, 1);
		if (apply_grain) {
			/*u8 grain_seed = */gf_bs_read_int(bs, 16);
			u8 update_grain = 1;
			if (state->frame_state.frame_type == AV1_INTER_FRAME) {
				update_grain = gf_bs_read_int(bs, 1);
			}
			if (!update_grain) {
				/*u8 film_grain_params_ref_idx = */gf_bs_read_int(bs, 3);
			}
			else {
				u32 i, num_y_points = gf_bs_read_int(bs, 4);
				for (i = 0; i < num_y_points; i++) {
					/*u8 point_y_value = */gf_bs_read_int(bs, 8);
					/*u8 point_y_scaling = */gf_bs_read_int(bs, 8);
				}
				u8 chroma_scaling_from_luma = 0;
				if (!state->config->monochrome) chroma_scaling_from_luma = gf_bs_read_int(bs, 1);

				u8 num_cb_points = 0;
				u8 num_cr_points = 0;
				if (state->config->monochrome || chroma_scaling_from_luma ||
					((state->config->chroma_subsampling_x == 1) && (state->config->chroma_subsampling_y == 1) && (num_y_points == 0))
					) {
				}
				else {
					num_cb_points = gf_bs_read_int(bs, 4);
					for (i = 0; i < num_cb_points; i++) {
						/*point_cb_value[ i ] = */gf_bs_read_int(bs, 8);
						/*point_cb_scaling[ i ] = */gf_bs_read_int(bs, 8);
					}
					num_cr_points = gf_bs_read_int(bs, 4);
					for (i = 0; i < num_cr_points; i++) {
						/*point_cb_value[ i ] = */gf_bs_read_int(bs, 8);
						/*point_cb_scaling[ i ] = */gf_bs_read_int(bs, 8);
					}
				}
				/*u8 grain_scaling_minus_8 = */gf_bs_read_int(bs, 2);
				u8 ar_coeff_lag = gf_bs_read_int(bs, 2);
				u16 numPosLuma = 2 * ar_coeff_lag * (ar_coeff_lag + 1);
				u16 numPosChroma = numPosLuma;
				if (num_y_points) {
					numPosChroma = numPosLuma + 1;
					for (i = 0; i < numPosLuma; i++) {
						/*ar_coeffs_y_plus_128[ i ] = */gf_bs_read_int(bs, 8);
					}
				}
				if (chroma_scaling_from_luma || num_cb_points) {
					for (i = 0; i < numPosChroma; i++) {
						/*ar_coeffs_cb_plus_128[ i ] =*/gf_bs_read_int(bs, 8);
					}
				}
				if (chroma_scaling_from_luma || num_cr_points) {
					for (i = 0; i < numPosChroma; i++) {
						/*ar_coeffs_cr_plus_128[ i ] =*/gf_bs_read_int(bs, 8);
					}
				}
				/*u8 ar_coeff_shift_minus_6 = */gf_bs_read_int(bs, 2);
				/*u8 grain_scale_shift = */gf_bs_read_int(bs, 2);
				if (num_cb_points) {
					/*u8 cb_mult = */gf_bs_read_int(bs, 8);
					/*u8 cb_luma_mult = */gf_bs_read_int(bs, 8);
					/*u8 cb_offset = */gf_bs_read_int(bs, 9);
				}
				if (num_cr_points) {
					/*u8 cr_mult = */gf_bs_read_int(bs, 8);
					/*u8 cr_luma_mult = */gf_bs_read_int(bs, 8);
					/*u8 cr_offset = */gf_bs_read_int(bs, 9);
				}
				/*u8 overlap_flag = */gf_bs_read_int(bs, 1);
				/*u8 clip_to_restricted_range = */gf_bs_read_int(bs, 1);
			}
		}
	}

	//end of uncompressed header !!
}

GF_EXPORT
void av1_reset_state(AV1State *state, Bool is_destroy)
{
	GF_List *l1, *l2;

	if (state->frame_state.header_obus) {
		while (gf_list_count(state->frame_state.header_obus)) {
			GF_AV1_OBUArrayEntry *a = (GF_AV1_OBUArrayEntry*)gf_list_pop_back(state->frame_state.header_obus);
			if (a->obu) gf_free(a->obu);
			gf_free(a);
		}
	}

	if (state->frame_state.frame_obus) {
		while (gf_list_count(state->frame_state.frame_obus)) {
			GF_AV1_OBUArrayEntry *a = (GF_AV1_OBUArrayEntry*)gf_list_pop_back(state->frame_state.frame_obus);
			if (a->obu) gf_free(a->obu);
			gf_free(a);
		}
	}
	l1 = state->frame_state.frame_obus;
	l2 = state->frame_state.header_obus;
	memset(&state->frame_state, 0, sizeof(AV1StateFrame));
	state->frame_state.is_first_frame = GF_TRUE;

	if (is_destroy) {
		gf_list_del(l1);
		gf_list_del(l2);
		if (state->bs) {
			if (gf_bs_get_position(state->bs)) {
				u32 size;
				gf_bs_get_content_no_truncate(state->bs, &state->frame_obus, &size, &state->frame_obus_alloc);
			}
			gf_bs_del(state->bs);
		}
		state->bs = NULL;
	}
	else {
		state->frame_state.frame_obus = l1;
		state->frame_state.header_obus = l2;
		if (state->bs)
			gf_bs_seek(state->bs, 0);
	}
}

static GF_Err av1_parse_tile_group(GF_BitStream *bs, AV1State *state, u64 obu_start, u64 obu_size)
{
	u32 TileNum, tg_start = 0, tg_end = 0;
	Bool numTiles = state->tileCols * state->tileRows;
	Bool tile_start_and_end_present_flag = GF_FALSE;
	GF_Err e = GF_OK;
	if (numTiles > 1)
		tile_start_and_end_present_flag = gf_bs_read_int(bs, 1);

	if (numTiles == 1 || !tile_start_and_end_present_flag) {
		tg_start = 0;
		tg_end = numTiles - 1;
		/*state->frame_state.tg[0].start_idx = 0;
		state->frame_state.tg[0].end_idx = numTiles - 1;*/
	}
	else {
		u32 tileBits = state->tileColsLog2 + state->tileRowsLog2;
		/*state->frame_state.tg[state->frame_state.tg_idx].start_idx*/ tg_start = gf_bs_read_int(bs, tileBits);
		/*state->frame_state.tg[state->frame_state.tg_idx].end_idx*/ tg_end = gf_bs_read_int(bs, tileBits);
	}
	/*state->frame_state.tg_idx++;*/

	gf_bs_align(bs);

	if (tg_end >= GF_ARRAY_LENGTH(state->frame_state.tiles))
		return GF_NON_COMPLIANT_BITSTREAM;

	state->frame_state.nb_tiles_in_obu = 0;
	for (TileNum = tg_start; TileNum <= tg_end; TileNum++) {
		u32 tile_start_offset, tile_size;
		/*u32 tileRow = TileNum / state->tileCols;
		u32 tileCol = TileNum % state->tileCols;*/
		Bool lastTile = TileNum == tg_end;
		u64 pos = gf_bs_get_position(bs);
		if (lastTile) {
			tile_start_offset = (u32)(pos - obu_start);
			tile_size = (u32)(obu_size - (pos - obu_start));
		}
		else {
			u64 tile_size_minus_1 = aom_av1_le(bs, state->tile_size_bytes);
			pos = gf_bs_get_position(bs);
			tile_start_offset = (u32)(pos - obu_start);
			tile_size = (u32)(tile_size_minus_1 + 1/* + state->tile_size_bytes*/);
		}


		if (tile_start_offset + tile_size > obu_size) {
			GF_LOG(GF_LOG_ERROR, GF_LOG_CODING, ("[AV1] Error parsing tile group, tile %d start %d + size %d exceeds OBU length %d\n", TileNum, tile_start_offset, tile_size, obu_size));
			e = GF_NON_COMPLIANT_BITSTREAM;
			break;
		}

		state->frame_state.tiles[state->frame_state.nb_tiles_in_obu].obu_start_offset = tile_start_offset;
		state->frame_state.tiles[state->frame_state.nb_tiles_in_obu].size = tile_size;
		gf_bs_skip_bytes(bs, tile_size);
		state->frame_state.nb_tiles_in_obu++;
	}
	if (tg_end == numTiles - 1) {
		av1_decode_frame_wrapup(state);
	}
	return e;
}

static void av1_parse_frame_header(GF_BitStream *bs, AV1State *state)
{
	AV1StateFrame *frame_state = &state->frame_state;
	if (frame_state->seen_frame_header == GF_FALSE) {
		u64 pos = gf_bs_get_position(bs);
		state->frame_state.show_existing_frame = GF_FALSE;
		frame_state->seen_frame_header = GF_TRUE;
		av1_parse_uncompressed_header(bs, state);
		state->frame_state.is_first_frame = GF_FALSE;
		state->frame_state.uncompressed_header_bytes = (u32) (gf_bs_get_position(bs) - pos);

		if (state->frame_state.show_existing_frame) {
			av1_decode_frame_wrapup(state);
			frame_state->seen_frame_header = GF_FALSE;
		}
		else {
			//TileNum = 0;
			frame_state->seen_frame_header = GF_TRUE;
		}
	}
}

static GF_Err av1_parse_frame(GF_BitStream *bs, AV1State *state, u64 obu_start, u64 obu_size)
{
	av1_parse_frame_header(bs, state);
	//byte alignment
	gf_bs_align(bs);
	return av1_parse_tile_group(bs, state, obu_start, obu_size);
}

static void on_aom_av1_eos(void *_state)
{
	AV1State *state = (AV1State *)_state;
	state->bs_overread = GF_TRUE;
}

GF_EXPORT
GF_Err gf_media_aom_av1_parse_obu(GF_BitStream *bs, ObuType *obu_type, u64 *obu_size, u32 *obu_hdr_size, AV1State *state)
{
	GF_Err e = GF_OK;
	u32 hdr_size;
	u64 pos = gf_bs_get_position(bs);

	if (!bs || !obu_type || !state)
		return GF_BAD_PARAM;

	state->bs_overread = GF_FALSE;
	gf_bs_set_eos_callback(bs, on_aom_av1_eos, state);

	state->obu_extension_flag = state->obu_has_size_field = 0;
	state->temporal_id = state->spatial_id = 0;
	state->frame_state.uncompressed_header_bytes = 0;
	e = gf_av1_parse_obu_header(bs, obu_type, &state->obu_extension_flag, &state->obu_has_size_field, &state->temporal_id, &state->spatial_id);
	if (e)
		return e;

	if (state->obu_has_size_field) {
		*obu_size = (u32)gf_av1_leb128_read(bs, NULL);
	}
	else {
		if (*obu_size >= 1 + state->obu_extension_flag) {
			*obu_size = *obu_size - 1 - state->obu_extension_flag;
		}
		else {
			GF_LOG(state->config ? GF_LOG_WARNING : GF_LOG_DEBUG, GF_LOG_CODING, ("[AV1] computed OBU size "LLD" (input value = "LLU"). Skipping.\n", *obu_size - 1 - state->obu_extension_flag, *obu_size));
			return GF_NON_COMPLIANT_BITSTREAM;
		}
	}
	hdr_size = (u32)(gf_bs_get_position(bs) - pos);
	if ((gf_bs_available(bs) < *obu_size) || state->bs_overread) {
		gf_bs_seek(bs, pos);
		return GF_BUFFER_TOO_SMALL;
	}
	*obu_size += hdr_size;
	if (obu_hdr_size) *obu_hdr_size = hdr_size;


	if (*obu_type != OBU_SEQUENCE_HEADER && *obu_type != OBU_TEMPORAL_DELIMITER &&
		state->OperatingPointIdc != 0 && state->obu_extension_flag == 1)
	{
		u32 inTemporalLayer = (state->OperatingPointIdc >> state->temporal_id) & 1;
		u32 inSpatialLayer = (state->OperatingPointIdc >> (state->spatial_id + 8)) & 1;
		if (!inTemporalLayer || !inSpatialLayer) {
			*obu_type = -1;
			gf_bs_seek(bs, pos + *obu_size);
			return GF_OK;
		}
	}

	e = GF_OK;
	switch (*obu_type) {
	case OBU_SEQUENCE_HEADER:
		av1_parse_sequence_header_obu(bs, state);
		if (gf_bs_get_position(bs) > pos + *obu_size) {
			GF_LOG(GF_LOG_WARNING, GF_LOG_CODING, ("[AV1] Sequence header parsing consumed too many bytes !\n"));
			e = GF_NON_COMPLIANT_BITSTREAM;
		}
		gf_bs_seek(bs, pos + *obu_size);
		break;

	case OBU_METADATA:
#if 0
		//TODO + sample groups
		const ObuMetadataType metadata_type = (u32)read_leb128(bs, NULL); we should check for 16 bits limit(AV1MetadataSampleGroupEntry) for ISOBMFF bindings, see https ://github.com/AOMediaCodec/av1-isobmff/pull/86#issuecomment-416659538
		if (metadata_type == OBU_METADATA_TYPE_ITUT_T35) {
		}
		else if (metadata_type == OBU_METADATA_TYPE_HDR_CLL) {
		}
		else if (metadata_type == OBU_METADATA_TYPE_HDR_MDCV) {
		}
		else if (metadata_type == OBU_METADATA_TYPE_SCALABILITY) {
		}
		else if (metadata_type == METADATA_TYPE_TIMECODE) {
		}
#endif
		GF_LOG(GF_LOG_INFO, GF_LOG_CODING, ("[AV1] parsing for metadata is not implemented. Forwarding.\n"));

		if (gf_bs_get_position(bs) > pos + *obu_size) {
			GF_LOG(GF_LOG_WARNING, GF_LOG_CODING, ("[AV1] Metadata parsing consumed too many bytes !\n"));
			e = GF_NON_COMPLIANT_BITSTREAM;
		}
		gf_bs_seek(bs, pos + *obu_size);
		break;

	case OBU_FRAME_HEADER:
	case OBU_REDUNDANT_FRAME_HEADER:
		if (state->config) {
			av1_parse_frame_header(bs, state);
			if (gf_bs_get_position(bs) > pos + *obu_size) {
				GF_LOG(GF_LOG_WARNING, GF_LOG_CODING, ("[AV1] Frame header parsing consumed too many bytes !\n"));
				e = GF_NON_COMPLIANT_BITSTREAM;
			}
		}
		gf_bs_seek(bs, pos + *obu_size);
		break;
	case OBU_FRAME:
		e = av1_parse_frame(bs, state, pos, *obu_size);
		if (gf_bs_get_position(bs) != pos + *obu_size) {
			GF_LOG(GF_LOG_WARNING, GF_LOG_CODING, ("[AV1] Frame parsing did not consume the right number of bytes !\n"));
			e = GF_NON_COMPLIANT_BITSTREAM;
		}
		gf_bs_seek(bs, pos + *obu_size);
		break;
	case OBU_TILE_GROUP:
		if (state->config) {
			e = av1_parse_tile_group(bs, state, pos, *obu_size);
			if (gf_bs_get_position(bs) != pos + *obu_size) {
				GF_LOG(GF_LOG_WARNING, GF_LOG_CODING, ("[AV1] Tile group parsing did not consume the right number of bytes !\n"));
				e = GF_NON_COMPLIANT_BITSTREAM;
			}
		}
		gf_bs_seek(bs, pos + *obu_size);
		break;
	case OBU_TEMPORAL_DELIMITER:
		state->frame_state.seen_frame_header = GF_FALSE;
	case OBU_PADDING:
		gf_bs_seek(bs, pos + *obu_size);
		break;
	default:
		GF_LOG(GF_LOG_WARNING, GF_LOG_CODING, ("[AV1] unknown OBU type %u (size "LLU"). Skipping.\n", *obu_type, *obu_size));
		gf_bs_seek(bs, pos + *obu_size);
		break;
	}
	return e;
}


GF_EXPORT
GF_Err gf_media_prores_parse_bs(GF_BitStream *bs, GF_ProResFrameInfo *prores_frame)
{
	u32 i, j;
	u64 start, pos;
	memset(prores_frame, 0, sizeof(GF_ProResFrameInfo));

	start = gf_bs_get_position(bs);
	if (gf_bs_available(bs) < 10)
		return GF_BUFFER_TOO_SMALL;

	prores_frame->frame_size = gf_bs_read_u32(bs);
	prores_frame->frame_identifier = gf_bs_read_u32(bs);
	if (prores_frame->frame_identifier != GF_4CC('i','c','p','f')) {
		GF_LOG(GF_LOG_ERROR, GF_LOG_CODING, ("[ProRes] Invalid frame identifier, expected \"icpf\" got \"%s\"\n", gf_4cc_to_str(prores_frame->frame_identifier) ));
		gf_bs_seek(bs, start);
		return GF_NON_COMPLIANT_BITSTREAM;
	}
	/*parse frame header*/
	pos = gf_bs_get_position(bs);
	prores_frame->frame_hdr_size = gf_bs_read_u16(bs);
	if (gf_bs_available(bs) + 2 < prores_frame->frame_hdr_size) {
		gf_bs_seek(bs, start);
		return GF_BUFFER_TOO_SMALL;
	}
	gf_bs_read_u8(bs);
	prores_frame->version = gf_bs_read_u8(bs);
	prores_frame->encoder_id = gf_bs_read_u32(bs);
	prores_frame->width = gf_bs_read_u16(bs);
	prores_frame->height = gf_bs_read_u16(bs);
	prores_frame->chroma_format = gf_bs_read_int(bs, 2);
	gf_bs_read_int(bs, 2);
	prores_frame->interlaced_mode = gf_bs_read_int(bs, 2);
	gf_bs_read_int(bs, 2);
	prores_frame->aspect_ratio_information = gf_bs_read_int(bs, 4);
	prores_frame->framerate_code = gf_bs_read_int(bs, 4);
	prores_frame->color_primaries = gf_bs_read_u8(bs);
	prores_frame->transfer_characteristics = gf_bs_read_u8(bs);
	prores_frame->matrix_coefficients = gf_bs_read_u8(bs);
	gf_bs_read_int(bs, 4);
	prores_frame->alpha_channel_type = gf_bs_read_int(bs, 4);
	gf_bs_read_int(bs, 14);
	prores_frame->load_luma_quant_matrix = gf_bs_read_int(bs, 1);
	prores_frame->load_chroma_quant_matrix = gf_bs_read_int(bs, 1);
	if (prores_frame->load_luma_quant_matrix) {
		for (i=0; i<8; i++) {
			for (j=0; j<8; j++) {
				prores_frame->luma_quant_matrix[i][j] = gf_bs_read_u8(bs);
			}
		}
	}
	if (prores_frame->load_chroma_quant_matrix) {
		for (i=0; i<8; i++) {
			for (j=0; j<8; j++) {
				prores_frame->chroma_quant_matrix[i][j] = gf_bs_read_u8(bs);
			}
		}
	}
	pos = gf_bs_get_position(bs) - pos;
	if (pos != prores_frame->frame_hdr_size) {
		GF_LOG(GF_LOG_ERROR, GF_LOG_CODING, ("[ProRes] Invalid frame header size, expected %d got %d\n", prores_frame->frame_hdr_size, (u32) pos));
		gf_bs_seek(bs, start);
		return GF_NON_COMPLIANT_BITSTREAM;
	}
	prores_frame->nb_pic = ((prores_frame->interlaced_mode==1) || (prores_frame->interlaced_mode==2)) ? 2 : 1;
	gf_bs_seek(bs, start);

	return GF_OK;
}

#endif /*GPAC_DISABLE_AV_PARSERS*/

GF_EXPORT
u8 gf_mp3_version(u32 hdr)
{
	return ((hdr >> 19) & 0x3);
}

GF_EXPORT
const char *gf_mp3_version_name(u32 hdr)
{
	u32 v = gf_mp3_version(hdr);
	switch (v) {
	case 0:
		return "MPEG-2.5";
	case 1:
		return "Reserved";
	case 2:
		return "MPEG-2";
	case 3:
		return "MPEG-1";
	default:
		return "Unknown";
	}
}

#ifndef GPAC_DISABLE_AV_PARSERS

GF_EXPORT
u8 gf_mp3_layer(u32 hdr)
{
	return 4 - (((hdr >> 17) & 0x3));
}

GF_EXPORT
u8 gf_mp3_num_channels(u32 hdr)
{
	if (((hdr >> 6) & 0x3) == 3) return 1;
	return 2;
}

GF_EXPORT
u16 gf_mp3_sampling_rate(u32 hdr)
{
	u16 res;
	/* extract the necessary fields from the MP3 header */
	u8 version = gf_mp3_version(hdr);
	u8 sampleRateIndex = (hdr >> 10) & 0x3;

	switch (sampleRateIndex) {
	case 0:
		res = 44100;
		break;
	case 1:
		res = 48000;
		break;
	case 2:
		res = 32000;
		break;
	default:
		GF_LOG(GF_LOG_ERROR, GF_LOG_CODING, ("[MPEG-1/2 Audio] Samplerate index not valid\n"));
		return 0;
	}
	/*reserved or MPEG-1*/
	if (version & 1) return res;

	/*MPEG-2*/
	res /= 2;
	/*MPEG-2.5*/
	if (version == 0) res /= 2;
	return res;
}

GF_EXPORT
u16 gf_mp3_window_size(u32 hdr)
{
	u8 version = gf_mp3_version(hdr);
	u8 layer = gf_mp3_layer(hdr);

	if (layer == 3) {
		if (version == 3) return 1152;
		return 576;
	}
	if (layer == 2) return 1152;
	return 384;
}

GF_EXPORT
u8 gf_mp3_object_type_indication(u32 hdr)
{
	switch (gf_mp3_version(hdr)) {
	case 3:
		return GF_CODECID_MPEG_AUDIO;
	case 2:
	case 0:
		return GF_CODECID_MPEG2_PART3;
	default:
		return 0x00;
	}
}

/*aligned bitrate parsing with libMAD*/

static
u32 const bitrate_table[5][15] = {
	/* MPEG-1 */
	{	0,  32000,  64000,  96000, 128000, 160000, 192000, 224000,  /* Layer I   */
		256000, 288000, 320000, 352000, 384000, 416000, 448000
	},
	{	0,  32000,  48000,  56000,  64000,  80000,  96000, 112000,  /* Layer II  */
		128000, 160000, 192000, 224000, 256000, 320000, 384000
	},
	{	0,  32000,  40000,  48000,  56000,  64000,  80000,  96000,  /* Layer III */
		112000, 128000, 160000, 192000, 224000, 256000, 320000
	},

	/* MPEG-2 LSF */
	{	0,  32000,  48000,  56000,  64000,  80000,  96000, 112000,  /* Layer I   */
		128000, 144000, 160000, 176000, 192000, 224000, 256000
	},
	{	0,   8000,  16000,  24000,  32000,  40000,  48000,  56000,  /* Layers    */
		64000,  80000,  96000, 112000, 128000, 144000, 160000
	} /* II & III  */
};


u32 gf_mp3_bit_rate(u32 hdr)
{
	u8 version = gf_mp3_version(hdr);
	u8 layer = gf_mp3_layer(hdr);
	u8 bitRateIndex = (hdr >> 12) & 0xF;
	u32 lidx;
	/*MPEG-1*/
	if (version & 1) {
		if (!layer) {
			GF_LOG(GF_LOG_ERROR, GF_LOG_CODING, ("[MPEG-1/2 Audio] layer index not valid\n"));
			return 0;
		}
		lidx = layer - 1;
	}
	/*MPEG-2/2.5*/
	else {
		lidx = 3 + (layer >> 1);
	}
	if (lidx>4) {
		GF_LOG(GF_LOG_ERROR, GF_LOG_CODING, ("[MPEG-1/2 Audio] layer index not valid\n"));
		return 0;
	}
	return bitrate_table[lidx][bitRateIndex];
}



GF_EXPORT
u16 gf_mp3_frame_size(u32 hdr)
{
	u8 version = gf_mp3_version(hdr);
	u8 layer = gf_mp3_layer(hdr);
	u32 pad = ((hdr >> 9) & 0x1) ? 1 : 0;
	u32 bitrate = gf_mp3_bit_rate(hdr);
	u32 samplerate = gf_mp3_sampling_rate(hdr);

	u32 frameSize = 0;
	if (!samplerate || !bitrate) return 0;

	if (layer == 1) {
		frameSize = ((12 * bitrate / samplerate) + pad) * 4;
	}
	else {
		u32 slots_per_frame = 144;
		if ((layer == 3) && !(version & 1)) slots_per_frame = 72;
		frameSize = (slots_per_frame * bitrate / samplerate) + pad;
	}
	return (u16)frameSize;
}


GF_EXPORT
u32 gf_mp3_get_next_header(FILE* in)
{
	u8 b, state = 0;
	u32 dropped = 0;
	unsigned char bytes[4];
	bytes[0] = bytes[1] = bytes[2] = bytes[3] = 0;

	while (1) {
		if (gf_fread(&b, 1, in) == 0) return 0;

		if (state == 3) {
			bytes[state] = b;
			return GF_4CC((u32)bytes[0], bytes[1], bytes[2], bytes[3]);
		}
		if (state == 2) {
			if (((b & 0xF0) == 0) || ((b & 0xF0) == 0xF0) || ((b & 0x0C) == 0x0C)) {
				if (bytes[1] == 0xFF) state = 1;
				else state = 0;
			}
			else {
				bytes[state] = b;
				state = 3;
			}
		}
		if (state == 1) {
			if (((b & 0xE0) == 0xE0) && ((b & 0x18) != 0x08) && ((b & 0x06) != 0)) {
				bytes[state] = b;
				state = 2;
			}
			else {
				state = 0;
			}
		}

		if (state == 0) {
			if (b == 0xFF) {
				bytes[state] = b;
				state = 1;
			}
			else {
				if ((dropped == 0) && ((b & 0xE0) == 0xE0) && ((b & 0x18) != 0x08) && ((b & 0x06) != 0)) {
					bytes[0] = (u8)0xFF;
					bytes[1] = b;
					state = 2;
				}
				else {
					dropped++;
				}
			}
		}
	}
	return 0;
}

GF_EXPORT
u32 gf_mp3_get_next_header_mem(const u8 *buffer, u32 size, u32 *pos)
{
	u32 cur;
	u8 b, state = 0;
	u32 dropped = 0;
	unsigned char bytes[4];
	bytes[0] = bytes[1] = bytes[2] = bytes[3] = 0;

	cur = 0;
	*pos = 0;
	while (cur < size) {
		b = (u8)buffer[cur];
		cur++;

		if (state == 3) {
			u32 val;
			bytes[state] = b;
			val = GF_4CC((u32)bytes[0], bytes[1], bytes[2], bytes[3]);
			if (gf_mp3_frame_size(val)) {
				*pos = dropped;
				return val;
			}
			state = 0;
			dropped = cur;
		}
		if (state == 2) {
			if (((b & 0xF0) == 0) || ((b & 0xF0) == 0xF0) || ((b & 0x0C) == 0x0C)) {
				if (bytes[1] == 0xFF) {
					state = 1;
					dropped += 1;
				}
				else {
					state = 0;
					dropped = cur;
				}
			}
			else {
				bytes[state] = b;
				state = 3;
			}
		}
		if (state == 1) {
			if (((b & 0xE0) == 0xE0) && ((b & 0x18) != 0x08) && ((b & 0x06) != 0)) {
				bytes[state] = b;
				state = 2;
			}
			else {
				state = 0;
				dropped = cur;
			}
		}

		if (state == 0) {
			if (b == 0xFF) {
				bytes[state] = b;
				state = 1;
			}
			else {
				dropped++;
			}
		}
	}
	return 0;
}

#endif /*GPAC_DISABLE_AV_PARSERS*/


GF_EXPORT
Bool gf_avc_is_rext_profile(u8 profile_idc)
{
	switch (profile_idc) {
	case 100:
	case 110:
	case 122:
	case 244:
	case 44:
	case 83:
	case 86:
	case 118:
	case 128:
	case 138:
	case 139:
	case 134:
	case 135:
		return GF_TRUE;
	default:
		return GF_FALSE;
	}
}

GF_EXPORT
const char *gf_avc_get_profile_name(u8 video_prof)
{
	switch (video_prof) {
	case 0x42:
		return "Baseline";
	case 0x4D:
		return "Main";
	case 0x53:
		return "Scalable Baseline";
	case 0x56:
		return "Scalable High";
	case 0x58:
		return "Extended";
	case 0x64:
		return "High";
	case 0x6E:
		return "High 10";
	case 0x7A:
		return "High 4:2:2";
	case 0x90:
	case 0xF4:
		return "High 4:4:4";
	default:
		return "Unknown";
	}
}

GF_EXPORT
const char *gf_hevc_get_profile_name(u8 video_prof)
{
	switch (video_prof) {
	case 0x01:
		return "Main";
	case 0x02:
		return "Main 10";
	case 0x03:
		return "Main Still Picture";
	default:
		return "Unknown";
	}
}
GF_EXPORT
const char *gf_avc_hevc_get_chroma_format_name(u8 chroma_format)
{
	switch (chroma_format) {
	case 1:
		return "YUV 4:2:0";
	case 2:
		return "YUV 4:2:2";
	case 3:
		return "YUV 4:4:4";
	default:
		return "Unknown";
	}
}

#ifndef GPAC_DISABLE_AV_PARSERS


static u8 avc_golomb_bits[256] = {
	8, 7, 6, 6, 5, 5, 5, 5, 4, 4, 4, 4, 4, 4, 4, 4, 3,
	3, 3, 3, 3, 3, 3, 3, 3, 3, 3, 3, 3, 3, 3, 3, 2, 2,
	2, 2, 2, 2, 2, 2, 2, 2, 2, 2, 2, 2, 2, 2, 2, 2, 2,
	2, 2, 2, 2, 2, 2, 2, 2, 2, 2, 2, 2, 2, 1, 1, 1, 1,
	1, 1, 1, 1, 1, 1, 1, 1, 1, 1, 1, 1, 1, 1, 1, 1, 1,
	1, 1, 1, 1, 1, 1, 1, 1, 1, 1, 1, 1, 1, 1, 1, 1, 1,
	1, 1, 1, 1, 1, 1, 1, 1, 1, 1, 1, 1, 1, 1, 1, 1, 1,
	1, 1, 1, 1, 1, 1, 1, 1, 1, 0, 0, 0, 0, 0, 0, 0, 0,
	0, 0, 0, 0, 0, 0, 0, 0, 0, 0, 0, 0, 0, 0, 0, 0, 0,
	0, 0, 0, 0, 0, 0, 0, 0, 0, 0, 0, 0, 0, 0, 0, 0, 0,
	0, 0, 0, 0, 0, 0, 0, 0, 0, 0, 0, 0, 0, 0, 0, 0, 0,
	0, 0, 0, 0, 0, 0, 0, 0, 0, 0, 0, 0, 0, 0, 0, 0, 0,
	0, 0, 0, 0, 0, 0, 0, 0, 0, 0, 0, 0, 0, 0, 0, 0, 0,
	0, 0, 0, 0, 0, 0, 0, 0, 0, 0, 0, 0, 0, 0, 0, 0, 0,
	0, 0, 0, 0, 0, 0, 0, 0, 0, 0, 0, 0, 0, 0, 0, 0, 0,
	0
};

u32 gf_bs_get_ue(GF_BitStream *bs)
{
	u8 coded;
	u32 bits = 0, read = 0;
	while (1) {
		read = gf_bs_peek_bits(bs, 8, 0);
		if (read) break;
		//check whether we still have bits once the peek is done since we may have less than 8 bits available
		if (!gf_bs_available(bs)) {
			//log moved as debug, erro log thrown by gf_bs_read_*
			GF_LOG(GF_LOG_DEBUG, GF_LOG_CODING, ("[AVC/HEVC] Not enough bits in bitstream !!\n"));
			return 0;
		}
		gf_bs_read_int(bs, 8);
		bits += 8;
	}
	coded = avc_golomb_bits[read];
	gf_bs_read_int(bs, coded);
	bits += coded;
	return gf_bs_read_int(bs, bits + 1) - 1;
}

s32 gf_bs_get_se(GF_BitStream *bs)
{
	u32 v = gf_bs_get_ue(bs);
	if ((v & 0x1) == 0) return (s32)(0 - (v >> 1));
	return (v + 1) >> 1;
}

void gf_bs_set_ue(GF_BitStream *bs, u32 num) {
	s32 length = 1;
	s32 temp = ++num;

	while (temp != 1) {
		temp >>= 1;
		length += 2;
	}

	gf_bs_write_int(bs, 0, length >> 1);
	gf_bs_write_int(bs, num, (length + 1) >> 1);
}

void gf_bs_set_se(GF_BitStream *bs, s32 num)
{
	u32 v;
	if (num <= 0)
		v = (-1 * num) << 1;
	else
		v = (num << 1) - 1;

	gf_bs_set_ue(bs, v);
}

u32 gf_media_nalu_is_start_code(GF_BitStream *bs)
{
	u8 s1, s2, s3, s4;
	Bool is_sc = 0;
	u64 pos = gf_bs_get_position(bs);
	s1 = gf_bs_read_int(bs, 8);
	s2 = gf_bs_read_int(bs, 8);
	if (!s1 && !s2) {
		s3 = gf_bs_read_int(bs, 8);
		if (s3 == 0x01) is_sc = 3;
		else if (!s3) {
			s4 = gf_bs_read_int(bs, 8);
			if (s4 == 0x01) is_sc = 4;
		}
	}
	gf_bs_seek(bs, pos + is_sc);
	return is_sc;
}

/*read that amount of data at each IO access rather than fetching byte by byte...*/
#define AVC_CACHE_SIZE	4096

static u32 gf_media_nalu_locate_start_code_bs(GF_BitStream *bs, Bool locate_trailing)
{
	u32 v, bpos, nb_cons_zeros = 0;
	char avc_cache[AVC_CACHE_SIZE];
	u64 end, cache_start, load_size;
	u64 start = gf_bs_get_position(bs);
	if (start < 3) return 0;

	load_size = 0;
	bpos = 0;
	cache_start = 0;
	end = 0;
	v = 0xffffffff;
	while (!end) {
		/*refill cache*/
		if (bpos == (u32)load_size) {
			if (!gf_bs_available(bs)) break;
			load_size = gf_bs_available(bs);
			if (load_size > AVC_CACHE_SIZE) load_size = AVC_CACHE_SIZE;
			bpos = 0;
			cache_start = gf_bs_get_position(bs);
			gf_bs_read_data(bs, avc_cache, (u32)load_size);
		}
		v = ( (v<<8) & 0xFFFFFF00) | ((u32) avc_cache[bpos]);
		bpos++;

		if (locate_trailing) {
			if ((v & 0x000000FF) == 0) nb_cons_zeros++;
			else nb_cons_zeros = 0;
		}

		if (v == 0x00000001) end = cache_start + bpos - 4;
		else if ((v & 0x00FFFFFF) == 0x00000001) end = cache_start + bpos - 3;
	}

	gf_bs_seek(bs, start);
	if (!end) end = gf_bs_get_size(bs);
	if (locate_trailing) {
		if (nb_cons_zeros >= 3)
			return (u32)(end - start - nb_cons_zeros);
	}
	return (u32)(end - start);
}

GF_EXPORT
u32 gf_media_nalu_next_start_code_bs(GF_BitStream *bs)
{
	return gf_media_nalu_locate_start_code_bs(bs, 0);
}

GF_EXPORT
u32 gf_media_nalu_next_start_code(const u8 *data, u32 data_len, u32 *sc_size)
{
	u32 avail = data_len;
	const u8 *cur = data;

	while (cur) {
		u32 v, bpos;
		u8 *next_zero = memchr(cur, 0, avail);
		if (!next_zero) return data_len;

		v = 0xffffff00;
		bpos = (u32)(next_zero - data) + 1;
		while (1) {
			u8 cval;
			if (bpos == (u32)data_len)
				return data_len;

			cval = data[bpos];
			v = ((v << 8) & 0xFFFFFF00) | ((u32)cval);
			bpos++;
			if (v == 0x00000001) {
				*sc_size = 4;
				return bpos - 4;
			}
			else if ((v & 0x00FFFFFF) == 0x00000001) {
				*sc_size = 3;
				return bpos - 3;
			}
			if (cval)
				break;
		}
		if (bpos >= data_len)
			break;
		cur = data + bpos;
		avail = data_len - bpos;
	}
	return data_len;
}

Bool gf_media_avc_slice_is_intra(AVCState *avc)
{
	switch (avc->s_info.slice_type) {
	case GF_AVC_TYPE_I:
	case GF_AVC_TYPE2_I:
	case GF_AVC_TYPE_SI:
	case GF_AVC_TYPE2_SI:
		return 1;
	default:
		return 0;
	}
}

#if 0 //unused
Bool gf_media_avc_slice_is_IDR(AVCState *avc)
{
	if (avc->sei.recovery_point.valid)
	{
		avc->sei.recovery_point.valid = 0;
		return 1;
	}
	if (avc->s_info.nal_unit_type != GF_AVC_NALU_IDR_SLICE)
		return 0;
	return gf_media_avc_slice_is_intra(avc);
}
#endif

struct sar_ {
	u32 w, h;
};

static const struct sar_ avc_sar[] = {
	{ 0,   0 }, { 1,   1 }, { 12, 11 }, { 10, 11 },
	{ 16, 11 }, { 40, 33 }, { 24, 11 }, { 20, 11 },
	{ 32, 11 }, { 80, 33 }, { 18, 11 }, { 15, 11 },
	{ 64, 33 }, { 160,99 }, {  4,  3 }, {  3,  2 },
	{  2,  1 }
};


/*ISO 14496-10 (N11084) E.1.2*/
static void avc_parse_hrd_parameters(GF_BitStream *bs, AVC_HRD *hrd)
{
	int i, cpb_cnt_minus1;

	cpb_cnt_minus1 = gf_bs_get_ue(bs);		/*cpb_cnt_minus1*/
	if (cpb_cnt_minus1 > 31)
		GF_LOG(GF_LOG_WARNING, GF_LOG_CODING, ("[avc-h264] invalid cpb_cnt_minus1 value: %d (expected in [0;31])\n", cpb_cnt_minus1));
	gf_bs_read_int(bs, 4);				/*bit_rate_scale*/
	gf_bs_read_int(bs, 4);				/*cpb_size_scale*/

	/*for( SchedSelIdx = 0; SchedSelIdx <= cpb_cnt_minus1; SchedSelIdx++ ) {*/
	for (i = 0; i <= cpb_cnt_minus1; i++) {
		gf_bs_get_ue(bs);					/*bit_rate_value_minus1[ SchedSelIdx ]*/
		gf_bs_get_ue(bs);					/*cpb_size_value_minus1[ SchedSelIdx ]*/
		gf_bs_read_int(bs, 1);			/*cbr_flag[ SchedSelIdx ]*/
	}
	gf_bs_read_int(bs, 5);											/*initial_cpb_removal_delay_length_minus1*/
	hrd->cpb_removal_delay_length_minus1 = gf_bs_read_int(bs, 5);	/*cpb_removal_delay_length_minus1*/
	hrd->dpb_output_delay_length_minus1 = gf_bs_read_int(bs, 5);	/*dpb_output_delay_length_minus1*/
	hrd->time_offset_length = gf_bs_read_int(bs, 5);				/*time_offset_length*/

	return;
}

/*returns the nal_size without emulation prevention bytes*/
u32 gf_media_nalu_emulation_bytes_add_count(u8 *buffer, u32 nal_size)
{
	u32 i = 0, emulation_bytes_count = 0;
	u8 num_zero = 0;

	while (i < nal_size) {
		/*ISO 14496-10: "Within the NAL unit, any four-byte sequence that starts with 0x000003
		other than the following sequences shall not occur at any byte-aligned position:
		\96 0x00000300
		\96 0x00000301
		\96 0x00000302
		\96 0x00000303"
		*/
		if (num_zero == 2 && (u8)buffer[i] < 0x04) {
			/*emulation code found*/
			num_zero = 0;
			emulation_bytes_count++;
			if (!buffer[i])
				num_zero = 1;
		}
		else {
			if (!buffer[i])
				num_zero++;
			else
				num_zero = 0;
		}
		i++;
	}
	return emulation_bytes_count;
}

u32 gf_media_nalu_add_emulation_bytes(const u8 *buffer_src, u8 *buffer_dst, u32 nal_size)
{
	u32 i = 0, emulation_bytes_count = 0;
	u8 num_zero = 0;

	while (i < nal_size) {
		/*ISO 14496-10: "Within the NAL unit, any four-byte sequence that starts with 0x000003
		other than the following sequences shall not occur at any byte-aligned position:
		0x00000300
		0x00000301
		0x00000302
		0x00000303"
		*/
		if (num_zero == 2 && (u8)buffer_src[i] < 0x04) {
			/*add emulation code*/
			num_zero = 0;
			buffer_dst[i + emulation_bytes_count] = 0x03;
			emulation_bytes_count++;
			if (!buffer_src[i])
				num_zero = 1;
		}
		else {
			if (!buffer_src[i])
				num_zero++;
			else
				num_zero = 0;
		}
		buffer_dst[i + emulation_bytes_count] = buffer_src[i];
		i++;
	}
	return nal_size + emulation_bytes_count;
}

/*returns the nal_size without emulation prevention bytes*/
u32 gf_media_nalu_emulation_bytes_remove_count(const u8 *buffer, u32 nal_size)
{
	u32 i = 0, emulation_bytes_count = 0;
	u8 num_zero = 0;

	while (i < nal_size)
	{
		/*ISO 14496-10: "Within the NAL unit, any four-byte sequence that starts with 0x000003
		  other than the following sequences shall not occur at any byte-aligned position:
		  \96 0x00000300
		  \96 0x00000301
		  \96 0x00000302
		  \96 0x00000303"
		*/
		if (num_zero == 2
			&& buffer[i] == 0x03
			&& i + 1 < nal_size /*next byte is readable*/
			&& (u8)buffer[i + 1] < 0x04)
		{
			/*emulation code found*/
			num_zero = 0;
			emulation_bytes_count++;
			i++;
		}

		if (!buffer[i])
			num_zero++;
		else
			num_zero = 0;

		i++;
	}

	return emulation_bytes_count;
}

/*nal_size is updated to allow better error detection*/
GF_EXPORT
u32 gf_media_nalu_remove_emulation_bytes(const u8 *buffer_src, u8 *buffer_dst, u32 nal_size)
{
	u32 i = 0, emulation_bytes_count = 0;
	u8 num_zero = 0;

	while (i < nal_size)
	{
		/*ISO 14496-10: "Within the NAL unit, any four-byte sequence that starts with 0x000003
		  other than the following sequences shall not occur at any byte-aligned position:
		  0x00000300
		  0x00000301
		  0x00000302
		  0x00000303"
		*/
		if (num_zero == 2
			&& buffer_src[i] == 0x03
			&& i + 1 < nal_size /*next byte is readable*/
			&& (u8)buffer_src[i + 1] < 0x04)
		{
			/*emulation code found*/
			num_zero = 0;
			emulation_bytes_count++;
			i++;
		}

		buffer_dst[i - emulation_bytes_count] = buffer_src[i];

		if (!buffer_src[i])
			num_zero++;
		else
			num_zero = 0;

		i++;
	}

	return nal_size - emulation_bytes_count;
}

static s32 gf_media_avc_read_sps_bs_internal(GF_BitStream *bs, AVCState *avc, u32 subseq_sps, u32 *vui_flag_pos, u32 nal_hdr)
{
	AVC_SPS *sps;
	s32 mb_width, mb_height, sps_id = -1;
	u32 profile_idc, level_idc, pcomp, i, chroma_format_idc, cl = 0, cr = 0, ct = 0, cb = 0, luma_bd, chroma_bd;
	u8 separate_colour_plane_flag = 0;

	if (!vui_flag_pos) {
		gf_bs_enable_emulation_byte_removal(bs, GF_TRUE);
	}

	if (!bs) {
		return -1;
	}

	if (!nal_hdr) {
		/*nal_hdr =*/ gf_bs_read_int(bs, 8);
	}
	profile_idc = gf_bs_read_int(bs, 8);

	pcomp = gf_bs_read_int(bs, 8);
	/*sanity checks*/
	if (pcomp & 0x3)
		return -1;

	level_idc = gf_bs_read_int(bs, 8);

	/*SubsetSps is used to be sure that AVC SPS are not going to be scratched
	by subset SPS. According to the SVC standard, subset SPS can have the same sps_id
	than its base layer, but it does not refer to the same SPS. */
	sps_id = gf_bs_get_ue(bs) + GF_SVC_SSPS_ID_SHIFT * subseq_sps;
	if (sps_id >= 32) {
		return -1;
	}
	if (sps_id < 0) {
		return -1;
	}

	luma_bd = chroma_bd = 0;
	sps = &avc->sps[sps_id];
	chroma_format_idc = sps->ChromaArrayType = 1;
	sps->state |= subseq_sps ? AVC_SUBSPS_PARSED : AVC_SPS_PARSED;

	/*High Profile and SVC*/
	switch (profile_idc) {
	case 100:
	case 110:
	case 122:
	case 244:
	case 44:
		/*sanity checks: note1 from 7.4.2.1.1 of iso/iec 14496-10-N11084*/
		if (pcomp & 0xE0)
			return -1;
	case 83:
	case 86:
	case 118:
	case 128:
		chroma_format_idc = gf_bs_get_ue(bs);
		sps->ChromaArrayType = chroma_format_idc;
		if (chroma_format_idc == 3) {
			separate_colour_plane_flag = gf_bs_read_int(bs, 1);
			/*
			Depending on the value of separate_colour_plane_flag, the value of the variable ChromaArrayType is assigned as follows.
			\96	If separate_colour_plane_flag is equal to 0, ChromaArrayType is set equal to chroma_format_idc.
			\96	Otherwise (separate_colour_plane_flag is equal to 1), ChromaArrayType is set equal to 0.
			*/
			if (separate_colour_plane_flag) sps->ChromaArrayType = 0;
		}
		luma_bd = gf_bs_get_ue(bs);
		chroma_bd = gf_bs_get_ue(bs);
		/*qpprime_y_zero_transform_bypass_flag = */ gf_bs_read_int(bs, 1);
		/*seq_scaling_matrix_present_flag*/
		if (gf_bs_read_int(bs, 1)) {
			u32 k;
			for (k = 0; k < 8; k++) {
				if (gf_bs_read_int(bs, 1)) {
					u32 z, last = 8, next = 8;
					u32 sl = k < 6 ? 16 : 64;
					for (z = 0; z < sl; z++) {
						if (next) {
							s32 delta = gf_bs_get_se(bs);
							next = (last + delta + 256) % 256;
						}
						last = next ? next : last;
					}
				}
			}
		}
		break;
	}

	sps->profile_idc = profile_idc;
	sps->level_idc = level_idc;
	sps->prof_compat = pcomp;
	sps->log2_max_frame_num = gf_bs_get_ue(bs) + 4;
	sps->poc_type = gf_bs_get_ue(bs);
	sps->chroma_format = chroma_format_idc;
	sps->luma_bit_depth_m8 = luma_bd;
	sps->chroma_bit_depth_m8 = chroma_bd;

	if (sps->poc_type == 0) {
		sps->log2_max_poc_lsb = gf_bs_get_ue(bs) + 4;
	}
	else if (sps->poc_type == 1) {
		sps->delta_pic_order_always_zero_flag = gf_bs_read_int(bs, 1);
		sps->offset_for_non_ref_pic = gf_bs_get_se(bs);
		sps->offset_for_top_to_bottom_field = gf_bs_get_se(bs);
		sps->poc_cycle_length = gf_bs_get_ue(bs);
		if (sps->poc_cycle_length > GF_ARRAY_LENGTH(sps->offset_for_ref_frame)) {
			GF_LOG(GF_LOG_ERROR, GF_LOG_CODING, ("[avc-h264] offset_for_ref_frame overflow from poc_cycle_length\n"));
			return -1;
		}
		for (i = 0; i < sps->poc_cycle_length; i++) sps->offset_for_ref_frame[i] = gf_bs_get_se(bs);
	}
	if (sps->poc_type > 2) {
		return -1;
	}
	sps->max_num_ref_frames = gf_bs_get_ue(bs);
	sps->gaps_in_frame_num_value_allowed_flag = gf_bs_read_int(bs, 1);
	mb_width = gf_bs_get_ue(bs) + 1;
	mb_height = gf_bs_get_ue(bs) + 1;

	sps->frame_mbs_only_flag = gf_bs_read_int(bs, 1);

	sps->width = mb_width * 16;
	sps->height = (2 - sps->frame_mbs_only_flag) * mb_height * 16;

	if (!sps->frame_mbs_only_flag) sps->mb_adaptive_frame_field_flag = gf_bs_read_int(bs, 1);
	gf_bs_read_int(bs, 1); /*direct_8x8_inference_flag*/

	if (gf_bs_read_int(bs, 1)) { /*crop*/
		int CropUnitX, CropUnitY, SubWidthC = -1, SubHeightC = -1;

		if (chroma_format_idc == 1) {
			SubWidthC = 2; SubHeightC = 2;
		}
		else if (chroma_format_idc == 2) {
			SubWidthC = 2; SubHeightC = 1;
		}
		else if ((chroma_format_idc == 3) && (separate_colour_plane_flag == 0)) {
			SubWidthC = 1; SubHeightC = 1;
		}

		if (sps->ChromaArrayType == 0) {
			assert(SubWidthC == -1);
			CropUnitX = 1;
			CropUnitY = 2 - sps->frame_mbs_only_flag;
		}
		else {
			CropUnitX = SubWidthC;
			CropUnitY = SubHeightC * (2 - sps->frame_mbs_only_flag);
		}

		cl = gf_bs_get_ue(bs); /*crop_left*/
		cr = gf_bs_get_ue(bs); /*crop_right*/
		ct = gf_bs_get_ue(bs); /*crop_top*/
		cb = gf_bs_get_ue(bs); /*crop_bottom*/

		sps->width -= CropUnitX * (cl + cr);
		sps->height -= CropUnitY * (ct + cb);
		cl *= CropUnitX;
		cr *= CropUnitX;
		ct *= CropUnitY;
		cb *= CropUnitY;
	}
	sps->crop.left = cl;
	sps->crop.right = cr;
	sps->crop.top = ct;
	sps->crop.bottom = cb;

	if (vui_flag_pos) {
		*vui_flag_pos = (u32)gf_bs_get_bit_offset(bs);
	}
	/*vui_parameters_present_flag*/
	sps->vui_parameters_present_flag = gf_bs_read_int(bs, 1);
	if (sps->vui_parameters_present_flag) {
		sps->vui.aspect_ratio_info_present_flag = gf_bs_read_int(bs, 1);
		if (sps->vui.aspect_ratio_info_present_flag) {
			s32 aspect_ratio_idc = gf_bs_read_int(bs, 8);
			if (aspect_ratio_idc == 255) {
				sps->vui.par_num = gf_bs_read_int(bs, 16); /*AR num*/
				sps->vui.par_den = gf_bs_read_int(bs, 16); /*AR den*/
			}
			else if (aspect_ratio_idc < sizeof(avc_sar) / sizeof(struct sar_)) {
				sps->vui.par_num = avc_sar[aspect_ratio_idc].w;
				sps->vui.par_den = avc_sar[aspect_ratio_idc].h;
			}
			else {
				GF_LOG(GF_LOG_WARNING, GF_LOG_CODING, ("[avc-h264] Unknown aspect_ratio_idc: your video may have a wrong aspect ratio. Contact the GPAC team!\n"));
			}
		}
		sps->vui.overscan_info_present_flag = gf_bs_read_int(bs, 1);
		if (sps->vui.overscan_info_present_flag)
			gf_bs_read_int(bs, 1);		/* overscan_appropriate_flag */

		/* default values */
		sps->vui.video_format = 5;
		sps->vui.colour_primaries = 2;
		sps->vui.transfer_characteristics = 2;
		sps->vui.matrix_coefficients = 2;
		/* now read values if possible */
		sps->vui.video_signal_type_present_flag = gf_bs_read_int(bs, 1);
		if (sps->vui.video_signal_type_present_flag) {
			sps->vui.video_format = gf_bs_read_int(bs, 3);
			sps->vui.video_full_range_flag = gf_bs_read_int(bs, 1);
			sps->vui.colour_description_present_flag = gf_bs_read_int(bs, 1);
			if (sps->vui.colour_description_present_flag) {
				sps->vui.colour_primaries = gf_bs_read_int(bs, 8);
				sps->vui.transfer_characteristics = gf_bs_read_int(bs, 8);
				sps->vui.matrix_coefficients = gf_bs_read_int(bs, 8);
			}
		}

		if (gf_bs_read_int(bs, 1)) {	/* chroma_location_info_present_flag */
			gf_bs_get_ue(bs);				/* chroma_sample_location_type_top_field */
			gf_bs_get_ue(bs);				/* chroma_sample_location_type_bottom_field */
		}

		sps->vui.timing_info_present_flag = gf_bs_read_int(bs, 1);
		if (sps->vui.timing_info_present_flag) {
			sps->vui.num_units_in_tick = gf_bs_read_int(bs, 32);
			sps->vui.time_scale = gf_bs_read_int(bs, 32);
			sps->vui.fixed_frame_rate_flag = gf_bs_read_int(bs, 1);
		}

		sps->vui.nal_hrd_parameters_present_flag = gf_bs_read_int(bs, 1);
		if (sps->vui.nal_hrd_parameters_present_flag)
			avc_parse_hrd_parameters(bs, &sps->vui.hrd);

		sps->vui.vcl_hrd_parameters_present_flag = gf_bs_read_int(bs, 1);
		if (sps->vui.vcl_hrd_parameters_present_flag)
			avc_parse_hrd_parameters(bs, &sps->vui.hrd);

		if (sps->vui.nal_hrd_parameters_present_flag || sps->vui.vcl_hrd_parameters_present_flag)
			sps->vui.low_delay_hrd_flag = gf_bs_read_int(bs, 1);

		sps->vui.pic_struct_present_flag = gf_bs_read_int(bs, 1);
	}
	/*end of seq_parameter_set_data*/

	if (subseq_sps) {
		if ((profile_idc == 83) || (profile_idc == 86)) {
			u8 extended_spatial_scalability_idc;
			/*parsing seq_parameter_set_svc_extension*/

			/*inter_layer_deblocking_filter_control_present_flag=*/	gf_bs_read_int(bs, 1);
			extended_spatial_scalability_idc = gf_bs_read_int(bs, 2);
			if (sps->ChromaArrayType == 1 || sps->ChromaArrayType == 2) {
				/*chroma_phase_x_plus1_flag*/ gf_bs_read_int(bs, 1);
			}
			if (sps->ChromaArrayType == 1) {
				/*chroma_phase_y_plus1*/ gf_bs_read_int(bs, 2);
			}
			if (extended_spatial_scalability_idc == 1) {
				if (sps->ChromaArrayType > 0) {
					/*seq_ref_layer_chroma_phase_x_plus1_flag*/gf_bs_read_int(bs, 1);
					/*seq_ref_layer_chroma_phase_y_plus1*/gf_bs_read_int(bs, 2);
				}
				/*seq_scaled_ref_layer_left_offset*/ gf_bs_get_se(bs);
				/*seq_scaled_ref_layer_top_offset*/gf_bs_get_se(bs);
				/*seq_scaled_ref_layer_right_offset*/gf_bs_get_se(bs);
				/*seq_scaled_ref_layer_bottom_offset*/gf_bs_get_se(bs);
			}
			if (/*seq_tcoeff_level_prediction_flag*/gf_bs_read_int(bs, 1)) {
				/*adaptive_tcoeff_level_prediction_flag*/ gf_bs_read_int(bs, 1);
			}
			/*slice_header_restriction_flag*/gf_bs_read_int(bs, 1);

			/*svc_vui_parameters_present*/
			if (gf_bs_read_int(bs, 1)) {
				u32 vui_ext_num_entries_minus1 = gf_bs_get_ue(bs);

				for (i = 0; i <= vui_ext_num_entries_minus1; i++) {
					u8 vui_ext_nal_hrd_parameters_present_flag, vui_ext_vcl_hrd_parameters_present_flag, vui_ext_timing_info_present_flag;
					/*u8 vui_ext_dependency_id =*/ gf_bs_read_int(bs, 3);
					/*u8 vui_ext_quality_id =*/ gf_bs_read_int(bs, 4);
					/*u8 vui_ext_temporal_id =*/ gf_bs_read_int(bs, 3);
					vui_ext_timing_info_present_flag = gf_bs_read_int(bs, 1);
					if (vui_ext_timing_info_present_flag) {
						/*u32 vui_ext_num_units_in_tick = */gf_bs_read_int(bs, 32);
						/*u32 vui_ext_time_scale = */gf_bs_read_int(bs, 32);
						/*u8 vui_ext_fixed_frame_rate_flag = */gf_bs_read_int(bs, 1);
					}
					vui_ext_nal_hrd_parameters_present_flag = gf_bs_read_int(bs, 1);
					if (vui_ext_nal_hrd_parameters_present_flag) {
						//hrd_parameters( )
					}
					vui_ext_vcl_hrd_parameters_present_flag = gf_bs_read_int(bs, 1);
					if (vui_ext_vcl_hrd_parameters_present_flag) {
						//hrd_parameters( )
					}
					if (vui_ext_nal_hrd_parameters_present_flag || vui_ext_vcl_hrd_parameters_present_flag) {
						/*vui_ext_low_delay_hrd_flag*/gf_bs_read_int(bs, 1);
					}
					/*vui_ext_pic_struct_present_flag*/gf_bs_read_int(bs, 1);
				}
			}
		}
		else if ((profile_idc == 118) || (profile_idc == 128)) {
			GF_LOG(GF_LOG_WARNING, GF_LOG_CODING, ("[avc-h264] MVC not supported - skipping parsing end of Subset SPS\n"));
			return sps_id;
		}

		if (gf_bs_read_int(bs, 1)) {
			GF_LOG(GF_LOG_WARNING, GF_LOG_CODING, ("[avc-h264] skipping parsing end of Subset SPS (additional_extension2)\n"));
			return sps_id;
		}
	}
	return sps_id;
}

GF_EXPORT
s32 gf_media_avc_read_sps_bs(GF_BitStream *bs, AVCState *avc, u32 subseq_sps, u32 *vui_flag_pos)
{
	return gf_media_avc_read_sps_bs_internal(bs, avc, subseq_sps, vui_flag_pos, 0);
}

GF_EXPORT
s32 gf_media_avc_read_sps(const u8 *sps_data, u32 sps_size, AVCState *avc, u32 subseq_sps, u32 *vui_flag_pos)
{
	s32 sps_id = -1;
	GF_BitStream *bs;
	char *sps_data_without_emulation_bytes = NULL;
	u32 sps_data_without_emulation_bytes_size = 0;

	if (vui_flag_pos) {
		/*SPS still contains emulation bytes*/
		sps_data_without_emulation_bytes = gf_malloc(sps_size * sizeof(char));
		sps_data_without_emulation_bytes_size = gf_media_nalu_remove_emulation_bytes(sps_data, sps_data_without_emulation_bytes, sps_size);
		bs = gf_bs_new(sps_data_without_emulation_bytes, sps_data_without_emulation_bytes_size, GF_BITSTREAM_READ);

		*vui_flag_pos = 0;
	}
	else {
		bs = gf_bs_new(sps_data, sps_size, GF_BITSTREAM_READ);
	}

	if (!bs) {
		sps_id = -1;
		goto exit;
	}

	sps_id = gf_media_avc_read_sps_bs(bs, avc, subseq_sps, vui_flag_pos);

exit:
	gf_bs_del(bs);
	if (sps_data_without_emulation_bytes) gf_free(sps_data_without_emulation_bytes);
	return sps_id;
}

static s32 gf_media_avc_read_pps_bs_internal(GF_BitStream *bs, AVCState *avc, u32 nal_hdr)
{
	s32 pps_id;
	AVC_PPS *pps;

	gf_bs_enable_emulation_byte_removal(bs, GF_TRUE);

	if (!nal_hdr) {
		/*nal_hdr = */gf_bs_read_u8(bs);
	}
	pps_id = gf_bs_get_ue(bs);
	if (pps_id >= 255) {
		return -1;
	}
	pps = &avc->pps[pps_id];
	pps->id = pps_id;

	if (!pps->status) pps->status = 1;
	pps->sps_id = gf_bs_get_ue(bs);
	if (pps->sps_id >= 32) {
		pps->sps_id = 0;
		return -1;
	}
	/*sps_id may be refer to regular SPS or subseq sps, depending on the coded slice refering to the pps*/
	if (!avc->sps[pps->sps_id].state && !avc->sps[pps->sps_id + GF_SVC_SSPS_ID_SHIFT].state) {
		return -1;
	}
	avc->pps_active_idx = pps->id; /*set active sps*/
	avc->sps_active_idx = pps->sps_id; /*set active sps*/
	pps->entropy_coding_mode_flag = gf_bs_read_int(bs, 1);
	pps->pic_order_present = gf_bs_read_int(bs, 1);
	pps->slice_group_count = gf_bs_get_ue(bs) + 1;
	if (pps->slice_group_count > 1) {
		u32 iGroup;
		pps->mb_slice_group_map_type = gf_bs_get_ue(bs);
		if (pps->mb_slice_group_map_type == 0) {
			for (iGroup = 0; iGroup <= pps->slice_group_count - 1; iGroup++)
				/*run_length_minus1[iGroup] = */ gf_bs_get_ue(bs);
		}
		else if (pps->mb_slice_group_map_type == 2) {
			for (iGroup = 0; iGroup < pps->slice_group_count - 1; iGroup++) {
				/*top_left[iGroup] = */ gf_bs_get_ue(bs);
				/*bottom_right[iGroup] = */ gf_bs_get_ue(bs);
			}
		}
		else if (pps->mb_slice_group_map_type == 3 || pps->mb_slice_group_map_type == 4 || pps->mb_slice_group_map_type == 5) {
			/*slice_group_change_direction_flag =*/ gf_bs_read_int(bs, 1);
			/*slice_group_change_rate_minus1 = */ gf_bs_get_ue(bs);
		}
		else if (pps->mb_slice_group_map_type == 6) {
			u32 i;
			pps->pic_size_in_map_units_minus1 = gf_bs_get_ue(bs);
			for (i = 0; i <= pps->pic_size_in_map_units_minus1; i++) {
				/*slice_group_id[i] = */ gf_bs_read_int(bs, (u32)ceil(log(pps->slice_group_count) / log(2)));
			}
		}
	}
	pps->num_ref_idx_l0_default_active_minus1 = gf_bs_get_ue(bs);
	pps->num_ref_idx_l1_default_active_minus1 = gf_bs_get_ue(bs);

	/*
	if ((pps->ref_count[0] > 32) || (pps->ref_count[1] > 32)) goto exit;
	*/

	pps->weighted_pred_flag = gf_bs_read_int(bs, 1);
	/*pps->weighted_bipred_idc = */gf_bs_read_int(bs, 2);
	/*pps->init_qp = */gf_bs_get_se(bs) /*+ 26*/;
	/*pps->init_qs= */gf_bs_get_se(bs) /*+ 26*/;
	/*pps->chroma_qp_index_offset = */gf_bs_get_se(bs);
	pps->deblocking_filter_control_present_flag = gf_bs_read_int(bs, 1);
	/*pps->constrained_intra_pred = */gf_bs_read_int(bs, 1);
	pps->redundant_pic_cnt_present = gf_bs_read_int(bs, 1);

	return pps_id;
}

GF_EXPORT
s32 gf_media_avc_read_pps_bs(GF_BitStream *bs, AVCState *avc)
{
	return gf_media_avc_read_pps_bs_internal(bs, avc, 0);
}

GF_EXPORT
s32 gf_media_avc_read_pps(const u8 *pps_data, u32 pps_size, AVCState *avc)
{
	GF_BitStream *bs;
	s32 pps_id;

	/*PPS still contains emulation bytes*/
	bs = gf_bs_new(pps_data, pps_size, GF_BITSTREAM_READ);
	if (!bs) {
		return -1;
	}
	gf_bs_enable_emulation_byte_removal(bs, GF_TRUE);
	pps_id = gf_media_avc_read_pps_bs(bs, avc);
	gf_bs_del(bs);
	return pps_id;
}

static s32 gf_media_avc_read_sps_ext_bs_internal(GF_BitStream *bs, u32 nal_hdr)
{
	s32 sps_id;

	gf_bs_enable_emulation_byte_removal(bs, GF_TRUE);
	if (!nal_hdr) {
		/*nal_hdr = */gf_bs_read_u8(bs);
	}
	sps_id = gf_bs_get_ue(bs);
	return sps_id;
}

#if 0 //unused
s32 gf_media_avc_read_sps_ext_bs(GF_BitStream *bs)
{
	return gf_media_avc_read_sps_ext_bs_internal(bs, 0);
}

s32 gf_media_avc_read_sps_ext(const char *spse_data, u32 spse_size)
{
	GF_BitStream *bs;
	s32 sps_id;

	bs = gf_bs_new(spse_data, spse_size, GF_BITSTREAM_READ);
	sps_id = gf_media_avc_read_sps_ext_bs(bs);

	gf_bs_del(bs);
	return sps_id;
}
#endif

static s32 SVC_ReadNal_header_extension(GF_BitStream *bs, SVC_NALUHeader *NalHeader)
{
	gf_bs_read_int(bs, 1); //reserved_one_bits
	NalHeader->idr_pic_flag = gf_bs_read_int(bs, 1); //idr_flag
	NalHeader->priority_id = gf_bs_read_int(bs, 6); //priority_id
	gf_bs_read_int(bs, 1); //no_inter_layer_pred_flag
	NalHeader->dependency_id = gf_bs_read_int(bs, 3); //DependencyId
	NalHeader->quality_id = gf_bs_read_int(bs, 4); //quality_id
	NalHeader->temporal_id = gf_bs_read_int(bs, 3); //temporal_id
	gf_bs_read_int(bs, 1); //use_ref_base_pic_flag
	gf_bs_read_int(bs, 1); //discardable_flag
	gf_bs_read_int(bs, 1); //output_flag
	gf_bs_read_int(bs, 2); //reserved_three_2bits
	return 1;
}

static void ref_pic_list_modification(GF_BitStream *bs, u32 slice_type) {
	if (slice_type % 5 != 2 && slice_type % 5 != 4) {
		if (/*ref_pic_list_modification_flag_l0*/ gf_bs_read_int(bs, 1)) {
			u32 modification_of_pic_nums_idc;
			do {
				modification_of_pic_nums_idc = gf_bs_get_ue(bs);
				if (modification_of_pic_nums_idc == 0 || modification_of_pic_nums_idc == 1) {
					/*abs_diff_pic_num_minus1 =*/ gf_bs_get_ue(bs);
				}
				else if (modification_of_pic_nums_idc == 2) {
					/*long_term_pic_num =*/ gf_bs_get_ue(bs);
				}
			} while ((modification_of_pic_nums_idc != 3) && gf_bs_available(bs));
		}
	}
	if (slice_type % 5 == 1) {
		if (/*ref_pic_list_modification_flag_l1*/ gf_bs_read_int(bs, 1)) {
			u32 modification_of_pic_nums_idc;
			do {
				modification_of_pic_nums_idc = gf_bs_get_ue(bs);
				if (modification_of_pic_nums_idc == 0 || modification_of_pic_nums_idc == 1) {
					/*abs_diff_pic_num_minus1 =*/ gf_bs_get_ue(bs);
				}
				else if (modification_of_pic_nums_idc == 2) {
					/*long_term_pic_num =*/ gf_bs_get_ue(bs);
				}
			} while ((modification_of_pic_nums_idc != 3) && gf_bs_available(bs));
		}
	}
}

static void pred_weight_table(GF_BitStream *bs, u32 slice_type, u32 ChromaArrayType, u32 num_ref_idx_l0_active_minus1, u32 num_ref_idx_l1_active_minus1) {
	u32 i, j;
	/*luma_log2_weight_denom =*/ gf_bs_get_ue(bs);
	if (ChromaArrayType != 0) {
		/*chroma_log2_weight_denom =*/ gf_bs_get_ue(bs);
	}
	for (i = 0; i <= num_ref_idx_l0_active_minus1; i++) {
		if (/*luma_weight_l0_flag*/ gf_bs_read_int(bs, 1)) {
			/*luma_weight_l0[i] =*/ gf_bs_get_se(bs);
			/*luma_offset_l0[i] =*/ gf_bs_get_se(bs);
		}
		if (ChromaArrayType != 0) {
			if (/*chroma_weight_l0_flag*/ gf_bs_read_int(bs, 1))
				for (j = 0; j < 2; j++) {
					/*chroma_weight_l0[i][j] =*/ gf_bs_get_se(bs);
					/*chroma_offset_l0[i][j] =*/ gf_bs_get_se(bs);
				}
		}
	}
	if (slice_type % 5 == 1) {
		for (i = 0; i <= num_ref_idx_l1_active_minus1; i++) {
			if (/*luma_weight_l1_flag*/ gf_bs_read_int(bs, 1)) {
				/*luma_weight_l1[i] =*/ gf_bs_get_se(bs);
				/*luma_offset_l1[i] =*/ gf_bs_get_se(bs);
			}
			if (ChromaArrayType != 0) {
				if (/*chroma_weight_l1_flag*/ gf_bs_read_int(bs, 1)) {
					for (j = 0; j < 2; j++) {
						/*chroma_weight_l1[i][j] =*/ gf_bs_get_se(bs);
						/*chroma_offset_l1[i][j] =*/ gf_bs_get_se(bs);
					}
				}
			}
		}
	}
}

static void dec_ref_pic_marking(GF_BitStream *bs, Bool IdrPicFlag) {
	if (IdrPicFlag) {
		/*no_output_of_prior_pics_flag =*/ gf_bs_read_int(bs, 1);
		/*long_term_reference_flag =*/ gf_bs_read_int(bs, 1);
	}
	else {
		if (/*adaptive_ref_pic_marking_mode_flag*/ gf_bs_read_int(bs, 1)) {
			u32 memory_management_control_operation;
			do {
				memory_management_control_operation = gf_bs_get_ue(bs);
				if (memory_management_control_operation == 1 || memory_management_control_operation == 3)
					/*difference_of_pic_nums_minus1 =*/ gf_bs_get_ue(bs);
				if (memory_management_control_operation == 2)
					/*long_term_pic_num =*/ gf_bs_get_ue(bs);
				if (memory_management_control_operation == 3 || memory_management_control_operation == 6)
					/*long_term_frame_idx =*/ gf_bs_get_ue(bs);
				if (memory_management_control_operation == 4)
					/*max_long_term_frame_idx_plus1 =*/ gf_bs_get_ue(bs);
			} while (memory_management_control_operation != 0);
		}
	}
}

static s32 avc_parse_slice(GF_BitStream *bs, AVCState *avc, Bool svc_idr_flag, AVCSliceInfo *si)
{
	s32 pps_id, num_ref_idx_l0_active_minus1 = 0, num_ref_idx_l1_active_minus1 = 0;

	/*s->current_picture.reference= h->nal_ref_idc != 0;*/
	/*first_mb_in_slice = */gf_bs_get_ue(bs);
	si->slice_type = gf_bs_get_ue(bs);
	if (si->slice_type > 9) return -1;

	pps_id = gf_bs_get_ue(bs);
	if (pps_id > 255) return -1;
	si->pps = &avc->pps[pps_id];
	if (!si->pps->slice_group_count) return -2;
	si->sps = &avc->sps[si->pps->sps_id];
	if (!si->sps->log2_max_frame_num) return -2;
	avc->sps_active_idx = si->pps->sps_id;
	avc->pps_active_idx = pps_id;

	si->frame_num = gf_bs_read_int(bs, si->sps->log2_max_frame_num);

	si->field_pic_flag = 0;
	si->bottom_field_flag = 0;
	if (!si->sps->frame_mbs_only_flag) {
		si->field_pic_flag = gf_bs_read_int(bs, 1);
		if (si->field_pic_flag)
			si->bottom_field_flag = gf_bs_read_int(bs, 1);
	}

	if ((si->nal_unit_type == GF_AVC_NALU_IDR_SLICE) || svc_idr_flag)
		si->idr_pic_id = gf_bs_get_ue(bs);

	if (si->sps->poc_type == 0) {
		si->poc_lsb = gf_bs_read_int(bs, si->sps->log2_max_poc_lsb);
		if (si->pps->pic_order_present && !si->field_pic_flag) {
			si->delta_poc_bottom = gf_bs_get_se(bs);
		}
	}
	else if ((si->sps->poc_type == 1) && !si->sps->delta_pic_order_always_zero_flag) {
		si->delta_poc[0] = gf_bs_get_se(bs);
		if ((si->pps->pic_order_present == 1) && !si->field_pic_flag)
			si->delta_poc[1] = gf_bs_get_se(bs);
	}

	if (si->pps->redundant_pic_cnt_present) {
		si->redundant_pic_cnt = gf_bs_get_ue(bs);
	}

	if (si->slice_type % 5 == GF_AVC_TYPE_B) {
		/*direct_spatial_mv_pred_flag = */gf_bs_read_int(bs, 1);
	}

	num_ref_idx_l0_active_minus1 = si->pps->num_ref_idx_l0_default_active_minus1;
	num_ref_idx_l1_active_minus1 = si->pps->num_ref_idx_l1_default_active_minus1;

	if (si->slice_type % 5 == GF_AVC_TYPE_P || si->slice_type % 5 == GF_AVC_TYPE_SP || si->slice_type % 5 == GF_AVC_TYPE_B) {
		Bool num_ref_idx_active_override_flag = gf_bs_read_int(bs, 1);
		if (num_ref_idx_active_override_flag) {
			num_ref_idx_l0_active_minus1 = gf_bs_get_ue(bs);
			if (si->slice_type % 5 == GF_AVC_TYPE_B) {
				num_ref_idx_l1_active_minus1 = gf_bs_get_ue(bs);
			}
		}
	}

	if (si->nal_unit_type == 20 || si->nal_unit_type == 21) {
		//ref_pic_list_mvc_modification(); /* specified in Annex H */
		GF_LOG(GF_LOG_ERROR, GF_LOG_CODING, ("[avc-h264] unimplemented ref_pic_list_mvc_modification() in slide header\n"));
		assert(0);
		return -1;
	}
	else {
		ref_pic_list_modification(bs, si->slice_type);
	}

	if ((si->pps->weighted_pred_flag && (si->slice_type % 5 == GF_AVC_TYPE_P || si->slice_type % 5 == GF_AVC_TYPE_SP))
		|| (si->pps->weighted_bipred_idc == 1 && si->slice_type % 5 == GF_AVC_TYPE_B)) {
		pred_weight_table(bs, si->slice_type, si->sps->ChromaArrayType, num_ref_idx_l0_active_minus1, num_ref_idx_l1_active_minus1);
	}

	if (si->nal_ref_idc != 0) {
		dec_ref_pic_marking(bs, (si->nal_unit_type == GF_AVC_NALU_IDR_SLICE));
	}

	if (si->pps->entropy_coding_mode_flag && si->slice_type % 5 != GF_AVC_TYPE_I && si->slice_type % 5 != GF_AVC_TYPE_SI) {
		/*cabac_init_idc = */gf_bs_get_ue(bs);
	}

	/*slice_qp_delta = */gf_bs_get_se(bs);
	if (si->slice_type % 5 == GF_AVC_TYPE_SP || si->slice_type % 5 == GF_AVC_TYPE_SI) {
		if (si->slice_type % 5 == GF_AVC_TYPE_SP) {
			/*sp_for_switch_flag = */gf_bs_read_int(bs, 1);
		}
		/*slice_qs_delta = */gf_bs_get_se(bs);
	}

	if (si->pps->deblocking_filter_control_present_flag) {
		if (/*disable_deblocking_filter_idc*/ gf_bs_get_ue(bs) != 1) {
			/*slice_alpha_c0_offset_div2 =*/ gf_bs_get_se(bs);
			/*slice_beta_offset_div2 =*/ gf_bs_get_se(bs);
		}
	}

	if (si->pps->slice_group_count > 1 && si->pps->mb_slice_group_map_type >= 3 && si->pps->mb_slice_group_map_type <= 5) {
		/*slice_group_change_cycle = */gf_bs_read_int(bs, (u32)ceil(log((si->pps->pic_size_in_map_units_minus1 + 1) / (si->pps->slice_group_change_rate_minus1 + 1) + 1) / log(2)));
	}

	return 0;
}


static s32 svc_parse_slice(GF_BitStream *bs, AVCState *avc, AVCSliceInfo *si)
{
	s32 pps_id;

	/*s->current_picture.reference= h->nal_ref_idc != 0;*/
	/*first_mb_in_slice = */gf_bs_get_ue(bs);
	si->slice_type = gf_bs_get_ue(bs);
	if (si->slice_type > 9) return -1;

	pps_id = gf_bs_get_ue(bs);
	if (pps_id > 255)
		return -1;
	si->pps = &avc->pps[pps_id];
	si->pps->id = pps_id;
	if (!si->pps->slice_group_count)
		return -2;
	si->sps = &avc->sps[si->pps->sps_id + GF_SVC_SSPS_ID_SHIFT];
	if (!si->sps->log2_max_frame_num)
		return -2;

	si->frame_num = gf_bs_read_int(bs, si->sps->log2_max_frame_num);

	si->field_pic_flag = 0;
	if (si->sps->frame_mbs_only_flag) {
		/*s->picture_structure= PICT_FRAME;*/
	}
	else {
		si->field_pic_flag = gf_bs_read_int(bs, 1);
		if (si->field_pic_flag) si->bottom_field_flag = gf_bs_read_int(bs, 1);
	}
	if (si->nal_unit_type == GF_AVC_NALU_IDR_SLICE || si->NalHeader.idr_pic_flag)
		si->idr_pic_id = gf_bs_get_ue(bs);

	if (si->sps->poc_type == 0) {
		si->poc_lsb = gf_bs_read_int(bs, si->sps->log2_max_poc_lsb);
		if (si->pps->pic_order_present && !si->field_pic_flag) {
			si->delta_poc_bottom = gf_bs_get_se(bs);
		}
	}
	else if ((si->sps->poc_type == 1) && !si->sps->delta_pic_order_always_zero_flag) {
		si->delta_poc[0] = gf_bs_get_se(bs);
		if ((si->pps->pic_order_present == 1) && !si->field_pic_flag)
			si->delta_poc[1] = gf_bs_get_se(bs);
	}
	if (si->pps->redundant_pic_cnt_present) {
		si->redundant_pic_cnt = gf_bs_get_ue(bs);
	}
	return 0;
}


static s32 avc_parse_recovery_point_sei(GF_BitStream *bs, AVCState *avc)
{
	AVCSeiRecoveryPoint *rp = &avc->sei.recovery_point;

	rp->frame_cnt = gf_bs_get_ue(bs);
	rp->exact_match_flag = gf_bs_read_int(bs, 1);
	rp->broken_link_flag = gf_bs_read_int(bs, 1);
	rp->changing_slice_group_idc = gf_bs_read_int(bs, 2);
	rp->valid = 1;

	return 0;
}

/*for interpretation see ISO 14496-10 N.11084, table D-1*/
static s32 avc_parse_pic_timing_sei(GF_BitStream *bs, AVCState *avc)
{
	int sps_id = avc->sps_active_idx;
	const char NumClockTS[] = { 1, 1, 1, 2, 2, 3, 3, 2, 3 };
	AVCSeiPicTiming *pt = &avc->sei.pic_timing;

	if (sps_id < 0) {
		/*sps_active_idx equals -1 when no sps has been detected. In this case SEI should not be decoded.*/
		assert(0);
		return 1;
	}
	if (avc->sps[sps_id].vui.nal_hrd_parameters_present_flag || avc->sps[sps_id].vui.vcl_hrd_parameters_present_flag) { /*CpbDpbDelaysPresentFlag, see 14496-10(2003) E.11*/
		gf_bs_read_int(bs, 1 + avc->sps[sps_id].vui.hrd.cpb_removal_delay_length_minus1); /*cpb_removal_delay*/
		gf_bs_read_int(bs, 1 + avc->sps[sps_id].vui.hrd.dpb_output_delay_length_minus1);  /*dpb_output_delay*/
	}

	/*ISO 14496-10 (2003), D.8.2: we need to get pic_struct in order to know if we display top field first or bottom field first*/
	if (avc->sps[sps_id].vui.pic_struct_present_flag) {
		int i;
		pt->pic_struct = gf_bs_read_int(bs, 4);
		if (pt->pic_struct > 8) {
			GF_LOG(GF_LOG_ERROR, GF_LOG_CODING, ("[avc-h264] invalid pic_struct value %d\n", pt->pic_struct));
			return 1;
		}

		for (i = 0; i < NumClockTS[pt->pic_struct]; i++) {
			if (gf_bs_read_int(bs, 1)) {/*clock_timestamp_flag[i]*/
				Bool full_timestamp_flag;
				gf_bs_read_int(bs, 2);						/*ct_type*/
				gf_bs_read_int(bs, 1);						/*nuit_field_based_flag*/
				gf_bs_read_int(bs, 5);						/*counting_type*/
				full_timestamp_flag = gf_bs_read_int(bs, 1);/*full_timestamp_flag*/
				gf_bs_read_int(bs, 1);						/*discontinuity_flag*/
				gf_bs_read_int(bs, 1);						/*cnt_dropped_flag*/
				gf_bs_read_int(bs, 8);						/*n_frames*/
				if (full_timestamp_flag) {
					gf_bs_read_int(bs, 6);					/*seconds_value*/
					gf_bs_read_int(bs, 6);					/*minutes_value*/
					gf_bs_read_int(bs, 5);					/*hours_value*/
				}
				else {
					if (gf_bs_read_int(bs, 1)) {			/*seconds_flag*/
						gf_bs_read_int(bs, 6);				/*seconds_value*/
						if (gf_bs_read_int(bs, 1)) {		/*minutes_flag*/
							gf_bs_read_int(bs, 6);			/*minutes_value*/
							if (gf_bs_read_int(bs, 1)) {	/*hours_flag*/
								gf_bs_read_int(bs, 5);		/*hours_value*/
							}
						}
					}
					if (avc->sps[sps_id].vui.hrd.time_offset_length > 0)
						gf_bs_read_int(bs, avc->sps[sps_id].vui.hrd.time_offset_length);	/*time_offset*/
				}
			}
		}
	}

	return 0;
}


static void avc_compute_poc(AVCSliceInfo *si)
{
	enum {
		AVC_PIC_FRAME,
		AVC_PIC_FIELD_TOP,
		AVC_PIC_FIELD_BOTTOM,
	} pic_type;
	s32 field_poc[2] = { 0,0 };
	s32 max_frame_num;

	if (!si->sps) return;

	max_frame_num = 1 << (si->sps->log2_max_frame_num);

	/* picture type */
	if (si->sps->frame_mbs_only_flag || !si->field_pic_flag) pic_type = AVC_PIC_FRAME;
	else if (si->bottom_field_flag) pic_type = AVC_PIC_FIELD_BOTTOM;
	else pic_type = AVC_PIC_FIELD_TOP;

	/* frame_num_offset */
	if (si->nal_unit_type == GF_AVC_NALU_IDR_SLICE) {
		si->poc_lsb_prev = 0;
		si->poc_msb_prev = 0;
		si->frame_num_offset = 0;
	}
	else {
		if (si->frame_num < si->frame_num_prev)
			si->frame_num_offset = si->frame_num_offset_prev + max_frame_num;
		else
			si->frame_num_offset = si->frame_num_offset_prev;
	}

	/*ISO 14496-10 N.11084 8.2.1.1*/
	if (si->sps->poc_type == 0)
	{
		const u32 max_poc_lsb = 1 << (si->sps->log2_max_poc_lsb);

		/*ISO 14496-10 N.11084 eq (8-3)*/
		if ((si->poc_lsb < si->poc_lsb_prev) &&
			(si->poc_lsb_prev - si->poc_lsb >= max_poc_lsb / 2))
			si->poc_msb = si->poc_msb_prev + max_poc_lsb;
		else if ((si->poc_lsb > si->poc_lsb_prev) &&
			(si->poc_lsb - si->poc_lsb_prev > max_poc_lsb / 2))
			si->poc_msb = si->poc_msb_prev - max_poc_lsb;
		else
			si->poc_msb = si->poc_msb_prev;

		/*ISO 14496-10 N.11084 eq (8-4)*/
		if (pic_type != AVC_PIC_FIELD_BOTTOM)
			field_poc[0] = si->poc_msb + si->poc_lsb;

		/*ISO 14496-10 N.11084 eq (8-5)*/
		if (pic_type != AVC_PIC_FIELD_TOP) {
			if (!si->field_pic_flag)
				field_poc[1] = field_poc[0] + si->delta_poc_bottom;
			else
				field_poc[1] = si->poc_msb + si->poc_lsb;
		}
	}
	/*ISO 14496-10 N.11084 8.2.1.2*/
	else if (si->sps->poc_type == 1)
	{
		u32 i;
		s32 abs_frame_num, expected_delta_per_poc_cycle, expected_poc;

		if (si->sps->poc_cycle_length)
			abs_frame_num = si->frame_num_offset + si->frame_num;
		else
			abs_frame_num = 0;

		if (!si->nal_ref_idc && (abs_frame_num > 0)) abs_frame_num--;

		expected_delta_per_poc_cycle = 0;
		for (i = 0; i < si->sps->poc_cycle_length; i++)
			expected_delta_per_poc_cycle += si->sps->offset_for_ref_frame[i];

		if (abs_frame_num > 0) {
			const u32 poc_cycle_cnt = (abs_frame_num - 1) / si->sps->poc_cycle_length;
			const u32 frame_num_in_poc_cycle = (abs_frame_num - 1) % si->sps->poc_cycle_length;

			expected_poc = poc_cycle_cnt * expected_delta_per_poc_cycle;
			for (i = 0; i <= frame_num_in_poc_cycle; i++)
				expected_poc += si->sps->offset_for_ref_frame[i];
		}
		else {
			expected_poc = 0;
		}

		if (!si->nal_ref_idc) expected_poc += si->sps->offset_for_non_ref_pic;

		field_poc[0] = expected_poc + si->delta_poc[0];
		field_poc[1] = field_poc[0] + si->sps->offset_for_top_to_bottom_field;
		if (pic_type == AVC_PIC_FRAME) field_poc[1] += si->delta_poc[1];
	}
	/*ISO 14496-10 N.11084 8.2.1.3*/
	else if (si->sps->poc_type == 2)
	{
		int poc;
		if (si->nal_unit_type == GF_AVC_NALU_IDR_SLICE) {
			poc = 0;
		}
		else {
			const int abs_frame_num = si->frame_num_offset + si->frame_num;
			poc = 2 * abs_frame_num;
			if (!si->nal_ref_idc) poc -= 1;
		}
		field_poc[0] = poc;
		field_poc[1] = poc;
	}

	/*ISO 14496-10 N.11084 eq (8-1)*/
	if (pic_type == AVC_PIC_FRAME)
		si->poc = MIN(field_poc[0], field_poc[1]);
	else if (pic_type == AVC_PIC_FIELD_TOP)
		si->poc = field_poc[0];
	else
		si->poc = field_poc[1];
}

GF_EXPORT
s32 gf_media_avc_parse_nalu(GF_BitStream *bs, AVCState *avc)
{
	u8 idr_flag;
	s32 slice, ret;
	u32 nal_hdr;
	AVCSliceInfo n_state;

	gf_bs_enable_emulation_byte_removal(bs, GF_TRUE);

	nal_hdr = gf_bs_read_u8(bs);

	slice = 0;
	memcpy(&n_state, &avc->s_info, sizeof(AVCSliceInfo));
	avc->last_nal_type_parsed = n_state.nal_unit_type = nal_hdr & 0x1F;
	n_state.nal_ref_idc = (nal_hdr >> 5) & 0x3;

	idr_flag = 0;

	switch (n_state.nal_unit_type) {
	case GF_AVC_NALU_ACCESS_UNIT:
	case GF_AVC_NALU_END_OF_SEQ:
	case GF_AVC_NALU_END_OF_STREAM:
		ret = 1;
		break;

	case GF_AVC_NALU_SVC_SLICE:
		SVC_ReadNal_header_extension(bs, &n_state.NalHeader);
		slice = 1;
		// slice buffer - read the info and compare.
		/*ret = */svc_parse_slice(bs, avc, &n_state);
		if (avc->s_info.nal_ref_idc) {
			n_state.poc_lsb_prev = avc->s_info.poc_lsb;
			n_state.poc_msb_prev = avc->s_info.poc_msb;
		}
		avc_compute_poc(&n_state);

		if (avc->s_info.poc != n_state.poc) {
			memcpy(&avc->s_info, &n_state, sizeof(AVCSliceInfo));
			return 1;
		}
		memcpy(&avc->s_info, &n_state, sizeof(AVCSliceInfo));
		return 0;

	case GF_AVC_NALU_SVC_PREFIX_NALU:
		SVC_ReadNal_header_extension(bs, &n_state.NalHeader);
		return 0;

	case GF_AVC_NALU_IDR_SLICE:
	case GF_AVC_NALU_NON_IDR_SLICE:
	case GF_AVC_NALU_DP_A_SLICE:
	case GF_AVC_NALU_DP_B_SLICE:
	case GF_AVC_NALU_DP_C_SLICE:
		slice = 1;
		/* slice buffer - read the info and compare.*/
		ret = avc_parse_slice(bs, avc, idr_flag, &n_state);
		if (ret < 0) return ret;
		ret = 0;
		if (
			((avc->s_info.nal_unit_type > GF_AVC_NALU_IDR_SLICE) || (avc->s_info.nal_unit_type < GF_AVC_NALU_NON_IDR_SLICE))
			&& (avc->s_info.nal_unit_type != GF_AVC_NALU_SVC_SLICE)
			) {
			break;
		}
		if (avc->s_info.frame_num != n_state.frame_num) {
			ret = 1;
			break;
		}

		if (avc->s_info.field_pic_flag != n_state.field_pic_flag) {
			ret = 1;
			break;
		}
		if ((avc->s_info.nal_ref_idc != n_state.nal_ref_idc) &&
			(!avc->s_info.nal_ref_idc || !n_state.nal_ref_idc)) {
			ret = 1;
			break;
		}
		assert(avc->s_info.sps);

		if (avc->s_info.sps->poc_type == n_state.sps->poc_type) {
			if (!avc->s_info.sps->poc_type) {
				if (!n_state.bottom_field_flag && (avc->s_info.poc_lsb != n_state.poc_lsb)) {
					ret = 1;
					break;
				}
				if (avc->s_info.delta_poc_bottom != n_state.delta_poc_bottom) {
					ret = 1;
					break;
				}
			}
			else if (avc->s_info.sps->poc_type == 1) {
				if (avc->s_info.delta_poc[0] != n_state.delta_poc[0]) {
					ret = 1;
					break;
				}
				if (avc->s_info.delta_poc[1] != n_state.delta_poc[1]) {
					ret = 1;
					break;
				}
			}
		}

		if (n_state.nal_unit_type == GF_AVC_NALU_IDR_SLICE) {
			if (avc->s_info.nal_unit_type != GF_AVC_NALU_IDR_SLICE) { /*IdrPicFlag differs in value*/
				ret = 1;
				break;
			}
			else if (avc->s_info.idr_pic_id != n_state.idr_pic_id) { /*both IDR and idr_pic_id differs*/
				ret = 1;
				break;
			}
		}
		break;
	case GF_AVC_NALU_SEQ_PARAM:
		avc->last_ps_idx = gf_media_avc_read_sps_bs_internal(bs, avc, 0, NULL, nal_hdr);
		if (avc->last_ps_idx < 0) return -1;
		return 0;

	case GF_AVC_NALU_PIC_PARAM:
		avc->last_ps_idx = gf_media_avc_read_pps_bs_internal(bs, avc, nal_hdr);
		if (avc->last_ps_idx < 0) return -1;
		return 0;
	case GF_AVC_NALU_SVC_SUBSEQ_PARAM:
		avc->last_ps_idx = gf_media_avc_read_sps_bs_internal(bs, avc, 1, NULL, nal_hdr);
		if (avc->last_ps_idx < 0) return -1;
		return 0;
	case GF_AVC_NALU_SEQ_PARAM_EXT:
		avc->last_ps_idx = gf_media_avc_read_sps_ext_bs_internal(bs, nal_hdr);
		if (avc->last_ps_idx < 0) return -1;
		return 0;

	case GF_AVC_NALU_SEI:
	case GF_AVC_NALU_FILLER_DATA:
		return 0;

	default:
		if (avc->s_info.nal_unit_type <= GF_AVC_NALU_IDR_SLICE) ret = 1;
		//To detect change of AU when multiple sps and pps in stream
		else if ((nal_hdr & 0x1F) == GF_AVC_NALU_SEI && avc->s_info.nal_unit_type == GF_AVC_NALU_SVC_SLICE)
			ret = 1;
		else if ((nal_hdr & 0x1F) == GF_AVC_NALU_SEQ_PARAM && avc->s_info.nal_unit_type == GF_AVC_NALU_SVC_SLICE)
			ret = 1;
		else
			ret = 0;
		break;
	}

	/* save _prev values */
	if (ret && avc->s_info.sps) {
		n_state.frame_num_offset_prev = avc->s_info.frame_num_offset;
		if ((avc->s_info.sps->poc_type != 2) || (avc->s_info.nal_ref_idc != 0))
			n_state.frame_num_prev = avc->s_info.frame_num;
		if (avc->s_info.nal_ref_idc) {
			n_state.poc_lsb_prev = avc->s_info.poc_lsb;
			n_state.poc_msb_prev = avc->s_info.poc_msb;
		}
	}
	if (slice)
		avc_compute_poc(&n_state);
	memcpy(&avc->s_info, &n_state, sizeof(AVCSliceInfo));
	return ret;
}


u32 gf_media_avc_reformat_sei(u8 *buffer, u32 nal_size, Bool isobmf_rewrite, AVCState *avc)
{
	u32 ptype, psize, hdr, var;
	u32 start;
	GF_BitStream *bs;
	GF_BitStream *bs_dest = NULL;
	u8 nhdr;
	Bool sei_removed = GF_FALSE;
	char store;

	hdr = buffer[0];
	if ((hdr & 0x1F) != GF_AVC_NALU_SEI) return 0;

	if (isobmf_rewrite) bs_dest = gf_bs_new(NULL, 0, GF_BITSTREAM_WRITE);

	bs = gf_bs_new(buffer, nal_size, GF_BITSTREAM_READ);
	gf_bs_enable_emulation_byte_removal(bs, GF_TRUE);

	nhdr = gf_bs_read_int(bs, 8);
	if (bs_dest) gf_bs_write_int(bs_dest, nhdr, 8);

	/*parse SEI*/
	while (gf_bs_available(bs)) {
		Bool do_copy;
		ptype = 0;
		while (1) {
			u8 v = gf_bs_read_int(bs, 8);
			ptype += v;
			if (v != 0xFF) break;
		}

		psize = 0;
		while (1) {
			u8 v = gf_bs_read_int(bs, 8);
			psize += v;
			if (v != 0xFF) break;
		}

		start = (u32)gf_bs_get_position(bs);

		do_copy = 1;

		if (start + psize >= nal_size) {
			GF_LOG(GF_LOG_WARNING, GF_LOG_CODING, ("[avc-h264] SEI user message type %d size error (%d but %d remain), keeping full SEI untouched\n", ptype, psize, nal_size - start));
			if (bs_dest) gf_bs_del(bs_dest);
			return nal_size;
		}
		switch (ptype) {
			/*remove SEI messages forbidden in MP4*/
		case 3: /*filler data*/
		case 10: /*sub_seq info*/
		case 11: /*sub_seq_layer char*/
		case 12: /*sub_seq char*/
			do_copy = 0;
			sei_removed = GF_TRUE;
			break;
		case 5: /*user unregistered */
			store = buffer[start + psize];
			buffer[start + psize] = 0;
			GF_LOG(GF_LOG_DEBUG, GF_LOG_CODING, ("[avc-h264] SEI user message %s\n", buffer + start + 16));
			buffer[start + psize] = store;
			break;

		case 6: /*recovery point*/
			avc_parse_recovery_point_sei(bs, avc);
			break;

		case 1: /*pic_timing*/
			avc_parse_pic_timing_sei(bs, avc);
			break;

		case 0: /*buffering period*/
		case 2: /*pan scan rect*/
		case 4: /*user registered ITU t35*/
		case 7: /*def_rec_pic_marking_repetition*/
		case 8: /*spare_pic*/
		case 9: /*scene info*/
		case 13: /*full frame freeze*/
		case 14: /*full frame freeze release*/
		case 15: /*full frame snapshot*/
		case 16: /*progressive refinement segment start*/
		case 17: /*progressive refinement segment end*/
		case 18: /*motion constrained slice group*/
		default: /*add all unknown SEIs*/
			break;
		}

		if (do_copy && bs_dest) {
			var = ptype;
			while (var >= 255) {
				gf_bs_write_int(bs_dest, 0xFF, 8);
				var -= 255;
			}
			gf_bs_write_int(bs_dest, var, 8);

			var = psize;
			while (var >= 255) {
				gf_bs_write_int(bs_dest, 0xFF, 8);
				var -= 255;
			}
			gf_bs_write_int(bs_dest, var, 8);
			gf_bs_seek(bs, start);

			//bs_read_data does not skip EPB, read byte per byte
			var = psize;
			while (var) {
				gf_bs_write_u8(bs_dest, gf_bs_read_u8(bs));
				var--;
			}
		}
		else {
			gf_bs_seek(bs, start);

			//bs_skip_bytes does not skip EPB, skip byte per byte
			while (psize) {
				gf_bs_read_u8(bs);
				psize--;
			}
		}

		if (gf_bs_available(bs) <= 2) {
			var = gf_bs_read_int(bs, 8);
			if (var != 0x80) {
				GF_LOG(GF_LOG_WARNING, GF_LOG_CODING, ("[avc-h264] SEI user message has less than 2 bytes remaining but no end of sei found\n"));
			}
			if (bs_dest) gf_bs_write_int(bs_dest, 0x80, 8);
			break;
		}
	}
	gf_bs_del(bs);
	//we cannot compare final size and original size since original may have EPB and final does not yet have them
	if (bs_dest && sei_removed) {
		u8 *dst_no_epb = NULL;
		u32 dst_no_epb_size = 0;
		gf_bs_get_content(bs_dest, &dst_no_epb, &dst_no_epb_size);
		nal_size = gf_media_nalu_add_emulation_bytes(buffer, dst_no_epb, dst_no_epb_size);
	}
	if (bs_dest) gf_bs_del(bs_dest);
	return nal_size;
}


static u8 avc_get_sar_idx(u32 w, u32 h)
{
	u32 i;
	for (i = 0; i < 14; i++) {
		if ((avc_sar[i].w == w) && (avc_sar[i].h == h)) return i;
	}
	return 0xFF;
}

GF_Err gf_media_avc_change_par(GF_AVCConfig *avcc, s32 ar_n, s32 ar_d)
{
	GF_BitStream *orig, *mod;
	AVCState avc;
	u32 i, bit_offset, flag;
	s32 idx;
	GF_AVCConfigSlot *slc;
	orig = NULL;

	memset(&avc, 0, sizeof(AVCState));
	avc.sps_active_idx = -1;

	i = 0;
	while ((slc = (GF_AVCConfigSlot *)gf_list_enum(avcc->sequenceParameterSets, &i))) {
		u8 *no_emulation_buf = NULL;
		u32 no_emulation_buf_size = 0, emulation_bytes = 0;
		idx = gf_media_avc_read_sps(slc->data, slc->size, &avc, 0, &bit_offset);
		if (idx < 0) {
			if (orig)
				gf_bs_del(orig);
			continue;
		}

		/*SPS still contains emulation bytes*/
		no_emulation_buf = gf_malloc((slc->size - 1) * sizeof(char));
		no_emulation_buf_size = gf_media_nalu_remove_emulation_bytes(slc->data + 1, no_emulation_buf, slc->size - 1);

		orig = gf_bs_new(no_emulation_buf, no_emulation_buf_size, GF_BITSTREAM_READ);
		gf_bs_read_data(orig, no_emulation_buf, no_emulation_buf_size);
		gf_bs_seek(orig, 0);
		mod = gf_bs_new(NULL, 0, GF_BITSTREAM_WRITE);

		/*copy over till vui flag*/
		assert(bit_offset >= 8);
		while (bit_offset - 8/*bit_offset doesn't take care of the first byte (NALU type)*/) {
			flag = gf_bs_read_int(orig, 1);
			gf_bs_write_int(mod, flag, 1);
			bit_offset--;
		}
		/*check VUI*/
		flag = gf_bs_read_int(orig, 1);
		gf_bs_write_int(mod, 1, 1); /*vui_parameters_present_flag*/
		if (flag) {
			/*aspect_ratio_info_present_flag*/
			if (gf_bs_read_int(orig, 1)) {
				s32 aspect_ratio_idc = gf_bs_read_int(orig, 8);
				if (aspect_ratio_idc == 255) {
					gf_bs_read_int(orig, 16); /*AR num*/
					gf_bs_read_int(orig, 16); /*AR den*/
				}
			}
		}
		if ((ar_d < 0) || (ar_n < 0)) {
			/*no AR signaled*/
			gf_bs_write_int(mod, 0, 1);
		}
		else {
			u32 sarx;
			gf_bs_write_int(mod, 1, 1);
			sarx = avc_get_sar_idx((u32)ar_n, (u32)ar_d);
			gf_bs_write_int(mod, sarx, 8);
			if (sarx == 0xFF) {
				gf_bs_write_int(mod, ar_n, 16);
				gf_bs_write_int(mod, ar_d, 16);
			}
		}
		/*no VUI in input bitstream, set all vui flags to 0*/
		if (!flag) {
			gf_bs_write_int(mod, 0, 1);		/*overscan_info_present_flag */
			gf_bs_write_int(mod, 0, 1);		/*video_signal_type_present_flag */
			gf_bs_write_int(mod, 0, 1);		/*chroma_location_info_present_flag */
			gf_bs_write_int(mod, 0, 1);		/*timing_info_present_flag*/
			gf_bs_write_int(mod, 0, 1);		/*nal_hrd_parameters_present*/
			gf_bs_write_int(mod, 0, 1);		/*vcl_hrd_parameters_present*/
			gf_bs_write_int(mod, 0, 1);		/*pic_struct_present*/
			gf_bs_write_int(mod, 0, 1);		/*bitstream_restriction*/
		}

		/*finally copy over remaining*/
		while (gf_bs_bits_available(orig)) {
			flag = gf_bs_read_int(orig, 1);
			gf_bs_write_int(mod, flag, 1);
		}
		gf_bs_del(orig);
		orig = NULL;
		gf_free(no_emulation_buf);

		/*set anti-emulation*/
		gf_bs_get_content(mod, &no_emulation_buf, &flag);
		emulation_bytes = gf_media_nalu_emulation_bytes_add_count(no_emulation_buf, flag);
		if (flag + emulation_bytes + 1 > slc->size)
			slc->data = (char*)gf_realloc(slc->data, flag + emulation_bytes + 1);
		slc->size = gf_media_nalu_add_emulation_bytes(no_emulation_buf, slc->data + 1, flag) + 1;

		gf_bs_del(mod);
		gf_free(no_emulation_buf);
	}
	return GF_OK;
}

GF_EXPORT
GF_Err gf_avc_get_sps_info(u8 *sps_data, u32 sps_size, u32 *sps_id, u32 *width, u32 *height, s32 *par_n, s32 *par_d)
{
	AVCState avc;
	s32 idx;
	memset(&avc, 0, sizeof(AVCState));
	avc.sps_active_idx = -1;

	idx = gf_media_avc_read_sps(sps_data, sps_size, &avc, 0, NULL);
	if (idx < 0) {
		return GF_NON_COMPLIANT_BITSTREAM;
	}
	if (sps_id) *sps_id = idx;

	if (width) *width = avc.sps[idx].width;
	if (height) *height = avc.sps[idx].height;
	if (par_n) *par_n = avc.sps[idx].vui.par_num ? avc.sps[idx].vui.par_num : (u32)-1;
	if (par_d) *par_d = avc.sps[idx].vui.par_den ? avc.sps[idx].vui.par_den : (u32)-1;

	return GF_OK;
}

GF_EXPORT
GF_Err gf_avc_get_pps_info(u8 *pps_data, u32 pps_size, u32 *pps_id, u32 *sps_id)
{
	GF_BitStream *bs;
	GF_Err e = GF_OK;

	bs = gf_bs_new(pps_data, pps_size, GF_BITSTREAM_READ);
	if (!bs) {
		e = GF_NON_COMPLIANT_BITSTREAM;
		goto exit;
	}
	gf_bs_enable_emulation_byte_removal(bs, GF_TRUE);
	/*nal hdr*/ gf_bs_read_int(bs, 8);

	*pps_id = gf_bs_get_ue(bs);
	*sps_id = gf_bs_get_ue(bs);

exit:
	gf_bs_del(bs);
	return e;
}

#ifndef GPAC_DISABLE_HEVC

/**********
HEVC parsing
**********/

Bool gf_media_hevc_slice_is_intra(HEVCState *hevc)
{
	switch (hevc->s_info.nal_unit_type) {
	case GF_HEVC_NALU_SLICE_BLA_W_LP:
	case GF_HEVC_NALU_SLICE_BLA_W_DLP:
	case GF_HEVC_NALU_SLICE_BLA_N_LP:
	case GF_HEVC_NALU_SLICE_IDR_W_DLP:
	case GF_HEVC_NALU_SLICE_IDR_N_LP:
	case GF_HEVC_NALU_SLICE_CRA:
		return GF_TRUE;
	default:
		return GF_FALSE;
	}
}

Bool gf_media_hevc_slice_is_IDR(HEVCState *hevc)
{
	if (hevc->sei.recovery_point.valid)
	{
		hevc->sei.recovery_point.valid = 0;
		return GF_TRUE;
	}
	switch (hevc->s_info.nal_unit_type) {
	case GF_HEVC_NALU_SLICE_IDR_W_DLP:
	case GF_HEVC_NALU_SLICE_IDR_N_LP:
		return GF_TRUE;
	default:
		return GF_FALSE;
	}
}

static Bool parse_short_term_ref_pic_set(GF_BitStream *bs, HEVC_SPS *sps, u32 idx_rps)
{
	u32 i;
	Bool inter_ref_pic_set_prediction_flag = 0;
	if (idx_rps != 0)
		inter_ref_pic_set_prediction_flag = gf_bs_read_int(bs, 1);

	if (inter_ref_pic_set_prediction_flag) {
		HEVC_ReferencePictureSets *ref_ps, *rps;
		u32 delta_idx_minus1 = 0;
		u32 ref_idx;
		u32 delta_rps_sign;
		u32 abs_delta_rps_minus1, nb_ref_pics;
		s32 deltaRPS;
		u32 k = 0, k0 = 0, k1 = 0;
		if (idx_rps == sps->num_short_term_ref_pic_sets)
			delta_idx_minus1 = gf_bs_get_ue(bs);

		assert(delta_idx_minus1 <= idx_rps - 1);
		ref_idx = idx_rps - 1 - delta_idx_minus1;
		delta_rps_sign = gf_bs_read_int(bs, 1);
		abs_delta_rps_minus1 = gf_bs_get_ue(bs);
		deltaRPS = (1 - (delta_rps_sign << 1)) * (abs_delta_rps_minus1 + 1);

		rps = &sps->rps[idx_rps];
		ref_ps = &sps->rps[ref_idx];
		nb_ref_pics = ref_ps->num_negative_pics + ref_ps->num_positive_pics;
		for (i = 0; i <= nb_ref_pics; i++) {
			s32 ref_idc;
			s32 used_by_curr_pic_flag = gf_bs_read_int(bs, 1);
			ref_idc = used_by_curr_pic_flag ? 1 : 0;
			if (!used_by_curr_pic_flag) {
				used_by_curr_pic_flag = gf_bs_read_int(bs, 1);
				ref_idc = used_by_curr_pic_flag << 1;
			}
			if ((ref_idc == 1) || (ref_idc == 2)) {
				s32 deltaPOC = deltaRPS;
				if (i < nb_ref_pics)
					deltaPOC += ref_ps->delta_poc[i];

				rps->delta_poc[k] = deltaPOC;

				if (deltaPOC < 0)  k0++;
				else k1++;

				k++;
			}
		}
		rps->num_negative_pics = k0;
		rps->num_positive_pics = k1;
	}
	else {
		s32 prev = 0, poc = 0;
		sps->rps[idx_rps].num_negative_pics = gf_bs_get_ue(bs);
		sps->rps[idx_rps].num_positive_pics = gf_bs_get_ue(bs);
		if (sps->rps[idx_rps].num_negative_pics > 16)
			return GF_FALSE;
		if (sps->rps[idx_rps].num_positive_pics > 16)
			return GF_FALSE;
		for (i = 0; i < sps->rps[idx_rps].num_negative_pics; i++) {
			u32 delta_poc_s0_minus1 = gf_bs_get_ue(bs);
			poc = prev - delta_poc_s0_minus1 - 1;
			prev = poc;
			sps->rps[idx_rps].delta_poc[i] = poc;
			/*used_by_curr_pic_s1_flag[ i ] = */gf_bs_read_int(bs, 1);
		}
		for (i = 0; i < sps->rps[idx_rps].num_positive_pics; i++) {
			u32 delta_poc_s1_minus1 = gf_bs_get_ue(bs);
			poc = prev + delta_poc_s1_minus1 + 1;
			prev = poc;
			sps->rps[idx_rps].delta_poc[i] = poc;
			/*used_by_curr_pic_s1_flag[ i ] = */gf_bs_read_int(bs, 1);
		}
	}
	return GF_TRUE;
}

void hevc_pred_weight_table(GF_BitStream *bs, HEVCState *hevc, HEVCSliceInfo *si, HEVC_PPS *pps, HEVC_SPS *sps, u32 num_ref_idx_l0_active, u32 num_ref_idx_l1_active)
{
	u32 i, num_ref_idx;
	Bool first_pass = GF_TRUE;
	u8 luma_weights[20], chroma_weights[20];
	u32 ChromaArrayType = sps->separate_colour_plane_flag ? 0 : sps->chroma_format_idc;

	num_ref_idx = num_ref_idx_l0_active;

	/*luma_log2_weight_denom=*/gf_bs_get_ue(bs);
	if (ChromaArrayType != 0)
		/*delta_chroma_log2_weight_denom=*/gf_bs_get_se(bs);

parse_weights:
	for (i = 0; i < num_ref_idx; i++) {
		luma_weights[i] = gf_bs_read_int(bs, 1);
		//infered to be 0 if not present
		chroma_weights[i] = 0;
	}
	if (ChromaArrayType != 0) {
		for (i = 0; i < num_ref_idx; i++) {
			chroma_weights[i] = gf_bs_read_int(bs, 1);
		}
	}
	for (i = 0; i < num_ref_idx; i++) {
		if (luma_weights[i]) {
			/*delta_luma_weight_l0[ i ]=*/gf_bs_get_se(bs);
			/*luma_offset_l0[ i ]=*/gf_bs_get_se(bs);
		}
		if (chroma_weights[i]) {
			/*delta_chroma_weight_l0[ i ][ 0 ]=*/gf_bs_get_se(bs);
			/*delta_chroma_offset_l0[ i ][ 0 ]=*/gf_bs_get_se(bs);

			/*delta_chroma_weight_l0[ i ][ 1 ]=*/gf_bs_get_se(bs);
			/*delta_chroma_offset_l0[ i ][ 1 ]=*/gf_bs_get_se(bs);
		}
	}

	if (si->slice_type == GF_HEVC_SLICE_TYPE_B) {
		if (!first_pass) return;
		first_pass = GF_FALSE;
		num_ref_idx = num_ref_idx_l1_active;
		goto parse_weights;
	}
}

static
Bool ref_pic_lists_modification(GF_BitStream *bs, u32 slice_type, u32 num_ref_idx_l0_active, u32 num_ref_idx_l1_active)
{
	//u32 i;
	Bool ref_pic_list_modification_flag_l0 = gf_bs_read_int(bs, 1);
	if (ref_pic_list_modification_flag_l0) {
		/*for (i=0; i<num_ref_idx_l0_active; i++) {
			list_entry_l0[i] = *//*gf_bs_read_int(bs, (u32)ceil(log(getNumPicTotalCurr())/log(2)));
		}*/
		return GF_FALSE;
	}
	if (slice_type == GF_HEVC_SLICE_TYPE_B) {
		Bool ref_pic_list_modification_flag_l1 = gf_bs_read_int(bs, 1);
		if (ref_pic_list_modification_flag_l1) {
			/*for (i=0; i<num_ref_idx_l1_active; i++) {
				list_entry_l1[i] = *//*gf_bs_read_int(bs, (u32)ceil(log(getNumPicTotalCurr()) / log(2)));
			}*/
			return GF_FALSE;
		}
	}

	return GF_TRUE;
}

static
s32 hevc_parse_slice_segment(GF_BitStream *bs, HEVCState *hevc, HEVCSliceInfo *si)
{
	u32 i, j;
	u32 num_ref_idx_l0_active = 0, num_ref_idx_l1_active = 0;
	HEVC_PPS *pps;
	HEVC_SPS *sps;
	s32 pps_id;
	Bool RapPicFlag = GF_FALSE;
	Bool IDRPicFlag = GF_FALSE;

	si->first_slice_segment_in_pic_flag = gf_bs_read_int(bs, 1);

	switch (si->nal_unit_type) {
	case GF_HEVC_NALU_SLICE_IDR_W_DLP:
	case GF_HEVC_NALU_SLICE_IDR_N_LP:
		IDRPicFlag = GF_TRUE;
		RapPicFlag = GF_TRUE;
		break;
	case GF_HEVC_NALU_SLICE_BLA_W_LP:
	case GF_HEVC_NALU_SLICE_BLA_W_DLP:
	case GF_HEVC_NALU_SLICE_BLA_N_LP:
	case GF_HEVC_NALU_SLICE_CRA:
		RapPicFlag = GF_TRUE;
		break;
	}

	if (RapPicFlag) {
		/*Bool no_output_of_prior_pics_flag = */gf_bs_read_int(bs, 1);
	}

	pps_id = gf_bs_get_ue(bs);
	if (pps_id >= 64)
		return -1;

	pps = &hevc->pps[pps_id];
	sps = &hevc->sps[pps->sps_id];
	si->sps = sps;
	si->pps = pps;

	if (!si->first_slice_segment_in_pic_flag && pps->dependent_slice_segments_enabled_flag) {
		si->dependent_slice_segment_flag = gf_bs_read_int(bs, 1);
	}
	else {
		si->dependent_slice_segment_flag = GF_FALSE;
	}

	if (!si->first_slice_segment_in_pic_flag) {
		si->slice_segment_address = gf_bs_read_int(bs, sps->bitsSliceSegmentAddress);
	}
	else {
		si->slice_segment_address = 0;
	}

	if (!si->dependent_slice_segment_flag) {
		Bool deblocking_filter_override_flag = 0;
		Bool slice_temporal_mvp_enabled_flag = 0;
		Bool slice_sao_luma_flag = 0;
		Bool slice_sao_chroma_flag = 0;
		Bool slice_deblocking_filter_disabled_flag = 0;

		//"slice_reserved_undetermined_flag[]"
		gf_bs_read_int(bs, pps->num_extra_slice_header_bits);

		si->slice_type = gf_bs_get_ue(bs);
		if (si->slice_type == GF_HEVC_SLICE_TYPE_P)
			si->slice_type = GF_HEVC_SLICE_TYPE_P;

		if (pps->output_flag_present_flag)
			/*pic_output_flag = */gf_bs_read_int(bs, 1);

		if (sps->separate_colour_plane_flag == 1)
			/*colour_plane_id = */gf_bs_read_int(bs, 2);

		if (IDRPicFlag) {
			si->poc_lsb = 0;

			//if not asked to parse full header, abort since we know the poc
			if (!hevc->full_slice_header_parse) return 0;

		}
		else {
			si->poc_lsb = gf_bs_read_int(bs, sps->log2_max_pic_order_cnt_lsb);

			//if not asked to parse full header, abort once we have the poc
			if (!hevc->full_slice_header_parse) return 0;

			if (/*short_term_ref_pic_set_sps_flag =*/gf_bs_read_int(bs, 1) == 0) {
				Bool ret = parse_short_term_ref_pic_set(bs, sps, sps->num_short_term_ref_pic_sets);
				if (!ret)
					return -1;
			}
			else if (sps->num_short_term_ref_pic_sets > 1) {
				u32 numbits = 0;

				while ((u32)(1 << numbits) < sps->num_short_term_ref_pic_sets)
					numbits++;
				if (numbits > 0)
					/*s32 short_term_ref_pic_set_idx = */gf_bs_read_int(bs, numbits);
				/*else
					short_term_ref_pic_set_idx = 0;*/
			}
			if (sps->long_term_ref_pics_present_flag) {
				u8 DeltaPocMsbCycleLt[32];
				u32 num_long_term_sps = 0;
				u32 num_long_term_pics = 0;
				if (sps->num_long_term_ref_pic_sps > 0) {
					num_long_term_sps = gf_bs_get_ue(bs);
				}
				num_long_term_pics = gf_bs_get_ue(bs);

				for (i = 0; i < num_long_term_sps + num_long_term_pics; i++) {
					if (i < num_long_term_sps) {
						if (sps->num_long_term_ref_pic_sps > 1)
							/*u8 lt_idx_sps = */gf_bs_read_int(bs, gf_get_bit_size(sps->num_long_term_ref_pic_sps));
					}
					else {
						/*PocLsbLt[ i ] = */ gf_bs_read_int(bs, sps->log2_max_pic_order_cnt_lsb);
						/*UsedByCurrPicLt[ i ] = */ gf_bs_read_int(bs, 1);
					}
					if (/*delta_poc_msb_present_flag[ i ] = */ gf_bs_read_int(bs, 1)) {
						if (i == 0 || i == num_long_term_sps)
							DeltaPocMsbCycleLt[i] = gf_bs_get_ue(bs);
						else
							DeltaPocMsbCycleLt[i] = gf_bs_get_ue(bs) + DeltaPocMsbCycleLt[i - 1];
					}
				}
			}
			if (sps->temporal_mvp_enable_flag)
				slice_temporal_mvp_enabled_flag = gf_bs_read_int(bs, 1);
		}
		if (sps->sample_adaptive_offset_enabled_flag) {
			u32 ChromaArrayType = sps->separate_colour_plane_flag ? 0 : sps->chroma_format_idc;
			slice_sao_luma_flag = gf_bs_read_int(bs, 1);
			if (ChromaArrayType != 0)
				slice_sao_chroma_flag = gf_bs_read_int(bs, 1);
		}

		if (si->slice_type == GF_HEVC_SLICE_TYPE_P || si->slice_type == GF_HEVC_SLICE_TYPE_B) {
			//u32 NumPocTotalCurr;
			num_ref_idx_l0_active = pps->num_ref_idx_l0_default_active;
			num_ref_idx_l1_active = 0;
			if (si->slice_type == GF_HEVC_SLICE_TYPE_B)
				num_ref_idx_l1_active = pps->num_ref_idx_l1_default_active;

			if ( /*num_ref_idx_active_override_flag =*/gf_bs_read_int(bs, 1)) {
				num_ref_idx_l0_active = 1 + gf_bs_get_ue(bs);
				if (si->slice_type == GF_HEVC_SLICE_TYPE_B)
					num_ref_idx_l1_active = 1 + gf_bs_get_ue(bs);
			}

			if (pps->lists_modification_present_flag /*TODO: && NumPicTotalCurr > 1*/) {
				if (!ref_pic_lists_modification(bs, si->slice_type, num_ref_idx_l0_active, num_ref_idx_l1_active)) {
					GF_LOG(GF_LOG_WARNING, GF_LOG_CODING, ("[hevc] ref_pic_lists_modification( ) not implemented\n"));
					return -1;
				}
			}

			if (si->slice_type == GF_HEVC_SLICE_TYPE_B)
				/*mvd_l1_zero_flag=*/gf_bs_read_int(bs, 1);
			if (pps->cabac_init_present_flag)
				/*cabac_init_flag=*/gf_bs_read_int(bs, 1);

			if (slice_temporal_mvp_enabled_flag) {
				// When collocated_from_l0_flag is not present, it is inferred to be equal to 1.
				Bool collocated_from_l0_flag = 1;
				if (si->slice_type == GF_HEVC_SLICE_TYPE_B)
					collocated_from_l0_flag = gf_bs_read_int(bs, 1);

				if ((collocated_from_l0_flag && (num_ref_idx_l0_active > 1))
					|| (!collocated_from_l0_flag && (num_ref_idx_l1_active > 1))
					) {
					/*collocated_ref_idx=*/gf_bs_get_ue(bs);
				}
			}

			if ((pps->weighted_pred_flag && si->slice_type == GF_HEVC_SLICE_TYPE_P)
				|| (pps->weighted_bipred_flag && si->slice_type == GF_HEVC_SLICE_TYPE_B)
				) {
				hevc_pred_weight_table(bs, hevc, si, pps, sps, num_ref_idx_l0_active, num_ref_idx_l1_active);
			}
			/*five_minus_max_num_merge_cand=*/gf_bs_get_ue(bs);
		}
		si->slice_qp_delta_start_bits = (s32) (gf_bs_get_position(bs) - 1) * 8 + gf_bs_get_bit_position(bs);
		/*slice_qp_delta = */si->slice_qp_delta = gf_bs_get_se(bs);

		if (pps->slice_chroma_qp_offsets_present_flag) {
			/*slice_cb_qp_offset=*/gf_bs_get_se(bs);
			/*slice_cr_qp_offset=*/gf_bs_get_se(bs);
		}
		if (pps->deblocking_filter_override_enabled_flag) {
			deblocking_filter_override_flag = gf_bs_read_int(bs, 1);
		}

		if (deblocking_filter_override_flag) {
			slice_deblocking_filter_disabled_flag = gf_bs_read_int(bs, 1);
			if (!slice_deblocking_filter_disabled_flag) {
				/*slice_beta_offset_div2=*/ gf_bs_get_se(bs);
				/*slice_tc_offset_div2=*/gf_bs_get_se(bs);
			}
		}
		if (pps->loop_filter_across_slices_enabled_flag
			&& (slice_sao_luma_flag || slice_sao_chroma_flag || !slice_deblocking_filter_disabled_flag)
			) {
			/*slice_loop_filter_across_slices_enabled_flag = */gf_bs_read_int(bs, 1);
		}
	}
	//dependent slice segment
	else {
		//if not asked to parse full header, abort
		if (!hevc->full_slice_header_parse) return 0;
	}

	si->entry_point_start_bits = ((u32)gf_bs_get_position(bs) - 1) * 8 + gf_bs_get_bit_position(bs);

	if (pps->tiles_enabled_flag || pps->entropy_coding_sync_enabled_flag) {
		u32 num_entry_point_offsets = gf_bs_get_ue(bs);
		if (num_entry_point_offsets > 0) {
			u32 offset = gf_bs_get_ue(bs) + 1;
			u32 segments = offset >> 4;
			s32 remain = (offset & 15);

			for (i = 0; i < num_entry_point_offsets; i++) {
				//u32 res = 0;
				for (j = 0; j < segments; j++) {
					//res <<= 16;
					/*res +=*/ gf_bs_read_int(bs, 16);
				}
				if (remain) {
					//res <<= remain;
					/* res += */ gf_bs_read_int(bs, remain);
				}
				// entry_point_offset = val + 1; // +1; // +1 to get the size
			}
		}
	}

	if (pps->slice_segment_header_extension_present_flag) {
		u32 size_ext = gf_bs_get_ue(bs);
		while (size_ext) {
			gf_bs_read_int(bs, 8);
			size_ext--;
		}
	}

	si->header_size_bits = (gf_bs_get_position(bs) - 1) * 8 + gf_bs_get_bit_position(bs); // av_parser.c modified on 16 jan. 2019 

	if (gf_bs_read_int(bs, 1) == 0) {
		GF_LOG(GF_LOG_WARNING, GF_LOG_CODING, ("Error parsing slice header: byte_align not found at end of header !\n"));
	}

	gf_bs_align(bs);
	si->payload_start_offset = (s32)gf_bs_get_position(bs);
	return 0;
}

static void hevc_compute_poc(HEVCSliceInfo *si)
{
	u32 max_poc_lsb = 1 << (si->sps->log2_max_pic_order_cnt_lsb);

	/*POC reset for IDR frames, NOT for CRA*/
	switch (si->nal_unit_type) {
	case GF_HEVC_NALU_SLICE_IDR_W_DLP:
	case GF_HEVC_NALU_SLICE_IDR_N_LP:
		si->poc_lsb_prev = 0;
		si->poc_msb_prev = 0;
		break;
	}

	if ((si->poc_lsb < si->poc_lsb_prev) && (si->poc_lsb_prev - si->poc_lsb >= max_poc_lsb / 2))
		si->poc_msb = si->poc_msb_prev + max_poc_lsb;
	else if ((si->poc_lsb > si->poc_lsb_prev) && (si->poc_lsb - si->poc_lsb_prev > max_poc_lsb / 2))
		si->poc_msb = si->poc_msb_prev - max_poc_lsb;
	else
		si->poc_msb = si->poc_msb_prev;

	switch (si->nal_unit_type) {
	case GF_HEVC_NALU_SLICE_BLA_W_LP:
	case GF_HEVC_NALU_SLICE_BLA_W_DLP:
	case GF_HEVC_NALU_SLICE_BLA_N_LP:
		si->poc_msb = 0;
		break;
	}
	si->poc = si->poc_msb + si->poc_lsb;
}


static Bool hevc_parse_nal_header(GF_BitStream *bs, u8 *nal_unit_type, u8 *temporal_id, u8 *layer_id)
{
	u32 val;
	val = gf_bs_read_int(bs, 1);
	if (val) return GF_FALSE;

	val = gf_bs_read_int(bs, 6);
	if (nal_unit_type) *nal_unit_type = val;

	val = gf_bs_read_int(bs, 6);
	if (layer_id) *layer_id = val;

	val = gf_bs_read_int(bs, 3);
	if (!val)
		return GF_FALSE;
	val -= 1;
	if (temporal_id) *temporal_id = val;
	return GF_TRUE;
}


void profile_tier_level(GF_BitStream *bs, Bool ProfilePresentFlag, u8 MaxNumSubLayersMinus1, HEVC_ProfileTierLevel *ptl)
{
	u32 i;
	if (ProfilePresentFlag) {
		ptl->profile_space = gf_bs_read_int(bs, 2);
		ptl->tier_flag = gf_bs_read_int(bs, 1);
		ptl->profile_idc = gf_bs_read_int(bs, 5);

		ptl->profile_compatibility_flag = gf_bs_read_int(bs, 32);

		ptl->general_progressive_source_flag = gf_bs_read_int(bs, 1);
		ptl->general_interlaced_source_flag = gf_bs_read_int(bs, 1);
		ptl->general_non_packed_constraint_flag = gf_bs_read_int(bs, 1);
		ptl->general_frame_only_constraint_flag = gf_bs_read_int(bs, 1);
		ptl->general_reserved_44bits = gf_bs_read_long_int(bs, 44);
	}
	ptl->level_idc = gf_bs_read_int(bs, 8);
	for (i = 0; i < MaxNumSubLayersMinus1; i++) {
		ptl->sub_ptl[i].profile_present_flag = gf_bs_read_int(bs, 1);
		ptl->sub_ptl[i].level_present_flag = gf_bs_read_int(bs, 1);
	}
	if (MaxNumSubLayersMinus1 > 0) {
		for (i = MaxNumSubLayersMinus1; i < 8; i++) {
			/*reserved_zero_2bits*/gf_bs_read_int(bs, 2);
		}
	}

	for (i = 0; i < MaxNumSubLayersMinus1; i++) {
		if (ptl->sub_ptl[i].profile_present_flag) {
			ptl->sub_ptl[i].profile_space = gf_bs_read_int(bs, 2);
			ptl->sub_ptl[i].tier_flag = gf_bs_read_int(bs, 1);
			ptl->sub_ptl[i].profile_idc = gf_bs_read_int(bs, 5);
			ptl->sub_ptl[i].profile_compatibility_flag = gf_bs_read_int(bs, 32);
			/*ptl->sub_ptl[i].progressive_source_flag =*/ gf_bs_read_int(bs, 1);
			/*ptl->sub_ptl[i].interlaced_source_flag =*/ gf_bs_read_int(bs, 1);
			/*ptl->sub_ptl[i].non_packed_constraint_flag =*/ gf_bs_read_int(bs, 1);
			/*ptl->sub_ptl[i].frame_only_constraint_flag =*/ gf_bs_read_int(bs, 1);
			/*ptl->sub_ptl[i].reserved_44bits =*/ gf_bs_read_long_int(bs, 44);
		}
		if (ptl->sub_ptl[i].level_present_flag)
			ptl->sub_ptl[i].level_idc = gf_bs_read_int(bs, 8);
	}
}

static u32 scalability_type_to_idx(HEVC_VPS *vps, u32 scalability_type)
{
	u32 idx = 0, type;
	for (type = 0; type < scalability_type; type++) {
		idx += (vps->scalability_mask[type] ? 1 : 0);
	}
	return idx;
}

#define LHVC_VIEW_ORDER_INDEX  1
#define LHVC_SCALABILITY_INDEX	2

static u32 lhvc_get_scalability_id(HEVC_VPS *vps, u32 layer_id_in_vps, u32 scalability_type)
{
	u32 idx;
	if (!vps->scalability_mask[scalability_type]) return 0;
	idx = scalability_type_to_idx(vps, scalability_type);
	return vps->dimension_id[layer_id_in_vps][idx];
}

static u32 lhvc_get_view_index(HEVC_VPS *vps, u32 id)
{
	return lhvc_get_scalability_id(vps, vps->layer_id_in_vps[id], LHVC_VIEW_ORDER_INDEX);
}

static u32 lhvc_get_num_views(HEVC_VPS *vps)
{
	u32 numViews = 1, i;
	for (i = 0; i < vps->max_layers; i++) {
		u32 layer_id = vps->layer_id_in_nuh[i];
		if (i > 0 && (lhvc_get_view_index(vps, layer_id) != lhvc_get_scalability_id(vps, i - 1, LHVC_VIEW_ORDER_INDEX))) {
			numViews++;
		}
	}
	return numViews;
}

static void lhvc_parse_rep_format(HEVC_RepFormat *fmt, GF_BitStream *bs)
{
	u8 chroma_bitdepth_present_flag;
	fmt->pic_width_luma_samples = gf_bs_read_int(bs, 16);
	fmt->pic_height_luma_samples = gf_bs_read_int(bs, 16);
	chroma_bitdepth_present_flag = gf_bs_read_int(bs, 1);
	if (chroma_bitdepth_present_flag) {
		fmt->chroma_format_idc = gf_bs_read_int(bs, 2);

		if (fmt->chroma_format_idc == 3)
			fmt->separate_colour_plane_flag = gf_bs_read_int(bs, 1);
		fmt->bit_depth_luma = 8 + gf_bs_read_int(bs, 4);
		fmt->bit_depth_chroma = 8 + gf_bs_read_int(bs, 4);
	}
	if (/*conformance_window_vps_flag*/ gf_bs_read_int(bs, 1)) {
		/*conf_win_vps_left_offset*/gf_bs_get_ue(bs);
		/*conf_win_vps_right_offset*/gf_bs_get_ue(bs);
		/*conf_win_vps_top_offset*/gf_bs_get_ue(bs);
		/*conf_win_vps_bottom_offset*/gf_bs_get_ue(bs);
	}
}


static Bool hevc_parse_vps_extension(HEVC_VPS *vps, GF_BitStream *bs)
{
	u8 splitting_flag, vps_nuh_layer_id_present_flag, view_id_len;
	u32 i, j, num_scalability_types, num_add_olss, num_add_layer_set, num_indepentdent_layers, nb_bits, default_output_layer_idc = 0;
	u8 dimension_id_len[16], dim_bit_offset[16];
	u8 /*avc_base_layer_flag, */NumLayerSets, /*default_one_target_output_layer_flag, */rep_format_idx_present_flag, ols_ids_to_ls_idx;
	u8 layer_set_idx_for_ols_minus1[MAX_LHVC_LAYERS];
	u8 nb_output_layers_in_output_layer_set[MAX_LHVC_LAYERS + 1];
	u8 ols_highest_output_layer_id[MAX_LHVC_LAYERS + 1];

	u32 k, d, r, p, iNuhLId, jNuhLId;
	u8 num_direct_ref_layers[64], num_pred_layers[64], num_layers_in_tree_partition[MAX_LHVC_LAYERS];
	u8 dependency_flag[MAX_LHVC_LAYERS][MAX_LHVC_LAYERS], id_pred_layers[64][MAX_LHVC_LAYERS];
	//	u8 num_ref_layers[64];
	//	u8 tree_partition_layer_id[MAX_LHVC_LAYERS][MAX_LHVC_LAYERS];
	//	u8 id_ref_layers[64][MAX_LHVC_LAYERS];
	//	u8 id_direct_ref_layers[64][MAX_LHVC_LAYERS];
	u8 layer_id_in_list_flag[64];
	Bool OutputLayerFlag[MAX_LHVC_LAYERS][MAX_LHVC_LAYERS];

	vps->vps_extension_found = 1;
	if ((vps->max_layers > 1) && vps->base_layer_internal_flag)
		profile_tier_level(bs, 0, vps->max_sub_layers - 1, &vps->ext_ptl[0]);

	splitting_flag = gf_bs_read_int(bs, 1);
	num_scalability_types = 0;
	for (i = 0; i < 16; i++) {
		vps->scalability_mask[i] = gf_bs_read_int(bs, 1);
		num_scalability_types += vps->scalability_mask[i];
	}
	if (num_scalability_types >= 16) {
		num_scalability_types = 16;
	}
	dimension_id_len[0] = 0;
	for (i = 0; i < (num_scalability_types - splitting_flag); i++) {
		dimension_id_len[i] = 1 + gf_bs_read_int(bs, 3);
	}

	if (splitting_flag) {
		for (i = 0; i < num_scalability_types; i++) {
			dim_bit_offset[i] = 0;
			for (j = 0; j < i; j++)
				dim_bit_offset[i] += dimension_id_len[j];
		}
		dimension_id_len[num_scalability_types - 1] = 1 + (5 - dim_bit_offset[num_scalability_types - 1]);
		dim_bit_offset[num_scalability_types] = 6;
	}

	vps_nuh_layer_id_present_flag = gf_bs_read_int(bs, 1);
	vps->layer_id_in_nuh[0] = 0;
	vps->layer_id_in_vps[0] = 0;
	for (i = 1; i < vps->max_layers; i++) {
		if (vps_nuh_layer_id_present_flag) {
			vps->layer_id_in_nuh[i] = gf_bs_read_int(bs, 6);
		}
		else {
			vps->layer_id_in_nuh[i] = i;
		}
		vps->layer_id_in_vps[vps->layer_id_in_nuh[i]] = i;

		if (!splitting_flag) {
			for (j = 0; j < num_scalability_types; j++) {
				vps->dimension_id[i][j] = gf_bs_read_int(bs, dimension_id_len[j]);
			}
		}
	}

	if (splitting_flag) {
		for (i = 0; i < vps->max_layers; i++)
			for (j = 0; j < num_scalability_types; j++)
				vps->dimension_id[i][j] = ((vps->layer_id_in_nuh[i] & ((1 << dim_bit_offset[j + 1]) - 1)) >> dim_bit_offset[j]);
	}
	else {
		for (j = 0; j < num_scalability_types; j++)
			vps->dimension_id[0][j] = 0;
	}

	view_id_len = gf_bs_read_int(bs, 4);
	if (view_id_len > 0) {
		for (i = 0; i < lhvc_get_num_views(vps); i++) {
			/*m_viewIdVal[i] = */ gf_bs_read_int(bs, view_id_len);
		}
	}

	for (i = 1; i < vps->max_layers; i++) {
		for (j = 0; j < i; j++) {
			vps->direct_dependency_flag[i][j] = gf_bs_read_int(bs, 1);
		}
	}

	//we do the test on MAX_LHVC_LAYERS and break in the loop to avoid a wrong GCC 4.8 warning on array bounds
	for (i = 0; i < MAX_LHVC_LAYERS; i++) {
		if (i >= vps->max_layers) break;
		for (j = 0; j < vps->max_layers; j++) {
			dependency_flag[i][j] = vps->direct_dependency_flag[i][j];
			for (k = 0; k < i; k++)
				if (vps->direct_dependency_flag[i][k] && vps->direct_dependency_flag[k][j])
					dependency_flag[i][j] = 1;
		}
	}

	for (i = 0; i < vps->max_layers; i++) {
		iNuhLId = vps->layer_id_in_nuh[i];
		d = r = p = 0;
		for (j = 0; j < vps->max_layers; j++) {
			jNuhLId = vps->layer_id_in_nuh[j];
			if (vps->direct_dependency_flag[i][j]) {
				//				id_direct_ref_layers[iNuhLId][d] = jNuhLId;
				d++;
			}
			if (dependency_flag[i][j]) {
				//				id_ref_layers[iNuhLId][r] = jNuhLId;
				r++;
			}

			if (dependency_flag[j][i])
				id_pred_layers[iNuhLId][p++] = jNuhLId;
		}
		num_direct_ref_layers[iNuhLId] = d;
		//		num_ref_layers[iNuhLId] = r;
		num_pred_layers[iNuhLId] = p;
	}

	memset(layer_id_in_list_flag, 0, 64 * sizeof(u8));
	k = 0; //num_indepentdent_layers
	for (i = 0; i < vps->max_layers; i++) {
		iNuhLId = vps->layer_id_in_nuh[i];
		if (!num_direct_ref_layers[iNuhLId]) {
			u32 h = 1;
			//tree_partition_layer_id[k][0] = iNuhLId;
			for (j = 0; j < num_pred_layers[iNuhLId]; j++) {
				u32 predLId = id_pred_layers[iNuhLId][j];
				if (!layer_id_in_list_flag[predLId]) {
					//tree_partition_layer_id[k][h++] = predLId;
					layer_id_in_list_flag[predLId] = 1;
				}
			}
			num_layers_in_tree_partition[k++] = h;
		}
	}
	num_indepentdent_layers = k;

	num_add_layer_set = 0;
	if (num_indepentdent_layers > 1)
		num_add_layer_set = gf_bs_get_ue(bs);

	for (i = 0; i < num_add_layer_set; i++)
		for (j = 1; j < num_indepentdent_layers; j++) {
			nb_bits = 1;
			while ((1 << nb_bits) < (num_layers_in_tree_partition[j] + 1))
				nb_bits++;
			/*highest_layer_idx_plus1[i][j]*/gf_bs_read_int(bs, nb_bits);
		}


	if (/*vps_sub_layers_max_minus1_present_flag*/gf_bs_read_int(bs, 1)) {
		for (i = 0; i < vps->max_layers; i++) {
			/*sub_layers_vps_max_minus1[ i ]*/gf_bs_read_int(bs, 3);
		}
	}

	if (/*max_tid_ref_present_flag = */gf_bs_read_int(bs, 1)) {
		for (i = 0; i < (vps->max_layers - 1); i++) {
			for (j = i + 1; j < vps->max_layers; j++) {
				if (vps->direct_dependency_flag[j][i])
					/*max_tid_il_ref_pics_plus1[ i ][ j ]*/gf_bs_read_int(bs, 3);
			}
		}
	}
	/*default_ref_layers_active_flag*/gf_bs_read_int(bs, 1);

	vps->num_profile_tier_level = 1 + gf_bs_get_ue(bs);
	if (vps->num_profile_tier_level > MAX_LHVC_LAYERS) {
		GF_LOG(GF_LOG_ERROR, GF_LOG_CODING, ("[HEVC] Wrong number of PTLs in VPS %d\n", vps->num_profile_tier_level));
		vps->num_profile_tier_level = 1;
		return GF_FALSE;
	}

	for (i = vps->base_layer_internal_flag ? 2 : 1; i < vps->num_profile_tier_level; i++) {
		Bool vps_profile_present_flag = gf_bs_read_int(bs, 1);
		profile_tier_level(bs, vps_profile_present_flag, vps->max_sub_layers - 1, &vps->ext_ptl[i - 1]);
	}

	NumLayerSets = vps->num_layer_sets + num_add_layer_set;
	num_add_olss = 0;

	if (NumLayerSets > 1) {
		num_add_olss = gf_bs_get_ue(bs);
		default_output_layer_idc = gf_bs_read_int(bs, 2);
		default_output_layer_idc = default_output_layer_idc < 2 ? default_output_layer_idc : 2;
	}
	vps->num_output_layer_sets = num_add_olss + NumLayerSets;


	layer_set_idx_for_ols_minus1[0] = 1;
	vps->output_layer_flag[0][0] = 1;

	for (i = 0; i < vps->num_output_layer_sets; i++) {
		if ((NumLayerSets > 2) && (i >= NumLayerSets)) {
			nb_bits = 1;
			while ((1 << nb_bits) < (NumLayerSets - 1))
				nb_bits++;
			layer_set_idx_for_ols_minus1[i] = gf_bs_read_int(bs, nb_bits);
		}
		else
			layer_set_idx_for_ols_minus1[i] = 0;
		ols_ids_to_ls_idx = i < NumLayerSets ? i : layer_set_idx_for_ols_minus1[i] + 1;

		if ((i > (vps->num_layer_sets - 1)) || (default_output_layer_idc == 2)) {
			for (j = 0; j < vps->num_layers_in_id_list[ols_ids_to_ls_idx]; j++)
				vps->output_layer_flag[i][j] = gf_bs_read_int(bs, 1);
		}

		if ((default_output_layer_idc == 0) || (default_output_layer_idc == 1)) {
			for (j = 0; j < vps->num_layers_in_id_list[ols_ids_to_ls_idx]; j++) {
				if ((default_output_layer_idc == 0) || (vps->LayerSetLayerIdList[i][j] == vps->LayerSetLayerIdListMax[i]))
					OutputLayerFlag[i][j] = GF_TRUE;
				else
					OutputLayerFlag[i][j] = GF_FALSE;
			}
		}

		for (j = 0; j < vps->num_layers_in_id_list[ols_ids_to_ls_idx]; j++) {
			if (OutputLayerFlag[i][j]) {
				u32 curLayerID;
				vps->necessary_layers_flag[i][j] = GF_TRUE;
				curLayerID = vps->LayerSetLayerIdList[i][j];
				for (k = 0; k < j; k++) {
					u32 refLayerId = vps->LayerSetLayerIdList[i][k];
					if (dependency_flag[vps->layer_id_in_vps[curLayerID]][vps->layer_id_in_vps[refLayerId]])
						vps->necessary_layers_flag[i][k] = GF_TRUE;
				}
			}
		}
		vps->num_necessary_layers[i] = 0;
		for (j = 0; j < vps->num_layers_in_id_list[ols_ids_to_ls_idx]; j++) {
			if (vps->necessary_layers_flag[i][j])
				vps->num_necessary_layers[i] += 1;
		}

		if (i == 0) {
			if (vps->base_layer_internal_flag) {
				if (vps->max_layers > 1)
					vps->profile_tier_level_idx[0][0] = 1;
				else
					vps->profile_tier_level_idx[0][0] = 0;
			}
			continue;
		}
		nb_bits = 1;
		while ((u32)(1 << nb_bits) < vps->num_profile_tier_level)
			nb_bits++;
		for (j = 0; j < vps->num_layers_in_id_list[ols_ids_to_ls_idx]; j++)
			if (vps->necessary_layers_flag[i][j] && vps->num_profile_tier_level)
				vps->profile_tier_level_idx[i][j] = gf_bs_read_int(bs, nb_bits);
			else
				vps->profile_tier_level_idx[i][j] = 0;


		nb_output_layers_in_output_layer_set[i] = 0;
		for (j = 0; j < vps->num_layers_in_id_list[ols_ids_to_ls_idx]; j++) {
			nb_output_layers_in_output_layer_set[i] += OutputLayerFlag[i][j];
			if (OutputLayerFlag[i][j]) {
				ols_highest_output_layer_id[i] = vps->LayerSetLayerIdList[ols_ids_to_ls_idx][j];
			}
		}
		if (nb_output_layers_in_output_layer_set[i] == 1 && ols_highest_output_layer_id[i] > 0)
			vps->alt_output_layer_flag[i] = gf_bs_read_int(bs, 1);
	}

	vps->num_rep_formats = 1 + gf_bs_get_ue(bs);
	if (vps->num_rep_formats > 16) {
		GF_LOG(GF_LOG_ERROR, GF_LOG_CODING, ("[HEVC] Wrong number of rep formats in VPS %d\n", vps->num_rep_formats));
		vps->num_rep_formats = 0;
		return GF_FALSE;
	}

	for (i = 0; i < vps->num_rep_formats; i++) {
		lhvc_parse_rep_format(&vps->rep_formats[i], bs);
	}
	if (vps->num_rep_formats > 1)
		rep_format_idx_present_flag = gf_bs_read_int(bs, 1);
	else
		rep_format_idx_present_flag = 0;

	vps->rep_format_idx[0] = 0;
	nb_bits = 1;
	while ((u32)(1 << nb_bits) < vps->num_rep_formats)
		nb_bits++;
	for (i = vps->base_layer_internal_flag ? 1 : 0; i < vps->max_layers; i++) {
		if (rep_format_idx_present_flag) {
			vps->rep_format_idx[i] = gf_bs_read_int(bs, nb_bits);
		}
		else {
			vps->rep_format_idx[i] = i < vps->num_rep_formats - 1 ? i : vps->num_rep_formats - 1;
		}
	}
	//TODO - we don't use the rest ...

	return GF_TRUE;
}

static void sub_layer_hrd_parameters(GF_BitStream *bs, int subLayerId, u32 cpb_cnt, Bool sub_pic_hrd_params_present_flag)
{
	u32 i;
	if (!gf_bs_available(bs)) return;

	for (i = 0; i <= cpb_cnt; i++) {
		/*bit_rate_value_minus1[i] = */gf_bs_get_ue(bs);
		/*cpb_size_value_minus1[i] = */gf_bs_get_ue(bs);
		if (sub_pic_hrd_params_present_flag) {
			/*cpb_size_du_value_minus1[i] = */gf_bs_get_ue(bs);
			/*bit_rate_du_value_minus1[i] = */gf_bs_get_ue(bs);
		}
		/*cbr_flag[i] = */gf_bs_read_int(bs, 1);
	}
}

static void hevc_parse_hrd_parameters(GF_BitStream *bs, Bool commonInfPresentFlag, int maxNumSubLayersMinus1)
{
	int i;
	Bool nal_hrd_parameters_present_flag = GF_FALSE;
	Bool vcl_hrd_parameters_present_flag = GF_FALSE;
	Bool sub_pic_hrd_params_present_flag = GF_FALSE;
	if (commonInfPresentFlag) {
		nal_hrd_parameters_present_flag = gf_bs_read_int(bs, 1);
		vcl_hrd_parameters_present_flag = gf_bs_read_int(bs, 1);
		if (nal_hrd_parameters_present_flag || vcl_hrd_parameters_present_flag) {
			sub_pic_hrd_params_present_flag = gf_bs_read_int(bs, 1);
			if (sub_pic_hrd_params_present_flag) {
				/*tick_divisor_minus2 = */gf_bs_read_int(bs, 8);
				/*du_cpb_removal_delay_increment_length_minus1 = */gf_bs_read_int(bs, 5);
				/*sub_pic_cpb_params_in_pic_timing_sei_flag = */gf_bs_read_int(bs, 1);
				/*dpb_output_delay_du_length_minus1 = */gf_bs_read_int(bs, 5);
			}
			/*bit_rate_scale = */gf_bs_read_int(bs, 4);
			/*cpb_size_scale = */gf_bs_read_int(bs, 4);
			if (sub_pic_hrd_params_present_flag) {
				/*cpb_size_du_scale = */gf_bs_read_int(bs, 4);
			}
			/*initial_cpb_removal_delay_length_minus1 = */gf_bs_read_int(bs, 5);
			/*au_cpb_removal_delay_length_minus1 = */gf_bs_read_int(bs, 5);
			/*dpb_output_delay_length_minus1 = */gf_bs_read_int(bs, 5);
		}
	}
	for (i = 0; i <= maxNumSubLayersMinus1; i++) {
		Bool fixed_pic_rate_general_flag_i = gf_bs_read_int(bs, 1);
		Bool fixed_pic_rate_within_cvs_flag_i = GF_TRUE;
		Bool low_delay_hrd_flag_i = GF_FALSE;
		u32 cpb_cnt_minus1_i = 0;
		if (!fixed_pic_rate_general_flag_i) {
			fixed_pic_rate_within_cvs_flag_i = gf_bs_read_int(bs, 1);
		}
		if (fixed_pic_rate_within_cvs_flag_i)
			/*elemental_duration_in_tc_minus1[i] = */gf_bs_get_ue(bs);
		else
			low_delay_hrd_flag_i = gf_bs_read_int(bs, 1);
		if (!low_delay_hrd_flag_i) {
			cpb_cnt_minus1_i = gf_bs_get_ue(bs);
		}
		if (nal_hrd_parameters_present_flag) {
			sub_layer_hrd_parameters(bs, i, cpb_cnt_minus1_i, sub_pic_hrd_params_present_flag);
		}
		if (vcl_hrd_parameters_present_flag) {
			sub_layer_hrd_parameters(bs, i, cpb_cnt_minus1_i, sub_pic_hrd_params_present_flag);
		}
	}
}

static s32 gf_media_hevc_read_vps_bs_internal(GF_BitStream *bs, HEVCState *hevc, Bool stop_at_vps_ext)
{
	u8 vps_sub_layer_ordering_info_present_flag, vps_extension_flag;
	u32 i, j;
	s32 vps_id = -1;
	HEVC_VPS *vps;
	u8 layer_id_included_flag[MAX_LHVC_LAYERS][64];

	//nalu header already parsed
	vps_id = gf_bs_read_int(bs, 4);

	if (vps_id >= 16) return -1;

	vps = &hevc->vps[vps_id];
	vps->bit_pos_vps_extensions = -1;
	if (!vps->state) {
		vps->id = vps_id;
		vps->state = 1;
	}

	vps->base_layer_internal_flag = gf_bs_read_int(bs, 1);
	vps->base_layer_available_flag = gf_bs_read_int(bs, 1);
	vps->max_layers = 1 + gf_bs_read_int(bs, 6);
	if (vps->max_layers > MAX_LHVC_LAYERS) {
		GF_LOG(GF_LOG_ERROR, GF_LOG_CODING, ("[HEVC] sorry, %d layers in VPS but only %d supported\n", vps->max_layers, MAX_LHVC_LAYERS));
		return -1;
	}
	vps->max_sub_layers = gf_bs_read_int(bs, 3) + 1;
	vps->temporal_id_nesting = gf_bs_read_int(bs, 1);
	/* vps_reserved_ffff_16bits = */ gf_bs_read_int(bs, 16);
	profile_tier_level(bs, 1, vps->max_sub_layers - 1, &vps->ptl);

	vps_sub_layer_ordering_info_present_flag = gf_bs_read_int(bs, 1);
	for (i = (vps_sub_layer_ordering_info_present_flag ? 0 : vps->max_sub_layers - 1); i < vps->max_sub_layers; i++) {
		/*vps_max_dec_pic_buffering_minus1[i] = */gf_bs_get_ue(bs);
		/*vps_max_num_reorder_pics[i] = */gf_bs_get_ue(bs);
		/*vps_max_latency_increase_plus1[i] = */gf_bs_get_ue(bs);
	}
	vps->max_layer_id = gf_bs_read_int(bs, 6);
	if (vps->max_layer_id > MAX_LHVC_LAYERS) {
		GF_LOG(GF_LOG_ERROR, GF_LOG_CODING, ("[HEVC] VPS max layer ID %u but GPAC only supports %u\n", vps->max_layer_id, MAX_LHVC_LAYERS));
		return -1;
	}
	vps->num_layer_sets = gf_bs_get_ue(bs) + 1;
	if (vps->num_layer_sets > MAX_LHVC_LAYERS) {
		GF_LOG(GF_LOG_ERROR, GF_LOG_CODING, ("[HEVC] Wrong number of layer sets in VPS %d\n", vps->num_layer_sets));
		return -1;
	}
	for (i = 1; i < vps->num_layer_sets; i++) {
		for (j = 0; j <= vps->max_layer_id; j++) {
			layer_id_included_flag[i][j] = gf_bs_read_int(bs, 1);
		}
	}
	vps->num_layers_in_id_list[0] = 1;
	for (i = 1; i < vps->num_layer_sets; i++) {
		u32 n, m;
		n = 0;
		for (m = 0; m <= vps->max_layer_id; m++) {
			if (layer_id_included_flag[i][m]) {
				vps->LayerSetLayerIdList[i][n++] = m;
				if (vps->LayerSetLayerIdListMax[i] < m)
					vps->LayerSetLayerIdListMax[i] = m;
			}
		}
		vps->num_layers_in_id_list[i] = n;
	}
	if (/*vps_timing_info_present_flag*/gf_bs_read_int(bs, 1)) {
		u32 vps_num_hrd_parameters;
		/*u32 vps_num_units_in_tick = */gf_bs_read_int(bs, 32);
		/*u32 vps_time_scale = */gf_bs_read_int(bs, 32);
		if (/*vps_poc_proportional_to_timing_flag*/gf_bs_read_int(bs, 1)) {
			/*vps_num_ticks_poc_diff_one_minus1*/gf_bs_get_ue(bs);
		}
		vps_num_hrd_parameters = gf_bs_get_ue(bs);
		for (i = 0; i < vps_num_hrd_parameters; i++) {
			Bool cprms_present_flag = GF_TRUE;
			/*hrd_layer_set_idx[i] = */gf_bs_get_ue(bs);
			if (i > 0)
				cprms_present_flag = gf_bs_read_int(bs, 1);
			hevc_parse_hrd_parameters(bs, cprms_present_flag, vps->max_sub_layers - 1);
		}
	}
	if (stop_at_vps_ext) {
		return vps_id;
	}

	vps_extension_flag = gf_bs_read_int(bs, 1);
	if (vps_extension_flag) {
		Bool res;
		gf_bs_align(bs);
		res = hevc_parse_vps_extension(vps, bs);
		if (res != GF_TRUE) {
			GF_LOG(GF_LOG_ERROR, GF_LOG_CODING, ("[HEVC] Failed to parse VPS extensions\n"));
			return -1;
		}
		if (/*vps_extension2_flag*/gf_bs_read_int(bs, 1)) {
#if 0
			while (gf_bs_available(bs)) {
				/*vps_extension_data_flag */ gf_bs_read_int(bs, 1);
			}
#endif

		}
	}
	return vps_id;
}

GF_EXPORT
s32 gf_media_hevc_read_vps_ex(u8 *data, u32 *size, HEVCState *hevc, Bool remove_extensions)
{
	GF_BitStream *bs;
	char *data_without_emulation_bytes = NULL;
	u32 data_without_emulation_bytes_size = 0;
	s32 vps_id = -1;

	/*still contains emulation bytes*/
	data_without_emulation_bytes_size = remove_extensions ? gf_media_nalu_emulation_bytes_remove_count(data, (*size)) : 0;
	if (!data_without_emulation_bytes_size) {
		bs = gf_bs_new(data, (*size), GF_BITSTREAM_READ);
		gf_bs_enable_emulation_byte_removal(bs, GF_TRUE);
	}
	//when removing VPS ext, we have to get the full buffer without emulation prevention bytes becuase we do a bit-by-bit copy of the vps
	else {
		data_without_emulation_bytes = gf_malloc((*size) * sizeof(char));
		data_without_emulation_bytes_size = gf_media_nalu_remove_emulation_bytes(data, data_without_emulation_bytes, (*size));
		bs = gf_bs_new(data_without_emulation_bytes, data_without_emulation_bytes_size, GF_BITSTREAM_READ);
	}
	if (!bs) goto exit;


	if (!hevc_parse_nal_header(bs, NULL, NULL, NULL)) goto exit;

	vps_id = gf_media_hevc_read_vps_bs_internal(bs, hevc, remove_extensions);
	if (vps_id < 0) goto exit;

	if (remove_extensions) {
		u8 *new_vps;
		u32 new_vps_size, emulation_bytes;
		u32 bit_pos = gf_bs_get_bit_offset(bs);
		GF_BitStream *w_bs = gf_bs_new(NULL, 0, GF_BITSTREAM_WRITE);
		gf_bs_write_u8(w_bs, data[0]);
		gf_bs_write_u8(w_bs, data[1]);
		gf_bs_write_u8(w_bs, data[2]);
		gf_bs_write_u8(w_bs, data[3]);
		gf_bs_write_u16(w_bs, 0xFFFF);
		gf_bs_seek(bs, 6);
		bit_pos -= 48;
		while (bit_pos) {
			u32 v = gf_bs_read_int(bs, 1);
			gf_bs_write_int(w_bs, v, 1);
			bit_pos--;
		}
		/*vps extension flag*/
		gf_bs_write_int(w_bs, 0, 1);
		new_vps = NULL;
		gf_bs_get_content(w_bs, &new_vps, &new_vps_size);
		gf_bs_del(w_bs);

		emulation_bytes = gf_media_nalu_emulation_bytes_add_count(new_vps, new_vps_size);
		if (emulation_bytes + new_vps_size > *size) {
			GF_LOG(GF_LOG_ERROR, GF_LOG_CODING, ("Buffer too small to rewrite VPS - skipping rewrite\n"));
		}
		else {
			*size = gf_media_nalu_add_emulation_bytes(new_vps, data, new_vps_size);
		}
	}

exit:
	if (bs) gf_bs_del(bs);
	if (data_without_emulation_bytes) gf_free(data_without_emulation_bytes);
	return vps_id;
}

GF_EXPORT
s32 gf_media_hevc_read_vps(u8 *data, u32 size, HEVCState *hevc)
{
	return gf_media_hevc_read_vps_ex(data, &size, hevc, GF_FALSE);
}

GF_EXPORT
s32 gf_media_hevc_read_vps_bs(GF_BitStream *bs, HEVCState *hevc)
{
	gf_bs_enable_emulation_byte_removal(bs, GF_TRUE);
	if (!hevc_parse_nal_header(bs, NULL, NULL, NULL)) return -1;
	return gf_media_hevc_read_vps_bs_internal(bs, hevc, GF_FALSE);
}

static void hevc_scaling_list_data(GF_BitStream *bs)
{
	u32 i, sizeId, matrixId;
	for (sizeId = 0; sizeId < 4; sizeId++) {
		for (matrixId = 0; matrixId < 6; matrixId += (sizeId == 3) ? 3 : 1) {
			u32 scaling_list_pred_mode_flag_sizeId_matrixId = gf_bs_read_int(bs, 1);
			if (!scaling_list_pred_mode_flag_sizeId_matrixId) {
				/*scaling_list_pred_matrix_id_delta[ sizeId ][ matrixId ] =*/ gf_bs_get_ue(bs);
			}
			else {
				//u32 nextCoef = 8;
				u32 coefNum = MIN(64, (1 << (4 + (sizeId << 1))));
				if (sizeId > 1) {
					/*scaling_list_dc_coef_minus8[ sizeId - 2 ][ matrixId ] = */gf_bs_get_se(bs);
				}
				for (i = 0; i < coefNum; i++) {
					/*scaling_list_delta_coef = */gf_bs_get_se(bs);
				}
			}
		}
	}
}


static const struct {
	u32 w, h;
} hevc_sar[17] =
{
	{ 0,   0 }, { 1,   1 }, { 12, 11 }, { 10, 11 },
	{ 16, 11 }, { 40, 33 }, { 24, 11 }, { 20, 11 },
	{ 32, 11 }, { 80, 33 }, { 18, 11 }, { 15, 11 },
	{ 64, 33 }, { 160,99 }, { 4,3}, { 3,2}, { 2,1}
};

static s32 gf_media_hevc_read_sps_bs_internal(GF_BitStream *bs, HEVCState *hevc, u8 layer_id, u32 *vui_flag_pos)
{
	s32 vps_id, sps_id = -1;
	u32 i, nb_CTUs, depth;
	HEVC_SPS *sps;
	HEVC_VPS *vps;
	HEVC_ProfileTierLevel ptl;
	Bool multiLayerExtSpsFlag;
	u8 sps_ext_or_max_sub_layers_minus1, max_sub_layers_minus1;

	if (vui_flag_pos) *vui_flag_pos = 0;

	//nalu header already parsed
	vps_id = gf_bs_read_int(bs, 4);
	if (vps_id >= 16) {
		return -1;
	}
	memset(&ptl, 0, sizeof(ptl));
	max_sub_layers_minus1 = 0;
	sps_ext_or_max_sub_layers_minus1 = 0;
	if (layer_id == 0)
		max_sub_layers_minus1 = gf_bs_read_int(bs, 3);
	else
		sps_ext_or_max_sub_layers_minus1 = gf_bs_read_int(bs, 3);
	multiLayerExtSpsFlag = (layer_id != 0) && (sps_ext_or_max_sub_layers_minus1 == 7);
	if (!multiLayerExtSpsFlag) {
		/*temporal_id_nesting_flag = */gf_bs_read_int(bs, 1);
		profile_tier_level(bs, 1, max_sub_layers_minus1, &ptl);
	}

	sps_id = gf_bs_get_ue(bs);
	if ((sps_id < 0) || (sps_id >= 16)) {
		return -1;
	}

	sps = &hevc->sps[sps_id];
	if (!sps->state) {
		sps->state = 1;
		sps->id = sps_id;
		sps->vps_id = vps_id;
	}
	sps->ptl = ptl;
	vps = &hevc->vps[vps_id];
	sps->max_sub_layers_minus1 = 0;
	sps->sps_ext_or_max_sub_layers_minus1 = 0;

	/* default values */
	sps->colour_primaries = 2;
	sps->transfer_characteristic = 2;
	sps->matrix_coeffs = 2;

	//sps_rep_format_idx = 0;
	if (multiLayerExtSpsFlag) {
		sps->update_rep_format_flag = gf_bs_read_int(bs, 1);
		if (sps->update_rep_format_flag) {
			sps->rep_format_idx = gf_bs_read_int(bs, 8);
		}
		else {
			sps->rep_format_idx = vps->rep_format_idx[layer_id];
		}
		sps->width = vps->rep_formats[sps->rep_format_idx].pic_width_luma_samples;
		sps->height = vps->rep_formats[sps->rep_format_idx].pic_height_luma_samples;
		sps->chroma_format_idc = vps->rep_formats[sps->rep_format_idx].chroma_format_idc;
		sps->bit_depth_luma = vps->rep_formats[sps->rep_format_idx].bit_depth_luma;
		sps->bit_depth_chroma = vps->rep_formats[sps->rep_format_idx].bit_depth_chroma;
		sps->separate_colour_plane_flag = vps->rep_formats[sps->rep_format_idx].separate_colour_plane_flag;

		//TODO this is crude ...
		sps->ptl = vps->ext_ptl[0];
	}
	else {
		sps->chroma_format_idc = gf_bs_get_ue(bs);
		if (sps->chroma_format_idc == 3)
			sps->separate_colour_plane_flag = gf_bs_read_int(bs, 1);
		sps->width = gf_bs_get_ue(bs);
		sps->height = gf_bs_get_ue(bs);
		if ((sps->cw_flag = gf_bs_read_int(bs, 1))) {
			u32 SubWidthC, SubHeightC;

			if (sps->chroma_format_idc == 1) {
				SubWidthC = SubHeightC = 2;
			}
			else if (sps->chroma_format_idc == 2) {
				SubWidthC = 2;
				SubHeightC = 1;
			}
			else {
				SubWidthC = SubHeightC = 1;
			}

			sps->cw_left = gf_bs_get_ue(bs);
			sps->cw_right = gf_bs_get_ue(bs);
			sps->cw_top = gf_bs_get_ue(bs);
			sps->cw_bottom = gf_bs_get_ue(bs);

			sps->width -= SubWidthC * (sps->cw_left + sps->cw_right);
			sps->height -= SubHeightC * (sps->cw_top + sps->cw_bottom);
		}
		sps->bit_depth_luma = 8 + gf_bs_get_ue(bs);
		sps->bit_depth_chroma = 8 + gf_bs_get_ue(bs);
	}

	sps->log2_max_pic_order_cnt_lsb = 4 + gf_bs_get_ue(bs);

	if (!multiLayerExtSpsFlag) {
		sps->sub_layer_ordering_info_present_flag = gf_bs_read_int(bs, 1);
		for (i = sps->sub_layer_ordering_info_present_flag ? 0 : sps->max_sub_layers_minus1; i <= sps->max_sub_layers_minus1; i++) {
			/*max_dec_pic_buffering = */ gf_bs_get_ue(bs);
			/*num_reorder_pics = */ gf_bs_get_ue(bs);
			/*max_latency_increase = */ gf_bs_get_ue(bs);
		}
	}

	sps->log2_min_luma_coding_block_size = 3 + gf_bs_get_ue(bs);
	sps->log2_diff_max_min_luma_coding_block_size = gf_bs_get_ue(bs);
	sps->max_CU_width = (1 << (sps->log2_min_luma_coding_block_size + sps->log2_diff_max_min_luma_coding_block_size));
	sps->max_CU_height = (1 << (sps->log2_min_luma_coding_block_size + sps->log2_diff_max_min_luma_coding_block_size));

	sps->log2_min_transform_block_size = 2 + gf_bs_get_ue(bs);
	sps->log2_max_transform_block_size = sps->log2_min_transform_block_size  + gf_bs_get_ue(bs);

	depth = 0;
	sps->max_transform_hierarchy_depth_inter = gf_bs_get_ue(bs);
	sps->max_transform_hierarchy_depth_intra = gf_bs_get_ue(bs);
	while ((u32)(sps->max_CU_width >> sps->log2_diff_max_min_luma_coding_block_size) > (u32)(1 << (sps->log2_min_transform_block_size + depth)))
	{
		depth++;
	}
	sps->max_CU_depth = sps->log2_diff_max_min_luma_coding_block_size + depth;

	nb_CTUs = ((sps->width + sps->max_CU_width - 1) / sps->max_CU_width) * ((sps->height + sps->max_CU_height - 1) / sps->max_CU_height);
	sps->bitsSliceSegmentAddress = 0;
	while (nb_CTUs > (u32)(1 << sps->bitsSliceSegmentAddress)) {
		sps->bitsSliceSegmentAddress++;
	}

	sps->scaling_list_enable_flag = gf_bs_read_int(bs, 1);
	if (sps->scaling_list_enable_flag) {
		sps->infer_scaling_list_flag = 0;
		sps->scaling_list_ref_layer_id = 0;
		if (multiLayerExtSpsFlag) {
			sps->infer_scaling_list_flag = gf_bs_read_int(bs, 1);
		}
		if (sps->infer_scaling_list_flag) {
			sps->scaling_list_ref_layer_id = gf_bs_read_int(bs, 6);
		}
		else {
			sps->scaling_list_data_present_flag = gf_bs_read_int(bs, 1);
			if (sps->scaling_list_data_present_flag) {
				hevc_scaling_list_data(bs);
			}
		}
	}
	sps->asymmetric_motion_partitions_enabled_flag = gf_bs_read_int(bs, 1);
	sps->sample_adaptive_offset_enabled_flag = gf_bs_read_int(bs, 1);
	if ( (sps->pcm_enabled_flag = gf_bs_read_int(bs, 1)) ) {
		sps->pcm_sample_bit_depth_luma_minus1 = gf_bs_read_int(bs, 4);
		sps->pcm_sample_bit_depth_chroma_minus1 = gf_bs_read_int(bs, 4);
		sps->log2_min_pcm_luma_coding_block_size_minus3 = gf_bs_get_ue(bs);
		sps->log2_diff_max_min_pcm_luma_coding_block_size = gf_bs_get_ue(bs);
		sps->pcm_loop_filter_disable_flag = gf_bs_read_int(bs, 1);
	}
	sps->num_short_term_ref_pic_sets = gf_bs_get_ue(bs);
	if (sps->num_short_term_ref_pic_sets > 64) {
		GF_LOG(GF_LOG_ERROR, GF_LOG_CODING, ("[HEVC] Invalid number of short term reference picture sets %d\n", sps->num_short_term_ref_pic_sets));
		return -1;
	}

	for (i = 0; i < sps->num_short_term_ref_pic_sets; i++) {
		Bool ret = parse_short_term_ref_pic_set(bs, sps, i);
		/*cannot parse short_term_ref_pic_set, skip VUI parsing*/
		if (!ret) {
			GF_LOG(GF_LOG_ERROR, GF_LOG_CODING, ("[HEVC] Invalid short_term_ref_pic_set\n"));
			return -1;
		}
	}
	sps->long_term_ref_pics_present_flag = gf_bs_read_int(bs, 1);
	if (sps->long_term_ref_pics_present_flag) {
		sps->num_long_term_ref_pic_sps = gf_bs_get_ue(bs);
		for (i = 0; i < sps->num_long_term_ref_pic_sps; i++) {
			/*lt_ref_pic_poc_lsb_sps=*/gf_bs_read_int(bs, sps->log2_max_pic_order_cnt_lsb);
			/*used_by_curr_pic_lt_sps_flag*/gf_bs_read_int(bs, 1);
		}
	}
	sps->temporal_mvp_enable_flag = gf_bs_read_int(bs, 1);
	sps->strong_intra_smoothing_enable_flag = gf_bs_read_int(bs, 1);

	if (vui_flag_pos)
		*vui_flag_pos = (u32)gf_bs_get_bit_offset(bs);

	if ((sps->vui_parameters_present_flag = gf_bs_read_int(bs, 1)) ) {
		sps->aspect_ratio_info_present_flag = gf_bs_read_int(bs, 1);
		if (sps->aspect_ratio_info_present_flag) {
			sps->sar_idc = gf_bs_read_int(bs, 8);
			if (sps->sar_idc == 255) {
				sps->sar_width = gf_bs_read_int(bs, 16);
				sps->sar_height = gf_bs_read_int(bs, 16);
			}
			else if (sps->sar_idc < 17) {
				sps->sar_width = hevc_sar[sps->sar_idc].w;
				sps->sar_height = hevc_sar[sps->sar_idc].h;
			}
		}

		if ((sps->overscan_info_present = gf_bs_read_int(bs, 1)))
			sps->overscan_appropriate = gf_bs_read_int(bs, 1);

		sps->video_signal_type_present_flag = gf_bs_read_int(bs, 1);
		if (sps->video_signal_type_present_flag) {
			sps->video_format = gf_bs_read_int(bs, 3);
			sps->video_full_range_flag = gf_bs_read_int(bs, 1);
			if ((sps->colour_description_present_flag = gf_bs_read_int(bs, 1))) {
				sps->colour_primaries = gf_bs_read_int(bs, 8);
				sps->transfer_characteristic = gf_bs_read_int(bs, 8);
				sps->matrix_coeffs = gf_bs_read_int(bs, 8);
			}
		}

		if ((sps->chroma_loc_info_present_flag = gf_bs_read_int(bs, 1))) {
			sps->chroma_sample_loc_type_top_field = gf_bs_get_ue(bs);
			sps->chroma_sample_loc_type_bottom_field = gf_bs_get_ue(bs);
		}

		sps->neutra_chroma_indication_flag = gf_bs_read_int(bs, 1);
		sps->field_seq_flag = gf_bs_read_int(bs, 1);
		sps->frame_field_info_present_flag = gf_bs_read_int(bs, 1);

		if ((sps->default_display_window_flag = gf_bs_read_int(bs, 1))) {
			sps->left_offset = gf_bs_get_ue(bs);
			sps->right_offset = gf_bs_get_ue(bs);
			sps->top_offset = gf_bs_get_ue(bs);
			sps->bottom_offset = gf_bs_get_ue(bs);
		}

		sps->has_timing_info = gf_bs_read_int(bs, 1);
		if (sps->has_timing_info) {
			sps->num_units_in_tick = gf_bs_read_int(bs, 32);
			sps->time_scale = gf_bs_read_int(bs, 32);
			sps->poc_proportional_to_timing_flag = gf_bs_read_int(bs, 1);
			if (sps->poc_proportional_to_timing_flag)
				sps->num_ticks_poc_diff_one_minus1 = gf_bs_get_ue(bs);
			if ((sps->hrd_parameters_present_flag = gf_bs_read_int(bs, 1))) {
				//				GF_LOG(GF_LOG_INFO, GF_LOG_CODING, ("[HEVC] HRD param parsing not implemented\n"));
				return sps_id;
			}
		}

		if (/*bitstream_restriction_flag=*/gf_bs_read_int(bs, 1)) {
			/*tiles_fixed_structure_flag = */gf_bs_read_int(bs, 1);
			/*motion_vectors_over_pic_boundaries_flag = */gf_bs_read_int(bs, 1);
			/*restricted_ref_pic_lists_flag = */gf_bs_read_int(bs, 1);
			/*min_spatial_segmentation_idc = */gf_bs_get_ue(bs);
			/*max_bytes_per_pic_denom = */gf_bs_get_ue(bs);
			/*max_bits_per_min_cu_denom = */gf_bs_get_ue(bs);
			/*log2_max_mv_length_horizontal = */gf_bs_get_ue(bs);
			/*log2_max_mv_length_vertical = */gf_bs_get_ue(bs);
		}
	}

	if (/*sps_extension_flag*/gf_bs_read_int(bs, 1)) {
#if 0
		while (gf_bs_available(bs)) {
			/*sps_extension_data_flag */ gf_bs_read_int(bs, 1);
		}
#endif

	}

	return sps_id;
}

GF_EXPORT
s32 gf_media_hevc_read_sps_ex(char *data, u32 size, HEVCState *hevc, u32 *vui_flag_pos)
{
	GF_BitStream *bs;
	s32 sps_id = -1;
	u8 layer_id;

	if (vui_flag_pos) *vui_flag_pos = 0;

	bs = gf_bs_new(data, size, GF_BITSTREAM_READ);
	if (!bs) goto exit;
	gf_bs_enable_emulation_byte_removal(bs, GF_TRUE);

	if (!hevc_parse_nal_header(bs, NULL, NULL, &layer_id)) goto exit;
	sps_id = gf_media_hevc_read_sps_bs_internal(bs, hevc, layer_id, vui_flag_pos);

exit:
	if (bs) gf_bs_del(bs);
	return sps_id;
}

GF_EXPORT
s32 gf_media_hevc_read_sps(u8 *data, u32 size, HEVCState *hevc)
{
	return gf_media_hevc_read_sps_ex(data, size, hevc, NULL);
}

GF_EXPORT
s32 gf_media_hevc_read_sps_bs(GF_BitStream *bs, HEVCState *hevc)
{
	u8 layer_id;
	gf_bs_enable_emulation_byte_removal(bs, GF_TRUE);
	if (!hevc_parse_nal_header(bs, NULL, NULL, &layer_id)) return -1;
	return gf_media_hevc_read_sps_bs_internal(bs, hevc, layer_id, NULL);
}


static s32 gf_media_hevc_read_pps_bs_internal(GF_BitStream *bs, HEVCState *hevc)
{
	u32 i;
	s32 pps_id = -1;
	HEVC_PPS *pps;

	//NAL header already read
	pps_id = gf_bs_get_ue(bs);

	if ((pps_id < 0) || (pps_id >= 64)) {
		GF_LOG(GF_LOG_ERROR, GF_LOG_CODING, ("[HEVC] wrong PPS ID %d in PPS\n", pps_id));
		return -1;
	}
	pps = &hevc->pps[pps_id];

	if (!pps->state) {
		pps->id = pps_id;
		pps->state = 1;
	}
	pps->sps_id = gf_bs_get_ue(bs);
	if (pps->sps_id > 16) {
		GF_LOG(GF_LOG_ERROR, GF_LOG_CODING, ("[HEVC] wrong SPS ID %d in PPS\n", pps->sps_id));
		return -1;
	}
	hevc->sps_active_idx = pps->sps_id; /*set active sps*/
	pps->dependent_slice_segments_enabled_flag = gf_bs_read_int(bs, 1);

	pps->output_flag_present_flag = gf_bs_read_int(bs, 1);
	pps->num_extra_slice_header_bits = gf_bs_read_int(bs, 3);
	pps->sign_data_hiding_flag = gf_bs_read_int(bs, 1);
	pps->cabac_init_present_flag = gf_bs_read_int(bs, 1);
	pps->num_ref_idx_l0_default_active = 1 + gf_bs_get_ue(bs);
	pps->num_ref_idx_l1_default_active = 1 + gf_bs_get_ue(bs);
	pps->pic_init_qp_minus26 = gf_bs_get_se(bs);
	pps->constrained_intra_pred_flag = gf_bs_read_int(bs, 1);
	pps->transform_skip_enabled_flag = gf_bs_read_int(bs, 1);
	if ((pps->cu_qp_delta_enabled_flag = gf_bs_read_int(bs, 1)))
		pps->diff_cu_qp_delta_depth = gf_bs_get_ue(bs);

	pps->pic_cb_qp_offset = gf_bs_get_se(bs);
	pps->pic_cr_qp_offset = gf_bs_get_se(bs);
	pps->slice_chroma_qp_offsets_present_flag = gf_bs_read_int(bs, 1);
	pps->weighted_pred_flag = gf_bs_read_int(bs, 1);
	pps->weighted_bipred_flag = gf_bs_read_int(bs, 1);
	pps->transquant_bypass_enable_flag = gf_bs_read_int(bs, 1);
	pps->tiles_enabled_flag = gf_bs_read_int(bs, 1);
	pps->entropy_coding_sync_enabled_flag = gf_bs_read_int(bs, 1);
	if (pps->tiles_enabled_flag) {
		pps->num_tile_columns = 1 + gf_bs_get_ue(bs);
		pps->num_tile_rows = 1 + gf_bs_get_ue(bs);
		pps->uniform_spacing_flag = gf_bs_read_int(bs, 1);
		if (!pps->uniform_spacing_flag) {
			for (i = 0; i < pps->num_tile_columns - 1; i++) {
				pps->column_width[i] = 1 + gf_bs_get_ue(bs);
			}
			for (i = 0; i < pps->num_tile_rows - 1; i++) {
				pps->row_height[i] = 1 + gf_bs_get_ue(bs);
			}
		}
		pps->loop_filter_across_tiles_enabled_flag = gf_bs_read_int(bs, 1);
	}
	pps->loop_filter_across_slices_enabled_flag = gf_bs_read_int(bs, 1);
	if ((pps->deblocking_filter_control_present_flag = gf_bs_read_int(bs, 1))) {
		pps->deblocking_filter_override_enabled_flag = gf_bs_read_int(bs, 1);
		if (! (pps->pic_disable_deblocking_filter_flag = gf_bs_read_int(bs, 1))) {
			pps->beta_offset_div2 = gf_bs_get_se(bs);
			pps->tc_offset_div2 = gf_bs_get_se(bs);
		}
	}
	if ((pps->pic_scaling_list_data_present_flag = gf_bs_read_int(bs, 1))) {
		hevc_scaling_list_data(bs);
	}
	pps->lists_modification_present_flag = gf_bs_read_int(bs, 1);
	pps->log2_parallel_merge_level_minus2 = gf_bs_get_ue(bs);
	pps->slice_segment_header_extension_present_flag = gf_bs_read_int(bs, 1);
	if ( /*pps_extension_flag= */gf_bs_read_int(bs, 1)) {
#if 0
		while (gf_bs_available(bs)) {
			/*pps_extension_data_flag */ gf_bs_read_int(bs, 1);
		}
#endif

	}
	return pps_id;
}


GF_EXPORT
s32 gf_media_hevc_read_pps(u8 *data, u32 size, HEVCState *hevc)
{
	GF_BitStream *bs;
	s32 pps_id = -1;

	bs = gf_bs_new(data, size, GF_BITSTREAM_READ);
	if (!bs) goto exit;
	gf_bs_enable_emulation_byte_removal(bs, GF_TRUE);

	if (!hevc_parse_nal_header(bs, NULL, NULL, NULL)) goto exit;

	pps_id = gf_media_hevc_read_pps_bs_internal(bs, hevc);

exit:
	if (bs) gf_bs_del(bs);
	return pps_id;
}

GF_EXPORT
s32 gf_media_hevc_read_pps_bs(GF_BitStream *bs, HEVCState *hevc)
{
	gf_bs_enable_emulation_byte_removal(bs, GF_TRUE);
	if (!hevc_parse_nal_header(bs, NULL, NULL, NULL)) return -1;
	return gf_media_hevc_read_pps_bs_internal(bs, hevc);
}

GF_EXPORT
s32 gf_media_hevc_parse_nalu_bs(GF_BitStream *bs, HEVCState *hevc, u8 *nal_unit_type, u8 *temporal_id, u8 *layer_id)
{
	Bool is_slice = GF_FALSE;
	s32 ret = -1;
	HEVCSliceInfo n_state;

	gf_bs_enable_emulation_byte_removal(bs, GF_TRUE);

	memcpy(&n_state, &hevc->s_info, sizeof(HEVCSliceInfo));
	if (!hevc_parse_nal_header(bs, nal_unit_type, temporal_id, layer_id)) return -1;

	n_state.nal_unit_type = *nal_unit_type;

	switch (n_state.nal_unit_type) {
	case GF_HEVC_NALU_ACCESS_UNIT:
	case GF_HEVC_NALU_END_OF_SEQ:
	case GF_HEVC_NALU_END_OF_STREAM:
		ret = 1;
		break;

		/*slice_segment_layer_rbsp*/
	case GF_HEVC_NALU_SLICE_TRAIL_N:
	case GF_HEVC_NALU_SLICE_TRAIL_R:
	case GF_HEVC_NALU_SLICE_TSA_N:
	case GF_HEVC_NALU_SLICE_TSA_R:
	case GF_HEVC_NALU_SLICE_STSA_N:
	case GF_HEVC_NALU_SLICE_STSA_R:
	case GF_HEVC_NALU_SLICE_BLA_W_LP:
	case GF_HEVC_NALU_SLICE_BLA_W_DLP:
	case GF_HEVC_NALU_SLICE_BLA_N_LP:
	case GF_HEVC_NALU_SLICE_IDR_W_DLP:
	case GF_HEVC_NALU_SLICE_IDR_N_LP:
	case GF_HEVC_NALU_SLICE_CRA:
	case GF_HEVC_NALU_SLICE_RADL_N:
	case GF_HEVC_NALU_SLICE_RADL_R:
	case GF_HEVC_NALU_SLICE_RASL_N:
	case GF_HEVC_NALU_SLICE_RASL_R:
		is_slice = GF_TRUE;
		/* slice - read the info and compare.*/
		ret = hevc_parse_slice_segment(bs, hevc, &n_state);
		if (ret < 0) return ret;

		hevc_compute_poc(&n_state);

		ret = 0;

		if (hevc->s_info.poc != n_state.poc) {
			ret = 1;
			break;
		}
		if (n_state.first_slice_segment_in_pic_flag) {
			if (!(*layer_id) || (n_state.prev_layer_id_plus1 && ((*layer_id) <= n_state.prev_layer_id_plus1 - 1))) {
				ret = 1;
				break;
			}
		}
		break;
	case GF_HEVC_NALU_SEQ_PARAM:
		hevc->last_parsed_sps_id = gf_media_hevc_read_sps_bs_internal(bs, hevc, *layer_id, NULL);
		ret = (hevc->last_parsed_sps_id>=0) ? 0 : -1;
		break;
	case GF_HEVC_NALU_PIC_PARAM:
		hevc->last_parsed_pps_id = gf_media_hevc_read_pps_bs_internal(bs, hevc);
		ret = (hevc->last_parsed_pps_id>=0) ? 0 : -1;
		break;
	case GF_HEVC_NALU_VID_PARAM:
		hevc->last_parsed_vps_id = gf_media_hevc_read_vps_bs_internal(bs, hevc, GF_FALSE);
		ret = (hevc->last_parsed_vps_id>=0) ? 0 : -1;
		break;
	default:
		ret = 0;
		break;
	}

	/* save _prev values */
	if ((ret>0) && hevc->s_info.sps) {
		n_state.frame_num_offset_prev = hevc->s_info.frame_num_offset;
		n_state.frame_num_prev = hevc->s_info.frame_num;

		n_state.poc_lsb_prev = hevc->s_info.poc_lsb;
		n_state.poc_msb_prev = hevc->s_info.poc_msb;
		if (is_slice)
			n_state.prev_layer_id_plus1 = *layer_id + 1;
	}
	if (is_slice) hevc_compute_poc(&n_state);
	memcpy(&hevc->s_info, &n_state, sizeof(HEVCSliceInfo));

	return ret;
}

GF_EXPORT
s32 gf_media_hevc_parse_nalu(u8 *data, u32 size, HEVCState *hevc, u8 *nal_unit_type, u8 *temporal_id, u8 *layer_id)
{
	GF_BitStream *bs = NULL;
	s32 ret = -1;

	if (!hevc) {
		if (nal_unit_type) (*nal_unit_type) = (data[0] & 0x7E) >> 1;
		if (layer_id) {
			u8 id = data[0] & 1;
			id <<= 5;
			id |= (data[1] >> 3) & 0x1F;
			(*layer_id) = id;
		}
		if (temporal_id) (*temporal_id) = (data[1] & 0x7);
		return -1;
	}

	bs = gf_bs_new(data, size, GF_BITSTREAM_READ);
	if (!bs) return -1;
	gf_bs_enable_emulation_byte_removal(bs, GF_TRUE);

	ret = gf_media_hevc_parse_nalu_bs(bs, hevc, nal_unit_type, temporal_id, layer_id);

	if (bs) gf_bs_del(bs);
	return ret;
}

static u8 hevc_get_sar_idx(u32 w, u32 h)
{
	u32 i;
	for (i = 0; i < 14; i++) {
		if ((avc_sar[i].w == w) && (avc_sar[i].h == h)) return i;
	}
	return 0xFF;
}

GF_Err gf_media_hevc_change_par(GF_HEVCConfig *hvcc, s32 ar_n, s32 ar_d)
{
	GF_BitStream *orig, *mod;
	HEVCState hevc;
	u32 i, bit_offset, flag;
	s32 idx;
	GF_HEVCParamArray *spss;
	GF_AVCConfigSlot *slc;
	orig = NULL;

	memset(&hevc, 0, sizeof(HEVCState));
	hevc.sps_active_idx = -1;

	i = 0;
	spss = NULL;
	while ((spss = (GF_HEVCParamArray *)gf_list_enum(hvcc->param_array, &i))) {
		if (spss->type == GF_HEVC_NALU_SEQ_PARAM)
			break;
		spss = NULL;
	}
	if (!spss) return GF_NON_COMPLIANT_BITSTREAM;

	i = 0;
	while ((slc = (GF_AVCConfigSlot *)gf_list_enum(spss->nalus, &i))) {
		u8 *no_emulation_buf = NULL;
		u32 no_emulation_buf_size = 0, emulation_bytes = 0;

		/*SPS may still contains emulation bytes*/
		no_emulation_buf = gf_malloc((slc->size) * sizeof(char));
		no_emulation_buf_size = gf_media_nalu_remove_emulation_bytes(slc->data, no_emulation_buf, slc->size);

		idx = gf_media_hevc_read_sps_ex(no_emulation_buf, no_emulation_buf_size, &hevc, &bit_offset);
		if (idx < 0) {
			if (orig)
				gf_bs_del(orig);
			gf_free(no_emulation_buf);
			continue;
		}

		orig = gf_bs_new(no_emulation_buf, no_emulation_buf_size, GF_BITSTREAM_READ);
		mod = gf_bs_new(NULL, 0, GF_BITSTREAM_WRITE);

		/*copy over till vui flag*/
		assert(bit_offset >= 0);
		while (bit_offset) {
			flag = gf_bs_read_int(orig, 1);
			gf_bs_write_int(mod, flag, 1);
			bit_offset--;
		}

		/*check VUI*/
		flag = gf_bs_read_int(orig, 1);
		gf_bs_write_int(mod, 1, 1); /*vui_parameters_present_flag*/
		if (flag) {
			/*aspect_ratio_info_present_flag*/
			if (gf_bs_read_int(orig, 1)) {
				s32 aspect_ratio_idc = gf_bs_read_int(orig, 8);
				if (aspect_ratio_idc == 255) {
					gf_bs_read_int(orig, 16); /*AR num*/
					gf_bs_read_int(orig, 16); /*AR den*/
				}
			}
		}
		if ((ar_d < 0) || (ar_n < 0)) {
			/*no AR signaled*/
			gf_bs_write_int(mod, 0, 1);
		}
		else {
			u32 sarx;
			gf_bs_write_int(mod, 1, 1);
			sarx = hevc_get_sar_idx((u32)ar_n, (u32)ar_d);
			gf_bs_write_int(mod, sarx, 8);
			if (sarx == 0xFF) {
				gf_bs_write_int(mod, ar_n, 16);
				gf_bs_write_int(mod, ar_d, 16);
			}
		}
		/*no VUI in input bitstream, set all vui flags to 0*/
		if (!flag) {
			gf_bs_write_int(mod, 0, 1);		/*overscan_info_present_flag */
			gf_bs_write_int(mod, 0, 1);		/*video_signal_type_present_flag */
			gf_bs_write_int(mod, 0, 1);		/*chroma_location_info_present_flag */

			gf_bs_write_int(mod, 0, 1); /*neutra_chroma_indication_flag */;
			gf_bs_write_int(mod, 0, 1); /*field_seq_flag */;
			gf_bs_write_int(mod, 0, 1); /*frame_field_info_present_flag*/;
			gf_bs_write_int(mod, 0, 1); /*default_display_window_flag*/;

			gf_bs_write_int(mod, 0, 1);		/*timing_info_present_flag*/
			gf_bs_write_int(mod, 0, 1);		/*bitstream_restriction*/
		}

		/*finally copy over remaining*/
		while (gf_bs_bits_available(orig)) {
			flag = gf_bs_read_int(orig, 1);
			gf_bs_write_int(mod, flag, 1);
		}
		gf_bs_del(orig);
		orig = NULL;
		gf_free(no_emulation_buf);

		/*set anti-emulation*/
		gf_bs_get_content(mod, &no_emulation_buf, &no_emulation_buf_size);
		emulation_bytes = gf_media_nalu_emulation_bytes_add_count(no_emulation_buf, no_emulation_buf_size);
		if (no_emulation_buf_size + emulation_bytes > slc->size)
			slc->data = (char*)gf_realloc(slc->data, no_emulation_buf_size + emulation_bytes);

		slc->size = gf_media_nalu_add_emulation_bytes(no_emulation_buf, slc->data, no_emulation_buf_size);

		gf_bs_del(mod);
		gf_free(no_emulation_buf);
	}
	return GF_OK;
}

GF_EXPORT
GF_Err gf_hevc_get_sps_info_with_state(HEVCState *hevc, u8 *sps_data, u32 sps_size, u32 *sps_id, u32 *width, u32 *height, s32 *par_n, s32 *par_d)
{
	s32 idx;
	idx = gf_media_hevc_read_sps(sps_data, sps_size, hevc);
	if (idx < 0) {
		return GF_NON_COMPLIANT_BITSTREAM;
	}
	if (sps_id) *sps_id = idx;

	if (width) *width = hevc->sps[idx].width;
	if (height) *height = hevc->sps[idx].height;
	if (par_n) *par_n = hevc->sps[idx].aspect_ratio_info_present_flag ? hevc->sps[idx].sar_width : (u32)-1;
	if (par_d) *par_d = hevc->sps[idx].aspect_ratio_info_present_flag ? hevc->sps[idx].sar_height : (u32)-1;
	return GF_OK;
}

GF_EXPORT
GF_Err gf_hevc_get_sps_info(u8 *sps_data, u32 sps_size, u32 *sps_id, u32 *width, u32 *height, s32 *par_n, s32 *par_d)
{
	HEVCState hevc;
	memset(&hevc, 0, sizeof(HEVCState));
	hevc.sps_active_idx = -1;
	return gf_hevc_get_sps_info_with_state(&hevc, sps_data, sps_size, sps_id, width, height, par_n, par_d);
}


#endif //GPAC_DISABLE_HEVC

static u32 AC3_FindSyncCode(u8 *buf, u32 buflen)
{
	u32 end = buflen - 6;
	u32 offset = 0;
	while (offset <= end) {
		if (buf[offset] == 0x0b && buf[offset + 1] == 0x77) {
			return offset;
		}
		offset++;
	}
	return buflen;
}


static Bool AC3_FindSyncCodeBS(GF_BitStream *bs)
{
	u8 b1;
	u64 pos = gf_bs_get_position(bs);
	u64 end = gf_bs_get_size(bs);

	pos += 1;
	b1 = gf_bs_read_u8(bs);
	while (pos + 1 <= end) {
		u8 b2 = gf_bs_read_u8(bs);
		if ((b1 == 0x0b) && (b2 == 0x77)) {
			gf_bs_seek(bs, pos - 1);
			return GF_TRUE;
		}
		pos++;
		b1 = b2;
	}
	return GF_FALSE;
}

static const u32 ac3_sizecod_to_bitrate[] = {
	32000, 40000, 48000, 56000, 64000, 80000, 96000,
	112000, 128000, 160000, 192000, 224000, 256000,
	320000, 384000, 448000, 512000, 576000, 640000
};

static const u32 ac3_sizecod2_to_framesize[] = {
	96, 120, 144, 168, 192, 240, 288, 336, 384, 480, 576, 672,
	768, 960, 1152, 1344, 1536, 1728, 1920
};

static const u32 ac3_sizecod1_to_framesize[] = {
	69, 87, 104, 121, 139, 174, 208, 243, 278, 348, 417, 487,
	557, 696, 835, 975, 1114, 1253, 1393
};
static const u32 ac3_sizecod0_to_framesize[] = {
	64, 80, 96, 112, 128, 160, 192, 224, 256, 320, 384, 448,
	512, 640, 768, 896, 1024, 1152, 1280
};

static const u32 ac3_mod_to_chans[] = {
	2, 1, 2, 3, 3, 4, 4, 5
};

GF_EXPORT
u32 gf_ac3_get_channels(u32 acmod)
{
	u32 nb_ch;
	nb_ch = ac3_mod_to_chans[acmod];
	return nb_ch;
}

GF_EXPORT
u32 gf_ac3_get_bitrate(u32 brcode)
{
	return ac3_sizecod_to_bitrate[brcode];
}

Bool gf_ac3_parser(u8 *buf, u32 buflen, u32 *pos, GF_AC3Header *hdr, Bool full_parse)
{
	GF_BitStream *bs;
	Bool ret;

	if (buflen < 6) return GF_FALSE;
	(*pos) = AC3_FindSyncCode(buf, buflen);
	if (*pos >= buflen) return GF_FALSE;

	bs = gf_bs_new((const char*)(buf + *pos), buflen, GF_BITSTREAM_READ);
	ret = gf_ac3_parser_bs(bs, hdr, full_parse);
	gf_bs_del(bs);

	return ret;
}

GF_EXPORT
Bool gf_ac3_parser_bs(GF_BitStream *bs, GF_AC3Header *hdr, Bool full_parse)
{
	u32 fscod, frmsizecod, bsid, ac3_mod, freq, framesize, bsmod, syncword;
	u64 pos;
	if (!hdr || (gf_bs_available(bs) < 6)) return GF_FALSE;
	if (!AC3_FindSyncCodeBS(bs)) return GF_FALSE;

	pos = gf_bs_get_position(bs);

	syncword = gf_bs_read_u16(bs);
	if (syncword != 0x0B77) {
		GF_LOG(GF_LOG_ERROR, GF_LOG_CODING, ("[AC3] Wrong sync word detected (0x%X - expecting 0x0B77).\n", syncword));
		return GF_FALSE;
	}
	gf_bs_read_u16(bs); //crc1
	fscod = gf_bs_read_int(bs, 2);
	frmsizecod = gf_bs_read_int(bs, 6);
	bsid = gf_bs_read_int(bs, 5);
	bsmod = gf_bs_read_int(bs, 3);
	ac3_mod = gf_bs_read_int(bs, 3);
	if (frmsizecod >= 2 * sizeof(ac3_sizecod_to_bitrate) / sizeof(u32))
		return GF_FALSE;

	hdr->bitrate = ac3_sizecod_to_bitrate[frmsizecod / 2];
	if (bsid > 8) hdr->bitrate = hdr->bitrate >> (bsid - 8);

	switch (fscod) {
	case 0:
		if (frmsizecod >=  2 * sizeof(ac3_sizecod0_to_framesize) / sizeof(u32))
			return GF_FALSE;
		freq = 48000;
		framesize = ac3_sizecod0_to_framesize[frmsizecod / 2] * 2;
		break;
	case 1:
		if (frmsizecod >= 2 * sizeof(ac3_sizecod1_to_framesize) / sizeof(u32))
			return GF_FALSE;
		freq = 44100;
		framesize = (ac3_sizecod1_to_framesize[frmsizecod / 2] + (frmsizecod & 0x1)) * 2;
		break;
	case 2:
		if (frmsizecod >= 2 * sizeof(ac3_sizecod2_to_framesize) / sizeof(u32))
			return GF_FALSE;
		freq = 32000;
		framesize = ac3_sizecod2_to_framesize[frmsizecod / 2] * 2;
		break;
	default:
		return GF_FALSE;
	}
	hdr->sample_rate = freq;
	hdr->framesize = framesize;

	if (full_parse) {
		hdr->streams[0].bsid = bsid;
		hdr->streams[0].bsmod = bsmod;
		hdr->streams[0].acmod = ac3_mod;
		hdr->streams[0].lfon = 0;
		hdr->streams[0].fscod = fscod;
		hdr->streams[0].brcode = frmsizecod / 2;
	}
	if (ac3_mod >= 2 * sizeof(ac3_mod_to_chans) / sizeof(u32))
		return GF_FALSE;

	hdr->channels = ac3_mod_to_chans[ac3_mod];
	if ((ac3_mod & 0x1) && (ac3_mod != 1)) gf_bs_read_int(bs, 2);
	if (ac3_mod & 0x4) gf_bs_read_int(bs, 2);
	if (ac3_mod == 0x2) gf_bs_read_int(bs, 2);
	/*LFEon*/
	if (gf_bs_read_int(bs, 1)) {
		hdr->channels += 1;
		hdr->streams[0].lfon = 1;
	}

	gf_bs_seek(bs, pos);

	return GF_TRUE;
}

GF_EXPORT
Bool gf_eac3_parser_bs(GF_BitStream *bs, GF_AC3Header *hdr, Bool full_parse)
{
	u32 fscod, bsid, ac3_mod, freq, framesize, syncword, substreamid, lfon, channels, numblkscod, strmtyp, frmsiz;
	u64 pos;
	u16 chanmap;
	static u32 numblks[4] = {1, 2, 3, 6};

	if (!hdr || (gf_bs_available(bs) < 6))
		return GF_FALSE;
	if (!AC3_FindSyncCodeBS(bs))
		return GF_FALSE;

	pos = gf_bs_get_position(bs);
	framesize = 0;
	numblkscod = 0;
	memset(hdr, 0, sizeof(GF_AC3Header));

block:
	syncword = gf_bs_read_u16(bs);
	if (syncword != 0x0B77) {
		GF_LOG(GF_LOG_ERROR, GF_LOG_CODING, ("[E-AC3] Wrong sync word detected (0x%X - expecting 0x0B77).\n", syncword));
		return GF_FALSE;
	}

	strmtyp = gf_bs_read_int(bs, 2);
	substreamid = gf_bs_read_int(bs, 3);
	//next main (independent) AU, done with this frame
	if ((strmtyp!=0x1) && ((hdr->substreams >> substreamid) & 0x1)) {
		hdr->framesize = framesize;
		gf_bs_seek(bs, pos);
		return GF_TRUE;
	}

	frmsiz = gf_bs_read_int(bs, 11);
	framesize += 2 * (1 + frmsiz);
	fscod = gf_bs_read_int(bs, 2);
	if (fscod == 0x3) {
		fscod = gf_bs_read_int(bs, 2);
		numblkscod += 6;
	}
	else {
		numblkscod += gf_bs_read_int(bs, 2);
	}
	assert(numblkscod <= 9);


	if ((hdr->substreams >> substreamid) & 0x1) {
		//we still have sync frames following
		if (substreamid) {
			if (gf_bs_seek(bs, pos + framesize) != GF_OK) {
				gf_bs_seek(bs, pos);
				return GF_FALSE;
			}
			if ((gf_bs_available(bs) < 6) || !AC3_FindSyncCodeBS(bs)) {
				gf_bs_seek(bs, pos);
				return GF_FALSE;
			}
			goto block;
		}
	}

	hdr->substreams |= (1 << substreamid);

	switch (fscod) {
	case 0:
		freq = 48000;
		break;
	case 1:
		freq = 44100;
		break;
	case 2:
		freq = 32000;
		break;
	default:
		return GF_FALSE;
	}

	ac3_mod = gf_bs_read_int(bs, 3);
	lfon = gf_bs_read_int(bs, 1);
	bsid = gf_bs_read_int(bs, 5);
	if (!substreamid && (bsid != 16/*E-AC3*/))
		return GF_FALSE;
	/*dialnorm=*/gf_bs_read_int(bs, 5);
	if (/*compre=*/gf_bs_read_int(bs, 1)) {
		/*compr=*/gf_bs_read_int(bs, 8);
	}
	if (ac3_mod==0) {
		/*dialnorm2=*/gf_bs_read_int(bs, 5);
		if (/*compr2e=*/gf_bs_read_int(bs, 1)) {
			/*compr2=*/gf_bs_read_int(bs, 8);
		}
	}
	chanmap = 0;
	if (strmtyp==0x1) {
		if (/*chanmape=*/gf_bs_read_int(bs, 1)) {
			chanmap = gf_bs_read_int(bs, 16);
		}
	}

	channels = ac3_mod_to_chans[ac3_mod];
	if (lfon)
		channels += 1;

	hdr->bitrate = 0;
	hdr->sample_rate = freq;
	hdr->framesize = framesize;
	if (strmtyp!=0x1) {
		hdr->channels = channels;
		hdr->streams[substreamid].lfon = lfon;
		if (full_parse) {
			hdr->streams[substreamid].bsid = bsid;
			hdr->streams[substreamid].bsmod = 0;
			hdr->streams[substreamid].acmod = ac3_mod;
			hdr->streams[substreamid].fscod = fscod;
			hdr->streams[substreamid].brcode = 0;
		}
		hdr->nb_streams++;
		//not clear if this is only for the independent streams
		hdr->data_rate += ((frmsiz+1) * freq) / (numblks[numblkscod]*16) / 1000;

		if (lfon)
			hdr->channels += 1;

	} else if (strmtyp==1) {
		hdr->streams[substreamid].num_dep_sub = substreamid;
		hdr->streams[substreamid].chan_loc |= chanmap;
	}

	if (numblkscod < 6) { //we need 6 blocks to make a sample
		if (gf_bs_seek(bs, pos + framesize) != GF_OK) {
			gf_bs_seek(bs, pos);
			return GF_FALSE;
		}

		if ((gf_bs_available(bs) < 6) || !AC3_FindSyncCodeBS(bs))
			return GF_FALSE;
		goto block;
	}

	gf_bs_seek(bs, pos);

	return GF_TRUE;
}

#endif /*GPAC_DISABLE_AV_PARSERS*/

u32 gf_id3_read_size(GF_BitStream *bs)
{
	u32 size = 0;
	gf_bs_read_int(bs, 1);
	size |= gf_bs_read_int(bs, 7);
	size<<=7;
	gf_bs_read_int(bs, 1);
	size |= gf_bs_read_int(bs, 7);
	size<<=7;
	gf_bs_read_int(bs, 1);
	size |= gf_bs_read_int(bs, 7);
	size<<=7;
	gf_bs_read_int(bs, 1);
	size |= gf_bs_read_int(bs, 7);
	return size;
}


#if !defined(GPAC_DISABLE_AV_PARSERS) && !defined (GPAC_DISABLE_OGG)

/*
	Vorbis parser
*/

static u32 vorbis_book_maptype1_quantvals(u32 entries, u32 dim)
{
	u32 vals = (u32)floor(pow(entries, 1.0 / dim));
	while (1) {
		u32 acc = 1;
		u32 acc1 = 1;
		u32 i;
		for (i = 0; i < dim; i++) {
			acc *= vals;
			acc1 *= vals + 1;
		}
		if (acc <= entries && acc1 > entries) return (vals);
		else {
			if (acc > entries) vals--;
			else vals++;
		}
	}
}

u32 _ilog_(u32 v)
{
	u32 ret = 0;
	while (v) {
		ret++;
		v >>= 1;
	}
	return(ret);
}

static u32 ilog(u32 v)
{
	u32 ret = 0;
	if (v) --v;
	while (v) {
		ret++;
		v >>= 1;
	}
	return (ret);
}

static u32 icount(u32 v)
{
	u32 ret = 0;
	while (v) {
		ret += v & 1;
		v >>= 1;
	}
	return(ret);
}


GF_EXPORT
Bool gf_vorbis_parse_header(GF_VorbisParser *vp, u8 *data, u32 data_len)
{
	u32 pack_type, i, j, k, times, nb_part, nb_books, nb_modes;
	u32 l;
	char szNAME[8];
	oggpack_buffer opb;

	oggpack_readinit(&opb, (u8*)data, data_len);
	pack_type = oggpack_read(&opb, 8);
	i = 0;
	while (i < 6) {
		szNAME[i] = oggpack_read(&opb, 8);
		i++;
	}
	szNAME[i] = 0;
	if (strcmp(szNAME, "vorbis")) {
		return GF_FALSE;
	}

	switch (pack_type) {
	case 0x01:
		vp->version = oggpack_read(&opb, 32);
		if (vp->version != 0) {
			return GF_FALSE;
		}
		vp->channels = oggpack_read(&opb, 8);
		vp->sample_rate = oggpack_read(&opb, 32);
		vp->max_r = oggpack_read(&opb, 32);
		vp->avg_r = oggpack_read(&opb, 32);
		vp->low_r = oggpack_read(&opb, 32);

		vp->min_block = 1<<oggpack_read(&opb, 4);
		vp->max_block = 1<<oggpack_read(&opb, 4);
		if (vp->sample_rate < 1 || vp->channels < 1 || vp->min_block < 8 || vp->max_block < vp->min_block
		    || oggpack_read(&opb, 1) != 1) {
			return GF_FALSE;
		}
		vp->nb_init=1;
		return GF_TRUE;

	case 0x03:
		/*trash comments*/
		vp->nb_init++;
		return GF_TRUE;
	case 0x05:
		/*need at least bitstream header to make sure we're parsing the right thing*/
		if (!vp->nb_init) return GF_FALSE;
		break;
	default:
		return GF_FALSE;
	}
	/*OK parse codebook*/
	nb_books = oggpack_read(&opb, 8) + 1;
	/*skip vorbis static books*/
	for (i = 0; i < nb_books; i++) {
		u32 map_type, qb, qq;
		u32 entries, dim;
		oggpack_read(&opb, 24);
		dim = oggpack_read(&opb, 16);
		entries = oggpack_read(&opb, 24);
		if ((s32)entries < 0) entries = 0;
		if (oggpack_read(&opb, 1) == 0) {
			if (oggpack_read(&opb, 1)) {
				for (j = 0; j < entries; j++) {
					if (oggpack_read(&opb, 1)) {
						oggpack_read(&opb, 5);
					}
				}
			}
			else {
				for (j = 0; j < entries; j++)
					oggpack_read(&opb, 5);
			}
		}
		else {
			oggpack_read(&opb, 5);
			for (j = 0; j < entries;) {
				u32 num = oggpack_read(&opb, _ilog_(entries - j));
				for (k = 0; k < num && j < entries; k++, j++) {
				}
			}
		}
		switch ((map_type = oggpack_read(&opb, 4))) {
		case 0:
			break;
		case 1:
		case 2:
			oggpack_read(&opb, 32);
			oggpack_read(&opb, 32);
			qq = oggpack_read(&opb, 4) + 1;
			oggpack_read(&opb, 1);
			if (map_type == 1) qb = vorbis_book_maptype1_quantvals(entries, dim);
			else if (map_type == 2) qb = entries * dim;
			else qb = 0;
			for (j = 0; j < qb; j++) oggpack_read(&opb, qq);
			break;
		}
	}
	times = oggpack_read(&opb, 6) + 1;
	for (i = 0; i < times; i++) oggpack_read(&opb, 16);
	times = oggpack_read(&opb, 6) + 1;
	for (i = 0; i < times; i++) {
		u32 type = oggpack_read(&opb, 16);
		if (type) {
			u32 *parts, *class_dims, count, rangebits;
			u32 max_class = 0;
			nb_part = oggpack_read(&opb, 5);
			parts = (u32*)gf_malloc(sizeof(u32) * nb_part);
			for (j = 0; j < nb_part; j++) {
				parts[j] = oggpack_read(&opb, 4);
				if (max_class < parts[j]) max_class = parts[j];
			}
			class_dims = (u32*)gf_malloc(sizeof(u32) * (max_class + 1));
			for (j = 0; j < max_class + 1; j++) {
				u32 class_sub;
				class_dims[j] = oggpack_read(&opb, 3) + 1;
				class_sub = oggpack_read(&opb, 2);
				if (class_sub) oggpack_read(&opb, 8);
				for (k = 0; k < (u32)(1 << class_sub); k++) oggpack_read(&opb, 8);
			}
			oggpack_read(&opb, 2);
			rangebits = oggpack_read(&opb, 4);
			count = 0;
			for (j = 0, k = 0; j < nb_part; j++) {
				count += class_dims[parts[j]];
				for (; k < count; k++) oggpack_read(&opb, rangebits);
			}
			gf_free(parts);
			gf_free(class_dims);
		}
		else {
			oggpack_read(&opb, 8 + 16 + 16 + 6 + 8);
			nb_books = oggpack_read(&opb, 4) + 1;
			for (j = 0; j < nb_books; j++)
				oggpack_read(&opb, 8);
		}
	}
	times = oggpack_read(&opb, 6) + 1;
	for (i = 0; i < times; i++) {
		u32 acc = 0;
		oggpack_read(&opb, 16);/*type*/
		oggpack_read(&opb, 24);
		oggpack_read(&opb, 24);
		oggpack_read(&opb, 24);
		nb_part = oggpack_read(&opb, 6) + 1;
		oggpack_read(&opb, 8);
		for (j = 0; j < nb_part; j++) {
			u32 cascade = oggpack_read(&opb, 3);
			if (oggpack_read(&opb, 1)) cascade |= (oggpack_read(&opb, 5) << 3);
			acc += icount(cascade);
		}
		for (j = 0; j < acc; j++) oggpack_read(&opb, 8);
	}
	times = oggpack_read(&opb, 6) + 1;
	for (i = 0; i < times; i++) {
		u32 sub_maps = 1;
		oggpack_read(&opb, 16);
		if (oggpack_read(&opb, 1)) sub_maps = oggpack_read(&opb, 4) + 1;
		if (oggpack_read(&opb, 1)) {
			u32 nb_steps = oggpack_read(&opb, 8) + 1;
			for (j = 0; j < nb_steps; j++) {
				oggpack_read(&opb, ilog(vp->channels));
				oggpack_read(&opb, ilog(vp->channels));
			}
		}
		oggpack_read(&opb, 2);
		if (sub_maps>1) {
			for(l=0; l<vp->channels; l++)
				oggpack_read(&opb, 4);
		}
		for (j = 0; j < sub_maps; j++) {
			oggpack_read(&opb, 8);
			oggpack_read(&opb, 8);
			oggpack_read(&opb, 8);
		}
	}
	nb_modes = oggpack_read(&opb, 6) + 1;
	for (i = 0; i < nb_modes; i++) {
		vp->mode_flag[i] = oggpack_read(&opb, 1);
		oggpack_read(&opb, 16);
		oggpack_read(&opb, 16);
		oggpack_read(&opb, 8);
	}

	vp->modebits = 0;
	j = nb_modes;
	while (j > 1) {
		vp->modebits++;
		j >>= 1;
	}

	return GF_TRUE;
}

GF_EXPORT
u32 gf_vorbis_check_frame(GF_VorbisParser *vp, u8 *data, u32 data_length)
{
	s32 block_size;
	oggpack_buffer opb;
	if (!vp) return 0;
	oggpack_readinit(&opb, (unsigned char*)data, data_length);
	/*not audio*/
	if (oggpack_read(&opb, 1) != 0) return 0;
	block_size = oggpack_read(&opb, vp->modebits);
	if (block_size == -1) return 0;
	return ((vp->mode_flag[block_size]) ? vp->max_block : vp->min_block) / (2);
}

/*call with vorbis header packets - initializes the parser on success, leave it to NULL otherwise
returns 1 if success, 0 if error.*/
Bool gf_opus_parse_header(GF_OpusParser *opus, u8 *data, u32 data_len)
{
	char tag[9];
	GF_BitStream *bs = gf_bs_new(data, data_len, GF_BITSTREAM_READ);
	gf_bs_read_data(bs, tag, 8);
	tag[8]=0;

	if (memcmp(data, "OpusHead", sizeof(char)*8)) {
		gf_bs_del(bs);
		return GF_FALSE;
	}
	/*Identification Header*/
	opus->version = gf_bs_read_u8(bs); /*version*/
	if (opus->version != 1) {
		gf_bs_del(bs);
		GF_LOG(GF_LOG_ERROR, GF_LOG_CODING, ("[Opus] Unsupported version %d\n", opus->version));
		return GF_FALSE;
	}
	opus->OutputChannelCount = gf_bs_read_u8(bs);
	opus->PreSkip = gf_bs_read_u16_le(bs);
	opus->InputSampleRate = gf_bs_read_u32_le(bs);
	opus->OutputGain = gf_bs_read_u16_le(bs);
	opus->ChannelMappingFamily = gf_bs_read_u8(bs);
	if (opus->ChannelMappingFamily != 0) {
		opus->StreamCount = gf_bs_read_u8(bs);
		opus->CoupledCount = gf_bs_read_u8(bs);
		gf_bs_read_data(bs, (char *) opus->ChannelMapping, opus->OutputChannelCount);
	}
	gf_bs_del(bs);
	return GF_TRUE;
}

/*returns 0 if init error or not a vorbis frame, otherwise returns the number of audio samples
in this frame*/
u32 gf_opus_check_frame(GF_OpusParser *op, u8 *data, u32 data_length)
{
	u32 block_size;

	if (!memcmp(data, "OpusHead", sizeof(char)*8))
		return 0;
	if (!memcmp(data, "OpusTags", sizeof(char)*8))
		return 0;

	/*consider the whole packet as Ogg packets and ISOBMFF samples for Opus are framed similarly*/
	static const int OpusFrameDurIn48k[] = { 480, 960, 1920, 2880, 480, 960, 1920, 2880, 480, 960, 1920, 2880,
		480, 960, 480, 960,
		120, 240, 480, 960, 120, 240, 480, 960, 120, 240, 480, 960, 120, 240, 480, 960,
	};
	int TOC_config = (data[0] & 0xf8) >> 3;
	//int s = (data[0] & 0x04) >> 2;
	block_size = OpusFrameDurIn48k[TOC_config];

	int c = data[0] & 0x03;
	if (c == 1 || c == 2) {
		block_size *= 2;
	} else if (c == 3) {
		/*unknown number of frames*/
		int num_frames = data[1] & 0x3f;
		block_size *= num_frames;
	}
	return block_size;
}

#endif /*!defined(GPAC_DISABLE_AV_PARSERS) && !defined (GPAC_DISABLE_OGG)*/<|MERGE_RESOLUTION|>--- conflicted
+++ resolved
@@ -391,13 +391,9 @@
 static GF_Err M4V_Reset(GF_M4VParser *m4v, u64 start)
 {
 	gf_bs_seek(m4v->bs, start);
-<<<<<<< HEAD
-	assert(start < 0xFFFFFFFF);
+
+	assert(start < (u64)1<<31);
 	m4v->current_object_start = (u32)start;
-=======
-	assert(start < (u64)1<<31);
-	m4v->current_object_start = (u32) start;
->>>>>>> 5b37b21a
 	m4v->current_object_type = 0;
 	return GF_OK;
 }
@@ -848,13 +844,8 @@
 		size = end - start;
 		/*store previous object*/
 		if (size) {
-<<<<<<< HEAD
-			assert(size < 0x80000000);
+			assert (size < (u64)1<<31);
 			gf_bs_write_data(mod, *o_data + start, (u32)size);
-=======
-			assert (size < (u64)1<<31);
-			if (size) gf_bs_write_data(mod, *o_data + start, (u32) size);
->>>>>>> 5b37b21a
 			start = end;
 		}
 
@@ -2477,11 +2468,7 @@
 	u8 Leb128Bytes = 0, i = 0;
 	for (i = 0; i < 8; i++) {
 		u8 leb128_byte = gf_bs_read_u8(bs);
-<<<<<<< HEAD
 		value |= ( ((u64) (leb128_byte & 0x7f)) << (i * 7));
-=======
-		value |= (((u64)(leb128_byte & 0x7f)) << (i * 7));
->>>>>>> 5b37b21a
 		Leb128Bytes += 1;
 		if (!(leb128_byte & 0x80)) {
 			break;
