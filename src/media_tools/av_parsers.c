--- conflicted
+++ resolved
@@ -3978,6 +3978,8 @@
 	l1 = state->frame_state.frame_obus;
 	l2 = state->frame_state.header_obus;
 	memset(&state->frame_state, 0, sizeof(AV1StateFrame));
+	state->frame_state.is_first_frame = GF_TRUE;
+
 	if (is_destroy) {
 		gf_list_del(l1);
 		gf_list_del(l2);
@@ -4060,12 +4062,8 @@
 		state->frame_state.show_existing_frame = GF_FALSE;
 		frame_state->seen_frame_header = GF_TRUE;
 		av1_parse_uncompressed_header(bs, state);
-<<<<<<< HEAD
-		state->frame_state.uncompressed_header_bytes = (u32)(gf_bs_get_position(bs) - pos);
-=======
 		state->frame_state.is_first_frame = GF_FALSE;
-		state->frame_state.uncompressed_header_bytes = (u32) (gf_bs_get_position(bs)-pos);
->>>>>>> 2a6ac096
+		state->frame_state.uncompressed_header_bytes = (u32) (gf_bs_get_position(bs) - pos);
 
 		if (state->frame_state.show_existing_frame) {
 			av1_decode_frame_wrapup(state);
