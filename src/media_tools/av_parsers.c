/*
 *			GPAC - Multimedia Framework C SDK
 *
 *			Authors: Jean Le Feuvre, Romain Bouqueau, Cyril Concolato
 *			Copyright (c) Telecom ParisTech 2000-2019
 *					All rights reserved
 *
 *  This file is part of GPAC / Media Tools sub-project
 *
 *  GPAC is free software; you can redistribute it and/or modify
 *  it under the terms of the GNU Lesser General Public License as published by
 *  the Free Software Foundation; either version 2, or (at your option)
 *  any later version.
 *
 *  GPAC is distributed in the hope that it will be useful,
 *  but WITHOUT ANY WARRANTY; without even the implied warranty of
 *  MERCHANTABILITY or FITNESS FOR A PARTICULAR PURPOSE.  See the
 *  GNU Lesser General Public License for more details.
 *
 *  You should have received a copy of the GNU Lesser General Public
 *  License along with this library; see the file COPYING.  If not, write to
 *  the Free Software Foundation, 675 Mass Ave, Cambridge, MA 02139, USA.
 *
 */

#include <gpac/internal/media_dev.h>
#include <gpac/constants.h>
#include <gpac/mpeg4_odf.h>
#include <gpac/maths.h>
#include <gpac/avparse.h> // add 10 Jan.

#ifndef GPAC_DISABLE_OGG
#include <gpac/internal/ogg.h>
#endif

static const struct {
	u32 w, h;
} std_par[] =
{
	{ 4, 3}, {3, 2}, {16, 9}, {5, 3}, {5, 4}, {8, 5}, {2, 1},
	{0, 0},
};

GF_EXPORT
void gf_media_reduce_aspect_ratio(u32 *width, u32 *height)
{
	u32 i = 0;
	u32 w = *width;
	u32 h = *height;
	while (std_par[i].w) {
		if (std_par[i].w * h == std_par[i].h * w) {
			*width = std_par[i].w;
			*height = std_par[i].h;
			return;
		}
		i++;
	}
}

GF_EXPORT
void gf_media_get_reduced_frame_rate(u32 *timescale, u32 *sample_dur)
{
	u32 res;
	if (!*sample_dur) return;
	res = *timescale / *sample_dur;
	if (res * (*sample_dur) == *timescale) {
		*timescale = res;
		*sample_dur = 1;
	}
	else if ((double)(*timescale * 1001 - (res + 1) * *sample_dur * 1000) / ((res + 1) * *sample_dur * 1000) < 0.001) {
		*timescale = (res + 1) * 1000;
		*sample_dur = 1001;
	}
}

GF_EXPORT
const char *gf_m4v_get_profile_name(u8 video_pl)
{
	switch (video_pl) {
	case 0x00:
		return "Reserved (0x00) Profile";
	case 0x01:
		return "Simple Profile @ Level 1";
	case 0x02:
		return "Simple Profile @ Level 2";
	case 0x03:
		return "Simple Profile @ Level 3";
	case 0x08:
		return "Simple Profile @ Level 0";
	case 0x10:
		return "Simple Scalable Profile @ Level 0";
	case 0x11:
		return "Simple Scalable Profile @ Level 1";
	case 0x12:
		return "Simple Scalable Profile @ Level 2";
	case 0x21:
		return "Core Profile @ Level 1";
	case 0x22:
		return "Core Profile @ Level 2";
	case 0x32:
		return "Main Profile @ Level 2";
	case 0x33:
		return "Main Profile @ Level 3";
	case 0x34:
		return "Main Profile @ Level 4";
	case 0x42:
		return "N-bit Profile @ Level 2";
	case 0x51:
		return "Scalable Texture Profile @ Level 1";
	case 0x61:
		return "Simple Face Animation Profile @ Level 1";
	case 0x62:
		return "Simple Face Animation Profile @ Level 2";
	case 0x63:
		return "Simple FBA Profile @ Level 1";
	case 0x64:
		return "Simple FBA Profile @ Level 2";
	case 0x71:
		return "Basic Animated Texture Profile @ Level 1";
	case 0x72:
		return "Basic Animated Texture Profile @ Level 2";
	case 0x7F:
		return "AVC/H264 Profile";
	case 0x81:
		return "Hybrid Profile @ Level 1";
	case 0x82:
		return "Hybrid Profile @ Level 2";
	case 0x91:
		return "Advanced Real Time Simple Profile @ Level 1";
	case 0x92:
		return "Advanced Real Time Simple Profile @ Level 2";
	case 0x93:
		return "Advanced Real Time Simple Profile @ Level 3";
	case 0x94:
		return "Advanced Real Time Simple Profile @ Level 4";
	case 0xA1:
		return "Core Scalable Profile @ Level1";
	case 0xA2:
		return "Core Scalable Profile @ Level2";
	case 0xA3:
		return "Core Scalable Profile @ Level3";
	case 0xB1:
		return "Advanced Coding Efficiency Profile @ Level 1";
	case 0xB2:
		return "Advanced Coding Efficiency Profile @ Level 2";
	case 0xB3:
		return "Advanced Coding Efficiency Profile @ Level 3";
	case 0xB4:
		return "Advanced Coding Efficiency Profile @ Level 4";
	case 0xC1:
		return "Advanced Core Profile @ Level 1";
	case 0xC2:
		return "Advanced Core Profile @ Level 2";
	case 0xD1:
		return "Advanced Scalable Texture @ Level1";
	case 0xD2:
		return "Advanced Scalable Texture @ Level2";
	case 0xE1:
		return "Simple Studio Profile @ Level 1";
	case 0xE2:
		return "Simple Studio Profile @ Level 2";
	case 0xE3:
		return "Simple Studio Profile @ Level 3";
	case 0xE4:
		return "Simple Studio Profile @ Level 4";
	case 0xE5:
		return "Core Studio Profile @ Level 1";
	case 0xE6:
		return "Core Studio Profile @ Level 2";
	case 0xE7:
		return "Core Studio Profile @ Level 3";
	case 0xE8:
		return "Core Studio Profile @ Level 4";
	case 0xF0:
		return "Advanced Simple Profile @ Level 0";
	case 0xF1:
		return "Advanced Simple Profile @ Level 1";
	case 0xF2:
		return "Advanced Simple Profile @ Level 2";
	case 0xF3:
		return "Advanced Simple Profile @ Level 3";
	case 0xF4:
		return "Advanced Simple Profile @ Level 4";
	case 0xF5:
		return "Advanced Simple Profile @ Level 5";
	case 0xF7:
		return "Advanced Simple Profile @ Level 3b";
	case 0xF8:
		return "Fine Granularity Scalable Profile @ Level 0";
	case 0xF9:
		return "Fine Granularity Scalable Profile @ Level 1";
	case 0xFA:
		return "Fine Granularity Scalable Profile @ Level 2";
	case 0xFB:
		return "Fine Granularity Scalable Profile @ Level 3";
	case 0xFC:
		return "Fine Granularity Scalable Profile @ Level 4";
	case 0xFD:
		return "Fine Granularity Scalable Profile @ Level 5";
	case 0xFE:
		return "Not part of MPEG-4 Visual profiles";
	case 0xFF:
		return "No visual capability required";
	default:
		return "ISO Reserved Profile";
	}
}


#ifndef GPAC_DISABLE_AV_PARSERS

#define MPEG12_START_CODE_PREFIX		0x000001
#define MPEG12_PICTURE_START_CODE		0x00000100
#define MPEG12_SLICE_MIN_START			0x00000101
#define MPEG12_SLICE_MAX_START			0x000001af
#define MPEG12_USER_DATA_START_CODE		0x000001b2
#define MPEG12_SEQUENCE_START_CODE		0x000001b3
#define MPEG12_SEQUENCE_ERR_START_CODE	0x000001b4
#define MPEG12_EXT_START_CODE			0x000001b5
#define MPEG12_SEQUENCE_END_START_CODE	0x000001b7
#define MPEG12_GOP_START_CODE			0x000001b8

s32 gf_mv12_next_start_code(unsigned char *pbuffer, u32 buflen, u32 *optr, u32 *scode)
{
	u32 value;
	u32 offset;

	if (buflen < 4) return -1;
	for (offset = 0; offset < buflen - 3; offset++, pbuffer++) {
#ifdef GPAC_BIG_ENDIAN
		value = *(u32 *)pbuffer >> 8;
#else
		value = (pbuffer[0] << 16) | (pbuffer[1] << 8) | (pbuffer[2] << 0);
#endif

		if (value == MPEG12_START_CODE_PREFIX) {
			*optr = offset;
			*scode = (value << 8) | pbuffer[3];
			return 0;
		}
	}
	return -1;
}

s32 gf_mv12_next_slice_start(unsigned char *pbuffer, u32 startoffset, u32 buflen, u32 *slice_offset)
{
	u32 slicestart, code;
	while (gf_mv12_next_start_code(pbuffer + startoffset, buflen - startoffset, &slicestart, &code) >= 0) {
		if ((code >= MPEG12_SLICE_MIN_START) && (code <= MPEG12_SLICE_MAX_START)) {
			*slice_offset = slicestart + startoffset;
			return 0;
		}
		startoffset += slicestart + 4;
	}
	return -1;
}


/*
	MPEG-4 video (14496-2)
*/

struct __tag_m4v_parser
{
	GF_BitStream *bs;
	Bool mpeg12, step_mode;
	u32 current_object_type;
	u32 force_next_obj_type;
	u64 current_object_start;
	u32 tc_dec, prev_tc_dec, tc_disp, prev_tc_disp;
};

GF_EXPORT
GF_M4VParser *gf_m4v_parser_new(char *data, u64 data_size, Bool mpeg12video)
{
	GF_M4VParser *tmp;
	if (!data || !data_size) return NULL;
	GF_SAFEALLOC(tmp, GF_M4VParser);
	if (!tmp) return NULL;
	tmp->bs = gf_bs_new(data, data_size, GF_BITSTREAM_READ);
	tmp->mpeg12 = mpeg12video;
	return tmp;
}

GF_M4VParser *gf_m4v_parser_bs_new(GF_BitStream *bs, Bool mpeg12video)
{
	GF_M4VParser *tmp;
	GF_SAFEALLOC(tmp, GF_M4VParser);
	if (!tmp) return NULL;
	tmp->bs = bs;
	tmp->mpeg12 = mpeg12video;
	return tmp;
}

GF_EXPORT
void gf_m4v_parser_del(GF_M4VParser *m4v)
{
	gf_bs_del(m4v->bs);
	gf_free(m4v);
}

GF_EXPORT
void gf_m4v_parser_del_no_bs(GF_M4VParser *m4v)
{
	gf_free(m4v);
}

GF_EXPORT
void gf_m4v_parser_set_inspect(GF_M4VParser *m4v)
{
	if (m4v) m4v->step_mode = 1;
}
GF_EXPORT
u32 gf_m4v_parser_get_obj_type(GF_M4VParser *m4v)
{
	if (m4v) return m4v->current_object_type;
	return 0;
}

#define M4V_CACHE_SIZE		4096
s32 M4V_LoadObject(GF_M4VParser *m4v)
{
	u32 v, bpos, found;
	char m4v_cache[M4V_CACHE_SIZE];
	u64 end, cache_start, load_size;
	if (!m4v) return 0;
	if (m4v->force_next_obj_type) {
		m4v->current_object_type = m4v->force_next_obj_type - 1;
		m4v->force_next_obj_type = 0;
		return (s32)m4v->current_object_type;
	}

	bpos = 0;
	found = 0;
	load_size = 0;
	end = 0;
	cache_start = 0;
	v = 0xffffffff;
	while (!end) {
		/*refill cache*/
		if (bpos == (u32)load_size) {
			if (!gf_bs_available(m4v->bs)) break;
			load_size = gf_bs_available(m4v->bs);
			if (load_size > M4V_CACHE_SIZE) load_size = M4V_CACHE_SIZE;
			bpos = 0;
			cache_start = gf_bs_get_position(m4v->bs);
			gf_bs_read_data(m4v->bs, m4v_cache, (u32)load_size);
		}
		v = ((v << 8) & 0xFFFFFF00) | ((u8)m4v_cache[bpos]);
		bpos++;
		if ((v & 0xFFFFFF00) == 0x00000100) {
			end = cache_start + bpos - 4;
			found = 1;
			break;
		}
	}
	if (!found) return -1;
	m4v->current_object_start = end;
	gf_bs_seek(m4v->bs, end + 3);
	m4v->current_object_type = gf_bs_read_u8(m4v->bs);
	return (s32)m4v->current_object_type;
}


GF_EXPORT
void gf_m4v_rewrite_pl(char **o_data, u32 *o_dataLen, u8 PL)
{
	u32 pos = 0;
	unsigned char *data = (unsigned char *)*o_data;
	u32 dataLen = *o_dataLen;

	while (pos + 4 < dataLen) {
		if (!data[pos] && !data[pos + 1] && (data[pos + 2] == 0x01) && (data[pos + 3] == M4V_VOS_START_CODE)) {
			data[pos + 4] = PL;
			return;
		}
		pos++;
	}
	/*emulate VOS at beggining*/
	(*o_data) = (char *)gf_malloc(sizeof(char)*(dataLen + 5));
	(*o_data)[0] = 0;
	(*o_data)[1] = 0;
	(*o_data)[2] = 1;
	(*o_data)[3] = (char)M4V_VOS_START_CODE;
	(*o_data)[4] = PL;
	memcpy((*o_data + 5), data, sizeof(char)*dataLen);
	gf_free(data);
	(*o_dataLen) = dataLen + 5;
}

static GF_Err M4V_Reset(GF_M4VParser *m4v, u64 start)
{
	gf_bs_seek(m4v->bs, start);
	assert(start < 0xFFFFFFFF);
	m4v->current_object_start = (u32)start;
	m4v->current_object_type = 0;
	return GF_OK;
}

void gf_m4v_parser_reset(GF_M4VParser *m4v, u8 sc_type)
{
	m4v->current_object_start = 0;
	m4v->current_object_type = 0;
	m4v->force_next_obj_type = sc_type;
}
static GF_Err gf_m4v_parse_config_mpeg12(GF_M4VParser *m4v, GF_M4VDecSpecInfo *dsi)
{
	unsigned char p[4];
	u32 ext_type;
	s32 o_type;
	u8 go, par;

	if (!m4v || !dsi) return GF_BAD_PARAM;

	memset(dsi, 0, sizeof(GF_M4VDecSpecInfo));
	dsi->VideoPL = 0;

	go = 1;
	while (go) {
		o_type = M4V_LoadObject(m4v);
		switch (o_type) {
		case M2V_SEQ_START_CODE:
			dsi->RAP_stream = 1;
			gf_bs_read_data(m4v->bs, (char *)p, 4);
			dsi->width = (p[0] << 4) | ((p[1] >> 4) & 0xf);
			dsi->height = ((p[1] & 0xf) << 8) | p[2];

			dsi->VideoPL = GF_CODECID_MPEG1;
			par = (p[3] >> 4) & 0xf;
			switch (par) {
			case 2:
				dsi->par_num = dsi->height / 3;
				dsi->par_den = dsi->width / 4;
				break;
			case 3:
				dsi->par_num = dsi->height / 9;
				dsi->par_den = dsi->width / 16;
				break;
			case 4:
				dsi->par_num = dsi->height / 2;
				dsi->par_den = dsi->width / 21;
				break;
			default:
				dsi->par_den = dsi->par_num = 0;
				break;
			}
			switch (p[3] & 0xf) {
			case 0:
				break;
			case 1:
				dsi->fps = 24000.0 / 1001.0;
				break;
			case 2:
				dsi->fps = 24.0;
				break;
			case 3:
				dsi->fps = 25.0;
				break;
			case 4:
				dsi->fps = 30000.0 / 1001.0;
				break;
			case 5:
				dsi->fps = 30.0;
				break;
			case 6:
				dsi->fps = 50.0;
				break;
			case 7:
				dsi->fps = ((60.0*1000.0) / 1001.0);
				break;
			case 8:
				dsi->fps = 60.0;
				break;
			case 9:
				dsi->fps = 1;
				break;
			case 10:
				dsi->fps = 5;
				break;
			case 11:
				dsi->fps = 10;
				break;
			case 12:
				dsi->fps = 12;
				break;
			case 13:
				dsi->fps = 15;
				break;
			}
			break;
		case M2V_EXT_START_CODE:
			gf_bs_read_data(m4v->bs, (char *)p, 4);
			ext_type = ((p[0] >> 4) & 0xf);
			if (ext_type == 1) {
				dsi->VideoPL = 0x65;
				dsi->height = ((p[1] & 0x1) << 13) | ((p[2] & 0x80) << 5) | (dsi->height & 0x0fff);
				dsi->width = (((p[2] >> 5) & 0x3) << 12) | (dsi->width & 0x0fff);
			}
			break;
		case M2V_PIC_START_CODE:
			if (dsi->width) go = 0;
			break;
		default:
			break;
			/*EOS*/
		case -1:
			go = 0;
			m4v->current_object_start = gf_bs_get_position(m4v->bs);
			break;
		}
	}
	M4V_Reset(m4v, 0);
	return GF_OK;
}


static const struct {
	u32 w, h;
} m4v_sar[6] = { { 0,   0 }, { 1,   1 }, { 12, 11 }, { 10, 11 }, { 16, 11 }, { 40, 33 } };

static u8 m4v_get_sar_idx(u32 w, u32 h)
{
	u32 i;
	for (i = 0; i < 6; i++) {
		if ((m4v_sar[i].w == w) && (m4v_sar[i].h == h)) return i;
	}
	return 0xF;
}

static void gf_m4v_parse_vol(GF_M4VParser *m4v, GF_M4VDecSpecInfo *dsi)
{
	u8 verid, par;
	s32 clock_rate;
	u8 vpl = dsi->VideoPL;

	memset(dsi, 0, sizeof(GF_M4VDecSpecInfo));
	dsi->VideoPL = vpl;

	verid = 0;
	dsi->RAP_stream = gf_bs_read_int(m4v->bs, 1);
	dsi->objectType = gf_bs_read_int(m4v->bs, 8);
	if (gf_bs_read_int(m4v->bs, 1)) {
		verid = gf_bs_read_int(m4v->bs, 4);
		gf_bs_read_int(m4v->bs, 3);
	}
	par = gf_bs_read_int(m4v->bs, 4);
	if (par == 0xF) {
		dsi->par_num = gf_bs_read_int(m4v->bs, 8);
		dsi->par_den = gf_bs_read_int(m4v->bs, 8);
	} else if (par<6) {
		dsi->par_num = m4v_sar[par].w;
		dsi->par_den = m4v_sar[par].h;
	}
	if (gf_bs_read_int(m4v->bs, 1)) {
		gf_bs_read_int(m4v->bs, 3);
		if (gf_bs_read_int(m4v->bs, 1)) gf_bs_read_int(m4v->bs, 79);
	}
	dsi->has_shape = gf_bs_read_int(m4v->bs, 2);
	if (dsi->has_shape && (verid!=1) ) gf_bs_read_int(m4v->bs, 4);
	gf_bs_read_int(m4v->bs, 1);
	/*clock rate*/
	dsi->clock_rate = gf_bs_read_int(m4v->bs, 16);
	/*marker*/
	gf_bs_read_int(m4v->bs, 1);

	clock_rate = dsi->clock_rate-1;
	if (clock_rate >= 65536) clock_rate = 65535;
	if (clock_rate > 0) {
		for (dsi->NumBitsTimeIncrement = 1; dsi->NumBitsTimeIncrement < 16; dsi->NumBitsTimeIncrement++)	{
			if (clock_rate == 1) break;
			clock_rate = (clock_rate >> 1);
		}
	} else {
		/*fix from vivien for divX*/
		dsi->NumBitsTimeIncrement = 1;
	}
	/*fixed FPS stream*/
	dsi->time_increment = 0;
	if (gf_bs_read_int(m4v->bs, 1)) {
		dsi->time_increment = gf_bs_read_int(m4v->bs, dsi->NumBitsTimeIncrement);
	}
	if (!dsi->has_shape) {
		gf_bs_read_int(m4v->bs, 1);
		dsi->width = gf_bs_read_int(m4v->bs, 13);
		gf_bs_read_int(m4v->bs, 1);
		dsi->height = gf_bs_read_int(m4v->bs, 13);
	} else {
		dsi->width = dsi->height = 0;
	}

}

static GF_Err gf_m4v_parse_config_mpeg4(GF_M4VParser *m4v, GF_M4VDecSpecInfo *dsi)
{
	s32 o_type;
	u8 go;

	if (!m4v || !dsi) return GF_BAD_PARAM;

	memset(dsi, 0, sizeof(GF_M4VDecSpecInfo));

	go = 1;
	while (go) {
		o_type = M4V_LoadObject(m4v);
		switch (o_type) {
			/*vosh*/
		case M4V_VOS_START_CODE:
			dsi->VideoPL = (u8)gf_bs_read_u8(m4v->bs);
			break;

		case M4V_VOL_START_CODE:
			gf_m4v_parse_vol(m4v, dsi);
			/*shape will be done later*/
			gf_bs_align(m4v->bs);
			break;

		case M4V_VOP_START_CODE:
		case M4V_GOV_START_CODE:
			go = 0;
			break;
			/*EOS*/
		case -1:
			m4v->current_object_start = gf_bs_get_position(m4v->bs);
			return GF_EOS;
			/*don't interest us*/
		case M4V_UDTA_START_CODE:
		default:
			break;
		}
	}
	return GF_OK;
}

GF_EXPORT
GF_Err gf_m4v_parse_config(GF_M4VParser *m4v, GF_M4VDecSpecInfo *dsi)
{
	if (m4v->mpeg12) {
		return gf_m4v_parse_config_mpeg12(m4v, dsi);
	}
	else {
		return gf_m4v_parse_config_mpeg4(m4v, dsi);
	}
}

static GF_Err gf_m4v_parse_frame_mpeg12(GF_M4VParser *m4v, GF_M4VDecSpecInfo *dsi, u8 *frame_type, u32 *time_inc, u64 *size, u64 *start, Bool *is_coded)
{
	u8 go, hasVOP, firstObj, val;
	s32 o_type;

	if (!m4v || !size || !start || !frame_type) return GF_BAD_PARAM;

	*size = 0;
	firstObj = 1;
	hasVOP = 0;
	*is_coded = GF_FALSE;
	m4v->current_object_type = (u32)-1;
	*frame_type = 0;

	if (!m4v->step_mode)
		M4V_Reset(m4v, m4v->current_object_start);

	go = 1;
	while (go) {
		o_type = M4V_LoadObject(m4v);
		switch (o_type) {
		case M2V_PIC_START_CODE:
			/*done*/
			if (hasVOP) {
				go = 0;
				break;
			}
			if (firstObj) {
				*start = m4v->current_object_start;
				firstObj = 0;
			}
			hasVOP = 1;
			*is_coded = 1;

			/*val = */gf_bs_read_u8(m4v->bs);
			val = gf_bs_read_u8(m4v->bs);
			*frame_type = ((val >> 3) & 0x7) - 1;
			break;
		case M2V_GOP_START_CODE:
			if (firstObj) {
				*start = m4v->current_object_start;
				firstObj = 0;
			}
			if (hasVOP) go = 0;
			break;

		case M2V_SEQ_START_CODE:
			if (firstObj) {
				*start = m4v->current_object_start;
				firstObj = 0;
			}
			if (hasVOP) {
				go = 0;
				break;
			}

			/**/
			break;

		default:
			break;

		case -1:
			*size = gf_bs_get_position(m4v->bs) - *start;
			return GF_EOS;
		}
		if (m4v->step_mode)
			return GF_OK;
	}
	*size = m4v->current_object_start - *start;
	return GF_OK;
}

static GF_Err gf_m4v_parse_frame_mpeg4(GF_M4VParser *m4v, GF_M4VDecSpecInfo *dsi, u8 *frame_type, u32 *time_inc, u64 *size, u64 *start, Bool *is_coded)
{
	u8 go, hasVOP, firstObj, secs;
	s32 o_type;
	u32 vop_inc = 0;

	if (!m4v || !size || !start || !frame_type) return GF_BAD_PARAM;

	*size = 0;
	firstObj = 1;
	hasVOP = 0;
	*is_coded = 0;
	m4v->current_object_type = (u32)-1;
	*frame_type = 0;
	*start = 0;

	if (!m4v->step_mode)
		M4V_Reset(m4v, m4v->current_object_start);

	go = 1;
	while (go) {
		o_type = M4V_LoadObject(m4v);
		switch (o_type) {
		case M4V_VOP_START_CODE:
			/*done*/
			if (hasVOP) {
				go = 0;
				break;
			}
			if (firstObj) {
				*start = m4v->current_object_start;
				firstObj = 0;
			}
			hasVOP = 1;

			/*coding type*/
			*frame_type = gf_bs_read_int(m4v->bs, 2);
			/*modulo time base*/
			secs = 0;
			while (gf_bs_read_int(m4v->bs, 1) != 0)
				secs++;
			/*no support for B frames in parsing*/
			secs += (dsi->enh_layer || *frame_type!=2) ? m4v->tc_dec : m4v->tc_disp;
			/*marker*/
			gf_bs_read_int(m4v->bs, 1);
			/*vop_time_inc*/
			if (dsi->NumBitsTimeIncrement)
				vop_inc = gf_bs_read_int(m4v->bs, dsi->NumBitsTimeIncrement);

			m4v->prev_tc_dec = m4v->tc_dec;
			m4v->prev_tc_disp = m4v->tc_disp;
			if (dsi->enh_layer || *frame_type!=2) {
				m4v->tc_disp = m4v->tc_dec;
				m4v->tc_dec = secs;
			}
			*time_inc = secs * dsi->clock_rate + vop_inc;
			/*marker*/
			gf_bs_read_int(m4v->bs, 1);
			/*coded*/
			*is_coded = gf_bs_read_int(m4v->bs, 1);
			gf_bs_align(m4v->bs);
			break;
		case M4V_GOV_START_CODE:
			if (firstObj) {
				*start = m4v->current_object_start;
				firstObj = 0;
			}
			if (hasVOP) go = 0;
			break;

		case M4V_VOL_START_CODE:
			if (m4v->step_mode)
				gf_m4v_parse_vol(m4v, dsi);
		case M4V_VOS_START_CODE:
			if (hasVOP) {
				go = 0;
			}
			else if (firstObj) {
				*start = m4v->current_object_start;
				firstObj = 0;
			}
			break;

		case M4V_VO_START_CODE:
		default:
			break;

		case -1:
			*size = gf_bs_get_position(m4v->bs) - *start;
			return GF_EOS;
		}
		if (m4v->step_mode)
			return GF_OK;
	}
	assert(m4v->current_object_start >= *start);
	*size = m4v->current_object_start - *start;
	return GF_OK;
}

GF_EXPORT
GF_Err gf_m4v_parse_frame(GF_M4VParser *m4v, GF_M4VDecSpecInfo *dsi, u8 *frame_type, u32 *time_inc, u64 *size, u64 *start, Bool *is_coded)
{
	if (m4v->mpeg12) {
		return gf_m4v_parse_frame_mpeg12(m4v, dsi, frame_type, time_inc, size, start, is_coded);
	}
	else {
		return gf_m4v_parse_frame_mpeg4(m4v, dsi, frame_type, time_inc, size, start, is_coded);
	}
}

GF_Err gf_m4v_rewrite_par(char **o_data, u32 *o_dataLen, s32 par_n, s32 par_d)
{
	u64 start, end, size;
	GF_BitStream *mod;
	GF_M4VParser *m4v;
	Bool go = 1;

	m4v = gf_m4v_parser_new(*o_data, *o_dataLen, 0);
	mod = gf_bs_new(NULL, 0, GF_BITSTREAM_WRITE);

	start = 0;
	while (go) {
		u32 type = M4V_LoadObject(m4v);

		end = gf_bs_get_position(m4v->bs) - 4;
		size = end - start;
		/*store previous object*/
		if (size) {
			assert(size < 0x80000000);
			if (size) gf_bs_write_data(mod, *o_data + start, (u32)size);
			start = end;
		}

		switch (type) {
		case M4V_VOL_START_CODE:
			gf_bs_write_int(mod, 0, 8);
			gf_bs_write_int(mod, 0, 8);
			gf_bs_write_int(mod, 1, 8);
			gf_bs_write_int(mod, M4V_VOL_START_CODE, 8);
			gf_bs_write_int(mod, gf_bs_read_int(m4v->bs, 1), 1);
			gf_bs_write_int(mod, gf_bs_read_int(m4v->bs, 8), 8);
			start = gf_bs_read_int(m4v->bs, 1);
			gf_bs_write_int(mod, (u32)start, 1);
			if (start) {
				gf_bs_write_int(mod, gf_bs_read_int(m4v->bs, 7), 7);
			}
			start = gf_bs_read_int(m4v->bs, 4);
			if (start == 0xF) {
				gf_bs_read_int(m4v->bs, 8);
				gf_bs_read_int(m4v->bs, 8);
			}
			if ((par_n >= 0) && (par_d >= 0)) {
				u8 par = m4v_get_sar_idx(par_n, par_d);
				gf_bs_write_int(mod, par, 4);
				if (par == 0xF) {
					gf_bs_write_int(mod, par_n, 8);
					gf_bs_write_int(mod, par_d, 8);
				}
			}
			else {
				gf_bs_write_int(mod, 0x0, 4);
			}
		case -1:
			go = 0;
			break;
		default:
			break;
		}
	}
	while (gf_bs_bits_available(m4v->bs)) {
		u32 b = gf_bs_read_int(m4v->bs, 1);
		gf_bs_write_int(mod, b, 1);
	}

	gf_m4v_parser_del(m4v);
	gf_free(*o_data);
	gf_bs_get_content(mod, o_data, o_dataLen);
	gf_bs_del(mod);
	return GF_OK;
}

GF_EXPORT
u64 gf_m4v_get_object_start(GF_M4VParser *m4v)
{
	return m4v->current_object_start;
}

#if 0 //unused
Bool gf_m4v_is_valid_object_type(GF_M4VParser *m4v)
{
	return ((s32)m4v->current_object_type == -1) ? 0 : 1;
}
#endif


GF_EXPORT
GF_Err gf_m4v_get_config(char *rawdsi, u32 rawdsi_size, GF_M4VDecSpecInfo *dsi)
{
	GF_Err e;
	GF_M4VParser *vparse;
	if (!rawdsi || !rawdsi_size) return GF_NON_COMPLIANT_BITSTREAM;
	vparse = gf_m4v_parser_new(rawdsi, rawdsi_size, 0);
	e = gf_m4v_parse_config(vparse, dsi);
	dsi->next_object_start = (u32)vparse->current_object_start;
	gf_m4v_parser_del(vparse);
	return e < 0 ? e : GF_OK;
}

GF_EXPORT
GF_Err gf_mpegv12_get_config(char *rawdsi, u32 rawdsi_size, GF_M4VDecSpecInfo *dsi)
{
	GF_Err e;
	GF_M4VParser *vparse;
	if (!rawdsi || !rawdsi_size) return GF_NON_COMPLIANT_BITSTREAM;
	vparse = gf_m4v_parser_new(rawdsi, rawdsi_size, GF_TRUE);
	e = gf_m4v_parse_config(vparse, dsi);
	dsi->next_object_start = (u32)vparse->current_object_start;
	gf_m4v_parser_del(vparse);
	return e;
}

#endif


/*
	AAC parser
*/

GF_EXPORT
const char *gf_m4a_object_type_name(u32 objectType)
{
	switch (objectType) {
	case 0:
		return "MPEG-4 Audio Reserved";
	case 1:
		return "MPEG-4 Audio AAC Main";
	case 2:
		return "MPEG-4 Audio AAC LC";
	case 3:
		return "MPEG-4 Audio AAC SSR";
	case 4:
		return "MPEG-4 Audio AAC LTP";
	case 5:
		return "MPEG-4 Audio SBR";
	case 6:
		return "MPEG-4 Audio AAC Scalable";
	case 7:
		return "MPEG-4 Audio TwinVQ";
	case 8:
		return "MPEG-4 Audio CELP";
	case 9:
		return "MPEG-4 Audio HVXC";
	case 10:
		return "MPEG-4 Audio Reserved";
	case 11:
		return "MPEG-4 Audio Reserved";
	case 12:
		return "MPEG-4 Audio TTSI";
	case 13:
		return "MPEG-4 Audio Main synthetic";
	case 14:
		return "MPEG-4 Audio Wavetable synthesis";
	case 15:
		return "MPEG-4 Audio General MIDI";
	case 16:
		return "MPEG-4 Audio Algorithmic Synthesis and Audio FX";
	case 17:
		return "MPEG-4 Audio ER AAC LC";
	case 18:
		return "MPEG-4 Audio Reserved";
	case 19:
		return "MPEG-4 Audio ER AAC LTP";
	case 20:
		return "MPEG-4 Audio ER AAC scalable";
	case 21:
		return "MPEG-4 Audio ER TwinVQ";
	case 22:
		return "MPEG-4 Audio ER BSAC";
	case 23:
		return "MPEG-4 Audio ER AAC LD";
	case 24:
		return "MPEG-4 Audio ER CELP";
	case 25:
		return "MPEG-4 Audio ER HVXC";
	case 26:
		return "MPEG-4 Audio ER HILN";
	case 27:
		return "MPEG-4 Audio ER Parametric";
	case 28:
		return "MPEG-4 Audio SSC";
	case 29:
		return "MPEG-4 Audio ParametricStereo";
	case 30:
		return "MPEG-4 Audio Reserved";
	case 31:
		return "MPEG-4 Audio Reserved";
	case 32:
		return "MPEG-1 Audio Layer-1";
	case 33:
		return "MPEG-1 Audio Layer-2";
	case 34:
		return "MPEG-1 Audio Layer-3";
	case 35:
		return "MPEG-4 Audio DST";
	case 36:
		return "MPEG-4 Audio ALS";
	default:
		return "MPEG-4 Audio Unknown";
	}
}

GF_EXPORT
const char *gf_m4a_get_profile_name(u8 audio_pl)
{
	switch (audio_pl) {
	case 0x00:
		return "ISO Reserved (0x00)";
	case 0x01:
		return "Main Audio Profile @ Level 1";
	case 0x02:
		return "Main Audio Profile @ Level 2";
	case 0x03:
		return "Main Audio Profile @ Level 3";
	case 0x04:
		return "Main Audio Profile @ Level 4";
	case 0x05:
		return "Scalable Audio Profile @ Level 1";
	case 0x06:
		return "Scalable Audio Profile @ Level 2";
	case 0x07:
		return "Scalable Audio Profile @ Level 3";
	case 0x08:
		return "Scalable Audio Profile @ Level 4";
	case 0x09:
		return "Speech Audio Profile @ Level 1";
	case 0x0A:
		return "Speech Audio Profile @ Level 2";
	case 0x0B:
		return "Synthetic Audio Profile @ Level 1";
	case 0x0C:
		return "Synthetic Audio Profile @ Level 2";
	case 0x0D:
		return "Synthetic Audio Profile @ Level 3";
	case 0x0E:
		return "High Quality Audio Profile @ Level 1";
	case 0x0F:
		return "High Quality Audio Profile @ Level 2";
	case 0x10:
		return "High Quality Audio Profile @ Level 3";
	case 0x11:
		return "High Quality Audio Profile @ Level 4";
	case 0x12:
		return "High Quality Audio Profile @ Level 5";
	case 0x13:
		return "High Quality Audio Profile @ Level 6";
	case 0x14:
		return "High Quality Audio Profile @ Level 7";
	case 0x15:
		return "High Quality Audio Profile @ Level 8";
	case 0x16:
		return "Low Delay Audio Profile @ Level 1";
	case 0x17:
		return "Low Delay Audio Profile @ Level 2";
	case 0x18:
		return "Low Delay Audio Profile @ Level 3";
	case 0x19:
		return "Low Delay Audio Profile @ Level 4";
	case 0x1A:
		return "Low Delay Audio Profile @ Level 5";
	case 0x1B:
		return "Low Delay Audio Profile @ Level 6";
	case 0x1C:
		return "Low Delay Audio Profile @ Level 7";
	case 0x1D:
		return "Low Delay Audio Profile @ Level 8";
	case 0x1E:
		return "Natural Audio Profile @ Level 1";
	case 0x1F:
		return "Natural Audio Profile @ Level 2";
	case 0x20:
		return "Natural Audio Profile @ Level 3";
	case 0x21:
		return "Natural Audio Profile @ Level 4";
	case 0x22:
		return "Mobile Audio Internetworking Profile @ Level 1";
	case 0x23:
		return "Mobile Audio Internetworking Profile @ Level 2";
	case 0x24:
		return "Mobile Audio Internetworking Profile @ Level 3";
	case 0x25:
		return "Mobile Audio Internetworking Profile @ Level 4";
	case 0x26:
		return "Mobile Audio Internetworking Profile @ Level 5";
	case 0x27:
		return "Mobile Audio Internetworking Profile @ Level 6";
	case 0x28:
		return "AAC Profile @ Level 1";
	case 0x29:
		return "AAC Profile @ Level 2";
	case 0x2A:
		return "AAC Profile @ Level 4";
	case 0x2B:
		return "AAC Profile @ Level 5";
	case 0x2C:
		return "High Efficiency AAC Profile @ Level 2";
	case 0x2D:
		return "High Efficiency AAC Profile @ Level 3";
	case 0x2E:
		return "High Efficiency AAC Profile @ Level 4";
	case 0x2F:
		return "High Efficiency AAC Profile @ Level 5";
	case 0x30:
		return "High Efficiency AAC v2 Profile @ Level 2";
	case 0x31:
		return "High Efficiency AAC v2 Profile @ Level 3";
	case 0x32:
		return "High Efficiency AAC v2 Profile @ Level 4";
	case 0x33:
		return "High Efficiency AAC v2 Profile @ Level 5";
	case 0x34:
		return "Low Delay AAC Profile";
	case 0x35:
		return "Baseline MPEG Surround Profile @ Level 1";
	case 0x36:
		return "Baseline MPEG Surround Profile @ Level 2";
	case 0x37:
		return "Baseline MPEG Surround Profile @ Level 3";
	case 0x38:
		return "Baseline MPEG Surround Profile @ Level 4";
	case 0x39:
		return "Baseline MPEG Surround Profile @ Level 5";
	case 0x3A:
		return "Baseline MPEG Surround Profile @ Level 6";

	case 0x50:
		return "AAC Profile @ Level 6";
	case 0x51:
		return "AAC Profile @ Level 7";
	case 0x52:
		return "High Efficiency AAC Profile @ Level 6";
	case 0x53:
		return "High Efficiency AAC Profile @ Level 7";
	case 0x54:
		return "High Efficiency AAC v2 Profile @ Level 6";
	case 0x55:
		return "High Efficiency AAC v2 Profile @ Level 7";
	case 0x56:
		return "Extended High Efficiency AAC Profile @ Level 6";
	case 0x57:
		return "Extended High Efficiency AAC Profile @ Level 7";

	case 0xFE:
		return "Not part of MPEG-4 audio profiles";
	case 0xFF:
		return "No audio capability required";
	default:
		return "ISO Reserved / User Private";
	}
}

#ifndef GPAC_DISABLE_AV_PARSERS

GF_EXPORT
u32 gf_m4a_get_profile(GF_M4ADecSpecInfo *cfg)
{
	switch (cfg->base_object_type) {
	case 2: /*AAC LC*/
		if (cfg->nb_chan <= 2)
			return (cfg->base_sr <= 24000) ? 0x28 : 0x29; /*LC@L1 or LC@L2*/
		if (cfg->nb_chan <= 5)
			return (cfg->base_sr <= 48000) ? 0x2A : 0x2B; /*LC@L4 or LC@L5*/
		return (cfg->base_sr <= 48000) ? 0x50 : 0x51; /*LC@L4 or LC@L5*/
	case 5: /*HE-AAC - SBR*/
		if (cfg->nb_chan <= 2)
			return (cfg->base_sr <= 24000) ? 0x2C : 0x2D; /*HE@L2 or HE@L3*/
		if (cfg->nb_chan <= 5)
			return (cfg->base_sr <= 48000) ? 0x2E : 0x2F; /*HE@L4 or HE@L5*/
		return (cfg->base_sr <= 48000) ? 0x52 : 0x53; /*HE@L6 or HE@L7*/
	case 29: /*HE-AACv2 - SBR+PS*/
		if (cfg->nb_chan <= 2)
			return (cfg->base_sr <= 24000) ? 0x30 : 0x31; /*HE-AACv2@L2 or HE-AACv2@L3*/
		if (cfg->nb_chan <= 5)
			return (cfg->base_sr <= 48000) ? 0x32 : 0x33; /*HE-AACv2@L4 or HE-AACv2@L5*/
		return (cfg->base_sr <= 48000) ? 0x54 : 0x55; /*HE-AACv2@L6 or HE-AACv2@L7*/
	/*default to HQ*/
	default:
		if (cfg->nb_chan <= 2) return (cfg->base_sr < 24000) ? 0x0E : 0x0F; /*HQ@L1 or HQ@L2*/
		return 0x10; /*HQ@L3*/
	}
}



GF_EXPORT
GF_Err gf_m4a_parse_config(GF_BitStream *bs, GF_M4ADecSpecInfo *cfg, Bool size_known)
{
	u32 channel_configuration = 0;
	memset(cfg, 0, sizeof(GF_M4ADecSpecInfo));
	cfg->base_object_type = gf_bs_read_int(bs, 5);
	/*extended object type*/
	if (cfg->base_object_type == 31) {
		cfg->base_object_type = 32 + gf_bs_read_int(bs, 6);
	}
	cfg->base_sr_index = gf_bs_read_int(bs, 4);
	if (cfg->base_sr_index == 0x0F) {
		cfg->base_sr = gf_bs_read_int(bs, 24);
	}
	else {
		cfg->base_sr = GF_M4ASampleRates[cfg->base_sr_index];
	}

	channel_configuration = gf_bs_read_int(bs, 4);

	if (channel_configuration) {
		cfg->nb_chan = GF_M4ANumChannels[channel_configuration - 1];
	}

	if (cfg->base_object_type == 5 || cfg->base_object_type == 29) {
		if (cfg->base_object_type == 29) {
			cfg->has_ps = 1;
			cfg->nb_chan = 1;
		}
		cfg->has_sbr = GF_TRUE;
		cfg->sbr_sr_index = gf_bs_read_int(bs, 4);
		if (cfg->sbr_sr_index == 0x0F) {
			cfg->sbr_sr = gf_bs_read_int(bs, 24);
		}
		else {
			cfg->sbr_sr = GF_M4ASampleRates[cfg->sbr_sr_index];
		}
		cfg->sbr_object_type = gf_bs_read_int(bs, 5);
	}

	/*object cfg*/
	switch (cfg->base_object_type) {
	case 1:
	case 2:
	case 3:
	case 4:
	case 6:
	case 7:
	case 17:
	case 19:
	case 20:
	case 21:
	case 22:
	case 23:
	{
		Bool ext_flag;
		/*frame length flag*/
		/*fl_flag = */gf_bs_read_int(bs, 1);
		/*depends on core coder*/
		if (gf_bs_read_int(bs, 1))
			/*delay = */gf_bs_read_int(bs, 14);
		ext_flag = gf_bs_read_int(bs, 1);

		if (!channel_configuration) {
			u32 i;
			cfg->program_config_element_present = 1;
			cfg->element_instance_tag = gf_bs_read_int(bs, 4);
			cfg->object_type = gf_bs_read_int(bs, 2);
			cfg->sampling_frequency_index = gf_bs_read_int(bs, 4);
			cfg->num_front_channel_elements = gf_bs_read_int(bs, 4);
			cfg->num_side_channel_elements = gf_bs_read_int(bs, 4);
			cfg->num_back_channel_elements = gf_bs_read_int(bs, 4);
			cfg->num_lfe_channel_elements = gf_bs_read_int(bs, 2);
			cfg->num_assoc_data_elements = gf_bs_read_int(bs, 3);
			cfg->num_valid_cc_elements = gf_bs_read_int(bs, 4);
			cfg->mono_mixdown_present = (Bool)gf_bs_read_int(bs, 1);
			if (cfg->mono_mixdown_present) {
				cfg->mono_mixdown_element_number = gf_bs_read_int(bs, 4);
			}
			cfg->stereo_mixdown_present = gf_bs_read_int(bs, 1);
			if (cfg->stereo_mixdown_present) {
				cfg->stereo_mixdown_element_number = gf_bs_read_int(bs, 4);
			}
			cfg->matrix_mixdown_idx_present = gf_bs_read_int(bs, 1);
			if (cfg->matrix_mixdown_idx_present) {
				cfg->matrix_mixdown_idx = gf_bs_read_int(bs, 2);
				cfg->pseudo_surround_enable = gf_bs_read_int(bs, 1);
			}
			for (i = 0; i < cfg->num_front_channel_elements; i++) {
				cfg->front_element_is_cpe[i] = gf_bs_read_int(bs, 1);
				cfg->front_element_tag_select[i] = gf_bs_read_int(bs, 4);
			}
			for (i = 0; i < cfg->num_side_channel_elements; i++) {
				cfg->side_element_is_cpe[i] = gf_bs_read_int(bs, 1);
				cfg->side_element_tag_select[i] = gf_bs_read_int(bs, 4);
			}
			for (i = 0; i < cfg->num_back_channel_elements; i++) {
				cfg->back_element_is_cpe[i] = gf_bs_read_int(bs, 1);
				cfg->back_element_tag_select[i] = gf_bs_read_int(bs, 4);
			}
			for (i = 0; i < cfg->num_lfe_channel_elements; i++) {
				cfg->lfe_element_tag_select[i] = gf_bs_read_int(bs, 4);
			}
			for (i = 0; i < cfg->num_assoc_data_elements; i++) {
				cfg->assoc_data_element_tag_select[i] = gf_bs_read_int(bs, 4);
			}

			for (i = 0; i < cfg->num_valid_cc_elements; i++) {
				cfg->cc_element_is_ind_sw[i] = gf_bs_read_int(bs, 1);
				cfg->valid_cc_element_tag_select[i] = gf_bs_read_int(bs, 4);
			}
			gf_bs_align(bs);
			cfg->comment_field_bytes = gf_bs_read_int(bs, 8);
			gf_bs_read_data(bs, (char *)cfg->comments, cfg->comment_field_bytes);

			cfg->nb_chan = cfg->num_front_channel_elements + cfg->num_back_channel_elements + cfg->num_side_channel_elements + cfg->num_lfe_channel_elements;
		}

		if ((cfg->base_object_type == 6) || (cfg->base_object_type == 20)) {
			gf_bs_read_int(bs, 3);
		}
		if (ext_flag) {
			if (cfg->base_object_type == 22) {
				gf_bs_read_int(bs, 5);
				gf_bs_read_int(bs, 11);
			}
			if ((cfg->base_object_type == 17)
				|| (cfg->base_object_type == 19)
				|| (cfg->base_object_type == 20)
				|| (cfg->base_object_type == 23)
				) {
				gf_bs_read_int(bs, 1);
				gf_bs_read_int(bs, 1);
				gf_bs_read_int(bs, 1);
			}
			/*ext_flag = */gf_bs_read_int(bs, 1);
		}
	}
	break;
	}
	/*ER cfg*/
	switch (cfg->base_object_type) {
	case 17:
	case 19:
	case 20:
	case 21:
	case 22:
	case 23:
	case 24:
	case 25:
	case 26:
	case 27:
	{
		u32 epConfig = gf_bs_read_int(bs, 2);
		if ((epConfig == 2) || (epConfig == 3)) {
		}
		if (epConfig == 3) {
			gf_bs_read_int(bs, 1);
		}
	}
	break;
	}

	if (size_known && (cfg->base_object_type != 5) && (cfg->base_object_type != 29)) {
		while (gf_bs_available(bs) >= 2) {
			u32 sync = gf_bs_peek_bits(bs, 11, 0);
			if (sync == 0x2b7) {
				gf_bs_read_int(bs, 11);
				cfg->sbr_object_type = gf_bs_read_int(bs, 5);
				cfg->has_sbr = gf_bs_read_int(bs, 1);
				if (cfg->has_sbr) {
					cfg->sbr_sr_index = gf_bs_read_int(bs, 4);
					if (cfg->sbr_sr_index == 0x0F) {
						cfg->sbr_sr = gf_bs_read_int(bs, 24);
					}
					else {
						cfg->sbr_sr = GF_M4ASampleRates[cfg->sbr_sr_index];
					}
				}
			}
			else if (sync == 0x548) {
				gf_bs_read_int(bs, 11);
				cfg->has_ps = gf_bs_read_int(bs, 1);
				if (cfg->has_ps)
					cfg->nb_chan = 1;
			}
			else {
				break;
			}
		}
	}
	cfg->audioPL = gf_m4a_get_profile(cfg);
	return GF_OK;
}

GF_EXPORT
GF_Err gf_m4a_get_config(char *dsi, u32 dsi_size, GF_M4ADecSpecInfo *cfg)
{
	GF_BitStream *bs;
	if (!dsi || !dsi_size || (dsi_size < 2)) return GF_NON_COMPLIANT_BITSTREAM;
	bs = gf_bs_new(dsi, dsi_size, GF_BITSTREAM_READ);
	gf_m4a_parse_config(bs, cfg, 1);
	gf_bs_del(bs);
	return GF_OK;
}

u32 gf_latm_get_value(GF_BitStream *bs)
{
	u32 i, tmp, value = 0;
	u32 bytesForValue = gf_bs_read_int(bs, 2);
	for (i = 0; i <= bytesForValue; i++) {
		value <<= 8;
		tmp = gf_bs_read_int(bs, 8);
		value += tmp;
	}
	return value;
}

GF_EXPORT
u32 gf_m4a_get_channel_cfg(u32 nb_chan)
{
	u32 i, count = sizeof(GF_M4ANumChannels) / sizeof(u32);
	for (i = 0; i < count; i++) {
		if (GF_M4ANumChannels[i] == nb_chan) return i + 1;
	}
	return 0;
}

GF_EXPORT
GF_Err gf_m4a_write_config_bs(GF_BitStream *bs, GF_M4ADecSpecInfo *cfg)
{
	if (!cfg->base_sr_index) {
		if (!cfg->base_sr) return GF_BAD_PARAM;
		while (GF_M4ASampleRates[cfg->base_sr_index]) {
			if (GF_M4ASampleRates[cfg->base_sr_index] == cfg->base_sr)
				break;
			cfg->base_sr_index++;
		}
	}
	if (cfg->sbr_sr && !cfg->sbr_sr_index) {
		while (GF_M4ASampleRates[cfg->sbr_sr_index]) {
			if (GF_M4ASampleRates[cfg->sbr_sr_index] == cfg->sbr_sr)
				break;
			cfg->sbr_sr_index++;
		}
	}
	/*extended object type*/
	if (cfg->base_object_type >= 32) {
		gf_bs_write_int(bs, 31, 5);
		gf_bs_write_int(bs, cfg->base_object_type - 32, 6);
	}
	else {
		gf_bs_write_int(bs, cfg->base_object_type, 5);
	}
	gf_bs_write_int(bs, cfg->base_sr_index, 4);
	if (cfg->base_sr_index == 0x0F) {
		gf_bs_write_int(bs, cfg->base_sr, 24);
	}

	if (cfg->program_config_element_present) {
		gf_bs_write_int(bs, 0, 4);
	}
	else {
		gf_bs_write_int(bs, gf_m4a_get_channel_cfg(cfg->nb_chan), 4);
	}

	if (cfg->base_object_type == 5 || cfg->base_object_type == 29) {
		if (cfg->base_object_type == 29) {
			cfg->has_ps = 1;
			cfg->nb_chan = 1;
		}
		cfg->has_sbr = 1;
		gf_bs_write_int(bs, cfg->sbr_sr_index, 4);
		if (cfg->sbr_sr_index == 0x0F) {
			gf_bs_write_int(bs, cfg->sbr_sr, 24);
		}
		gf_bs_write_int(bs, cfg->sbr_object_type, 5);
	}

	/*object cfg*/
	switch (cfg->base_object_type) {
	case 1:
	case 2:
	case 3:
	case 4:
	case 6:
	case 7:
	case 17:
	case 19:
	case 20:
	case 21:
	case 22:
	case 23:
	{
		/*frame length flag*/
		gf_bs_write_int(bs, 0, 1);
		/*depends on core coder*/
		gf_bs_write_int(bs, 0, 1);
		/*ext flag*/
		gf_bs_write_int(bs, 0, 1);

		if (cfg->program_config_element_present) {
			u32 i;
			gf_bs_write_int(bs, cfg->element_instance_tag, 4);
			gf_bs_write_int(bs, cfg->object_type, 2);
			gf_bs_write_int(bs, cfg->sampling_frequency_index, 4);
			gf_bs_write_int(bs, cfg->num_front_channel_elements, 4);
			gf_bs_write_int(bs, cfg->num_side_channel_elements, 4);
			gf_bs_write_int(bs, cfg->num_back_channel_elements, 4);
			gf_bs_write_int(bs, cfg->num_lfe_channel_elements, 2);
			gf_bs_write_int(bs, cfg->num_assoc_data_elements, 3);
			gf_bs_write_int(bs, cfg->num_valid_cc_elements, 4);
			gf_bs_write_int(bs, cfg->mono_mixdown_present, 1);
			if (cfg->mono_mixdown_present) {
				gf_bs_write_int(bs, cfg->mono_mixdown_element_number, 4);
			}
			gf_bs_write_int(bs, cfg->stereo_mixdown_present, 1);
			if (cfg->stereo_mixdown_present) {
				gf_bs_write_int(bs, cfg->stereo_mixdown_element_number, 4);
			}
			gf_bs_write_int(bs, cfg->matrix_mixdown_idx_present, 1);
			if (cfg->matrix_mixdown_idx_present) {
				gf_bs_write_int(bs, cfg->matrix_mixdown_idx, 2);
				gf_bs_write_int(bs, cfg->pseudo_surround_enable, 1);
			}
			for (i = 0; i < cfg->num_front_channel_elements; i++) {
				gf_bs_write_int(bs, cfg->front_element_is_cpe[i], 1);
				gf_bs_write_int(bs, cfg->front_element_tag_select[i], 4);
			}
			for (i = 0; i < cfg->num_side_channel_elements; i++) {
				gf_bs_write_int(bs, cfg->side_element_is_cpe[i], 1);
				gf_bs_write_int(bs, cfg->side_element_tag_select[i], 4);
			}
			for (i = 0; i < cfg->num_back_channel_elements; i++) {
				gf_bs_write_int(bs, cfg->back_element_is_cpe[i], 1);
				gf_bs_write_int(bs, cfg->back_element_tag_select[i], 4);
			}
			for (i = 0; i < cfg->num_lfe_channel_elements; i++) {
				gf_bs_write_int(bs, cfg->lfe_element_tag_select[i], 4);
			}
			for (i = 0; i < cfg->num_assoc_data_elements; i++) {
				gf_bs_write_int(bs, cfg->assoc_data_element_tag_select[i], 4);
			}

			for (i = 0; i < cfg->num_valid_cc_elements; i++) {
				gf_bs_write_int(bs, cfg->cc_element_is_ind_sw[i], 1);
				gf_bs_write_int(bs, cfg->valid_cc_element_tag_select[i], 4);
			}
			gf_bs_align(bs);
			gf_bs_write_int(bs, cfg->comment_field_bytes, 8);
			gf_bs_write_data(bs, (char *)cfg->comments, cfg->comment_field_bytes);
		}

		if ((cfg->base_object_type == 6) || (cfg->base_object_type == 20)) {
			gf_bs_write_int(bs, 0, 3);
		}
	}
	break;
	}
	/*ER cfg - not supported*/

	/*implicit sbr - not used yet*/
#if 0
	if ((cfg->base_object_type != 5) && (cfg->base_object_type != 29)) {
		gf_bs_write_int(bs, 0x2b7, 11);
		cfg->sbr_object_type = gf_bs_read_int(bs, 5);
		cfg->has_sbr = gf_bs_read_int(bs, 1);
		if (cfg->has_sbr) {
			cfg->sbr_sr_index = gf_bs_read_int(bs, 4);
			if (cfg->sbr_sr_index == 0x0F) {
				cfg->sbr_sr = gf_bs_read_int(bs, 24);
			}
			else {
				cfg->sbr_sr = GF_M4ASampleRates[cfg->sbr_sr_index];
			}
		}
	}
#endif

	return GF_OK;
}

GF_EXPORT
GF_Err gf_m4a_write_config(GF_M4ADecSpecInfo *cfg, char **dsi, u32 *dsi_size)
{
	GF_BitStream *bs = gf_bs_new(NULL, 0, GF_BITSTREAM_WRITE);
	gf_m4a_write_config_bs(bs, cfg);
	gf_bs_get_content(bs, dsi, dsi_size);
	gf_bs_del(bs);
	return GF_OK;
}


/*AV1 parsing*/

static u32 av1_read_ns(GF_BitStream *bs, u32 n)
{
	u32 v;
	Bool extra_bit;
	int w = (u32)(log(n) / log(2)) + 1;
	u32 m = (1 << w) - n;
	assert(w < 32);
	v = gf_bs_read_int(bs, w - 1);
	if (v < m)
		return v;
	extra_bit = gf_bs_read_int(bs, 1);
	return (v << 1) - m + extra_bit;
}

static void av1_color_config(GF_BitStream *bs, AV1State *state)
{
	state->config->high_bitdepth = gf_bs_read_int(bs, 1);
	state->bit_depth = 8;
	if (state->config->seq_profile == 2 && state->config->high_bitdepth) {
		state->config->twelve_bit = gf_bs_read_int(bs, 1);
		state->bit_depth = state->config->twelve_bit ? 12 : 10;
	}
	else if (state->config->seq_profile <= 2) {
		state->bit_depth = state->config->high_bitdepth ? 10 : 8;
	}

	state->config->monochrome = GF_FALSE;
	if (state->config->seq_profile == 1) {
		state->config->monochrome = GF_FALSE;
	}
	else {
		state->config->monochrome = gf_bs_read_int(bs, 1);
	}
	/*NumPlanes = mono_chrome ? 1 : 3;*/
	state->color_description_present_flag = gf_bs_read_int(bs, 1);
	if (state->color_description_present_flag) {
		state->color_primaries = gf_bs_read_int(bs, 8);
		state->transfer_characteristics = gf_bs_read_int(bs, 8);
		state->matrix_coefficients = gf_bs_read_int(bs, 8);
	}
	else {
		state->color_primaries = 2/*CP_UNSPECIFIED*/;
		state->transfer_characteristics = 2/*TC_UNSPECIFIED*/;
		state->matrix_coefficients = 2/*MC_UNSPECIFIED*/;
	}
	if (state->config->monochrome) {
		state->color_range = gf_bs_read_int(bs, 1);
		state->config->chroma_subsampling_x = GF_TRUE;
		state->config->chroma_subsampling_y = GF_TRUE;
		state->config->chroma_sample_position = 0/*CSP_UNKNOWN*/;
		state->separate_uv_delta_q = 0;
		return;
	}
	else if (state->color_primaries == 0/*CP_BT_709*/ &&
		state->transfer_characteristics == 13/*TC_SRGB*/ &&
		state->matrix_coefficients == 0/*MC_IDENTITY*/) {
		state->color_range = GF_TRUE;
		state->config->chroma_subsampling_x = GF_FALSE;
		state->config->chroma_subsampling_y = GF_FALSE;
	}
	else {
		state->config->chroma_subsampling_x = GF_FALSE;
		state->config->chroma_subsampling_y = GF_FALSE;

		state->color_range = gf_bs_read_int(bs, 1);
		if (state->config->seq_profile == 0) {
			state->config->chroma_subsampling_x = GF_TRUE;
			state->config->chroma_subsampling_y = GF_TRUE;
		}
		else if (state->config->seq_profile == 1) {
			state->config->chroma_subsampling_x = GF_FALSE;
			state->config->chroma_subsampling_y = GF_FALSE;
		}
		else {
			if (state->bit_depth == 12) {
				state->config->chroma_subsampling_x = gf_bs_read_int(bs, 1);
				if (state->config->chroma_subsampling_x)
					state->config->chroma_subsampling_y = gf_bs_read_int(bs, 1);
				else
					state->config->chroma_subsampling_y = GF_FALSE;
			}
			else {
				state->config->chroma_subsampling_x = GF_TRUE;
				state->config->chroma_subsampling_y = GF_FALSE;
			}
		}
		if (state->config->chroma_subsampling_x && state->config->chroma_subsampling_y) {
			state->config->chroma_sample_position = gf_bs_read_int(bs, 2);
		}
	}
	state->separate_uv_delta_q = gf_bs_read_int(bs, 1);
}


static u32 uvlc(GF_BitStream *bs) {
	u8 leadingZeros = 0;
	while (1) {
		Bool done = gf_bs_read_int(bs, 1);
		if (done)
			break;
		leadingZeros++;
	}
	if (leadingZeros >= 32) {
		return 0xFFFFFFFF;
	}
	return gf_bs_read_int(bs, leadingZeros) + (1 << leadingZeros) - 1;
}

static void timing_info(GF_BitStream *bs, AV1State *state) {
	u32 num_ticks_per_picture_minus_1 = 0, time_scale = 0;
	/*num_units_in_display_tick*/ gf_bs_read_int(bs, 32);
	time_scale = gf_bs_read_int(bs, 32);
	state->equal_picture_interval = gf_bs_read_int(bs, 1);
	if (state->equal_picture_interval) {
		num_ticks_per_picture_minus_1 = uvlc(bs);
		state->tb_num = (num_ticks_per_picture_minus_1 + 1);
		state->tb_den = time_scale;
	}
	else {
		GF_LOG(GF_LOG_ERROR, GF_LOG_CODING, ("[AV1] VFR not supported.\n"));
		//TODO: upload num_units_in_display_tick (eq. to the POC in H264), compute delta between frames, set it as dts_inc in gf_import_aom_av1()
	}
}

static void decoder_model_info(AV1State *state, GF_BitStream *bs) {
	state->buffer_delay_length = 1 + gf_bs_read_int(bs, 5);
	/*num_units_in_decoding_tick =*/ gf_bs_read_int(bs, 32);
	state->buffer_removal_time_length = gf_bs_read_int(bs, 5);
	state->frame_presentation_time_length = 1 + gf_bs_read_int(bs, 5);
}

static void operating_parameters_info(GF_BitStream *bs, const u8 idx, const u8 buffer_delay_length_minus_1) {
	const u8 n = buffer_delay_length_minus_1 + 1;
	/*decoder_buffer_delay[op] =*/ gf_bs_read_int(bs, n);
	/*encoder_buffer_delay[op] =*/ gf_bs_read_int(bs, n);
	/*low_delay_mode_flag[op] =*/ gf_bs_read_int(bs, 1);
}

static void av1_parse_sequence_header_obu(GF_BitStream *bs, AV1State *state)
{
	u8 buffer_delay_length_minus_1 = 0;
	Bool timing_info_present_flag, initial_display_delay_present_flag;
	state->frame_state.seen_seq_header = GF_TRUE;
	state->config->seq_profile = gf_bs_read_int(bs, 3);
	state->still_picture = gf_bs_read_int(bs, 1);
	state->reduced_still_picture_header = gf_bs_read_int(bs, 1);
	if (state->reduced_still_picture_header) {
		timing_info_present_flag = GF_FALSE;
		initial_display_delay_present_flag = GF_FALSE;
		state->operating_points_count = 1;
		state->config->seq_level_idx_0 = gf_bs_read_int(bs, 5);
	}
	else {
		u8 i = 0;
		timing_info_present_flag = gf_bs_read_int(bs, 1);
		if (timing_info_present_flag) {
			timing_info(bs, state);
			state->decoder_model_info_present_flag = gf_bs_read_int(bs, 1);
			if (state->decoder_model_info_present_flag) {
				decoder_model_info(state, bs);
			}
		}
		else {
			state->decoder_model_info_present_flag = GF_FALSE;
		}
		initial_display_delay_present_flag = gf_bs_read_int(bs, 1);
		state->operating_points_count = 1 + gf_bs_read_int(bs, 5);
		for (i = 0; i < state->operating_points_count; i++) {
			u8 seq_level_idx_i, seq_tier = 0;

			state->operating_point_idc[i] = gf_bs_read_int(bs, 12);

			seq_level_idx_i = gf_bs_read_int(bs, 5);
			if (i == 0) state->config->seq_level_idx_0 = seq_level_idx_i;

			if (seq_level_idx_i > 7) {
				seq_tier = gf_bs_read_int(bs, 1);
			}
			if (i == 0) state->config->seq_tier_0 = seq_tier;

			if (state->decoder_model_info_present_flag) {
				state->decoder_model_present_for_this_op[i] = gf_bs_read_int(bs, 1);
				if (state->decoder_model_present_for_this_op[i]) {
					operating_parameters_info(bs, i, buffer_delay_length_minus_1);
				}
			}
			else {
				state->decoder_model_present_for_this_op[i] = 0;
			}
			if (initial_display_delay_present_flag) {
				if (gf_bs_read_int(bs, 1) /*initial_display_delay_present_for_this_op[i]*/) {
					/*initial_display_delay_minus_1[i] =*/ gf_bs_read_int(bs, 4);
				}
			}
		}
	}

	//operatingPoint = av1_choose_operating_point(bs);
	state->OperatingPointIdc = 0;//TODO: operating_point_idc[operatingPoint];

	state->frame_width_bits_minus_1 = gf_bs_read_int(bs, 4);
	state->frame_height_bits_minus_1 = gf_bs_read_int(bs, 4);
	state->width = gf_bs_read_int(bs, state->frame_width_bits_minus_1 + 1) + 1;
	state->height = gf_bs_read_int(bs, state->frame_height_bits_minus_1 + 1) + 1;
	state->frame_id_numbers_present_flag = GF_FALSE;
	if (!state->reduced_still_picture_header) {
		state->frame_id_numbers_present_flag = gf_bs_read_int(bs, 1);
	}
	if (state->frame_id_numbers_present_flag) {
		state->delta_frame_id_length_minus_2 = gf_bs_read_int(bs, 4);
		state->additional_frame_id_length_minus_1 = gf_bs_read_int(bs, 3);
	}
	state->use_128x128_superblock = gf_bs_read_int(bs, 1);
	/*enable_filter_intra =*/ gf_bs_read_int(bs, 1);
	/*enable_intra_edge_filter =*/ gf_bs_read_int(bs, 1);
	if (state->reduced_still_picture_header) {
		/*enable_interintra_compound = 0;
		enable_masked_compound = 0;
		enable_dual_filter = 0;
		enable_jnt_comp = 0;
		enable_ref_frame_mvs = 0;*/
		state->enable_warped_motion = 0;
		state->enable_order_hint = GF_FALSE;
		state->OrderHintBits = 0;
		state->seq_force_integer_mv = 2/*SELECT_INTEGER_MV*/;
		state->seq_force_screen_content_tools = 2/*SELECT_SCREEN_CONTENT_TOOLS*/;
	}
	else {
		Bool seq_choose_screen_content_tools;
		/*enable_interintra_compound =*/ gf_bs_read_int(bs, 1);
		/*enable_masked_compound =*/ gf_bs_read_int(bs, 1);
		state->enable_warped_motion = gf_bs_read_int(bs, 1);
		/*enable_dual_filter =*/ gf_bs_read_int(bs, 1);
		state->enable_order_hint = gf_bs_read_int(bs, 1);
		if (state->enable_order_hint) {
			/*enable_jnt_comp =*/ gf_bs_read_int(bs, 1);
			state->enable_ref_frame_mvs = gf_bs_read_int(bs, 1);
		}
		else {
			/*enable_jnt_comp =  0*/;
			/*enable_ref_frame_mvs = 0*/;
		}
		seq_choose_screen_content_tools = gf_bs_read_int(bs, 1);
		state->seq_force_screen_content_tools = 0;
		if (seq_choose_screen_content_tools) {
			state->seq_force_screen_content_tools = 2/*SELECT_SCREEN_CONTENT_TOOLS*/;
		}
		else {
			state->seq_force_screen_content_tools = gf_bs_read_int(bs, 1);
		}

		state->seq_force_integer_mv = 0;
		if (state->seq_force_screen_content_tools > 0) {
			const Bool seq_choose_integer_mv = gf_bs_read_int(bs, 1);
			if (seq_choose_integer_mv) {
				state->seq_force_integer_mv = 2/*SELECT_INTEGER_MV*/;
			}
			else {
				state->seq_force_integer_mv = gf_bs_read_int(bs, 1);
			}
		}
		else {
			state->seq_force_integer_mv = 2/*SELECT_INTEGER_MV*/;
		}
		if (state->enable_order_hint) {
			u8 order_hint_bits_minus_1 = gf_bs_read_int(bs, 3);
			state->OrderHintBits = order_hint_bits_minus_1 + 1;
		}
		else {
			state->OrderHintBits = 0;
		}
	}

	state->enable_superres = gf_bs_read_int(bs, 1);
	state->enable_cdef = gf_bs_read_int(bs, 1);
	state->enable_restoration = gf_bs_read_int(bs, 1);
	av1_color_config(bs, state);
	state->film_grain_params_present = gf_bs_read_int(bs, 1);
}



#define IVF_FILE_HEADER_SIZE 32

Bool gf_media_probe_ivf(GF_BitStream *bs)
{
	u32 dw = 0;
	if (gf_bs_available(bs) < IVF_FILE_HEADER_SIZE) return GF_FALSE;

	dw = gf_bs_peek_bits(bs, 32, 0);
	if (dw != GF_4CC('D', 'K', 'I', 'F')) {
		return GF_FALSE;
	}
	return GF_TRUE;
}

GF_Err gf_media_parse_ivf_file_header(GF_BitStream *bs, u32 *width, u32 *height, u32 *codec_fourcc, u32 *frame_rate, u32 *time_scale, u32 *num_frames)
{
	u32 dw = 0;

	if (!width || !height || !codec_fourcc || !frame_rate || !time_scale || !num_frames) {
		assert(0);
		return GF_BAD_PARAM;
	}

	if (gf_bs_available(bs) < IVF_FILE_HEADER_SIZE) {
		GF_LOG(GF_LOG_ERROR, GF_LOG_CODING, ("[IVF] Not enough bytes available ("LLU").\n", gf_bs_available(bs)));
		return GF_NON_COMPLIANT_BITSTREAM;
	}

	dw = gf_bs_read_u32(bs);
	if (dw != GF_4CC('D', 'K', 'I', 'F')) {
		GF_LOG(GF_LOG_INFO, GF_LOG_CODING, ("[IVF] Invalid signature\n"));
		return GF_NON_COMPLIANT_BITSTREAM;
	}

	dw = gf_bs_read_u16_le(bs);
	if (dw != 0) {
		GF_LOG(GF_LOG_ERROR, GF_LOG_CODING, ("[IVF] Wrong IVF version. 0 expected, got %u\n", dw));
		return GF_NON_COMPLIANT_BITSTREAM;
	}

	dw = gf_bs_read_u16_le(bs); //length of header in bytes
	if (dw != IVF_FILE_HEADER_SIZE) {
		GF_LOG(GF_LOG_ERROR, GF_LOG_CODING, ("[IVF] Wrong IVF header length. Expected 32 bytes, got %u\n", dw));
		return GF_NON_COMPLIANT_BITSTREAM;
	}

	*codec_fourcc = gf_bs_read_u32(bs);

<<<<<<< HEAD
	*width = gf_bs_read_u16_le(bs);
=======
	*width  = gf_bs_read_u16_le(bs);
>>>>>>> 351cf7ef
	*height = gf_bs_read_u16_le(bs);

	*frame_rate = gf_bs_read_u32_le(bs);
	*time_scale = gf_bs_read_u32_le(bs);

	*num_frames = gf_bs_read_u32_le(bs);
	gf_bs_read_u32_le(bs); //skip unused

	return GF_OK;
}

GF_Err gf_media_parse_ivf_frame_header(GF_BitStream *bs, u64 *frame_size, u64 *pts)
{
	if (!frame_size) return GF_BAD_PARAM;

	*frame_size = gf_bs_read_u32_le(bs);
	if (*frame_size > 256 * 1024 * 1024) {
		GF_LOG(GF_LOG_ERROR, GF_LOG_CODING, ("[IVF] Wrong frame size %u\n", *frame_size));
		*frame_size = 0;
		return GF_NON_COMPLIANT_BITSTREAM;
	}

	*pts = gf_bs_read_u64_le(bs);

	return GF_OK;
}

GF_Err gf_media_vp9_parse_superframe(GF_BitStream *bs, u64 ivf_frame_size, u32 *num_frames_in_superframe, u32 frame_sizes[VP9_MAX_FRAMES_IN_SUPERFRAME], u32 *superframe_index_size)
{
	u32 byte, bytes_per_framesize;
	u64 pos = gf_bs_get_position(bs), i = 0;
	GF_Err e = GF_OK;

	assert(bs && num_frames_in_superframe);

	/*initialize like there is no superframe*/
	memset(frame_sizes, 0, VP9_MAX_FRAMES_IN_SUPERFRAME * sizeof(frame_sizes[0]));
	*num_frames_in_superframe = 1;
	frame_sizes[0] = (u32)ivf_frame_size;
	*superframe_index_size = 0;

	e = gf_bs_seek(bs, pos + ivf_frame_size - 1);
	if (e) return e;

	byte = gf_bs_read_u8(bs);
	if ((byte & 0xe0) != 0xc0)
		goto exit; /*no superframe*/

	bytes_per_framesize = 1 + ((byte & 0x18) >> 3);
	*num_frames_in_superframe = (u32)(1 + (byte & 0x7));

	/*superframe_index()*/
	*superframe_index_size = 2 + bytes_per_framesize * *num_frames_in_superframe;
	gf_bs_seek(bs, pos + ivf_frame_size - *superframe_index_size);
	byte = gf_bs_read_u8(bs);
	if ((byte & 0xe0) != 0xc0)
		goto exit; /*no superframe*/

	frame_sizes[0] = 0;
	for (i = 0; i < *num_frames_in_superframe; ++i) {
		gf_bs_read_data(bs, (char*)(frame_sizes + i), bytes_per_framesize);
	}

exit:
	gf_bs_seek(bs, pos);
	return e;
}

static Bool vp9_frame_sync_code(GF_BitStream *bs)
{
	u8 val = gf_bs_read_int(bs, 8);
	if (val != 0x49)
		return GF_FALSE;

	val = gf_bs_read_int(bs, 8);
	if (val != 0x83)
		return GF_FALSE;

	val = gf_bs_read_int(bs, 8);
	if (val != 0x42)
		return GF_FALSE;

	return GF_TRUE;
}

typedef enum {
	CS_UNKNOWN = 0,
	CS_BT_601 = 1,
	CS_BT_709 = 2,
	CS_SMPTE_170 = 3,
	CS_SMPTE_240 = 4,
	CS_BT_2020 = 5,
	CS_RESERVED = 6,
	CS_RGB = 7,
} VP9_color_space;

static const int VP9_CS_to_23001_8_colour_primaries[] = { -1/*undefined*/, 5, 1, 6, 7, 9, -1/*reserved*/, 1 };
static const int VP9_CS_to_23001_8_transfer_characteristics[] = { -1/*undefined*/, 5, 1, 6, 7, 9, -1/*reserved*/, 13 };

static GF_Err vp9_color_config(GF_BitStream *bs, GF_VPConfig *vp9_cfg)
{
	VP9_color_space color_space;

	if (vp9_cfg->profile >= 2) {
		Bool ten_or_twelve_bit = gf_bs_read_int(bs, 1);
		vp9_cfg->bit_depth = ten_or_twelve_bit ? 12 : 10;
	}
	else {
		vp9_cfg->bit_depth = 8;
	}

	color_space = gf_bs_read_int(bs, 3);
	vp9_cfg->colour_primaries = VP9_CS_to_23001_8_colour_primaries[color_space];
	vp9_cfg->transfer_characteristics = VP9_CS_to_23001_8_transfer_characteristics[color_space];
	if (color_space != CS_RGB) {
		vp9_cfg->video_fullRange_flag = gf_bs_read_int(bs, 1);
		if (vp9_cfg->profile == 1 || vp9_cfg->profile == 3) {
			u8 subsampling_x, subsampling_y, subsampling_xy_to_chroma_subsampling[2][2] = { {3, 0}, {2, 0} };
			subsampling_x = gf_bs_read_int(bs, 1);
			subsampling_y = gf_bs_read_int(bs, 1);
			vp9_cfg->chroma_subsampling = subsampling_xy_to_chroma_subsampling[subsampling_x][subsampling_y];
			Bool reserved_zero = gf_bs_read_int(bs, 1);
			if (reserved_zero) {
				GF_LOG(GF_LOG_ERROR, GF_LOG_CODING, ("[VP9] color config reserved zero (1) is not zero.\n"));
				return GF_NON_COMPLIANT_BITSTREAM;
			}
		}
		else {
			vp9_cfg->chroma_subsampling = 0;
		}
	}
	else {
		vp9_cfg->video_fullRange_flag = GF_TRUE;
		if (vp9_cfg->profile == 1 || vp9_cfg->profile == 3) {
			vp9_cfg->chroma_subsampling = 3;
			Bool reserved_zero = gf_bs_read_int(bs, 1);
			if (reserved_zero) {
				GF_LOG(GF_LOG_ERROR, GF_LOG_CODING, ("[VP9] color config reserved zero (2) is not zero.\n"));
				return GF_NON_COMPLIANT_BITSTREAM;
			}
		}
	}

	return GF_OK;
}

static void vp9_compute_image_size(int FrameWidth, int FrameHeight, int *Sb64Cols, int *Sb64Rows)
{
	int MiCols = (FrameWidth + 7) >> 3;
	int MiRows = (FrameHeight + 7) >> 3;
	*Sb64Cols = (MiCols + 7) >> 3;
	*Sb64Rows = (MiRows + 7) >> 3;
}

static void vp9_frame_size(GF_BitStream *bs, int *FrameWidth, int *FrameHeight, int *Sb64Cols, int *Sb64Rows)
{
	int frame_width_minus_1 = gf_bs_read_int(bs, 16);
	int frame_height_minus_1 = gf_bs_read_int(bs, 16);
	if (frame_width_minus_1 + 1 != *FrameWidth || frame_height_minus_1 + 1 != *FrameHeight) {
		if (*FrameWidth || *FrameHeight)
			GF_LOG(GF_LOG_WARNING, GF_LOG_CONTAINER, ("[VP9] inconsistent frame dimensions: previous was %dx%d, new one is %dx%d.\n", *FrameWidth, *FrameHeight, frame_width_minus_1 + 1, frame_height_minus_1 + 1));
	}
	*FrameWidth = frame_width_minus_1 + 1;
	*FrameHeight = frame_height_minus_1 + 1;
	vp9_compute_image_size(*FrameWidth, *FrameHeight, Sb64Cols, Sb64Rows);
}

static void vp9_render_size(GF_BitStream *bs, int FrameWidth, int FrameHeight, int *renderWidth, int *renderHeight)
{
	Bool render_and_frame_size_different = gf_bs_read_int(bs, 1);
	if (render_and_frame_size_different == 1) {
		int render_width_minus_1 = gf_bs_read_int(bs, 16);
		int render_height_minus_1 = gf_bs_read_int(bs, 16);
		*renderWidth = render_width_minus_1 + 1;
		*renderHeight = render_height_minus_1 + 1;
	}
	else {
		*renderWidth = FrameWidth;
		*renderHeight = FrameHeight;
	}
}

static s64 vp9_s(GF_BitStream *bs, int n) {
	s64 value = gf_bs_read_int(bs, n);
	Bool sign = gf_bs_read_int(bs, 1);
	return sign ? -value : value;
}

static void vp9_loop_filter_params(GF_BitStream *bs)
{
	/*loop_filter_level = */gf_bs_read_int(bs, 6);
	/*loop_filter_sharpness = */gf_bs_read_int(bs, 3);
	Bool loop_filter_delta_enabled = gf_bs_read_int(bs, 1);
	if (loop_filter_delta_enabled == 1) {
		Bool loop_filter_delta_update = gf_bs_read_int(bs, 1);
		if (loop_filter_delta_update == GF_TRUE) {
			int i;
			for (i = 0; i < 4; i++) {
				Bool update_ref_delta = gf_bs_read_int(bs, 1);
				if (update_ref_delta == GF_TRUE)
					/*loop_filter_ref_deltas[i] =*/ vp9_s(bs, 6);
			}
			for (i = 0; i < 2; i++) {
				Bool update_mode_delta = gf_bs_read_int(bs, 1);
				if (update_mode_delta == GF_TRUE)
					/*loop_filter_mode_deltas[i] =*/ vp9_s(bs, 6);
			}
		}
	}
}

static void vp9_quantization_params(GF_BitStream *bs)
{
	/*base_q_idx = */gf_bs_read_int(bs, 8);
}

#define VP9_MAX_SEGMENTS 8
#define VP9_SEG_LVL_MAX 4
static const int segmentation_feature_bits[VP9_SEG_LVL_MAX] = { 8, 6, 2, 0 };
static const int segmentation_feature_signed[VP9_SEG_LVL_MAX] = { 1, 1, 0, 0 };

#define VP9_MIN_TILE_WIDTH_B64 4
#define VP9_MAX_TILE_WIDTH_B64 64

static void vp9_segmentation_params(GF_BitStream *bs)
{
	int i, j;
	Bool segmentation_enabled = gf_bs_read_int(bs, 1);
	if (segmentation_enabled == 1) {
		Bool segmentation_update_map = gf_bs_read_int(bs, 1);
		if (segmentation_update_map) {
			for (i = 0; i < 7; i++)
				/*segmentation_tree_probs[i] = read_prob()*/
				/*segmentation_temporal_update = */gf_bs_read_int(bs, 1);
			/*for (i = 0; i < 3; i++)
				segmentation_pred_prob[i] = segmentation_temporal_update ? read_prob() : 255*/
		}
		Bool segmentation_update_data = gf_bs_read_int(bs, 1);
		if (segmentation_update_data == 1) {
			/*segmentation_abs_or_delta_update =*/ gf_bs_read_int(bs, 1);
			for (i = 0; i < VP9_MAX_SEGMENTS; i++) {
				for (j = 0; j < VP9_SEG_LVL_MAX; j++) {
					/*feature_value = 0*/
					Bool feature_enabled = gf_bs_read_int(bs, 1);
					/*FeatureEnabled[i][j] = feature_enabled*/
					if (feature_enabled) {
						int bits_to_read = segmentation_feature_bits[j];
						/*feature_value =*/ gf_bs_read_int(bs, bits_to_read);
						if (segmentation_feature_signed[j] == 1) {
							/*Bool feature_sign = */gf_bs_read_int(bs, 1);
							/*if (feature_sign == 1)
								feature_value *= -1*/
						}
					}
					/*FeatureData[i][j] = feature_value*/
				}
			}
		}
	}
}

static int calc_min_log2_tile_cols(int Sb64Cols) {
	int minLog2 = 0;
	while ((VP9_MAX_TILE_WIDTH_B64 << minLog2) < Sb64Cols)
		minLog2++;

	return minLog2;
}

static int calc_max_log2_tile_cols(int Sb64Cols) {
	int maxLog2 = 1;
	while ((Sb64Cols >> maxLog2) >= VP9_MIN_TILE_WIDTH_B64)
		maxLog2++;

	return maxLog2 - 1;
}

static void vp9_tile_info(GF_BitStream *bs, int Sb64Cols)
{
	Bool tile_rows_log2;
	int minLog2TileCols = calc_min_log2_tile_cols(Sb64Cols);
	int maxLog2TileCols = calc_max_log2_tile_cols(Sb64Cols);
	int tile_cols_log2 = minLog2TileCols;
	while (tile_cols_log2 < maxLog2TileCols) {
		Bool increment_tile_cols_log2 = gf_bs_read_int(bs, 1);
		if (increment_tile_cols_log2)
			tile_cols_log2++;
		else
			break;
	}
	tile_rows_log2 = gf_bs_read_int(bs, 1);
	if (tile_rows_log2) {
		Bool increment_tile_rows_log2 = gf_bs_read_int(bs, 1);
		tile_rows_log2 += increment_tile_rows_log2;
	}
}

static void vp9_frame_size_with_refs(GF_BitStream *bs, int *FrameWidth, int *FrameHeight, int *RenderWidth, int *RenderHeight, int *Sb64Cols, int *Sb64Rows)
{
	Bool found_ref;
	int i;
	for (i = 0; i < 3; i++) {
		found_ref = gf_bs_read_int(bs, 1);
		if (found_ref) {
			GF_LOG(GF_LOG_DEBUG, GF_LOG_CODING, ("[VP9] frame_size_with_refs() with ref is not supported (keep old value %dx%d).\n", *FrameWidth, *FrameHeight));
			return;
			/*FrameWidth = RefFrameWidth[ref_frame_idx[i]];
			FrameHeight = RefFrameHeight[ref_frame_idx[i]];
			break;*/
		}
	}
	if (found_ref == 0) {
		vp9_frame_size(bs, FrameWidth, FrameHeight, Sb64Cols, Sb64Rows);
	}
	else {
		vp9_compute_image_size(*FrameWidth, *FrameHeight, Sb64Cols, Sb64Rows);
	}

	vp9_render_size(bs, *FrameWidth, *FrameHeight, RenderWidth, RenderHeight);
}

static void vp9_read_interpolation_filter(GF_BitStream *bs)
{
	Bool is_filter_switchable = gf_bs_read_int(bs, 1);
	if (!is_filter_switchable) {
		/*raw_interpolation_filter = */gf_bs_read_int(bs, 2);
	}
}


#define VP9_KEY_FRAME 0

GF_Err gf_media_vp9_parse_sample(GF_BitStream *bs, GF_VPConfig *vp9_cfg, Bool *key_frame, u32 *FrameWidth, u32 *FrameHeight, u32 *renderWidth, u32 *renderHeight)
{
	Bool FrameIsIntra = GF_FALSE, profile_low_bit = GF_FALSE, profile_high_bit = GF_FALSE, show_existing_frame = GF_FALSE, frame_type = GF_FALSE, show_frame = GF_FALSE, error_resilient_mode = GF_FALSE;
	/*u8 frame_context_idx = 0, reset_frame_context = 0, frame_marker = 0*/;
	int Sb64Cols = 0, Sb64Rows = 0;

	assert(bs && key_frame);

	/*uncompressed header*/
	/*frame_marker = */gf_bs_read_int(bs, 2);
	profile_low_bit = gf_bs_read_int(bs, 1);
	profile_high_bit = gf_bs_read_int(bs, 1);
	vp9_cfg->profile = (profile_high_bit << 1) + profile_low_bit;
	if (vp9_cfg->profile == 3) {
		Bool reserved_zero = gf_bs_read_int(bs, 1);
		if (reserved_zero) {
			GF_LOG(GF_LOG_ERROR, GF_LOG_CODING, ("[VP9] uncompressed header reserved zero is not zero.\n"));
			return GF_NON_COMPLIANT_BITSTREAM;
		}
	}

	show_existing_frame = gf_bs_read_int(bs, 1);
	if (show_existing_frame == GF_TRUE) {
		/*frame_to_show_map_idx = */gf_bs_read_int(bs, 3);
		return GF_OK;
	}

	frame_type = gf_bs_read_int(bs, 1);
	show_frame = gf_bs_read_int(bs, 1);
	error_resilient_mode = gf_bs_read_int(bs, 1);
	if (frame_type == VP9_KEY_FRAME) {
		if (!vp9_frame_sync_code(bs))
			return GF_NON_COMPLIANT_BITSTREAM;
		if (vp9_color_config(bs, vp9_cfg) != GF_OK)
			return GF_NON_COMPLIANT_BITSTREAM;
		vp9_frame_size(bs, FrameWidth, FrameHeight, &Sb64Cols, &Sb64Rows);
		vp9_render_size(bs, *FrameWidth, *FrameHeight, renderWidth, renderHeight);
		/*refresh_frame_flags = 0xFF;*/
		*key_frame = GF_TRUE;
		FrameIsIntra = GF_TRUE;
	}
	else {
		Bool intra_only = GF_FALSE;
		*key_frame = GF_FALSE;

		if (show_frame == GF_FALSE) {
			intra_only = gf_bs_read_int(bs, 1);
		}
		FrameIsIntra = intra_only;

		if (error_resilient_mode == GF_FALSE) {
			/*reset_frame_context = */gf_bs_read_int(bs, 2);
		}

		if (intra_only == GF_TRUE) {
			if (!vp9_frame_sync_code(bs))
				return GF_NON_COMPLIANT_BITSTREAM;

			if (vp9_cfg->profile > 0) {
				if (vp9_color_config(bs, vp9_cfg) != GF_OK)
					return GF_NON_COMPLIANT_BITSTREAM;
			}
			else {
				u8 color_space = CS_BT_601;
				vp9_cfg->colour_primaries = VP9_CS_to_23001_8_colour_primaries[color_space];
				vp9_cfg->transfer_characteristics = VP9_CS_to_23001_8_transfer_characteristics[color_space];
				vp9_cfg->chroma_subsampling = 0;
				vp9_cfg->bit_depth = 8;
			}
			/*refresh_frame_flags = */gf_bs_read_int(bs, 8);
			vp9_frame_size(bs, FrameWidth, FrameHeight, &Sb64Cols, &Sb64Rows);
			vp9_render_size(bs, *FrameWidth, *FrameHeight, renderWidth, renderHeight);
		}
		else {
			int i;
			/*refresh_frame_flags = */gf_bs_read_int(bs, 8);
			for (i = 0; i < 3; i++) {
				/*ref_frame_idx[i] = */gf_bs_read_int(bs, 3);
				/*ref_frame_sign_bias[LAST_FRAME + i] = */gf_bs_read_int(bs, 1);
			}
			vp9_frame_size_with_refs(bs, FrameWidth, FrameHeight, renderWidth, renderHeight, &Sb64Cols, &Sb64Rows);
			/*allow_high_precision_mv = */gf_bs_read_int(bs, 1);
			vp9_read_interpolation_filter(bs);
		}
	}

	if (error_resilient_mode == 0) {
		/*refresh_frame_context = */gf_bs_read_int(bs, 1);
		/*frame_parallel_decoding_mode = */gf_bs_read_int(bs, 1);
	}

	/*frame_context_idx = */gf_bs_read_int(bs, 2);
	if (FrameIsIntra || error_resilient_mode) {
		/*setup_past_independence + save_probs ...*/
		//frame_context_idx = 0;
	}

	vp9_loop_filter_params(bs);
	vp9_quantization_params(bs);
	vp9_segmentation_params(bs);
	vp9_tile_info(bs, Sb64Cols);

	/*header_size_in_bytes = */gf_bs_read_int(bs, 16);

	return GF_OK;
}

GF_Err gf_av1_parse_obu_header(GF_BitStream *bs, ObuType *obu_type, Bool *obu_extension_flag, Bool *obu_has_size_field, u8 *temporal_id, u8 *spatial_id)
{
	Bool forbidden = gf_bs_read_int(bs, 1);
	if (forbidden) {
		return GF_NON_COMPLIANT_BITSTREAM;
	}

	*obu_type = gf_bs_read_int(bs, 4);
	*obu_extension_flag = gf_bs_read_int(bs, 1);
	*obu_has_size_field = gf_bs_read_int(bs, 1);
	if (gf_bs_read_int(bs, 1) /*obu_reserved_1bit*/) {
		return GF_NON_COMPLIANT_BITSTREAM;
	}
	if (*obu_extension_flag) {
		*temporal_id = gf_bs_read_int(bs, 3);
		*spatial_id = gf_bs_read_int(bs, 2);
		/*extension_header_reserved_3bits = */gf_bs_read_int(bs, 3);
	}

	return GF_OK;
}

GF_EXPORT
const char *av1_get_obu_name(ObuType obu_type)
{
	switch (obu_type) {
	case OBU_SEQUENCE_HEADER: return "seq_header";
	case OBU_TEMPORAL_DELIMITER: return "delimiter";
	case OBU_FRAME_HEADER: return "frame_header";
	case OBU_TILE_GROUP: return "tile_group";
	case OBU_METADATA: return "metadata";
	case OBU_FRAME: return "frame";
	case OBU_REDUNDANT_FRAME_HEADER: return "redundant_frame_header";
	case OBU_TILE_LIST: return "tile_list";
	case OBU_PADDING: return "padding";
	case OBU_RESERVED_0:
	case OBU_RESERVED_9:
	case OBU_RESERVED_10:
	case OBU_RESERVED_11:
	case OBU_RESERVED_12:
	case OBU_RESERVED_13:
	case OBU_RESERVED_14:
		return "reserved";
	default: return "unknown";
	}
}

Bool av1_is_obu_header(ObuType obu_type) {
	switch (obu_type) {
	case OBU_SEQUENCE_HEADER:
	case OBU_METADATA:
		// TODO add check based on the metadata type
		return GF_TRUE;
	default:
		return GF_FALSE;
	}
}

static Bool av1_is_obu_frame(AV1State *state, ObuType obu_type)
{
	switch (obu_type) {
	case OBU_PADDING:
	case OBU_REDUNDANT_FRAME_HEADER:
		return GF_FALSE;
	case OBU_TEMPORAL_DELIMITER:
		return state->keep_temporal_delim ? GF_TRUE : GF_FALSE;
	default:
		return GF_TRUE;
	}
}

u64 gf_av1_leb128_read(GF_BitStream *bs, u8 *opt_Leb128Bytes) {
	u64 value = 0;
	u8 Leb128Bytes = 0, i = 0;
	for (i = 0; i < 8; i++) {
		u8 leb128_byte = gf_bs_read_u8(bs);
		value |= ( ((u64) (leb128_byte & 0x7f)) << (i * 7));
		Leb128Bytes += 1;
		if (!(leb128_byte & 0x80)) {
			break;
		}
	}

	if (opt_Leb128Bytes) {
		*opt_Leb128Bytes = Leb128Bytes;
	}
	return value;
}

u32 gf_av1_leb128_size(u64 value)
{
	u32 gf_av1_leb128_size = 0;
	do {
		++gf_av1_leb128_size;
	} while ((value >>= 7) != 0);

	return gf_av1_leb128_size;
}

u64 gf_av1_leb128_write(GF_BitStream *bs, u64 value)
{
	u32 i, leb_size = gf_av1_leb128_size(value);
	for (i = 0; i < leb_size; ++i) {
		u8 byte = value & 0x7f;
		value >>= 7;
		if (value != 0) byte |= 0x80; //more bytes follow
		gf_bs_write_u8(bs, byte);
	}

	return leb_size;
}

#define OBU_BLOCK_SIZE 4096
static void av1_add_obu_internal(GF_BitStream *bs, u64 pos, u64 obu_length, ObuType obu_type, GF_List **obu_list, AV1State *state)
{
	char block[OBU_BLOCK_SIZE];
	Bool has_size_field = 0, obu_extension_flag = 0;
	u8 temporal_id, spatial_id;
	GF_AV1_OBUArrayEntry *a = NULL;

	if (state && state->mem_mode) {
		if (!state->bs) state->bs = gf_bs_new(NULL, 0, GF_BITSTREAM_WRITE);
		else gf_bs_reassign_buffer(state->bs, state->frame_obus, state->frame_obus_alloc);
	}
	else {
		GF_SAFEALLOC(a, GF_AV1_OBUArrayEntry);
		if (!a) {
			GF_LOG(GF_LOG_ERROR, GF_LOG_CONTAINER, ("[AV1] Failed to allocate OBU\n"));
			return;
		}
	}

	gf_bs_seek(bs, pos);
	gf_av1_parse_obu_header(bs, &obu_type, &obu_extension_flag, &has_size_field, &temporal_id, &spatial_id);
	gf_bs_seek(bs, pos);

	if (has_size_field) {
		if (a) {
			a->obu = gf_malloc((size_t)obu_length);
			gf_bs_read_data(bs, a->obu, (u32)obu_length);
			a->obu_length = obu_length;
		}
		else {
			u32 remain = (u32)obu_length;
			while (remain) {
				u32 block_size = OBU_BLOCK_SIZE;
				if (block_size > remain) block_size = remain;
				gf_bs_read_data(bs, block, block_size);
				gf_bs_write_data(state->bs, block, block_size);
				remain -= block_size;
			}
			return;
		}
	}
	else {
		u8 i, hdr_size = obu_extension_flag ? 2 : 1;
		const u32 leb_size = (u32)gf_av1_leb128_size(obu_length);
		const u64 obu_size = obu_length - hdr_size;

		if (a) {
			a->obu = gf_malloc((size_t)obu_length + leb_size);
			a->obu_length = obu_length + leb_size;
			for (i = 0; i < hdr_size; ++i) {
				a->obu[i] = gf_bs_read_u8(bs);
				/*add size field flag*/
				if (i == 0) a->obu[0] |= 0x02;
			}
			{
				u32 out_size = 0;
				char *output = NULL;
				GF_BitStream *bsLeb128 = gf_bs_new(NULL, 0, GF_BITSTREAM_WRITE);
				/*write size field*/
				gf_av1_leb128_write(bsLeb128, obu_size);
				assert(gf_bs_get_position(bsLeb128) == leb_size);
				gf_bs_get_content(bsLeb128, &output, &out_size);
				gf_bs_del(bsLeb128);
				memcpy(a->obu + hdr_size, output, out_size);
				gf_free(output);
			}
			gf_bs_read_data(bs, a->obu + hdr_size + leb_size, (u32)(obu_size));
			assert(gf_bs_get_position(bs) == pos + obu_length);
		}
		else {
			u32 remain;
			for (i = 0; i < hdr_size; ++i) {
				u8 hdr_b = gf_bs_read_u8(bs);
				if (i == 0) hdr_b |= 0x02; /*add size field flag*/
				gf_bs_write_u8(state->bs, hdr_b);
			}
			/*add size field */
			gf_av1_leb128_write(state->bs, obu_size);
			remain = (u32)obu_length - hdr_size;
			while (remain) {
				u32 block_size = OBU_BLOCK_SIZE;
				if (block_size > remain) block_size = remain;
				gf_bs_read_data(bs, block, block_size);
				gf_bs_write_data(state->bs, block, block_size);
				remain -= block_size;
			}
			assert(gf_bs_get_position(bs) == pos + obu_length);
			return;
		}
	}
	a->obu_type = obu_type;
	if (!*obu_list)
		*obu_list = gf_list_new();
	gf_list_add(*obu_list, a);
}

static void av1_populate_state_from_obu(GF_BitStream *bs, u64 pos, u64 obu_length, ObuType obu_type, AV1State *state)
{
	if (av1_is_obu_header(obu_type)) {
		av1_add_obu_internal(bs, pos, obu_length, obu_type, &state->frame_state.header_obus, NULL);
	}
	if (!state->skip_frames && av1_is_obu_frame(state, obu_type)) {
		if (!state->mem_mode) {
			av1_add_obu_internal(bs, pos, obu_length, obu_type, &state->frame_state.frame_obus, NULL);
		}
		else {
			av1_add_obu_internal(bs, pos, obu_length, obu_type, NULL, state);
		}
	}
}

GF_Err aom_av1_parse_temporal_unit_from_section5(GF_BitStream *bs, AV1State *state)
{
	if (!state) return GF_BAD_PARAM;
	state->obu_type = -1;

	while ((state->obu_type != OBU_TEMPORAL_DELIMITER) && gf_bs_available(bs)) {
		u64 pos = gf_bs_get_position(bs), obu_length = 0;
		GF_Err e;

		e = gf_media_aom_av1_parse_obu(bs, &state->obu_type, &obu_length, NULL, state);
		if (e)
			return e;

		if (obu_length != gf_bs_get_position(bs) - pos) {
			GF_LOG(GF_LOG_WARNING, GF_LOG_CONTAINER, ("[AV1] OBU (Section 5) frame size "LLU" different from consumed bytes "LLU".\n", obu_length, gf_bs_get_position(bs) - pos));
			return GF_NON_COMPLIANT_BITSTREAM;
		}

		GF_LOG(GF_LOG_DEBUG, GF_LOG_CONTAINER, ("[AV1] Section5 OBU detected (size "LLU")\n", obu_length));
		av1_populate_state_from_obu(bs, pos, obu_length, state->obu_type, state);
	}

	return GF_OK;
}

Bool gf_media_aom_probe_annexb(GF_BitStream *bs)
{
	Bool res = GF_TRUE;
	u64 pos = gf_bs_get_position(bs);
	u64 sz = gf_av1_leb128_read(bs, NULL);
	if (!sz) res = GF_FALSE;
	while (sz > 0) {
		u8 Leb128Bytes = 0;
		u64 frame_unit_size = gf_av1_leb128_read(bs, &Leb128Bytes);

		if (!frame_unit_size) {
			res = GF_FALSE;
			break;
		}

		if (sz < Leb128Bytes + frame_unit_size) {
			res = GF_FALSE;
			break;
		}
		sz -= Leb128Bytes + frame_unit_size;

		while (frame_unit_size > 0) {
			ObuType obu_type;
			u64 pos, obu_length = gf_av1_leb128_read(bs, &Leb128Bytes);
			if (frame_unit_size < Leb128Bytes + obu_length) {
				res = GF_FALSE;
				break;
			}
			pos = gf_bs_get_position(bs);
			frame_unit_size -= Leb128Bytes;

			u8 tid, sid;
			Bool extflag, has_size;
			GF_Err e = gf_av1_parse_obu_header(bs, &obu_type, &extflag, &has_size, &tid, &sid);
			if (e) {
				res = GF_FALSE;
				break;
			}

			if (has_size) {
				obu_length = (u32)gf_av1_leb128_read(bs, NULL);
			}
			else {
				if (obu_length >= 1 + extflag) {
					obu_length = obu_length - 1 - extflag;
				}
				else {
					res = GF_FALSE;
					break;
				}
			}
			u32 hdr_size = (u32)(gf_bs_get_position(bs) - pos);
			obu_length += hdr_size;

			if (frame_unit_size < obu_length) {
				res = GF_FALSE;
				break;
			}
			frame_unit_size -= obu_length;
			gf_bs_skip_bytes(bs, obu_length - hdr_size);
		}
		if (!res) break;
	}
	gf_bs_seek(bs, pos);
	return res;
}

GF_Err aom_av1_parse_temporal_unit_from_annexb(GF_BitStream *bs, AV1State *state)
{
	GF_Err e = GF_OK;
	u64 tupos;
	u64 tusize, sz;
	if (!bs || !state) return GF_BAD_PARAM;

	tusize = sz = gf_av1_leb128_read(bs, NULL);
	tupos = gf_bs_get_position(bs);
	if (!sz) {
		GF_LOG(GF_LOG_INFO, GF_LOG_CODING, ("[AV1] size 0 for annexN frame, likely not annex B\n"));
		return GF_NON_COMPLIANT_BITSTREAM;
	}

	GF_LOG(GF_LOG_DEBUG, GF_LOG_CONTAINER, ("[AV1] Annex B temporal unit detected (size "LLU") ***** \n", sz));
	while (sz > 0) {
		u8 Leb128Bytes = 0;
		u64 frame_unit_size = gf_av1_leb128_read(bs, &Leb128Bytes);
		if (sz < Leb128Bytes + frame_unit_size) {
			GF_LOG(GF_LOG_ERROR, GF_LOG_CODING, ("[AV1] Annex B sz("LLU") < Leb128Bytes("LLU") + frame_unit_size("LLU")\n", sz, Leb128Bytes, frame_unit_size));
			return GF_NON_COMPLIANT_BITSTREAM;
		}
		GF_LOG(GF_LOG_DEBUG, GF_LOG_CONTAINER, ("[AV1] Annex B    frame unit detected (size "LLU")\n", frame_unit_size));
		sz -= Leb128Bytes + frame_unit_size;

		while (frame_unit_size > 0) {
			u64 pos, obu_length = gf_av1_leb128_read(bs, &Leb128Bytes);
			if (frame_unit_size < Leb128Bytes + obu_length) {
				GF_LOG(GF_LOG_ERROR, GF_LOG_CODING, ("[AV1] Annex B frame_unit_size("LLU") < Leb128Bytes("LLU") + obu_length("LLU")\n", frame_unit_size, Leb128Bytes, obu_length));
				return GF_NON_COMPLIANT_BITSTREAM;
			}
			GF_LOG(GF_LOG_DEBUG, GF_LOG_CONTAINER, ("[AV1] Annex B        OBU detected (size "LLU")\n", obu_length));
			pos = gf_bs_get_position(bs);
			frame_unit_size -= Leb128Bytes;

			e = gf_media_aom_av1_parse_obu(bs, &state->obu_type, &obu_length, NULL, state);
			if (e) return e;

			if (obu_length != gf_bs_get_position(bs) - pos) {
				GF_LOG(GF_LOG_WARNING, GF_LOG_CONTAINER, ("[AV1] Annex B frame size "LLU" different from consumed bytes "LLU".\n", obu_length, gf_bs_get_position(bs) - pos));
				return GF_NON_COMPLIANT_BITSTREAM;
			}

			av1_populate_state_from_obu(bs, pos, obu_length, state->obu_type, state);
			if (frame_unit_size < obu_length) {
				GF_LOG(GF_LOG_ERROR, GF_LOG_CODING, ("[AV1] Annex B frame_unit_size("LLU") < OBU size ("LLU")\n", frame_unit_size, obu_length));
				return GF_NON_COMPLIANT_BITSTREAM;
			}
			frame_unit_size -= obu_length;
		}
	}
	assert(sz == 0);
	if (tusize != gf_bs_get_position(bs) - tupos) {
		GF_LOG(GF_LOG_WARNING, GF_LOG_CONTAINER, ("[AV1] Annex B TU size "LLU" different from consumed bytes "LLU".\n", tusize, gf_bs_get_position(bs) - tupos));
		return GF_NON_COMPLIANT_BITSTREAM;
	}
	return GF_OK;
}

GF_Err aom_av1_parse_temporal_unit_from_ivf(GF_BitStream *bs, AV1State *state)
{
	u64 frame_size, pts_ignored;
	GF_Err e;
	if (gf_bs_available(bs)<12) return GF_EOS;
	e = gf_media_parse_ivf_frame_header(bs, &frame_size, &pts_ignored);
	if (e) return e;
	GF_LOG(GF_LOG_DEBUG, GF_LOG_CONTAINER, ("[AV1] IVF frame detected (size "LLU")\n", frame_size));

	if (gf_bs_available(bs) < frame_size) return GF_EOS;

	while (frame_size > 0) {
		u64 obu_size = 0, pos = gf_bs_get_position(bs);

		if (gf_media_aom_av1_parse_obu(bs, &state->obu_type, &obu_size, NULL, state) != GF_OK)
			return e;

		if (obu_size != gf_bs_get_position(bs) - pos) {
			GF_LOG(GF_LOG_WARNING, GF_LOG_CONTAINER, ("[AV1] IVF frame size "LLU" different from consumed bytes "LLU".\n", obu_size, gf_bs_get_position(bs) - pos));
			return GF_NON_COMPLIANT_BITSTREAM;
		}

		av1_populate_state_from_obu(bs, pos, obu_size, state->obu_type, state);

		frame_size -= obu_size;
	}

	return e;
}

#define AV1_NUM_REF_FRAMES 8
#define AV1_ALL_FRAMES ((1 << AV1_NUM_REF_FRAMES) - 1)

#define AV1_SUPERRES_DENOM_MIN 9
#define AV1_SUPERRES_DENOM_BITS 3
#define AV1_SUPERRES_NUM 8

#define AV1_REFS_PER_FRAME 7
#define AV1_PRIMARY_REF_NONE 7

#define MAX_TILE_WIDTH 4096
#define MAX_TILE_AREA (4096 * 2304)

static u32 aom_av1_tile_log2(u32 blkSize, u32 target)
{
	u32 k;
	for (k = 0; (blkSize << k) < target; k++) {
	}
	return k;
}

static u64 aom_av1_le(GF_BitStream *bs, u32 n) {
	u32 i = 0;
	u64 t = 0;
	for (i = 0; i < n; i++) {
		u8 byte = gf_bs_read_int(bs, 8);
		t += (byte << (i * 8));
	}
	return t;
}


static void av1_parse_tile_info(GF_BitStream *bs, AV1State *state)
{
	u32 i;
	u32 MiCols = 2 * ((state->width + 7) >> 3);
	u32 MiRows = 2 * ((state->height + 7) >> 3);
	u32 sbCols = state->use_128x128_superblock ? ((MiCols + 31) >> 5) : ((MiCols + 15) >> 4);
	u32 sbRows = state->use_128x128_superblock ? ((MiRows + 31) >> 5) : ((MiRows + 15) >> 4);
	u32 sbShift = state->use_128x128_superblock ? 5 : 4;
	u32 sbSize = sbShift + 2;
	u32 maxTileWidthSb = MAX_TILE_WIDTH >> sbSize;
	u32 maxTileAreaSb = MAX_TILE_AREA >> (2 * sbSize);
	u32 minLog2tileCols = aom_av1_tile_log2(maxTileWidthSb, sbCols);
	u32 maxLog2tileCols = aom_av1_tile_log2(1, MIN(sbCols, AV1_MAX_TILE_COLS));
	u32 maxLog2tileRows = aom_av1_tile_log2(1, MIN(sbRows, AV1_MAX_TILE_ROWS));
	u32 minLog2Tiles = MAX(minLog2tileCols, aom_av1_tile_log2(maxTileAreaSb, sbRows * sbCols));
	Bool uniform_tile_spacing_flag = gf_bs_read_int(bs, 1);
	if (uniform_tile_spacing_flag) {
		u32 startSb, tileWidthSb, tileHeightSb, minLog2tileRows;
		state->tileColsLog2 = minLog2tileCols;
		while (state->tileColsLog2 < maxLog2tileCols) {
			Bool increment_tile_cols_log2 = gf_bs_read_int(bs, 1);
			if (increment_tile_cols_log2 == 1)
				state->tileColsLog2++;
			else
				break;
		}

		tileWidthSb = (sbCols + (1 << state->tileColsLog2) - 1) >> state->tileColsLog2;
		i = 0;
		for (startSb = 0; startSb < sbCols; startSb += tileWidthSb) {
			i += 1;
		}
		state->tileCols = i;
		minLog2tileRows = MAX((int)(minLog2Tiles - state->tileColsLog2), 0);
		state->tileRowsLog2 = minLog2tileRows;
		while (state->tileRowsLog2 < maxLog2tileRows) {
			Bool increment_tile_rows_log2 = gf_bs_read_int(bs, 1);
			if (increment_tile_rows_log2 == 1)
				state->tileRowsLog2++;
			else
				break;
		}

		tileHeightSb = (sbRows + (1 << state->tileRowsLog2) - 1) >> state->tileRowsLog2;
		i = 0;
		for (startSb = 0; startSb < sbRows; startSb += tileHeightSb) {
			i += 1;
		}
		state->tileRows = i;
	}
	else {
		u32 startSb, maxTileHeightSb, widestTileSb;
		widestTileSb = 0;
		startSb = 0;
		for (i = 0; startSb < sbCols; i++) {
			u32 maxWidth = MIN((int)(sbCols - startSb), maxTileWidthSb);
			u32 width_in_sbs_minus_1 = av1_read_ns(bs, maxWidth);
			u32 sizeSb = width_in_sbs_minus_1 + 1;
			widestTileSb = MAX(sizeSb, widestTileSb);
			startSb += sizeSb;
		}
		if (!widestTileSb) {
			GF_LOG(GF_LOG_ERROR, GF_LOG_CODING, ("[AV1] widest tile is 0, broken bitstream\n"));
			return;
		}
		state->tileCols = i;
		state->tileColsLog2 = aom_av1_tile_log2(1, state->tileCols);

		if (minLog2Tiles > 0)
			maxTileAreaSb = (sbRows * sbCols) >> (minLog2Tiles + 1);
		else
			maxTileAreaSb = sbRows * sbCols;
		maxTileHeightSb = MAX(maxTileAreaSb / widestTileSb, 1);

		startSb = 0;
		for (i = 0; startSb < sbRows; i++) {
			u32 maxHeight = MIN((int)(sbRows - startSb), maxTileHeightSb);
			u32 height_in_sbs_minus_1 = av1_read_ns(bs, maxHeight);
			u32 sizeSb = height_in_sbs_minus_1 + 1;
			startSb += sizeSb;
		}

		state->tileRows = i;
		state->tileRowsLog2 = aom_av1_tile_log2(1, state->tileRows);
	}
	if (state->tileColsLog2 > 0 || state->tileRowsLog2 > 0) {
		/*context_update_tile_id = */gf_bs_read_int(bs, state->tileRowsLog2 + state->tileColsLog2);
		state->tile_size_bytes = gf_bs_read_int(bs, 2) + 1;
	}
}

static void superres_params(GF_BitStream *bs, AV1State *state)
{
	u32 SuperresDenom;
	Bool use_superres;

	if (state->enable_superres) {
		use_superres = gf_bs_read_int(bs, 1);
	}
	else {
		use_superres = GF_FALSE;
	}
	if (use_superres) {
		u8 coded_denom = gf_bs_read_int(bs, AV1_SUPERRES_DENOM_BITS);
		SuperresDenom = coded_denom + AV1_SUPERRES_DENOM_MIN;
	}
	else {
		SuperresDenom = AV1_SUPERRES_NUM;
	}
	state->UpscaledWidth = state->width;
	state->width = (state->UpscaledWidth * AV1_SUPERRES_NUM + (SuperresDenom / 2)) / SuperresDenom;
}

static void frame_size(GF_BitStream *bs, AV1State *state, Bool frame_size_override_flag)
{
	if (frame_size_override_flag) {
		u32 frame_width_minus_1, frame_height_minus_1;
		u8 n = state->frame_width_bits_minus_1 + 1;
		frame_width_minus_1 = gf_bs_read_int(bs, n);
		n = state->frame_height_bits_minus_1 + 1;
		frame_height_minus_1 = gf_bs_read_int(bs, n);
		state->width = frame_width_minus_1 + 1;
		state->height = frame_height_minus_1 + 1;
	}
	superres_params(bs, state);
	//compute_image_size(); //no bits
}

static void render_size(GF_BitStream *bs)
{
	Bool render_and_frame_size_different = gf_bs_read_int(bs, 1);
	if (render_and_frame_size_different == GF_TRUE) {
		/*render_width_minus_1 =*/ gf_bs_read_int(bs, 16);
		/*render_height_minus_1 =*/ gf_bs_read_int(bs, 16);
		//RenderWidth = render_width_minus_1 + 1;
		//RenderHeight = render_height_minus_1 + 1;
	}
	else {
		//RenderWidth = UpscaledWidth;
		//RenderHeight = FrameHeight;
	}
}

static void read_interpolation_filter(GF_BitStream *bs)
{
	Bool is_filter_switchable = gf_bs_read_int(bs, 1);
	if (!is_filter_switchable) {
		/*interpolation_filter =*/ gf_bs_read_int(bs, 2);
	}
}

static void frame_size_with_refs(GF_BitStream *bs, AV1State *state, Bool frame_size_override_flag)
{
	Bool found_ref = GF_FALSE;
	u32 i = 0;
	for (i = 0; i < AV1_REFS_PER_FRAME; i++) {
		found_ref = gf_bs_read_int(bs, 1);
		if (found_ref == 1) {
#if 0
			UpscaledWidth = RefUpscaledWidth[ref_frame_idx[i]];
			FrameWidth = UpscaledWidth;
			FrameHeight = RefFrameHeight[ref_frame_idx[i]];
			RenderWidth = RefRenderWidth[ref_frame_idx[i]];
			RenderHeight = RefRenderHeight[ref_frame_idx[i]];
#endif
			break;
		}
	}
	if (found_ref == 0) {
		frame_size(bs, state, frame_size_override_flag);
		render_size(bs);
	}
	else {
		superres_params(bs, state);
		//compute_image_size();
	}
}

static s32 av1_delta_q(GF_BitStream *bs)
{
	Bool delta_coded = gf_bs_read_int(bs, 1);
	s32 delta_q = 0;
	if (delta_coded) {
		u32 signMask = 1 << (7 - 1);
		delta_q = gf_bs_read_int(bs, 7);
		if (delta_q & signMask)
			delta_q = delta_q - 2 * signMask;
	}
	return delta_q;
}

static u8 Segmentation_Feature_Bits[] = { 8,6,6,6,6,3,0,0 };
static u8 Segmentation_Feature_Signed[] = { 1, 1, 1, 1, 1, 0, 0, 0 };

static u8 av1_get_qindex(Bool ignoreDeltaQ, u32 segmentId, u32 base_q_idx, u32 delta_q_present, u32 CurrentQIndex, Bool segmentation_enabled, u8 *features_SEG_LVL_ALT_Q_enabled, s32 *features_SEG_LVL_ALT_Q)
{
	//If seg_feature_active_idx( segmentId, SEG_LVL_ALT_Q ) is equal to 1 the following ordered steps apply:
	if (segmentation_enabled && features_SEG_LVL_ALT_Q_enabled[segmentId]) {
		//Set the variable data equal to FeatureData[ segmentId ][ SEG_LVL_ALT_Q ].
		s32 data = features_SEG_LVL_ALT_Q[segmentId];
		s32 qindex = base_q_idx + data;
		//If ignoreDeltaQ is equal to 0 and delta_q_present is equal to 1, set qindex equal to CurrentQIndex + data.
		if ((ignoreDeltaQ == 0) && (delta_q_present == 1)) qindex = CurrentQIndex + data;
		//Return Clip3( 0, 255, qindex ).
		if (qindex < 0) return 0;
		else if (qindex > 255) return 255;
		else return (u8)qindex;
	}
	//Otherwise, if ignoreDeltaQ is equal to 0 and delta_q_present is equal to 1, return CurrentQIndex.
	if ((ignoreDeltaQ == 0) && (delta_q_present == 1)) return CurrentQIndex;
	//otherwise
	return base_q_idx;
}

enum {
	AV1_RESTORE_NONE = 0,
	AV1_RESTORE_SWITCHABLE,
	AV1_RESTORE_WIENER,
	AV1_RESTORE_SGRPROJ
};

#define AV1_GMC_IDENTITY  0
#define AV1_GMC_TRANSLATION 1
#define AV1_GMC_ROTZOOM 2
#define AV1_GMC_AFFINE 3

#define AV1_LAST_FRAME 1
#define AV1_LAST2_FRAME 2
#define AV1_LAST3_FRAME 3
#define AV1_GOLDEN_FRAME 4
#define AV1_BWDREF_FRAME 5
#define AV1_ALTREF2_FRAME 6
#define AV1_ALTREF_FRAME 7

#define GM_ABS_ALPHA_BITS 12
#define GM_ALPHA_PREC_BITS 15
#define GM_ABS_TRANS_ONLY_BITS 9
#define GM_TRANS_ONLY_PREC_BITS 3
#define GM_ABS_TRANS_BITS 12
#define GM_TRANS_PREC_BITS 6
#define WARPEDMODEL_PREC_BITS 16


static u32 av1_decode_subexp(GF_BitStream *bs, s32 numSyms)
{
	s32 i = 0;
	s32 mk = 0;
	s32 k = 3;
	while (1) {
		s32 b2 = i ? k + i - 1 : k;
		s32 a = 1 << b2;
		if (numSyms <= mk + 3 * a) {
			s32 subexp_final_bits = av1_read_ns(bs, numSyms - mk);
			return subexp_final_bits + mk;
		}
		else {
			s32 subexp_more_bits = gf_bs_read_int(bs, 1);
			if (subexp_more_bits) {
				i++;
				mk += a;
			}
			else {
				s32 subexp_bits = gf_bs_read_int(bs, b2);
				return subexp_bits + mk;
			}
		}
	}
}

static GFINLINE s32 inverse_recenter(s32 r, u32 v)
{
	if ((s64)v > (s64)(2 * r))
		return v;
	else if (v & 1)
		return r - ((v + 1) >> 1);
	else
		return r + (v >> 1);
}

static s32 av1_decode_unsigned_subexp_with_ref(GF_BitStream *bs, s32 mx, s32 r)
{
	u32 v = av1_decode_subexp(bs, mx);
	if ((r < 0) && (-(-r << 1) <= mx)) {
		return inverse_recenter(r, v);
	}
	else if ((r << 1) <= mx) {
		return inverse_recenter(r, v);
	}
	else {
		return mx - 1 - inverse_recenter(mx - 1 - r, v);
	}
}
static s16 av1_decode_signed_subexp_with_ref(GF_BitStream *bs, s32 low, s32 high, s32 r)
{
	s16 x = av1_decode_unsigned_subexp_with_ref(bs, high - low, r - low);
	return x + low;
}

static void av1_read_global_param(AV1State *state, GF_BitStream *bs, u8 type, u8 ref, u8 idx)
{
	u8 absBits = GM_ABS_ALPHA_BITS;
	u8 precBits = GM_ALPHA_PREC_BITS;
	if (idx < 2) {
		if (type == AV1_GMC_TRANSLATION) {
			absBits = GM_ABS_TRANS_ONLY_BITS - (!state->frame_state.allow_high_precision_mv ? 1 : 0);
			precBits = GM_TRANS_ONLY_PREC_BITS - (!state->frame_state.allow_high_precision_mv ? 1 : 0);
		}
		else {
			absBits = GM_ABS_TRANS_BITS;
			precBits = GM_TRANS_PREC_BITS;
		}
	}
	s32 precDiff = WARPEDMODEL_PREC_BITS - precBits;
	s32 round = (idx % 3) == 2 ? (1 << WARPEDMODEL_PREC_BITS) : 0;
	s32 sub = (idx % 3) == 2 ? (1 << precBits) : 0;
	s32 mx = (1 << absBits);
	s32 r = (state->PrevGmParams.coefs[ref][idx] >> precDiff) - sub;
	s32 val = av1_decode_signed_subexp_with_ref(bs, -mx, mx + 1, r);

	if (val < 0) {
		val = -val;
		state->GmParams.coefs[ref][idx] = (-(val << precDiff) + round);
	}
	else {
		state->GmParams.coefs[ref][idx] = (val << precDiff) + round;
	}
}

static s32 av1_get_relative_dist(s32 a, s32 b, AV1State *state)
{
	if (!state->enable_order_hint)
		return 0;
	s32 diff = a - b;
	s32 m = 1 << (state->OrderHintBits - 1);
	diff = (diff & (m - 1)) - (diff & m);
	return diff;
}

static void av1_setup_past_independence(AV1State *state)
{
	u32 ref, i;
	for (ref = AV1_LAST_FRAME; ref <= AV1_ALTREF_FRAME; ref++) {
		for (i = 0; i <= 5; i++) {
			state->PrevGmParams.coefs[ref][i] = ((i % 3 == 2) ? 1 << WARPEDMODEL_PREC_BITS : 0);
		}
	}
}

static void av1_load_previous(AV1State *state, u8 primary_ref_frame, s8 *ref_frame_idx)
{
	s8 prevFrame = ref_frame_idx[primary_ref_frame];
	if (prevFrame < 0) {
		GF_LOG(GF_LOG_ERROR, GF_LOG_CODING, ("[AV1] load_previous: prevFrame reference index %d is invalid\n", prevFrame));
	}
	else {
		state->PrevGmParams = state->SavedGmParams[prevFrame];
		// load_loop_filter_params( prevFrame )
		// load_segmentation_params( prevFrame )
	}
}

static void av1_decode_frame_wrapup(AV1State *state)
{
	u32 i;
	for (i = 0; i < AV1_NUM_REF_FRAMES; i++) {
		if ((state->frame_state.refresh_frame_flags >> i) & 1) {
			state->RefOrderHint[i] = state->frame_state.order_hint;
			state->SavedGmParams[i] = state->GmParams;
			state->RefFrameType[i] = state->frame_state.frame_type;
		}
	}
	state->frame_state.seen_frame_header = GF_FALSE;
	//Otherwise (show_existing_frame is equal to 1), if frame_type is equal to KEY_FRAME, the reference frame loading process as specified in section 7.21 is invoked
	if ((state->frame_state.show_existing_frame) && (state->frame_state.frame_type == AV1_KEY_FRAME)) {
		state->frame_state.order_hint = state->RefOrderHint[state->frame_state.frame_to_show_map_idx];
		//OrderHints[ j + LAST_FRAME ] is set equal to SavedOrderHints[state->frame_to_show_map_idx ][ j + LAST_FRAME ] for j = 0..REFS_PER_FRAME-1.

		//gm_params[ ref ][ j ] is set equal to SavedGmParams[ frame_to_show_map_idx ][ ref ][ j ] for ref = LAST_FRAME..ALTREF_FRAME, for j = 0..5.
		state->GmParams = state->SavedGmParams[state->frame_state.frame_to_show_map_idx];

	}
}

static s32 find_latest_forward(u32 curFrameHint, u8 *shiftedOrderHints, u8 *usedFrame)
{
	u32 i;
	s32 ref = -1;
	s32 latestOrderHint = 0;
	for (i = 0; i < AV1_NUM_REF_FRAMES; i++) {
		s32 hint = shiftedOrderHints[i];
		if (!usedFrame[i] && ((u32)hint < curFrameHint) && (ref < 0 || hint >= latestOrderHint)) {
			ref = i;
			latestOrderHint = hint;
		}
	}
	return ref;
}

//see 7.8 of AV1 spec
static void av1_set_frame_refs(AV1State *state, u8 last_frame_idx, u8 gold_frame_idx, s8 *ref_frame_idx)
{
	u32 i;
	u8 usedFrame[AV1_NUM_REF_FRAMES];
	u8 shiftedOrderHints[AV1_NUM_REF_FRAMES];

	for (i = 0; i < AV1_REFS_PER_FRAME; i++)
		ref_frame_idx[i] = -1;

	ref_frame_idx[AV1_LAST_FRAME - AV1_LAST_FRAME] = last_frame_idx;
	ref_frame_idx[AV1_GOLDEN_FRAME - AV1_LAST_FRAME] = gold_frame_idx;

	for (i = 0; i < AV1_NUM_REF_FRAMES; i++) {
		usedFrame[i] = 0;
	}

	usedFrame[last_frame_idx] = 1;
	usedFrame[gold_frame_idx] = 1;
	u32 curFrameHint = 1 << (state->OrderHintBits - 1);

	for (i = 0; i < AV1_NUM_REF_FRAMES; i++) {
		shiftedOrderHints[i] = curFrameHint + av1_get_relative_dist(state->RefOrderHint[i], state->frame_state.order_hint, state);
	}

	u8 lastOrderHint = shiftedOrderHints[last_frame_idx];
	u8 goldOrderHint = shiftedOrderHints[gold_frame_idx];

	//It is a requirement of bitstream conformance that lastOrderHint is strictly less than curFrameHint.
	if (lastOrderHint >= curFrameHint) {
		GF_LOG(GF_LOG_WARNING, GF_LOG_CODING, ("[AV1] non conformant bitstream detected while setting up frame refs: lastOrderHint(%d) shall be stricly less than curFrameHint(%d)\n", lastOrderHint, curFrameHint));
	}
	//It is a requirement of bitstream conformance that goldOrderHint is strictly less than curFrameHint.
	if (goldOrderHint >= curFrameHint) {
		GF_LOG(GF_LOG_WARNING, GF_LOG_CODING, ("[AV1] non conformant bitstream detected while setting up frame refs: goldOrderHint(%d) shall be stricly less than curFrameHint(%d)\n", lastOrderHint, curFrameHint));
	}

	//find_latest_backward() {
	s32 ref = -1;
	s32 latestOrderHint = 0;
	for (i = 0; i < AV1_NUM_REF_FRAMES; i++) {
		s32 hint = shiftedOrderHints[i];
		if (!usedFrame[i] && ((u32)hint >= curFrameHint) && (ref < 0 || hint >= latestOrderHint)) {
			ref = i;
			latestOrderHint = hint;
		}
	}
	if (ref >= 0) {
		ref_frame_idx[AV1_ALTREF_FRAME - AV1_LAST_FRAME] = ref;
		usedFrame[ref] = 1;
	}
	//find_earliest_backward() for BWDREF_FRAME
	ref = -1;
	s32 earliestOrderHint = 0;
	for (i = 0; i < AV1_NUM_REF_FRAMES; i++) {
		s32 hint = shiftedOrderHints[i];
		if (!usedFrame[i] && ((u32)hint >= curFrameHint) && (ref < 0 || hint < earliestOrderHint)) {
			ref = i;
			earliestOrderHint = hint;
		}
	}
	if (ref >= 0) {
		ref_frame_idx[AV1_BWDREF_FRAME - AV1_LAST_FRAME] = ref;
		usedFrame[ref] = 1;
	}

	//find_earliest_backward() for ALTREF2_FRAME
	ref = -1;
	earliestOrderHint = 0;
	for (i = 0; i < AV1_NUM_REF_FRAMES; i++) {
		s32 hint = shiftedOrderHints[i];
		if (!usedFrame[i] && ((u32)hint >= curFrameHint) && (ref < 0 || hint < earliestOrderHint)) {
			ref = i;
			earliestOrderHint = hint;
		}
	}
	if (ref >= 0) {
		ref_frame_idx[AV1_ALTREF2_FRAME - AV1_LAST_FRAME] = ref;
		usedFrame[ref] = 1;
	}

	//The remaining references are set to be forward references in anti-chronological order as follows:

	const u8 Ref_Frame_List[AV1_REFS_PER_FRAME - 2] = {
		AV1_LAST2_FRAME, AV1_LAST3_FRAME, AV1_BWDREF_FRAME, AV1_ALTREF2_FRAME, AV1_ALTREF_FRAME
	};

	for (i = 0; i < AV1_REFS_PER_FRAME - 2; i++) {
		u8 refFrame = Ref_Frame_List[i];
		if (ref_frame_idx[refFrame - AV1_LAST_FRAME] < 0) {
			s32 ref = find_latest_forward(curFrameHint, shiftedOrderHints, usedFrame);
			if (ref >= 0) {
				ref_frame_idx[refFrame - AV1_LAST_FRAME] = ref;
				usedFrame[ref] = 1;
			}
		}
	}
	//Finally, any remaining references are set to the reference frame with smallest output order as follows:
	ref = -1;
	for (i = 0; i < AV1_NUM_REF_FRAMES; i++) {
		s32 hint = shiftedOrderHints[i];
		if (ref < 0 || hint < earliestOrderHint) {
			ref = i;
			earliestOrderHint = hint;
		}
	}
	for (i = 0; i < AV1_REFS_PER_FRAME; i++) {
		if (ref_frame_idx[i] < 0) {
			ref_frame_idx[i] = ref;
		}
	}
}


static void av1_parse_uncompressed_header(GF_BitStream *bs, AV1State *state)
{
	Bool error_resilient_mode = GF_FALSE, allow_screen_content_tools = GF_FALSE, force_integer_mv = GF_FALSE;
	Bool /*use_ref_frame_mvs = GF_FALSE,*/ FrameIsIntra = GF_FALSE, frame_size_override_flag = GF_FALSE;
	Bool disable_cdf_update = GF_FALSE;
	u8 showable_frame;
	u8 primary_ref_frame;
	u16 idLen = 0;
	u32 idx;
	s8 ref_frame_idx[AV1_REFS_PER_FRAME];
	AV1StateFrame *frame_state = &state->frame_state;

	if (state->frame_id_numbers_present_flag) {
		idLen = (state->additional_frame_id_length_minus_1 + state->delta_frame_id_length_minus_2 + 3);
	}
	frame_state->refresh_frame_flags = 0;

	showable_frame = 0;
	if (state->reduced_still_picture_header) {
		frame_state->key_frame = GF_TRUE;
		FrameIsIntra = GF_TRUE;
		frame_state->frame_type = AV1_KEY_FRAME;
		frame_state->show_frame = GF_TRUE;
		frame_state->show_existing_frame = 0;
	}
	else {
		frame_state->show_existing_frame = gf_bs_read_int(bs, 1);
		if (frame_state->show_existing_frame == GF_TRUE) {
			frame_state->frame_to_show_map_idx = gf_bs_read_int(bs, 3);
			frame_state->frame_type = state->RefFrameType[frame_state->frame_to_show_map_idx];

			if (state->decoder_model_info_present_flag && !state->equal_picture_interval) {
				/*frame_presentation_time = */gf_bs_read_int(bs, state->frame_presentation_time_length);
			}

			frame_state->refresh_frame_flags = 0;
			if (state->frame_id_numbers_present_flag) {
				/*display_frame_id = */gf_bs_read_int(bs, idLen);
			}
			if (frame_state->frame_type == AV1_KEY_FRAME) {
				frame_state->refresh_frame_flags = AV1_ALL_FRAMES;
			}
			/*
			if (film_grain_params_present) {
				load_grain_params(frame_to_show_map_idx)
			}*/
			return;
		}
		frame_state->frame_type = gf_bs_read_int(bs, 2);
		FrameIsIntra = (frame_state->frame_type == AV1_INTRA_ONLY_FRAME || frame_state->frame_type == AV1_KEY_FRAME);
		frame_state->show_frame = gf_bs_read_int(bs, 1);
		if (frame_state->is_first_frame) {
			frame_state->key_frame = frame_state->seen_seq_header && frame_state->show_frame && frame_state->frame_type == AV1_KEY_FRAME && frame_state->seen_frame_header;
		}
		if (frame_state->show_frame && state->decoder_model_info_present_flag && !state->equal_picture_interval) {
			/*frame_presentation_time = */gf_bs_read_int(bs, state->frame_presentation_time_length);
		}
		if (frame_state->show_frame) {
			showable_frame = frame_state->frame_type != AV1_KEY_FRAME;

		}
		else {
			showable_frame = gf_bs_read_int(bs, 1);
		}
		if (frame_state->frame_type == AV1_SWITCH_FRAME || (frame_state->frame_type == AV1_KEY_FRAME && frame_state->show_frame))
			error_resilient_mode = GF_TRUE;
		else
			error_resilient_mode = gf_bs_read_int(bs, 1);
	}

	if ((frame_state->frame_type == AV1_KEY_FRAME) && frame_state->show_frame) {
		u32 i;
		for (i = 0; i < AV1_NUM_REF_FRAMES; i++) {
			state->RefValid[i] = 0;
			state->RefOrderHint[i] = 0;
		}
		for (i = 0; i < AV1_REFS_PER_FRAME; i++) {
			state->OrderHints[AV1_LAST_FRAME + i] = 0;
		}
	}

	disable_cdf_update = gf_bs_read_int(bs, 1);
	if (state->seq_force_screen_content_tools == 2/*SELECT_SCREEN_CONTENT_TOOLS*/) {
		allow_screen_content_tools = gf_bs_read_int(bs, 1);
	}
	else {
		allow_screen_content_tools = state->seq_force_screen_content_tools;
	}
	if (allow_screen_content_tools) {
		if (state->seq_force_integer_mv == 2/*SELECT_INTEGER_MV*/) {
			force_integer_mv = gf_bs_read_int(bs, 1);
		}
		else {
			force_integer_mv = state->seq_force_integer_mv;
		}
	}
	else {
		force_integer_mv = 0;
	}
	if (FrameIsIntra) {
		force_integer_mv = 1;
	}
	if (state->frame_id_numbers_present_flag) {
		/*current_frame_id = */gf_bs_read_int(bs, idLen);
	}
	if (frame_state->frame_type == AV1_SWITCH_FRAME)
		frame_size_override_flag = GF_TRUE;
	else if (state->reduced_still_picture_header)
		frame_size_override_flag = GF_FALSE;
	else
		frame_size_override_flag = gf_bs_read_int(bs, 1);

	frame_state->order_hint = gf_bs_read_int(bs, state->OrderHintBits);
	if (FrameIsIntra || error_resilient_mode) {
		primary_ref_frame = AV1_PRIMARY_REF_NONE;
	}
	else {
		primary_ref_frame = gf_bs_read_int(bs, 3);
	}

	if (state->decoder_model_info_present_flag) {
		u8 buffer_removal_time_present_flag = gf_bs_read_int(bs, 1);
		if (buffer_removal_time_present_flag) {
			u32 opNum;
			for (opNum = 0; opNum < state->operating_points_count; opNum++) {
				if (state->decoder_model_present_for_this_op[opNum]) {
					u8 opPtIdc = state->operating_point_idc[opNum];
					u8 inTemporalLayer = (opPtIdc >> state->temporal_id) & 1;
					u8 inSpatialLayer = (opPtIdc >> (state->spatial_id + 8)) & 1;
					if (opPtIdc == 0 || (inTemporalLayer && inSpatialLayer)) {
						/*buffer_removal_time[opNum] = */gf_bs_read_int(bs, state->buffer_removal_time_length);
					}
				}
			}
		}
	}

	if (frame_state->frame_type == AV1_SWITCH_FRAME || (frame_state->frame_type == AV1_KEY_FRAME && frame_state->show_frame)) {
		frame_state->refresh_frame_flags = AV1_ALL_FRAMES;
	}
	else {
		frame_state->refresh_frame_flags = gf_bs_read_int(bs, 8);
	}
	if (!FrameIsIntra || frame_state->refresh_frame_flags != AV1_ALL_FRAMES) {
		if (error_resilient_mode && state->enable_order_hint) {
			u32 i = 0;
			for (i = 0; i < AV1_NUM_REF_FRAMES; i++) {
				u8 ref_order_hint = gf_bs_read_int(bs, state->OrderHintBits);
				if (ref_order_hint != state->RefOrderHint[i]) {
					state->RefValid[i] = 0;
				}
				state->RefOrderHint[i] = ref_order_hint;
			}
		}
	}

	u8 allow_intrabc = 0;
	if (frame_state->frame_type == AV1_KEY_FRAME) {
		frame_size(bs, state, frame_size_override_flag);
		render_size(bs);
		if (allow_screen_content_tools && state->UpscaledWidth == state->width) {
			allow_intrabc = gf_bs_read_int(bs, 1);
		}
	}
	else {
		if (frame_state->frame_type == AV1_INTRA_ONLY_FRAME) {
			frame_size(bs, state, frame_size_override_flag);
			render_size(bs);
			if (allow_screen_content_tools && state->UpscaledWidth == state->width) {
				allow_intrabc = gf_bs_read_int(bs, 1);
			}
		}
		else {
			u32 i = 0;
			Bool frame_refs_short_signaling = GF_FALSE;
			if (state->enable_order_hint) {
				frame_refs_short_signaling = gf_bs_read_int(bs, 1);
				if (frame_refs_short_signaling) {
					u8 last_frame_idx = gf_bs_read_int(bs, 3);
					u8 gold_frame_idx = gf_bs_read_int(bs, 3);
					av1_set_frame_refs(state, last_frame_idx, gold_frame_idx, ref_frame_idx);
				}
			}
			for (i = 0; i < AV1_REFS_PER_FRAME; i++) {
				if (!frame_refs_short_signaling)
					ref_frame_idx[i] = gf_bs_read_int(bs, 3);

				if (state->frame_id_numbers_present_flag) {
					u32 n = state->delta_frame_id_length_minus_2 + 2;
					/*delta_frame_id_minus_1 =*/ gf_bs_read_int(bs, n);
					//DeltaFrameId = delta_frame_id_minus_1 + 1;
					//expectedFrameId[i] = ((current_frame_id + (1 << idLen) - DeltaFrameId) % (1 << idLen));
				}
			}
			if (frame_size_override_flag && !error_resilient_mode) {
				frame_size_with_refs(bs, state, frame_size_override_flag);
			}
			else {
				frame_size(bs, state, frame_size_override_flag);
				render_size(bs);
			}
			frame_state->allow_high_precision_mv = 0;
			if (!force_integer_mv) {
				frame_state->allow_high_precision_mv = gf_bs_read_int(bs, 1);
			}

			read_interpolation_filter(bs);

			/*is_motion_mode_switchable =*/ gf_bs_read_int(bs, 1);
			if (!(error_resilient_mode || !state->enable_ref_frame_mvs)) {
				/*use_ref_frame_mvs = */gf_bs_read_int(bs, 1);
			}
		}
	}

	if (!FrameIsIntra) {
		u32 i;
		for (i = 0; i < AV1_REFS_PER_FRAME; i++) {
			u8 refFrame = AV1_LAST_FRAME + i;
			u8 ridx = ref_frame_idx[i];
			if (ridx >= 0) {
				u8 hint = state->RefOrderHint[ridx];
				state->OrderHints[refFrame] = hint;
				/*			if ( !enable_order_hint ) {
								RefFrameSignBias[ refFrame ] = 0;
							} else {
								RefFrameSignBias[ refFrame ] = get_relative_dist( hint, OrderHint) > 0;
							}
				*/
			}

		}
	}

	if (!(state->reduced_still_picture_header || disable_cdf_update))
		/*disable_frame_end_update_cdf = */gf_bs_read_int(bs, 1);

	if (primary_ref_frame == AV1_PRIMARY_REF_NONE) {
		//init_non_coeff_cdfs();
		av1_setup_past_independence(state);
	}
	else {
		//load_cdfs(ref_frame_idx[primary_ref_frame]);
		av1_load_previous(state, primary_ref_frame, ref_frame_idx);
	}

	av1_parse_tile_info(bs, state);
	//quantization_params( ):
	u8 base_q_idx = gf_bs_read_int(bs, 8);
	s32 DeltaQUDc = 0;
	s32 DeltaQUAc = 0;
	s32 DeltaQVDc = 0;
	s32 DeltaQVAc = 0;
	s32 DeltaQYDc = av1_delta_q(bs);
	if (!state->config->monochrome) {
		u8 diff_uv_delta = 0;
		if (state->separate_uv_delta_q)
			diff_uv_delta = gf_bs_read_int(bs, 1);

		DeltaQUDc = av1_delta_q(bs);
		DeltaQUAc = av1_delta_q(bs);
		if (diff_uv_delta) {
			DeltaQVDc = av1_delta_q(bs);
			DeltaQVAc = av1_delta_q(bs);
		}
	}
	if (/*using_qmatrix*/gf_bs_read_int(bs, 1)) {
		/*qm_y = */gf_bs_read_int(bs, 4);
		/*qm_y = */gf_bs_read_int(bs, 4);
		if (!state->separate_uv_delta_q) {
			/*qm_v = */gf_bs_read_int(bs, 4);
		}
	}

	u8 seg_features_SEG_LVL_ALT_Q_enabled[8] = { 0,0,0,0,0,0,0,0 };
	s32 seg_features_SEG_LVL_ALT_Q[8] = { 0,0,0,0,0,0,0,0 };

	//segmentation_params( ):
	u8 segmentation_enabled = gf_bs_read_int(bs, 1);
	if (segmentation_enabled) {
		u8 segmentation_update_map = 1;
		/*u8 segmentation_temporal_update = 0;*/
		u8 segmentation_update_data = 1;
		if (primary_ref_frame != AV1_PRIMARY_REF_NONE) {
			segmentation_update_map = gf_bs_read_int(bs, 1);
			if (segmentation_update_map == 1)
				/*segmentation_temporal_update = */gf_bs_read_int(bs, 1);
			segmentation_update_data = gf_bs_read_int(bs, 1);
		}
		if (segmentation_update_data == 1) {
			u32 i, j;
			for (i = 0; i < 8/*=MAX_SEGMENTS*/; i++) {
				for (j = 0; j < 8 /*=SEG_LVL_MAX*/; j++) {
					if (/*feature_enabled = */gf_bs_read_int(bs, 1) == 1) {
						s32 val;
						u32 bitsToRead = Segmentation_Feature_Bits[j];
						//this is SEG_LVL_ALT_Q
						if (!j) seg_features_SEG_LVL_ALT_Q_enabled[i] = 1;

						if (Segmentation_Feature_Signed[j] == 1) {
							val = gf_bs_read_int(bs, 1 + bitsToRead);
						}
						else {
							val = gf_bs_read_int(bs, bitsToRead);
						}
						if (!j) seg_features_SEG_LVL_ALT_Q[i] = val;
					}
				}
			}
			//ignore all init steps
		}

	}

	//delta_q_params():
	/*u8 delta_q_res = 0;*/
	u8 delta_q_present = 0;
	if (base_q_idx > 0) {
		delta_q_present = gf_bs_read_int(bs, 1);
	}
	if (delta_q_present) {
		/*delta_q_res = */gf_bs_read_int(bs, 2);
	}

	//delta_lf_params():
	u8 delta_lf_present = 0;
	/*u8 delta_lf_res = 0;
	u8 delta_lf_multi = 0;*/
	if (delta_q_present) {
		if (!allow_intrabc) {
			delta_lf_present = gf_bs_read_int(bs, 1);
		}
		if (delta_lf_present) {
			/*delta_lf_res = */gf_bs_read_int(bs, 2);
			/*delta_lf_multi = */gf_bs_read_int(bs, 1);
		}
	}

	//init lossless stuff!
	u8 CodedLossless = 1;
	for (idx = 0; idx < 8; idx++) {
		u8 qindex = av1_get_qindex(GF_TRUE, idx, base_q_idx, delta_q_present, 0/*CurrentQIndex always ignored at this level of parsin*/, segmentation_enabled, seg_features_SEG_LVL_ALT_Q_enabled, seg_features_SEG_LVL_ALT_Q);
		Bool LosslessArray = (qindex == 0) && (DeltaQYDc == 0) && (DeltaQUAc == 0) && (DeltaQUDc == 0) && (DeltaQVAc == 0) && (DeltaQVDc == 0);
		if (!LosslessArray)
			CodedLossless = 0;
	}
<<<<<<< HEAD
	Bool AllLossless = CodedLossless && (state->width == state->UpscaledWidth);
=======
	Bool AllLossless = CodedLossless && (state->width == state->UpscaledWidth );
>>>>>>> 351cf7ef

	//loop_filter_params():
	if (!CodedLossless && !allow_intrabc) {
		u8 loop_filter_level_0 = gf_bs_read_int(bs, 6);
		u8 loop_filter_level_1 = gf_bs_read_int(bs, 6);
		if (!state->config->monochrome) {
			if (loop_filter_level_0 || loop_filter_level_1) {
				/*u8 loop_filter_level_2 = */gf_bs_read_int(bs, 6);
				/*u8 loop_filter_level_3 = */gf_bs_read_int(bs, 6);
			}
		}
		/*u8 loop_filter_sharpness = */gf_bs_read_int(bs, 3);
		u8 loop_filter_delta_enabled = gf_bs_read_int(bs, 1);
		if (loop_filter_delta_enabled == 1) {
			u8 loop_filter_delta_update = gf_bs_read_int(bs, 1);
			if (loop_filter_delta_update) {
				u32 i;
				for (i = 0; i < 8/*TOTAL_REFS_PER_FRAME*/; i++) {
					u8 update_ref_delta = gf_bs_read_int(bs, 1);
					if (update_ref_delta == 1) {
						/*u8 loop_filter_ref_deltas_i = */gf_bs_read_int(bs, 1 + 6);
					}
				}
				for (i = 0; i < 2; i++) {
					u8 update_mode_delta = gf_bs_read_int(bs, 1);
					if (update_mode_delta) {
						/*u8 loop_filter_mode_deltas_i = */gf_bs_read_int(bs, 1 + 6);
					}
				}
			}
		}
	}
	//cdef_params( ):
	if (!CodedLossless && !allow_intrabc && state->enable_cdef) {
		/*u8 cdef_damping_minus_3 = */gf_bs_read_int(bs, 2);
		u8 cdef_bits = gf_bs_read_int(bs, 2);
		u32 i, num_cd = 1 << cdef_bits;
		for (i = 0; i < num_cd; i++) {
			/*u8 cdef_y_pri_strength_i = */gf_bs_read_int(bs, 4);
			/*u8 cdef_y_sec_strength_i = */gf_bs_read_int(bs, 2);
			if (!state->config->monochrome) {
				/*u8 cdef_uv_pri_strength_i = */gf_bs_read_int(bs, 4);
				/*u8 cdef_uv_sec_strength_i = */gf_bs_read_int(bs, 2);
			}
		}
	}

	//lr_params( ) :
	if (!AllLossless && !allow_intrabc && state->enable_restoration) {
		u32 i, nb_planes = state->config->monochrome ? 1 : 3;
		u8 UsesLr = 0;
		u8 usesChromaLr = 0;
		for (i = 0; i < nb_planes; i++) {
			u8 lr_type = gf_bs_read_int(bs, 2);
			//FrameRestorationType[i] = Remap_Lr_Type[lr_type]
			if (lr_type != AV1_RESTORE_NONE) {
				UsesLr = 1;
				if (i > 0) {
					usesChromaLr = 1;
				}
			}
		}
		if (UsesLr) {
			if (state->use_128x128_superblock) {
				/*u8 lr_unit_shift_minus_1 = */gf_bs_read_int(bs, 1);
			}
			else {
				u8 lr_unit_shift = gf_bs_read_int(bs, 1);
				if (lr_unit_shift) {
					u8 lr_unit_extra_shift = gf_bs_read_int(bs, 1);
					lr_unit_shift += lr_unit_extra_shift;
				}
			}
			if (state->config->chroma_subsampling_x && state->config->chroma_subsampling_y && usesChromaLr) {
				/*u8 lr_uv_shift = */gf_bs_read_int(bs, 1);
			}
		}
	}
	//read_tx_mode():
	if (CodedLossless == 1) {
	}
	else {
		/*tx_mode_select = */gf_bs_read_int(bs, 1);
	}

	//frame_reference_mode( ):
	u8 reference_select = 0;
	if (FrameIsIntra) {
	}
	else {
		reference_select = gf_bs_read_int(bs, 1);
	}

	//skip_mode_params( ):
	u8 skipModeAllowed = 0;
	if (FrameIsIntra || !reference_select || !state->enable_order_hint) {
	}
	else {
		u32 i;
		s32 forwardIdx = -1;
		s32 backwardIdx = -1;
		s32 forwardHint = 0;
		s32 backwardHint = 0;
		for (i = 0; i < AV1_REFS_PER_FRAME; i++) {
			u8 refHint = state->RefOrderHint[ref_frame_idx[i]];
			if (av1_get_relative_dist(refHint, frame_state->order_hint, state) < 0) {
				if (forwardIdx < 0 || av1_get_relative_dist(refHint, forwardHint, state) > 0) {
					forwardIdx = i;
					forwardHint = refHint;
				}
			}
			else if (av1_get_relative_dist(refHint, frame_state->order_hint, state) > 0) {
				if (backwardIdx < 0 || av1_get_relative_dist(refHint, backwardHint, state) < 0) {
					backwardIdx = i;
					backwardHint = refHint;
				}
			}
		}
		if (forwardIdx < 0) {
			skipModeAllowed = 0;
		}
		else if (backwardIdx >= 0) {
			skipModeAllowed = 1;
			//SkipModeFrame[0] = AV1_LAST_FRAME + MIN(forwardIdx, backwardIdx);
			//SkipModeFrame[1] = AV1_LAST_FRAME + MAX(forwardIdx, backwardIdx);
		}
		else {
			s32 secondForwardIdx = -1;
			s32 secondForwardHint = 0;
			for (i = 0; i < AV1_REFS_PER_FRAME; i++) {
				u8 refHint = state->RefOrderHint[ref_frame_idx[i]];
				if (av1_get_relative_dist(refHint, forwardHint, state) < 0) {
					if (secondForwardIdx < 0 || av1_get_relative_dist(refHint, secondForwardHint, state) > 0) {
						secondForwardIdx = i;
						secondForwardHint = refHint;
					}
				}
			}
			if (secondForwardIdx < 0) {
				skipModeAllowed = 0;
			}
			else {
				skipModeAllowed = 1;
				//SkipModeFrame[ 0 ] = LAST_FRAME + Min(forwardIdx, secondForwardIdx)
				//SkipModeFrame[ 1 ] = LAST_FRAME + Max(forwardIdx, secondForwardIdx)
			}
		}
	}
	if (skipModeAllowed) {
		/*skip_mode_present = */gf_bs_read_int(bs, 1);
	}


	if (FrameIsIntra || error_resilient_mode || !state->enable_warped_motion) {

	}
	else {
		/*allow_warped_motion = */gf_bs_read_int(bs, 1);
	}

	/*reduced_tx = */gf_bs_read_int(bs, 1);

	//global_motion_params( )
	u32 ref;
	for (ref = AV1_LAST_FRAME; ref <= AV1_ALTREF_FRAME; ref++) {
		u32 i;
		for (i = 0; i < 6; i++) {
			state->GmParams.coefs[ref][i] = ((i % 3 == 2) ? 1 << WARPEDMODEL_PREC_BITS : 0);
		}
	}
	if (!FrameIsIntra) {
		u32 ref;
		for (ref = AV1_LAST_FRAME; ref <= AV1_ALTREF_FRAME; ref++) {
			u8 type = AV1_GMC_IDENTITY;
			Bool is_global = gf_bs_read_int(bs, 1);
			if (is_global) {
				Bool is_rot_zoom = gf_bs_read_int(bs, 1);
				if (is_rot_zoom) {
					type = AV1_GMC_ROTZOOM;
				}
				else {
					Bool is_trans = gf_bs_read_int(bs, 1);
					type = is_trans ? AV1_GMC_TRANSLATION : AV1_GMC_AFFINE;

				}
			}

			if (type >= AV1_GMC_ROTZOOM) {
				av1_read_global_param(state, bs, type, ref, 2);
				av1_read_global_param(state, bs, type, ref, 3);
				if (type == AV1_GMC_AFFINE) {
					av1_read_global_param(state, bs, type, ref, 4);
					av1_read_global_param(state, bs, type, ref, 5);
				}
				else {
					state->GmParams.coefs[ref][4] = -state->GmParams.coefs[ref][3];
					state->GmParams.coefs[ref][5] = state->GmParams.coefs[ref][2];

				}
			}
			if (type >= AV1_GMC_TRANSLATION) {
				av1_read_global_param(state, bs, type, ref, 0);
				av1_read_global_param(state, bs, type, ref, 1);
			}
		}
	}

	//film_grain_params()
	if (!state->film_grain_params_present || (!state->frame_state.show_frame && !showable_frame)) {
	}
	else {
		u8 apply_grain = gf_bs_read_int(bs, 1);
		if (apply_grain) {
			/*u8 grain_seed = */gf_bs_read_int(bs, 16);
			u8 update_grain = 1;
			if (state->frame_state.frame_type == AV1_INTER_FRAME) {
				update_grain = gf_bs_read_int(bs, 1);
			}
			if (!update_grain) {
				/*u8 film_grain_params_ref_idx = */gf_bs_read_int(bs, 3);
			}
			else {
				u32 i, num_y_points = gf_bs_read_int(bs, 4);
				for (i = 0; i < num_y_points; i++) {
					/*u8 point_y_value = */gf_bs_read_int(bs, 8);
					/*u8 point_y_scaling = */gf_bs_read_int(bs, 8);
				}
				u8 chroma_scaling_from_luma = 0;
				if (!state->config->monochrome) chroma_scaling_from_luma = gf_bs_read_int(bs, 1);

				u8 num_cb_points = 0;
				u8 num_cr_points = 0;
				if (state->config->monochrome || chroma_scaling_from_luma ||
					((state->config->chroma_subsampling_x == 1) && (state->config->chroma_subsampling_y == 1) && (num_y_points == 0))
					) {
				}
				else {
					num_cb_points = gf_bs_read_int(bs, 4);
					for (i = 0; i < num_cb_points; i++) {
						/*point_cb_value[ i ] = */gf_bs_read_int(bs, 8);
						/*point_cb_scaling[ i ] = */gf_bs_read_int(bs, 8);
					}
					num_cr_points = gf_bs_read_int(bs, 4);
					for (i = 0; i < num_cr_points; i++) {
						/*point_cb_value[ i ] = */gf_bs_read_int(bs, 8);
						/*point_cb_scaling[ i ] = */gf_bs_read_int(bs, 8);
					}
				}
				/*u8 grain_scaling_minus_8 = */gf_bs_read_int(bs, 2);
				u8 ar_coeff_lag = gf_bs_read_int(bs, 2);
				u16 numPosLuma = 2 * ar_coeff_lag * (ar_coeff_lag + 1);
				u16 numPosChroma = numPosLuma;
				if (num_y_points) {
					numPosChroma = numPosLuma + 1;
					for (i = 0; i < numPosLuma; i++) {
						/*ar_coeffs_y_plus_128[ i ] = */gf_bs_read_int(bs, 8);
					}
				}
				if (chroma_scaling_from_luma || num_cb_points) {
					for (i = 0; i < numPosChroma; i++) {
						/*ar_coeffs_cb_plus_128[ i ] =*/gf_bs_read_int(bs, 8);
					}
				}
				if (chroma_scaling_from_luma || num_cr_points) {
					for (i = 0; i < numPosChroma; i++) {
						/*ar_coeffs_cr_plus_128[ i ] =*/gf_bs_read_int(bs, 8);
					}
				}
				/*u8 ar_coeff_shift_minus_6 = */gf_bs_read_int(bs, 2);
				/*u8 grain_scale_shift = */gf_bs_read_int(bs, 2);
				if (num_cb_points) {
					/*u8 cb_mult = */gf_bs_read_int(bs, 8);
					/*u8 cb_luma_mult = */gf_bs_read_int(bs, 8);
					/*u8 cb_offset = */gf_bs_read_int(bs, 9);
				}
				if (num_cr_points) {
					/*u8 cr_mult = */gf_bs_read_int(bs, 8);
					/*u8 cr_luma_mult = */gf_bs_read_int(bs, 8);
					/*u8 cr_offset = */gf_bs_read_int(bs, 9);
				}
				/*u8 overlap_flag = */gf_bs_read_int(bs, 1);
				/*u8 clip_to_restricted_range = */gf_bs_read_int(bs, 1);
			}
		}
	}

	//end of uncompressed header !!
}

GF_EXPORT
void av1_reset_state(AV1State *state, Bool is_destroy)
{
	GF_List *l1, *l2;

	if (state->frame_state.header_obus) {
		while (gf_list_count(state->frame_state.header_obus)) {
			GF_AV1_OBUArrayEntry *a = (GF_AV1_OBUArrayEntry*)gf_list_pop_back(state->frame_state.header_obus);
			if (a->obu) gf_free(a->obu);
			gf_free(a);
		}
	}

	if (state->frame_state.frame_obus) {
		while (gf_list_count(state->frame_state.frame_obus)) {
			GF_AV1_OBUArrayEntry *a = (GF_AV1_OBUArrayEntry*)gf_list_pop_back(state->frame_state.frame_obus);
			if (a->obu) gf_free(a->obu);
			gf_free(a);
		}
	}
	l1 = state->frame_state.frame_obus;
	l2 = state->frame_state.header_obus;
	memset(&state->frame_state, 0, sizeof(AV1StateFrame));
	state->frame_state.is_first_frame = GF_TRUE;

	if (is_destroy) {
		gf_list_del(l1);
		gf_list_del(l2);
		if (state->bs) gf_bs_del(state->bs);
		state->bs = NULL;
	}
	else {
		state->frame_state.frame_obus = l1;
		state->frame_state.header_obus = l2;
		if (state->bs)
			gf_bs_seek(state->bs, 0);
	}
}

static GF_Err av1_parse_tile_group(GF_BitStream *bs, AV1State *state, u64 obu_start, u64 obu_size)
{
	u32 TileNum, tg_start = 0, tg_end = 0;
	Bool numTiles = state->tileCols * state->tileRows;
	Bool tile_start_and_end_present_flag = GF_FALSE;
	GF_Err e = GF_OK;
	if (numTiles > 1)
		tile_start_and_end_present_flag = gf_bs_read_int(bs, 1);

	if (numTiles == 1 || !tile_start_and_end_present_flag) {
		tg_start = 0;
		tg_end = numTiles - 1;
		/*state->frame_state.tg[0].start_idx = 0;
		state->frame_state.tg[0].end_idx = numTiles - 1;*/
	}
	else {
		u32 tileBits = state->tileColsLog2 + state->tileRowsLog2;
		/*state->frame_state.tg[state->frame_state.tg_idx].start_idx*/ tg_start = gf_bs_read_int(bs, tileBits);
		/*state->frame_state.tg[state->frame_state.tg_idx].end_idx*/ tg_end = gf_bs_read_int(bs, tileBits);
	}
	/*state->frame_state.tg_idx++;*/

	gf_bs_align(bs);

	state->frame_state.nb_tiles_in_obu = 0;
	for (TileNum = tg_start; TileNum <= tg_end; TileNum++) {
		u32 tile_start_offset, tile_size;
		/*u32 tileRow = TileNum / state->tileCols;
		u32 tileCol = TileNum % state->tileCols;*/
		Bool lastTile = TileNum == tg_end;
		u64 pos = gf_bs_get_position(bs);
		if (lastTile) {
			tile_start_offset = (u32)(pos - obu_start);
			tile_size = (u32)(obu_size - (pos - obu_start));
		}
		else {
			u64 tile_size_minus_1 = aom_av1_le(bs, state->tile_size_bytes);
			pos = gf_bs_get_position(bs);
			tile_start_offset = (u32)(pos - obu_start);
			tile_size = (u32)(tile_size_minus_1 + 1/* + state->tile_size_bytes*/);
		}


		if (tile_start_offset + tile_size > obu_size) {
			GF_LOG(GF_LOG_ERROR, GF_LOG_CODING, ("[AV1]Error parsing tile group, tile %d start %d + size %d exceeds OBU length %d\n", TileNum, tile_start_offset, tile_size, obu_size));
			e = GF_NON_COMPLIANT_BITSTREAM;
			break;
		}

		state->frame_state.tiles[state->frame_state.nb_tiles_in_obu].obu_start_offset = tile_start_offset;
		state->frame_state.tiles[state->frame_state.nb_tiles_in_obu].size = tile_size;
		gf_bs_skip_bytes(bs, tile_size);
		state->frame_state.nb_tiles_in_obu++;
	}
	if (tg_end == numTiles - 1) {
		av1_decode_frame_wrapup(state);
	}
	return e;
}

static void av1_parse_frame_header(GF_BitStream *bs, AV1State *state)
{
	AV1StateFrame *frame_state = &state->frame_state;
	if (frame_state->seen_frame_header == GF_FALSE) {
		u64 pos = gf_bs_get_position(bs);
		state->frame_state.show_existing_frame = GF_FALSE;
		frame_state->seen_frame_header = GF_TRUE;
		av1_parse_uncompressed_header(bs, state);
		state->frame_state.is_first_frame = GF_FALSE;
		state->frame_state.uncompressed_header_bytes = (u32) (gf_bs_get_position(bs) - pos);

		if (state->frame_state.show_existing_frame) {
			av1_decode_frame_wrapup(state);
			frame_state->seen_frame_header = GF_FALSE;
		}
		else {
			//TileNum = 0;
			frame_state->seen_frame_header = GF_TRUE;
		}
	}
}

static GF_Err av1_parse_frame(GF_BitStream *bs, AV1State *state, u64 obu_start, u64 obu_size)
{
	av1_parse_frame_header(bs, state);
	//byte alignment
	gf_bs_align(bs);
	return av1_parse_tile_group(bs, state, obu_start, obu_size);
}

GF_EXPORT
GF_Err gf_media_aom_av1_parse_obu(GF_BitStream *bs, ObuType *obu_type, u64 *obu_size, u32 *obu_hdr_size, AV1State *state)
{
	GF_Err e = GF_OK;
	u32 hdr_size;
	u64 pos = gf_bs_get_position(bs);

	if (!bs || !obu_type || !state)
		return GF_BAD_PARAM;

	state->obu_extension_flag = state->obu_has_size_field = 0;
	state->temporal_id = state->spatial_id = 0;
	state->frame_state.uncompressed_header_bytes = 0;
	e = gf_av1_parse_obu_header(bs, obu_type, &state->obu_extension_flag, &state->obu_has_size_field, &state->temporal_id, &state->spatial_id);
	if (e)
		return e;

	if (state->obu_has_size_field) {
		*obu_size = (u32)gf_av1_leb128_read(bs, NULL);
	}
	else {
		if (*obu_size >= 1 + state->obu_extension_flag) {
			*obu_size = *obu_size - 1 - state->obu_extension_flag;
		}
		else {
			GF_LOG(state->config ? GF_LOG_WARNING : GF_LOG_DEBUG, GF_LOG_CODING, ("[AV1] computed OBU size "LLD" (input value = "LLU"). Skipping.\n", *obu_size - 1 - state->obu_extension_flag, *obu_size));
			return GF_NON_COMPLIANT_BITSTREAM;
		}
	}
	hdr_size = (u32)(gf_bs_get_position(bs) - pos);
	if (gf_bs_available(bs) < *obu_size) {
		gf_bs_seek(bs, pos);
		return GF_BUFFER_TOO_SMALL;
	}
	*obu_size += hdr_size;
	if (obu_hdr_size) *obu_hdr_size = hdr_size;


	if (*obu_type != OBU_SEQUENCE_HEADER && *obu_type != OBU_TEMPORAL_DELIMITER &&
		state->OperatingPointIdc != 0 && state->obu_extension_flag == 1)
	{
		u32 inTemporalLayer = (state->OperatingPointIdc >> state->temporal_id) & 1;
		u32 inSpatialLayer = (state->OperatingPointIdc >> (state->spatial_id + 8)) & 1;
		if (!inTemporalLayer || !inSpatialLayer) {
			*obu_type = -1;
			gf_bs_seek(bs, pos + *obu_size);
			return GF_OK;
		}
	}

	e = GF_OK;
	switch (*obu_type) {
	case OBU_SEQUENCE_HEADER:
		av1_parse_sequence_header_obu(bs, state);
		if (gf_bs_get_position(bs) > pos + *obu_size) {
			GF_LOG(GF_LOG_WARNING, GF_LOG_CODING, ("[AV1] Sequence header parsing consumed too many bytes !\n"));
			e = GF_NON_COMPLIANT_BITSTREAM;
		}
		gf_bs_seek(bs, pos + *obu_size);
		break;

	case OBU_METADATA:
#if 0
		//TODO + sample groups
		const ObuMetadataType metadata_type = (u32)read_leb128(bs, NULL); we should check for 16 bits limit(AV1MetadataSampleGroupEntry) for ISOBMFF bindings, see https ://github.com/AOMediaCodec/av1-isobmff/pull/86#issuecomment-416659538
		if (metadata_type == OBU_METADATA_TYPE_ITUT_T35) {
		}
		else if (metadata_type == OBU_METADATA_TYPE_HDR_CLL) {
		}
		else if (metadata_type == OBU_METADATA_TYPE_HDR_MDCV) {
		}
		else if (metadata_type == OBU_METADATA_TYPE_SCALABILITY) {
		}
		else if (metadata_type == METADATA_TYPE_TIMECODE) {
		}
#endif
		GF_LOG(GF_LOG_INFO, GF_LOG_CODING, ("[AV1] parsing for metadata is not implemented. Forwarding.\n"));

		if (gf_bs_get_position(bs) > pos + *obu_size) {
			GF_LOG(GF_LOG_WARNING, GF_LOG_CODING, ("[AV1] Metadata parsing consumed too many bytes !\n"));
			e = GF_NON_COMPLIANT_BITSTREAM;
		}
		gf_bs_seek(bs, pos + *obu_size);
		break;

	case OBU_FRAME_HEADER:
	case OBU_REDUNDANT_FRAME_HEADER:
		if (state->config) {
			av1_parse_frame_header(bs, state);
			if (gf_bs_get_position(bs) > pos + *obu_size) {
				GF_LOG(GF_LOG_WARNING, GF_LOG_CODING, ("[AV1] Frame header parsing consumed too many bytes !\n"));
				e = GF_NON_COMPLIANT_BITSTREAM;
			}
		}
		gf_bs_seek(bs, pos + *obu_size);
		break;
	case OBU_FRAME:
		e = av1_parse_frame(bs, state, pos, *obu_size);
		if (gf_bs_get_position(bs) != pos + *obu_size) {
			GF_LOG(GF_LOG_WARNING, GF_LOG_CODING, ("[AV1] Frame parsing did not consume the right number of bytes !\n"));
			e = GF_NON_COMPLIANT_BITSTREAM;
		}
		gf_bs_seek(bs, pos + *obu_size);
		break;
	case OBU_TILE_GROUP:
		if (state->config) {
			e = av1_parse_tile_group(bs, state, pos, *obu_size);
			if (gf_bs_get_position(bs) != pos + *obu_size) {
				GF_LOG(GF_LOG_WARNING, GF_LOG_CODING, ("[AV1] Tile group parsing did not consume the right number of bytes !\n"));
				e = GF_NON_COMPLIANT_BITSTREAM;
			}
		}
		gf_bs_seek(bs, pos + *obu_size);
		break;
	case OBU_TEMPORAL_DELIMITER:
		state->frame_state.seen_frame_header = GF_FALSE;
	case OBU_PADDING:
		gf_bs_seek(bs, pos + *obu_size);
		break;
	default:
		GF_LOG(GF_LOG_WARNING, GF_LOG_CODING, ("[AV1] unknown OBU type %u (size "LLU"). Skipping.\n", *obu_type, *obu_size));
		gf_bs_seek(bs, pos + *obu_size);
		break;
	}
	return e;
}

#endif /*GPAC_DISABLE_AV_PARSERS*/

GF_EXPORT
u8 gf_mp3_version(u32 hdr)
{
	return ((hdr >> 19) & 0x3);
}

GF_EXPORT
const char *gf_mp3_version_name(u32 hdr)
{
	u32 v = gf_mp3_version(hdr);
	switch (v) {
	case 0:
		return "MPEG-2.5";
	case 1:
		return "Reserved";
	case 2:
		return "MPEG-2";
	case 3:
		return "MPEG-1";
	default:
		return "Unknown";
	}
}

#ifndef GPAC_DISABLE_AV_PARSERS

GF_EXPORT
u8 gf_mp3_layer(u32 hdr)
{
	return 4 - (((hdr >> 17) & 0x3));
}

GF_EXPORT
u8 gf_mp3_num_channels(u32 hdr)
{
	if (((hdr >> 6) & 0x3) == 3) return 1;
	return 2;
}

GF_EXPORT
u16 gf_mp3_sampling_rate(u32 hdr)
{
	u16 res;
	/* extract the necessary fields from the MP3 header */
	u8 version = gf_mp3_version(hdr);
	u8 sampleRateIndex = (hdr >> 10) & 0x3;

	switch (sampleRateIndex) {
	case 0:
		res = 44100;
		break;
	case 1:
		res = 48000;
		break;
	case 2:
		res = 32000;
		break;
	default:
		GF_LOG(GF_LOG_ERROR, GF_LOG_CODING, ("[MPEG-1/2 Audio] Samplerate index not valid\n"));
		return 0;
	}
	/*reserved or MPEG-1*/
	if (version & 1) return res;

	/*MPEG-2*/
	res /= 2;
	/*MPEG-2.5*/
	if (version == 0) res /= 2;
	return res;
}

GF_EXPORT
u16 gf_mp3_window_size(u32 hdr)
{
	u8 version = gf_mp3_version(hdr);
	u8 layer = gf_mp3_layer(hdr);

	if (layer == 3) {
		if (version == 3) return 1152;
		return 576;
	}
	if (layer == 2) return 1152;
	return 384;
}

GF_EXPORT
u8 gf_mp3_object_type_indication(u32 hdr)
{
	switch (gf_mp3_version(hdr)) {
	case 3:
		return GF_CODECID_MPEG_AUDIO;
	case 2:
	case 0:
		return GF_CODECID_MPEG2_PART3;
	default:
		return 0x00;
	}
}

/*aligned bitrate parsing with libMAD*/

static
u32 const bitrate_table[5][15] = {
	/* MPEG-1 */
	{	0,  32000,  64000,  96000, 128000, 160000, 192000, 224000,  /* Layer I   */
		256000, 288000, 320000, 352000, 384000, 416000, 448000
	},
	{	0,  32000,  48000,  56000,  64000,  80000,  96000, 112000,  /* Layer II  */
		128000, 160000, 192000, 224000, 256000, 320000, 384000
	},
	{	0,  32000,  40000,  48000,  56000,  64000,  80000,  96000,  /* Layer III */
		112000, 128000, 160000, 192000, 224000, 256000, 320000
	},

	/* MPEG-2 LSF */
	{	0,  32000,  48000,  56000,  64000,  80000,  96000, 112000,  /* Layer I   */
		128000, 144000, 160000, 176000, 192000, 224000, 256000
	},
	{	0,   8000,  16000,  24000,  32000,  40000,  48000,  56000,  /* Layers    */
		64000,  80000,  96000, 112000, 128000, 144000, 160000
	} /* II & III  */
};


u32 gf_mp3_bit_rate(u32 hdr)
{
	u8 version = gf_mp3_version(hdr);
	u8 layer = gf_mp3_layer(hdr);
	u8 bitRateIndex = (hdr >> 12) & 0xF;
	u32 lidx;
	/*MPEG-1*/
	if (version & 1) {
		if (!layer) {
			GF_LOG(GF_LOG_ERROR, GF_LOG_CODING, ("[MPEG-1/2 Audio] layer index not valid\n"));
			return 0;
		}
		lidx = layer - 1;
	}
	/*MPEG-2/2.5*/
	else {
		lidx = 3 + (layer >> 1);
	}
	if (lidx>4) {
		GF_LOG(GF_LOG_ERROR, GF_LOG_CODING, ("[MPEG-1/2 Audio] layer index not valid\n"));
		return 0;
	}
	return bitrate_table[lidx][bitRateIndex];
}



GF_EXPORT
u16 gf_mp3_frame_size(u32 hdr)
{
	u8 version = gf_mp3_version(hdr);
	u8 layer = gf_mp3_layer(hdr);
	u32 pad = ((hdr >> 9) & 0x1) ? 1 : 0;
	u32 bitrate = gf_mp3_bit_rate(hdr);
	u32 samplerate = gf_mp3_sampling_rate(hdr);

	u32 frameSize = 0;
	if (!samplerate || !bitrate) return 0;

	if (layer == 1) {
		frameSize = ((12 * bitrate / samplerate) + pad) * 4;
	}
	else {
		u32 slots_per_frame = 144;
		if ((layer == 3) && !(version & 1)) slots_per_frame = 72;
		frameSize = (slots_per_frame * bitrate / samplerate) + pad;
	}
	return (u16)frameSize;
}


GF_EXPORT
u32 gf_mp3_get_next_header(FILE* in)
{
	u8 b, state = 0;
	u32 dropped = 0;
	unsigned char bytes[4];
	bytes[0] = bytes[1] = bytes[2] = bytes[3] = 0;

	while (1) {
		if (fread(&b, 1, 1, in) == 0) return 0;

		if (state == 3) {
			bytes[state] = b;
			return GF_4CC(bytes[0], bytes[1], bytes[2], bytes[3]);
		}
		if (state == 2) {
			if (((b & 0xF0) == 0) || ((b & 0xF0) == 0xF0) || ((b & 0x0C) == 0x0C)) {
				if (bytes[1] == 0xFF) state = 1;
				else state = 0;
			}
			else {
				bytes[state] = b;
				state = 3;
			}
		}
		if (state == 1) {
			if (((b & 0xE0) == 0xE0) && ((b & 0x18) != 0x08) && ((b & 0x06) != 0)) {
				bytes[state] = b;
				state = 2;
			}
			else {
				state = 0;
			}
		}

		if (state == 0) {
			if (b == 0xFF) {
				bytes[state] = b;
				state = 1;
			}
			else {
				if ((dropped == 0) && ((b & 0xE0) == 0xE0) && ((b & 0x18) != 0x08) && ((b & 0x06) != 0)) {
					bytes[0] = (u8)0xFF;
					bytes[1] = b;
					state = 2;
				}
				else {
					dropped++;
				}
			}
		}
	}
	return 0;
}

GF_EXPORT
u32 gf_mp3_get_next_header_mem(const char *buffer, u32 size, u32 *pos)
{
	u32 cur;
	u8 b, state = 0;
	u32 dropped = 0;
	unsigned char bytes[4];
	bytes[0] = bytes[1] = bytes[2] = bytes[3] = 0;

	cur = 0;
	*pos = 0;
	while (cur < size) {
		b = (u8)buffer[cur];
		cur++;

		if (state == 3) {
			u32 val;
			bytes[state] = b;
			val = GF_4CC(bytes[0], bytes[1], bytes[2], bytes[3]);
			if (gf_mp3_frame_size(val)) {
				*pos = dropped;
				return val;
			}
			state = 0;
			dropped = cur;
		}
		if (state == 2) {
			if (((b & 0xF0) == 0) || ((b & 0xF0) == 0xF0) || ((b & 0x0C) == 0x0C)) {
				if (bytes[1] == 0xFF) {
					state = 1;
					dropped += 1;
				}
				else {
					state = 0;
					dropped = cur;
				}
			}
			else {
				bytes[state] = b;
				state = 3;
			}
		}
		if (state == 1) {
			if (((b & 0xE0) == 0xE0) && ((b & 0x18) != 0x08) && ((b & 0x06) != 0)) {
				bytes[state] = b;
				state = 2;
			}
			else {
				state = 0;
				dropped = cur;
			}
		}

		if (state == 0) {
			if (b == 0xFF) {
				bytes[state] = b;
				state = 1;
			}
			else {
				dropped++;
			}
		}
	}
	return 0;
}

#endif /*GPAC_DISABLE_AV_PARSERS*/


GF_EXPORT
Bool gf_avc_is_rext_profile(u8 profile_idc)
{
	switch (profile_idc) {
	case 100:
	case 110:
	case 122:
	case 244:
	case 44:
	case 83:
	case 86:
	case 118:
	case 128:
	case 138:
	case 139:
	case 134:
	case 135:
		return GF_TRUE;
	default:
		return GF_FALSE;
	}
}

GF_EXPORT
const char *gf_avc_get_profile_name(u8 video_prof)
{
	switch (video_prof) {
	case 0x42:
		return "Baseline";
	case 0x4D:
		return "Main";
	case 0x53:
		return "Scalable Baseline";
	case 0x56:
		return "Scalable High";
	case 0x58:
		return "Extended";
	case 0x64:
		return "High";
	case 0x6E:
		return "High 10";
	case 0x7A:
		return "High 4:2:2";
	case 0x90:
	case 0xF4:
		return "High 4:4:4";
	default:
		return "Unknown";
	}
}

GF_EXPORT
const char *gf_hevc_get_profile_name(u8 video_prof)
{
	switch (video_prof) {
	case 0x01:
		return "Main";
	case 0x02:
		return "Main 10";
	case 0x03:
		return "Main Still Picture";
	default:
		return "Unknown";
	}
}
GF_EXPORT
const char *gf_avc_hevc_get_chroma_format_name(u8 chroma_format)
{
	switch (chroma_format) {
	case 1:
		return "YUV 4:2:0";
	case 2:
		return "YUV 4:2:2";
	case 3:
		return "YUV 4:4:4";
	default:
		return "Unknown";
	}
}

#ifndef GPAC_DISABLE_AV_PARSERS


static u8 avc_golomb_bits[256] = {
	8, 7, 6, 6, 5, 5, 5, 5, 4, 4, 4, 4, 4, 4, 4, 4, 3,
	3, 3, 3, 3, 3, 3, 3, 3, 3, 3, 3, 3, 3, 3, 3, 2, 2,
	2, 2, 2, 2, 2, 2, 2, 2, 2, 2, 2, 2, 2, 2, 2, 2, 2,
	2, 2, 2, 2, 2, 2, 2, 2, 2, 2, 2, 2, 2, 1, 1, 1, 1,
	1, 1, 1, 1, 1, 1, 1, 1, 1, 1, 1, 1, 1, 1, 1, 1, 1,
	1, 1, 1, 1, 1, 1, 1, 1, 1, 1, 1, 1, 1, 1, 1, 1, 1,
	1, 1, 1, 1, 1, 1, 1, 1, 1, 1, 1, 1, 1, 1, 1, 1, 1,
	1, 1, 1, 1, 1, 1, 1, 1, 1, 0, 0, 0, 0, 0, 0, 0, 0,
	0, 0, 0, 0, 0, 0, 0, 0, 0, 0, 0, 0, 0, 0, 0, 0, 0,
	0, 0, 0, 0, 0, 0, 0, 0, 0, 0, 0, 0, 0, 0, 0, 0, 0,
	0, 0, 0, 0, 0, 0, 0, 0, 0, 0, 0, 0, 0, 0, 0, 0, 0,
	0, 0, 0, 0, 0, 0, 0, 0, 0, 0, 0, 0, 0, 0, 0, 0, 0,
	0, 0, 0, 0, 0, 0, 0, 0, 0, 0, 0, 0, 0, 0, 0, 0, 0,
	0, 0, 0, 0, 0, 0, 0, 0, 0, 0, 0, 0, 0, 0, 0, 0, 0,
	0, 0, 0, 0, 0, 0, 0, 0, 0, 0, 0, 0, 0, 0, 0, 0, 0,
	0
};

u32 bs_get_ue(GF_BitStream *bs)
{
	u8 coded;
	u32 bits = 0, read = 0;
	while (1) {
		read = gf_bs_peek_bits(bs, 8, 0);
		if (read) break;
		//check whether we still have bits once the peek is done since we may have less than 8 bits available
		if (!gf_bs_available(bs)) {
			GF_LOG(GF_LOG_ERROR, GF_LOG_CODING, ("[AVC/HEVC] Not enough bits in bitstream !!\n"));
			return 0;
		}
		gf_bs_read_int(bs, 8);
		bits += 8;
	}
	coded = avc_golomb_bits[read];
	gf_bs_read_int(bs, coded);
	bits += coded;
	return gf_bs_read_int(bs, bits + 1) - 1;
}

s32 bs_get_se(GF_BitStream *bs)
{
	u32 v = bs_get_ue(bs);
	if ((v & 0x1) == 0) return (s32)(0 - (v >> 1));
	return (v + 1) >> 1;
}

u32 gf_media_nalu_is_start_code(GF_BitStream *bs)
{
	u8 s1, s2, s3, s4;
	Bool is_sc = 0;
	u64 pos = gf_bs_get_position(bs);
	s1 = gf_bs_read_int(bs, 8);
	s2 = gf_bs_read_int(bs, 8);
	if (!s1 && !s2) {
		s3 = gf_bs_read_int(bs, 8);
		if (s3 == 0x01) is_sc = 3;
		else if (!s3) {
			s4 = gf_bs_read_int(bs, 8);
			if (s4 == 0x01) is_sc = 4;
		}
	}
	gf_bs_seek(bs, pos + is_sc);
	return is_sc;
}

/*read that amount of data at each IO access rather than fetching byte by byte...*/
#define AVC_CACHE_SIZE	4096

static u32 gf_media_nalu_locate_start_code_bs(GF_BitStream *bs, Bool locate_trailing)
{
	u32 v, bpos, nb_cons_zeros = 0;
	char avc_cache[AVC_CACHE_SIZE];
	u64 end, cache_start, load_size;
	u64 start = gf_bs_get_position(bs);
	if (start < 3) return 0;

	load_size = 0;
	bpos = 0;
	cache_start = 0;
	end = 0;
	v = 0xffffffff;
	while (!end) {
		/*refill cache*/
		if (bpos == (u32)load_size) {
			if (!gf_bs_available(bs)) break;
			load_size = gf_bs_available(bs);
			if (load_size > AVC_CACHE_SIZE) load_size = AVC_CACHE_SIZE;
			bpos = 0;
			cache_start = gf_bs_get_position(bs);
			gf_bs_read_data(bs, avc_cache, (u32)load_size);
		}
		v = ( (v<<8) & 0xFFFFFF00) | ((u32) avc_cache[bpos]);
		bpos++;

		if (locate_trailing) {
			if ((v & 0x000000FF) == 0) nb_cons_zeros++;
			else nb_cons_zeros = 0;
		}

		if (v == 0x00000001) end = cache_start + bpos - 4;
		else if ((v & 0x00FFFFFF) == 0x00000001) end = cache_start + bpos - 3;
	}

	gf_bs_seek(bs, start);
	if (!end) end = gf_bs_get_size(bs);
	if (locate_trailing) {
		if (nb_cons_zeros >= 3)
			return (u32)(end - start - nb_cons_zeros);
	}
	return (u32)(end - start);
}

GF_EXPORT
u32 gf_media_nalu_next_start_code_bs(GF_BitStream *bs)
{
	return gf_media_nalu_locate_start_code_bs(bs, 0);
}

GF_EXPORT
u32 gf_media_nalu_next_start_code(const u8 *data, u32 data_len, u32 *sc_size)
{
	u32 avail = data_len;
	const u8 *cur = data;

	while (cur) {
		u32 v, bpos;
		u8 *next_zero = memchr(cur, 0, avail);
		if (!next_zero) return data_len;

		v = 0xffffff00;
		bpos = (u32)(next_zero - data) + 1;
		while (1) {
			u8 cval;
			if (bpos == (u32)data_len)
				return data_len;

			cval = data[bpos];
			v = ((v << 8) & 0xFFFFFF00) | ((u32)cval);
			bpos++;
			if (v == 0x00000001) {
				*sc_size = 4;
				return bpos - 4;
			}
			else if ((v & 0x00FFFFFF) == 0x00000001) {
				*sc_size = 3;
				return bpos - 3;
			}
			if (cval)
				break;
		}
		if (bpos >= data_len)
			break;
		cur = data + bpos;
		avail = data_len - bpos;
	}
	return data_len;
}

Bool gf_media_avc_slice_is_intra(AVCState *avc)
{
	switch (avc->s_info.slice_type) {
	case GF_AVC_TYPE_I:
	case GF_AVC_TYPE2_I:
	case GF_AVC_TYPE_SI:
	case GF_AVC_TYPE2_SI:
		return 1;
	default:
		return 0;
	}
}

#if 0 //unused
Bool gf_media_avc_slice_is_IDR(AVCState *avc)
{
	if (avc->sei.recovery_point.valid)
	{
		avc->sei.recovery_point.valid = 0;
		return 1;
	}
	if (avc->s_info.nal_unit_type != GF_AVC_NALU_IDR_SLICE)
		return 0;
	return gf_media_avc_slice_is_intra(avc);
}
#endif

struct sar_ {
	u32 w, h;
};

static const struct sar_ avc_sar[] = {
	{ 0,   0 }, { 1,   1 }, { 12, 11 }, { 10, 11 },
	{ 16, 11 }, { 40, 33 }, { 24, 11 }, { 20, 11 },
	{ 32, 11 }, { 80, 33 }, { 18, 11 }, { 15, 11 },
	{ 64, 33 }, { 160,99 }, {  4,  3 }, {  3,  2 },
	{  2,  1 }
};


/*ISO 14496-10 (N11084) E.1.2*/
static void avc_parse_hrd_parameters(GF_BitStream *bs, AVC_HRD *hrd)
{
	int i, cpb_cnt_minus1;

	cpb_cnt_minus1 = bs_get_ue(bs);		/*cpb_cnt_minus1*/
	if (cpb_cnt_minus1 > 31)
		GF_LOG(GF_LOG_WARNING, GF_LOG_CODING, ("[avc-h264] invalid cpb_cnt_minus1 value: %d (expected in [0;31])\n", cpb_cnt_minus1));
	gf_bs_read_int(bs, 4);				/*bit_rate_scale*/
	gf_bs_read_int(bs, 4);				/*cpb_size_scale*/

	/*for( SchedSelIdx = 0; SchedSelIdx <= cpb_cnt_minus1; SchedSelIdx++ ) {*/
	for (i = 0; i <= cpb_cnt_minus1; i++) {
		bs_get_ue(bs);					/*bit_rate_value_minus1[ SchedSelIdx ]*/
		bs_get_ue(bs);					/*cpb_size_value_minus1[ SchedSelIdx ]*/
		gf_bs_read_int(bs, 1);			/*cbr_flag[ SchedSelIdx ]*/
	}
	gf_bs_read_int(bs, 5);											/*initial_cpb_removal_delay_length_minus1*/
	hrd->cpb_removal_delay_length_minus1 = gf_bs_read_int(bs, 5);	/*cpb_removal_delay_length_minus1*/
	hrd->dpb_output_delay_length_minus1 = gf_bs_read_int(bs, 5);	/*dpb_output_delay_length_minus1*/
	hrd->time_offset_length = gf_bs_read_int(bs, 5);				/*time_offset_length*/

	return;
}

/*returns the nal_size without emulation prevention bytes*/
u32 gf_media_nalu_emulation_bytes_add_count(char *buffer, u32 nal_size)
{
	u32 i = 0, emulation_bytes_count = 0;
	u8 num_zero = 0;

	while (i < nal_size) {
		/*ISO 14496-10: "Within the NAL unit, any four-byte sequence that starts with 0x000003
		other than the following sequences shall not occur at any byte-aligned position:
		\96 0x00000300
		\96 0x00000301
		\96 0x00000302
		\96 0x00000303"
		*/
		if (num_zero == 2 && (u8)buffer[i] < 0x04) {
			/*emulation code found*/
			num_zero = 0;
			emulation_bytes_count++;
			if (!buffer[i])
				num_zero = 1;
		}
		else {
			if (!buffer[i])
				num_zero++;
			else
				num_zero = 0;
		}
		i++;
	}
	return emulation_bytes_count;
}

u32 gf_media_nalu_add_emulation_bytes(const char *buffer_src, char *buffer_dst, u32 nal_size)
{
	u32 i = 0, emulation_bytes_count = 0;
	u8 num_zero = 0;

	while (i < nal_size) {
		/*ISO 14496-10: "Within the NAL unit, any four-byte sequence that starts with 0x000003
		other than the following sequences shall not occur at any byte-aligned position:
		0x00000300
		0x00000301
		0x00000302
		0x00000303"
		*/
		if (num_zero == 2 && (u8)buffer_src[i] < 0x04) {
			/*add emulation code*/
			num_zero = 0;
			buffer_dst[i + emulation_bytes_count] = 0x03;
			emulation_bytes_count++;
			if (!buffer_src[i])
				num_zero = 1;
		}
		else {
			if (!buffer_src[i])
				num_zero++;
			else
				num_zero = 0;
		}
		buffer_dst[i + emulation_bytes_count] = buffer_src[i];
		i++;
	}
	return nal_size + emulation_bytes_count;
}

/*returns the nal_size without emulation prevention bytes*/
u32 gf_media_nalu_emulation_bytes_remove_count(const char *buffer, u32 nal_size)
{
	u32 i = 0, emulation_bytes_count = 0;
	u8 num_zero = 0;

	while (i < nal_size)
	{
		/*ISO 14496-10: "Within the NAL unit, any four-byte sequence that starts with 0x000003
		  other than the following sequences shall not occur at any byte-aligned position:
		  \96 0x00000300
		  \96 0x00000301
		  \96 0x00000302
		  \96 0x00000303"
		*/
		if (num_zero == 2
			&& buffer[i] == 0x03
			&& i + 1 < nal_size /*next byte is readable*/
			&& (u8)buffer[i + 1] < 0x04)
		{
			/*emulation code found*/
			num_zero = 0;
			emulation_bytes_count++;
			i++;
		}

		if (!buffer[i])
			num_zero++;
		else
			num_zero = 0;

		i++;
	}

	return emulation_bytes_count;
}

/*nal_size is updated to allow better error detection*/
GF_EXPORT
u32 gf_media_nalu_remove_emulation_bytes(const char *buffer_src, char *buffer_dst, u32 nal_size)
{
	u32 i = 0, emulation_bytes_count = 0;
	u8 num_zero = 0;

	while (i < nal_size)
	{
		/*ISO 14496-10: "Within the NAL unit, any four-byte sequence that starts with 0x000003
		  other than the following sequences shall not occur at any byte-aligned position:
		  0x00000300
		  0x00000301
		  0x00000302
		  0x00000303"
		*/
		if (num_zero == 2
			&& buffer_src[i] == 0x03
			&& i + 1 < nal_size /*next byte is readable*/
			&& (u8)buffer_src[i + 1] < 0x04)
		{
			/*emulation code found*/
			num_zero = 0;
			emulation_bytes_count++;
			i++;
		}

		buffer_dst[i - emulation_bytes_count] = buffer_src[i];

		if (!buffer_src[i])
			num_zero++;
		else
			num_zero = 0;

		i++;
	}

	return nal_size - emulation_bytes_count;
}

static s32 gf_media_avc_read_sps_bs_internal(GF_BitStream *bs, AVCState *avc, u32 subseq_sps, u32 *vui_flag_pos, u32 nal_hdr)
{
	AVC_SPS *sps;
	s32 mb_width, mb_height, sps_id = -1;
	u32 profile_idc, level_idc, pcomp, i, chroma_format_idc, cl = 0, cr = 0, ct = 0, cb = 0, luma_bd, chroma_bd;
	u8 separate_colour_plane_flag = 0;

	if (!vui_flag_pos) {
		gf_bs_enable_emulation_byte_removal(bs, GF_TRUE);
	}

	if (!bs) {
		return -1;
	}

	if (!nal_hdr) {
		/*nal_hdr =*/ gf_bs_read_int(bs, 8);
	}
	profile_idc = gf_bs_read_int(bs, 8);

	pcomp = gf_bs_read_int(bs, 8);
	/*sanity checks*/
	if (pcomp & 0x3)
		return -1;

	level_idc = gf_bs_read_int(bs, 8);

	/*SubsetSps is used to be sure that AVC SPS are not going to be scratched
	by subset SPS. According to the SVC standard, subset SPS can have the same sps_id
	than its base layer, but it does not refer to the same SPS. */
	sps_id = bs_get_ue(bs) + GF_SVC_SSPS_ID_SHIFT * subseq_sps;
	if (sps_id >= 32) {
		return -1;
	}
	if (sps_id < 0) {
		return -1;
	}

	luma_bd = chroma_bd = 0;
	sps = &avc->sps[sps_id];
	chroma_format_idc = sps->ChromaArrayType = 1;
	sps->state |= subseq_sps ? AVC_SUBSPS_PARSED : AVC_SPS_PARSED;

	/*High Profile and SVC*/
	switch (profile_idc) {
	case 100:
	case 110:
	case 122:
	case 244:
	case 44:
		/*sanity checks: note1 from 7.4.2.1.1 of iso/iec 14496-10-N11084*/
		if (pcomp & 0xE0)
			return -1;
	case 83:
	case 86:
	case 118:
	case 128:
		chroma_format_idc = bs_get_ue(bs);
		sps->ChromaArrayType = chroma_format_idc;
		if (chroma_format_idc == 3) {
			separate_colour_plane_flag = gf_bs_read_int(bs, 1);
			/*
			Depending on the value of separate_colour_plane_flag, the value of the variable ChromaArrayType is assigned as follows.
			\96	If separate_colour_plane_flag is equal to 0, ChromaArrayType is set equal to chroma_format_idc.
			\96	Otherwise (separate_colour_plane_flag is equal to 1), ChromaArrayType is set equal to 0.
			*/
			if (separate_colour_plane_flag) sps->ChromaArrayType = 0;
		}
		luma_bd = bs_get_ue(bs);
		chroma_bd = bs_get_ue(bs);
		/*qpprime_y_zero_transform_bypass_flag = */ gf_bs_read_int(bs, 1);
		/*seq_scaling_matrix_present_flag*/
		if (gf_bs_read_int(bs, 1)) {
			u32 k;
			for (k = 0; k < 8; k++) {
				if (gf_bs_read_int(bs, 1)) {
					u32 z, last = 8, next = 8;
					u32 sl = k < 6 ? 16 : 64;
					for (z = 0; z < sl; z++) {
						if (next) {
							s32 delta = bs_get_se(bs);
							next = (last + delta + 256) % 256;
						}
						last = next ? next : last;
					}
				}
			}
		}
		break;
	}

	sps->profile_idc = profile_idc;
	sps->level_idc = level_idc;
	sps->prof_compat = pcomp;
	sps->log2_max_frame_num = bs_get_ue(bs) + 4;
	sps->poc_type = bs_get_ue(bs);
	sps->chroma_format = chroma_format_idc;
	sps->luma_bit_depth_m8 = luma_bd;
	sps->chroma_bit_depth_m8 = chroma_bd;

	if (sps->poc_type == 0) {
		sps->log2_max_poc_lsb = bs_get_ue(bs) + 4;
	}
	else if (sps->poc_type == 1) {
		sps->delta_pic_order_always_zero_flag = gf_bs_read_int(bs, 1);
		sps->offset_for_non_ref_pic = bs_get_se(bs);
		sps->offset_for_top_to_bottom_field = bs_get_se(bs);
		sps->poc_cycle_length = bs_get_ue(bs);
		if (sps->poc_cycle_length > ARRAY_LENGTH(sps->offset_for_ref_frame)) {
			GF_LOG(GF_LOG_ERROR, GF_LOG_CODING, ("[avc-h264] offset_for_ref_frame overflow from poc_cycle_length\n"));
			return -1;
		}
		for (i = 0; i < sps->poc_cycle_length; i++) sps->offset_for_ref_frame[i] = bs_get_se(bs);
	}
	if (sps->poc_type > 2) {
		return -1;
	}
	sps->max_num_ref_frames = bs_get_ue(bs);
	sps->gaps_in_frame_num_value_allowed_flag = gf_bs_read_int(bs, 1);
	mb_width = bs_get_ue(bs) + 1;
	mb_height = bs_get_ue(bs) + 1;

	sps->frame_mbs_only_flag = gf_bs_read_int(bs, 1);

	sps->width = mb_width * 16;
	sps->height = (2 - sps->frame_mbs_only_flag) * mb_height * 16;

	if (!sps->frame_mbs_only_flag) sps->mb_adaptive_frame_field_flag = gf_bs_read_int(bs, 1);
	gf_bs_read_int(bs, 1); /*direct_8x8_inference_flag*/

	if (gf_bs_read_int(bs, 1)) { /*crop*/
		int CropUnitX, CropUnitY, SubWidthC = -1, SubHeightC = -1;

		if (chroma_format_idc == 1) {
			SubWidthC = 2; SubHeightC = 2;
		}
		else if (chroma_format_idc == 2) {
			SubWidthC = 2; SubHeightC = 1;
		}
		else if ((chroma_format_idc == 3) && (separate_colour_plane_flag == 0)) {
			SubWidthC = 1; SubHeightC = 1;
		}

		if (sps->ChromaArrayType == 0) {
			assert(SubWidthC == -1);
			CropUnitX = 1;
			CropUnitY = 2 - sps->frame_mbs_only_flag;
		}
		else {
			CropUnitX = SubWidthC;
			CropUnitY = SubHeightC * (2 - sps->frame_mbs_only_flag);
		}

		cl = bs_get_ue(bs); /*crop_left*/
		cr = bs_get_ue(bs); /*crop_right*/
		ct = bs_get_ue(bs); /*crop_top*/
		cb = bs_get_ue(bs); /*crop_bottom*/

		sps->width -= CropUnitX * (cl + cr);
		sps->height -= CropUnitY * (ct + cb);
		cl *= CropUnitX;
		cr *= CropUnitX;
		ct *= CropUnitY;
		cb *= CropUnitY;
	}
	sps->crop.left = cl;
	sps->crop.right = cr;
	sps->crop.top = ct;
	sps->crop.bottom = cb;

	if (vui_flag_pos) {
		*vui_flag_pos = (u32)gf_bs_get_bit_offset(bs);
	}
	/*vui_parameters_present_flag*/
	sps->vui_parameters_present_flag = gf_bs_read_int(bs, 1);
	if (sps->vui_parameters_present_flag) {
		sps->vui.aspect_ratio_info_present_flag = gf_bs_read_int(bs, 1);
		if (sps->vui.aspect_ratio_info_present_flag) {
			s32 aspect_ratio_idc = gf_bs_read_int(bs, 8);
			if (aspect_ratio_idc == 255) {
				sps->vui.par_num = gf_bs_read_int(bs, 16); /*AR num*/
				sps->vui.par_den = gf_bs_read_int(bs, 16); /*AR den*/
			}
			else if (aspect_ratio_idc < sizeof(avc_sar) / sizeof(struct sar_)) {
				sps->vui.par_num = avc_sar[aspect_ratio_idc].w;
				sps->vui.par_den = avc_sar[aspect_ratio_idc].h;
			}
			else {
				GF_LOG(GF_LOG_WARNING, GF_LOG_CODING, ("[avc-h264] Unknown aspect_ratio_idc: your video may have a wrong aspect ratio. Contact the GPAC team!\n"));
			}
		}
		sps->vui.overscan_info_present_flag = gf_bs_read_int(bs, 1);
		if (sps->vui.overscan_info_present_flag)
			gf_bs_read_int(bs, 1);		/* overscan_appropriate_flag */

		/* default values */
		sps->vui.video_format = 5;
		sps->vui.colour_primaries = 2;
		sps->vui.transfer_characteristics = 2;
		sps->vui.matrix_coefficients = 2;
		/* now read values if possible */
		sps->vui.video_signal_type_present_flag = gf_bs_read_int(bs, 1);
		if (sps->vui.video_signal_type_present_flag) {
			sps->vui.video_format = gf_bs_read_int(bs, 3);
			sps->vui.video_full_range_flag = gf_bs_read_int(bs, 1);
			sps->vui.colour_description_present_flag = gf_bs_read_int(bs, 1);
			if (sps->vui.colour_description_present_flag) {
				sps->vui.colour_primaries = gf_bs_read_int(bs, 8);
				sps->vui.transfer_characteristics = gf_bs_read_int(bs, 8);
				sps->vui.matrix_coefficients = gf_bs_read_int(bs, 8);
			}
		}

		if (gf_bs_read_int(bs, 1)) {	/* chroma_location_info_present_flag */
			bs_get_ue(bs);				/* chroma_sample_location_type_top_field */
			bs_get_ue(bs);				/* chroma_sample_location_type_bottom_field */
		}

		sps->vui.timing_info_present_flag = gf_bs_read_int(bs, 1);
		if (sps->vui.timing_info_present_flag) {
			sps->vui.num_units_in_tick = gf_bs_read_int(bs, 32);
			sps->vui.time_scale = gf_bs_read_int(bs, 32);
			sps->vui.fixed_frame_rate_flag = gf_bs_read_int(bs, 1);
		}

		sps->vui.nal_hrd_parameters_present_flag = gf_bs_read_int(bs, 1);
		if (sps->vui.nal_hrd_parameters_present_flag)
			avc_parse_hrd_parameters(bs, &sps->vui.hrd);

		sps->vui.vcl_hrd_parameters_present_flag = gf_bs_read_int(bs, 1);
		if (sps->vui.vcl_hrd_parameters_present_flag)
			avc_parse_hrd_parameters(bs, &sps->vui.hrd);

		if (sps->vui.nal_hrd_parameters_present_flag || sps->vui.vcl_hrd_parameters_present_flag)
			sps->vui.low_delay_hrd_flag = gf_bs_read_int(bs, 1);

		sps->vui.pic_struct_present_flag = gf_bs_read_int(bs, 1);
	}
	/*end of seq_parameter_set_data*/

	if (subseq_sps) {
		if ((profile_idc == 83) || (profile_idc == 86)) {
			u8 extended_spatial_scalability_idc;
			/*parsing seq_parameter_set_svc_extension*/

			/*inter_layer_deblocking_filter_control_present_flag=*/	gf_bs_read_int(bs, 1);
			extended_spatial_scalability_idc = gf_bs_read_int(bs, 2);
			if (sps->ChromaArrayType == 1 || sps->ChromaArrayType == 2) {
				/*chroma_phase_x_plus1_flag*/ gf_bs_read_int(bs, 1);
			}
			if (sps->ChromaArrayType == 1) {
				/*chroma_phase_y_plus1*/ gf_bs_read_int(bs, 2);
			}
			if (extended_spatial_scalability_idc == 1) {
				if (sps->ChromaArrayType > 0) {
					/*seq_ref_layer_chroma_phase_x_plus1_flag*/gf_bs_read_int(bs, 1);
					/*seq_ref_layer_chroma_phase_y_plus1*/gf_bs_read_int(bs, 2);
				}
				/*seq_scaled_ref_layer_left_offset*/ bs_get_se(bs);
				/*seq_scaled_ref_layer_top_offset*/bs_get_se(bs);
				/*seq_scaled_ref_layer_right_offset*/bs_get_se(bs);
				/*seq_scaled_ref_layer_bottom_offset*/bs_get_se(bs);
			}
			if (/*seq_tcoeff_level_prediction_flag*/gf_bs_read_int(bs, 1)) {
				/*adaptive_tcoeff_level_prediction_flag*/ gf_bs_read_int(bs, 1);
			}
			/*slice_header_restriction_flag*/gf_bs_read_int(bs, 1);

			/*svc_vui_parameters_present*/
			if (gf_bs_read_int(bs, 1)) {
				u32 i, vui_ext_num_entries_minus1;
				vui_ext_num_entries_minus1 = bs_get_ue(bs);

				for (i = 0; i <= vui_ext_num_entries_minus1; i++) {
					u8 vui_ext_nal_hrd_parameters_present_flag, vui_ext_vcl_hrd_parameters_present_flag, vui_ext_timing_info_present_flag;
					/*u8 vui_ext_dependency_id =*/ gf_bs_read_int(bs, 3);
					/*u8 vui_ext_quality_id =*/ gf_bs_read_int(bs, 4);
					/*u8 vui_ext_temporal_id =*/ gf_bs_read_int(bs, 3);
					vui_ext_timing_info_present_flag = gf_bs_read_int(bs, 1);
					if (vui_ext_timing_info_present_flag) {
						/*u32 vui_ext_num_units_in_tick = */gf_bs_read_int(bs, 32);
						/*u32 vui_ext_time_scale = */gf_bs_read_int(bs, 32);
						/*u8 vui_ext_fixed_frame_rate_flag = */gf_bs_read_int(bs, 1);
					}
					vui_ext_nal_hrd_parameters_present_flag = gf_bs_read_int(bs, 1);
					if (vui_ext_nal_hrd_parameters_present_flag) {
						//hrd_parameters( )
					}
					vui_ext_vcl_hrd_parameters_present_flag = gf_bs_read_int(bs, 1);
					if (vui_ext_vcl_hrd_parameters_present_flag) {
						//hrd_parameters( )
					}
					if (vui_ext_nal_hrd_parameters_present_flag || vui_ext_vcl_hrd_parameters_present_flag) {
						/*vui_ext_low_delay_hrd_flag*/gf_bs_read_int(bs, 1);
					}
					/*vui_ext_pic_struct_present_flag*/gf_bs_read_int(bs, 1);
				}
			}
		}
		else if ((profile_idc == 118) || (profile_idc == 128)) {
			GF_LOG(GF_LOG_WARNING, GF_LOG_CODING, ("[avc-h264] MVC not supported - skipping parsing end of Subset SPS\n"));
			return sps_id;
		}

		if (gf_bs_read_int(bs, 1)) {
			GF_LOG(GF_LOG_WARNING, GF_LOG_CODING, ("[avc-h264] skipping parsing end of Subset SPS (additional_extension2)\n"));
			return sps_id;
		}
	}
	return sps_id;
}

GF_EXPORT
s32 gf_media_avc_read_sps_bs(GF_BitStream *bs, AVCState *avc, u32 subseq_sps, u32 *vui_flag_pos)
{
	return gf_media_avc_read_sps_bs_internal(bs, avc, subseq_sps, vui_flag_pos, 0);
}

GF_EXPORT
s32 gf_media_avc_read_sps(const char *sps_data, u32 sps_size, AVCState *avc, u32 subseq_sps, u32 *vui_flag_pos)
{
	s32 sps_id = -1;
	GF_BitStream *bs;
	char *sps_data_without_emulation_bytes = NULL;
	u32 sps_data_without_emulation_bytes_size = 0;

	if (vui_flag_pos) {
		/*SPS still contains emulation bytes*/
		sps_data_without_emulation_bytes = gf_malloc(sps_size * sizeof(char));
		sps_data_without_emulation_bytes_size = gf_media_nalu_remove_emulation_bytes(sps_data, sps_data_without_emulation_bytes, sps_size);
		bs = gf_bs_new(sps_data_without_emulation_bytes, sps_data_without_emulation_bytes_size, GF_BITSTREAM_READ);

		*vui_flag_pos = 0;
	}
	else {
		bs = gf_bs_new(sps_data, sps_size, GF_BITSTREAM_READ);
	}

	if (!bs) {
		sps_id = -1;
		goto exit;
	}

	sps_id = gf_media_avc_read_sps_bs(bs, avc, subseq_sps, vui_flag_pos);

exit:
	gf_bs_del(bs);
	if (sps_data_without_emulation_bytes) gf_free(sps_data_without_emulation_bytes);
	return sps_id;
}

static s32 gf_media_avc_read_pps_bs_internal(GF_BitStream *bs, AVCState *avc, u32 nal_hdr)
{
	s32 pps_id;
	AVC_PPS *pps;

	gf_bs_enable_emulation_byte_removal(bs, GF_TRUE);

	if (!nal_hdr) {
		/*nal_hdr = */gf_bs_read_u8(bs);
	}
	pps_id = bs_get_ue(bs);
	if (pps_id >= 255) {
		return -1;
	}
	pps = &avc->pps[pps_id];
	pps->id = pps_id;

	if (!pps->status) pps->status = 1;
	pps->sps_id = bs_get_ue(bs);
	if (pps->sps_id >= 32) {
		pps->sps_id = 0;
		return -1;
	}
	/*sps_id may be refer to regular SPS or subseq sps, depending on the coded slice refering to the pps*/
	if (!avc->sps[pps->sps_id].state && !avc->sps[pps->sps_id + GF_SVC_SSPS_ID_SHIFT].state) {
		return -1;
	}
	avc->pps_active_idx = pps->id; /*set active sps*/
	avc->sps_active_idx = pps->sps_id; /*set active sps*/
	pps->entropy_coding_mode_flag = gf_bs_read_int(bs, 1);
	pps->pic_order_present = gf_bs_read_int(bs, 1);
	pps->slice_group_count = bs_get_ue(bs) + 1;
	if (pps->slice_group_count > 1) {
		u32 iGroup;
		pps->mb_slice_group_map_type = bs_get_ue(bs);
		if (pps->mb_slice_group_map_type == 0) {
			for (iGroup = 0; iGroup <= pps->slice_group_count - 1; iGroup++)
				/*run_length_minus1[iGroup] = */ bs_get_ue(bs);
		}
		else if (pps->mb_slice_group_map_type == 2) {
			for (iGroup = 0; iGroup < pps->slice_group_count - 1; iGroup++) {
				/*top_left[iGroup] = */ bs_get_ue(bs);
				/*bottom_right[iGroup] = */ bs_get_ue(bs);
			}
		}
		else if (pps->mb_slice_group_map_type == 3 || pps->mb_slice_group_map_type == 4 || pps->mb_slice_group_map_type == 5) {
			/*slice_group_change_direction_flag =*/ gf_bs_read_int(bs, 1);
			/*slice_group_change_rate_minus1 = */ bs_get_ue(bs);
		}
		else if (pps->mb_slice_group_map_type == 6) {
			u32 i;
			pps->pic_size_in_map_units_minus1 = bs_get_ue(bs);
			for (i = 0; i <= pps->pic_size_in_map_units_minus1; i++) {
				/*slice_group_id[i] = */ gf_bs_read_int(bs, (u32)ceil(log(pps->slice_group_count) / log(2)));
			}
		}
	}
	pps->num_ref_idx_l0_default_active_minus1 = bs_get_ue(bs);
	pps->num_ref_idx_l1_default_active_minus1 = bs_get_ue(bs);

	/*
	if ((pps->ref_count[0] > 32) || (pps->ref_count[1] > 32)) goto exit;
	*/

	pps->weighted_pred_flag = gf_bs_read_int(bs, 1);
	/*pps->weighted_bipred_idc = */gf_bs_read_int(bs, 2);
	/*pps->init_qp = */bs_get_se(bs) /*+ 26*/;
	/*pps->init_qs= */bs_get_se(bs) /*+ 26*/;
	/*pps->chroma_qp_index_offset = */bs_get_se(bs);
	pps->deblocking_filter_control_present_flag = gf_bs_read_int(bs, 1);
	/*pps->constrained_intra_pred = */gf_bs_read_int(bs, 1);
	pps->redundant_pic_cnt_present = gf_bs_read_int(bs, 1);

	return pps_id;
}

GF_EXPORT
s32 gf_media_avc_read_pps_bs(GF_BitStream *bs, AVCState *avc)
{
	return gf_media_avc_read_pps_bs_internal(bs, avc, 0);
}

GF_EXPORT
s32 gf_media_avc_read_pps(const char *pps_data, u32 pps_size, AVCState *avc)
{
	GF_BitStream *bs;
	s32 pps_id;

	/*PPS still contains emulation bytes*/
	bs = gf_bs_new(pps_data, pps_size, GF_BITSTREAM_READ);
	if (!bs) {
		return -1;
	}
	gf_bs_enable_emulation_byte_removal(bs, GF_TRUE);
	pps_id = gf_media_avc_read_pps_bs(bs, avc);
	gf_bs_del(bs);
	return pps_id;
}

static s32 gf_media_avc_read_sps_ext_bs_internal(GF_BitStream *bs, u32 nal_hdr)
{
	s32 sps_id;

	gf_bs_enable_emulation_byte_removal(bs, GF_TRUE);
	if (!nal_hdr) {
		/*nal_hdr = */gf_bs_read_u8(bs);
	}
	sps_id = bs_get_ue(bs);
	return sps_id;
}

#if 0 //unused
s32 gf_media_avc_read_sps_ext_bs(GF_BitStream *bs)
{
	return gf_media_avc_read_sps_ext_bs_internal(bs, 0);
}

s32 gf_media_avc_read_sps_ext(const char *spse_data, u32 spse_size)
{
	GF_BitStream *bs;
	s32 sps_id;

	bs = gf_bs_new(spse_data, spse_size, GF_BITSTREAM_READ);
	sps_id = gf_media_avc_read_sps_ext_bs(bs);

	gf_bs_del(bs);
	return sps_id;
}
#endif

static s32 SVC_ReadNal_header_extension(GF_BitStream *bs, SVC_NALUHeader *NalHeader)
{
	gf_bs_read_int(bs, 1); //reserved_one_bits
	NalHeader->idr_pic_flag = gf_bs_read_int(bs, 1); //idr_flag
	NalHeader->priority_id = gf_bs_read_int(bs, 6); //priority_id
	gf_bs_read_int(bs, 1); //no_inter_layer_pred_flag
	NalHeader->dependency_id = gf_bs_read_int(bs, 3); //DependencyId
	NalHeader->quality_id = gf_bs_read_int(bs, 4); //quality_id
	NalHeader->temporal_id = gf_bs_read_int(bs, 3); //temporal_id
	gf_bs_read_int(bs, 1); //use_ref_base_pic_flag
	gf_bs_read_int(bs, 1); //discardable_flag
	gf_bs_read_int(bs, 1); //output_flag
	gf_bs_read_int(bs, 2); //reserved_three_2bits
	return 1;
}

static void ref_pic_list_modification(GF_BitStream *bs, u32 slice_type) {
	if (slice_type % 5 != 2 && slice_type % 5 != 4) {
		if (/*ref_pic_list_modification_flag_l0*/ gf_bs_read_int(bs, 1)) {
			u32 modification_of_pic_nums_idc;
			do {
				modification_of_pic_nums_idc = bs_get_ue(bs);
				if (modification_of_pic_nums_idc == 0 || modification_of_pic_nums_idc == 1) {
					/*abs_diff_pic_num_minus1 =*/ bs_get_ue(bs);
				}
				else if (modification_of_pic_nums_idc == 2) {
					/*long_term_pic_num =*/ bs_get_ue(bs);
				}
			} while ((modification_of_pic_nums_idc != 3) && gf_bs_available(bs));
		}
	}
	if (slice_type % 5 == 1) {
		if (/*ref_pic_list_modification_flag_l1*/ gf_bs_read_int(bs, 1)) {
			u32 modification_of_pic_nums_idc;
			do {
				modification_of_pic_nums_idc = bs_get_ue(bs);
				if (modification_of_pic_nums_idc == 0 || modification_of_pic_nums_idc == 1) {
					/*abs_diff_pic_num_minus1 =*/ bs_get_ue(bs);
				}
				else if (modification_of_pic_nums_idc == 2) {
					/*long_term_pic_num =*/ bs_get_ue(bs);
				}
			} while ((modification_of_pic_nums_idc != 3) && gf_bs_available(bs));
		}
	}
}

static void pred_weight_table(GF_BitStream *bs, u32 slice_type, u32 ChromaArrayType, u32 num_ref_idx_l0_active_minus1, u32 num_ref_idx_l1_active_minus1) {
	u32 i, j;
	/*luma_log2_weight_denom =*/ bs_get_ue(bs);
	if (ChromaArrayType != 0) {
		/*chroma_log2_weight_denom =*/ bs_get_ue(bs);
	}
	for (i = 0; i <= num_ref_idx_l0_active_minus1; i++) {
		if (/*luma_weight_l0_flag*/ gf_bs_read_int(bs, 1)) {
			/*luma_weight_l0[i] =*/ bs_get_se(bs);
			/*luma_offset_l0[i] =*/ bs_get_se(bs);
		}
		if (ChromaArrayType != 0) {
			if (/*chroma_weight_l0_flag*/ gf_bs_read_int(bs, 1))
				for (j = 0; j < 2; j++) {
					/*chroma_weight_l0[i][j] =*/ bs_get_se(bs);
					/*chroma_offset_l0[i][j] =*/ bs_get_se(bs);
				}
		}
	}
	if (slice_type % 5 == 1) {
		for (i = 0; i <= num_ref_idx_l1_active_minus1; i++) {
			if (/*luma_weight_l1_flag*/ gf_bs_read_int(bs, 1)) {
				/*luma_weight_l1[i] =*/ bs_get_se(bs);
				/*luma_offset_l1[i] =*/ bs_get_se(bs);
			}
			if (ChromaArrayType != 0) {
				if (/*chroma_weight_l1_flag*/ gf_bs_read_int(bs, 1)) {
					for (j = 0; j < 2; j++) {
						/*chroma_weight_l1[i][j] =*/ bs_get_se(bs);
						/*chroma_offset_l1[i][j] =*/ bs_get_se(bs);
					}
				}
			}
		}
	}
}

static void dec_ref_pic_marking(GF_BitStream *bs, Bool IdrPicFlag) {
	if (IdrPicFlag) {
		/*no_output_of_prior_pics_flag =*/ gf_bs_read_int(bs, 1);
		/*long_term_reference_flag =*/ gf_bs_read_int(bs, 1);
	}
	else {
		if (/*adaptive_ref_pic_marking_mode_flag*/ gf_bs_read_int(bs, 1)) {
			u32 memory_management_control_operation;
			do {
				memory_management_control_operation = bs_get_ue(bs);
				if (memory_management_control_operation == 1 || memory_management_control_operation == 3)
					/*difference_of_pic_nums_minus1 =*/ bs_get_ue(bs);
				if (memory_management_control_operation == 2)
					/*long_term_pic_num =*/ bs_get_ue(bs);
				if (memory_management_control_operation == 3 || memory_management_control_operation == 6)
					/*long_term_frame_idx =*/ bs_get_ue(bs);
				if (memory_management_control_operation == 4)
					/*max_long_term_frame_idx_plus1 =*/ bs_get_ue(bs);
			} while (memory_management_control_operation != 0);
		}
	}
}

static s32 avc_parse_slice(GF_BitStream *bs, AVCState *avc, Bool svc_idr_flag, AVCSliceInfo *si)
{
	s32 pps_id, num_ref_idx_l0_active_minus1 = 0, num_ref_idx_l1_active_minus1 = 0;

	/*s->current_picture.reference= h->nal_ref_idc != 0;*/
	/*first_mb_in_slice = */bs_get_ue(bs);
	si->slice_type = bs_get_ue(bs);
	if (si->slice_type > 9) return -1;

	pps_id = bs_get_ue(bs);
	if (pps_id > 255) return -1;
	si->pps = &avc->pps[pps_id];
	if (!si->pps->slice_group_count) return -2;
	si->sps = &avc->sps[si->pps->sps_id];
	if (!si->sps->log2_max_frame_num) return -2;
	avc->sps_active_idx = si->pps->sps_id;
	avc->pps_active_idx = pps_id;

	si->frame_num = gf_bs_read_int(bs, si->sps->log2_max_frame_num);

	si->field_pic_flag = 0;
	si->bottom_field_flag = 0;
	if (!si->sps->frame_mbs_only_flag) {
		si->field_pic_flag = gf_bs_read_int(bs, 1);
		if (si->field_pic_flag)
			si->bottom_field_flag = gf_bs_read_int(bs, 1);
	}

	if ((si->nal_unit_type == GF_AVC_NALU_IDR_SLICE) || svc_idr_flag)
		si->idr_pic_id = bs_get_ue(bs);

	if (si->sps->poc_type == 0) {
		si->poc_lsb = gf_bs_read_int(bs, si->sps->log2_max_poc_lsb);
		if (si->pps->pic_order_present && !si->field_pic_flag) {
			si->delta_poc_bottom = bs_get_se(bs);
		}
	}
	else if ((si->sps->poc_type == 1) && !si->sps->delta_pic_order_always_zero_flag) {
		si->delta_poc[0] = bs_get_se(bs);
		if ((si->pps->pic_order_present == 1) && !si->field_pic_flag)
			si->delta_poc[1] = bs_get_se(bs);
	}

	if (si->pps->redundant_pic_cnt_present) {
		si->redundant_pic_cnt = bs_get_ue(bs);
	}

	if (si->slice_type % 5 == GF_AVC_TYPE_B) {
		/*direct_spatial_mv_pred_flag = */gf_bs_read_int(bs, 1);
	}

	num_ref_idx_l0_active_minus1 = si->pps->num_ref_idx_l0_default_active_minus1;
	num_ref_idx_l1_active_minus1 = si->pps->num_ref_idx_l1_default_active_minus1;

	if (si->slice_type % 5 == GF_AVC_TYPE_P || si->slice_type % 5 == GF_AVC_TYPE_SP || si->slice_type % 5 == GF_AVC_TYPE_B) {
		Bool num_ref_idx_active_override_flag = gf_bs_read_int(bs, 1);
		if (num_ref_idx_active_override_flag) {
			num_ref_idx_l0_active_minus1 = bs_get_ue(bs);
			if (si->slice_type % 5 == GF_AVC_TYPE_B) {
				num_ref_idx_l1_active_minus1 = bs_get_ue(bs);
			}
		}
	}

	if (si->nal_unit_type == 20 || si->nal_unit_type == 21) {
		//ref_pic_list_mvc_modification(); /* specified in Annex H */
		GF_LOG(GF_LOG_ERROR, GF_LOG_CODING, ("[avc-h264] unimplemented ref_pic_list_mvc_modification() in slide header\n"));
		assert(0);
		return -1;
	}
	else {
		ref_pic_list_modification(bs, si->slice_type);
	}

	if ((si->pps->weighted_pred_flag && (si->slice_type % 5 == GF_AVC_TYPE_P || si->slice_type % 5 == GF_AVC_TYPE_SP))
		|| (si->pps->weighted_bipred_idc == 1 && si->slice_type % 5 == GF_AVC_TYPE_B)) {
		pred_weight_table(bs, si->slice_type, si->sps->ChromaArrayType, num_ref_idx_l0_active_minus1, num_ref_idx_l1_active_minus1);
	}

	if (si->nal_ref_idc != 0) {
		dec_ref_pic_marking(bs, (si->nal_unit_type == GF_AVC_NALU_IDR_SLICE));
	}

	if (si->pps->entropy_coding_mode_flag && si->slice_type % 5 != GF_AVC_TYPE_I && si->slice_type % 5 != GF_AVC_TYPE_SI) {
		/*cabac_init_idc = */bs_get_ue(bs);
	}

	/*slice_qp_delta = */bs_get_se(bs);
	if (si->slice_type % 5 == GF_AVC_TYPE_SP || si->slice_type % 5 == GF_AVC_TYPE_SI) {
		if (si->slice_type % 5 == GF_AVC_TYPE_SP) {
			/*sp_for_switch_flag = */gf_bs_read_int(bs, 1);
		}
		/*slice_qs_delta = */bs_get_se(bs);
	}

	if (si->pps->deblocking_filter_control_present_flag) {
		if (/*disable_deblocking_filter_idc*/ bs_get_ue(bs) != 1) {
			/*slice_alpha_c0_offset_div2 =*/ bs_get_se(bs);
			/*slice_beta_offset_div2 =*/ bs_get_se(bs);
		}
	}

	if (si->pps->slice_group_count > 1 && si->pps->mb_slice_group_map_type >= 3 && si->pps->mb_slice_group_map_type <= 5) {
		/*slice_group_change_cycle = */gf_bs_read_int(bs, (u32)ceil(log((si->pps->pic_size_in_map_units_minus1 + 1) / (si->pps->slice_group_change_rate_minus1 + 1) + 1) / log(2)));
	}

	return 0;
}


static s32 svc_parse_slice(GF_BitStream *bs, AVCState *avc, AVCSliceInfo *si)
{
	s32 pps_id;

	/*s->current_picture.reference= h->nal_ref_idc != 0;*/
	/*first_mb_in_slice = */bs_get_ue(bs);
	si->slice_type = bs_get_ue(bs);
	if (si->slice_type > 9) return -1;

	pps_id = bs_get_ue(bs);
	if (pps_id > 255)
		return -1;
	si->pps = &avc->pps[pps_id];
	si->pps->id = pps_id;
	if (!si->pps->slice_group_count)
		return -2;
	si->sps = &avc->sps[si->pps->sps_id + GF_SVC_SSPS_ID_SHIFT];
	if (!si->sps->log2_max_frame_num)
		return -2;

	si->frame_num = gf_bs_read_int(bs, si->sps->log2_max_frame_num);

	si->field_pic_flag = 0;
	if (si->sps->frame_mbs_only_flag) {
		/*s->picture_structure= PICT_FRAME;*/
	}
	else {
		si->field_pic_flag = gf_bs_read_int(bs, 1);
		if (si->field_pic_flag) si->bottom_field_flag = gf_bs_read_int(bs, 1);
	}
	if (si->nal_unit_type == GF_AVC_NALU_IDR_SLICE || si->NalHeader.idr_pic_flag)
		si->idr_pic_id = bs_get_ue(bs);

	if (si->sps->poc_type == 0) {
		si->poc_lsb = gf_bs_read_int(bs, si->sps->log2_max_poc_lsb);
		if (si->pps->pic_order_present && !si->field_pic_flag) {
			si->delta_poc_bottom = bs_get_se(bs);
		}
	}
	else if ((si->sps->poc_type == 1) && !si->sps->delta_pic_order_always_zero_flag) {
		si->delta_poc[0] = bs_get_se(bs);
		if ((si->pps->pic_order_present == 1) && !si->field_pic_flag)
			si->delta_poc[1] = bs_get_se(bs);
	}
	if (si->pps->redundant_pic_cnt_present) {
		si->redundant_pic_cnt = bs_get_ue(bs);
	}
	return 0;
}


static s32 avc_parse_recovery_point_sei(GF_BitStream *bs, AVCState *avc)
{
	AVCSeiRecoveryPoint *rp = &avc->sei.recovery_point;

	rp->frame_cnt = bs_get_ue(bs);
	rp->exact_match_flag = gf_bs_read_int(bs, 1);
	rp->broken_link_flag = gf_bs_read_int(bs, 1);
	rp->changing_slice_group_idc = gf_bs_read_int(bs, 2);
	rp->valid = 1;

	return 0;
}

/*for interpretation see ISO 14496-10 N.11084, table D-1*/
static s32 avc_parse_pic_timing_sei(GF_BitStream *bs, AVCState *avc)
{
	int i;
	int sps_id = avc->sps_active_idx;
	const char NumClockTS[] = { 1, 1, 1, 2, 2, 3, 3, 2, 3 };
	AVCSeiPicTiming *pt = &avc->sei.pic_timing;

	if (sps_id < 0) {
		/*sps_active_idx equals -1 when no sps has been detected. In this case SEI should not be decoded.*/
		assert(0);
		return 1;
	}
	if (avc->sps[sps_id].vui.nal_hrd_parameters_present_flag || avc->sps[sps_id].vui.vcl_hrd_parameters_present_flag) { /*CpbDpbDelaysPresentFlag, see 14496-10(2003) E.11*/
		gf_bs_read_int(bs, 1 + avc->sps[sps_id].vui.hrd.cpb_removal_delay_length_minus1); /*cpb_removal_delay*/
		gf_bs_read_int(bs, 1 + avc->sps[sps_id].vui.hrd.dpb_output_delay_length_minus1);  /*dpb_output_delay*/
	}

	/*ISO 14496-10 (2003), D.8.2: we need to get pic_struct in order to know if we display top field first or bottom field first*/
	if (avc->sps[sps_id].vui.pic_struct_present_flag) {
		pt->pic_struct = gf_bs_read_int(bs, 4);
		if (pt->pic_struct > 8) {
			GF_LOG(GF_LOG_ERROR, GF_LOG_CODING, ("[avc-h264] invalid pic_struct value %d\n", pt->pic_struct));
			return 1;
		}

		for (i = 0; i < NumClockTS[pt->pic_struct]; i++) {
			if (gf_bs_read_int(bs, 1)) {/*clock_timestamp_flag[i]*/
				Bool full_timestamp_flag;
				gf_bs_read_int(bs, 2);						/*ct_type*/
				gf_bs_read_int(bs, 1);						/*nuit_field_based_flag*/
				gf_bs_read_int(bs, 5);						/*counting_type*/
				full_timestamp_flag = gf_bs_read_int(bs, 1);/*full_timestamp_flag*/
				gf_bs_read_int(bs, 1);						/*discontinuity_flag*/
				gf_bs_read_int(bs, 1);						/*cnt_dropped_flag*/
				gf_bs_read_int(bs, 8);						/*n_frames*/
				if (full_timestamp_flag) {
					gf_bs_read_int(bs, 6);					/*seconds_value*/
					gf_bs_read_int(bs, 6);					/*minutes_value*/
					gf_bs_read_int(bs, 5);					/*hours_value*/
				}
				else {
					if (gf_bs_read_int(bs, 1)) {			/*seconds_flag*/
						gf_bs_read_int(bs, 6);				/*seconds_value*/
						if (gf_bs_read_int(bs, 1)) {		/*minutes_flag*/
							gf_bs_read_int(bs, 6);			/*minutes_value*/
							if (gf_bs_read_int(bs, 1)) {	/*hours_flag*/
								gf_bs_read_int(bs, 5);		/*hours_value*/
							}
						}
					}
					if (avc->sps[sps_id].vui.hrd.time_offset_length > 0)
						gf_bs_read_int(bs, avc->sps[sps_id].vui.hrd.time_offset_length);	/*time_offset*/
				}
			}
		}
	}

	return 0;
}


static void avc_compute_poc(AVCSliceInfo *si)
{
	enum {
		AVC_PIC_FRAME,
		AVC_PIC_FIELD_TOP,
		AVC_PIC_FIELD_BOTTOM,
	} pic_type;
	s32 field_poc[2] = { 0,0 };
	s32 max_frame_num;

	if (!si->sps) return;

	max_frame_num = 1 << (si->sps->log2_max_frame_num);

	/* picture type */
	if (si->sps->frame_mbs_only_flag || !si->field_pic_flag) pic_type = AVC_PIC_FRAME;
	else if (si->bottom_field_flag) pic_type = AVC_PIC_FIELD_BOTTOM;
	else pic_type = AVC_PIC_FIELD_TOP;

	/* frame_num_offset */
	if (si->nal_unit_type == GF_AVC_NALU_IDR_SLICE) {
		si->poc_lsb_prev = 0;
		si->poc_msb_prev = 0;
		si->frame_num_offset = 0;
	}
	else {
		if (si->frame_num < si->frame_num_prev)
			si->frame_num_offset = si->frame_num_offset_prev + max_frame_num;
		else
			si->frame_num_offset = si->frame_num_offset_prev;
	}

	/*ISO 14496-10 N.11084 8.2.1.1*/
	if (si->sps->poc_type == 0)
	{
		const u32 max_poc_lsb = 1 << (si->sps->log2_max_poc_lsb);

		/*ISO 14496-10 N.11084 eq (8-3)*/
		if ((si->poc_lsb < si->poc_lsb_prev) &&
			(si->poc_lsb_prev - si->poc_lsb >= max_poc_lsb / 2))
			si->poc_msb = si->poc_msb_prev + max_poc_lsb;
		else if ((si->poc_lsb > si->poc_lsb_prev) &&
			(si->poc_lsb - si->poc_lsb_prev > max_poc_lsb / 2))
			si->poc_msb = si->poc_msb_prev - max_poc_lsb;
		else
			si->poc_msb = si->poc_msb_prev;

		/*ISO 14496-10 N.11084 eq (8-4)*/
		if (pic_type != AVC_PIC_FIELD_BOTTOM)
			field_poc[0] = si->poc_msb + si->poc_lsb;

		/*ISO 14496-10 N.11084 eq (8-5)*/
		if (pic_type != AVC_PIC_FIELD_TOP) {
			if (!si->field_pic_flag)
				field_poc[1] = field_poc[0] + si->delta_poc_bottom;
			else
				field_poc[1] = si->poc_msb + si->poc_lsb;
		}
	}
	/*ISO 14496-10 N.11084 8.2.1.2*/
	else if (si->sps->poc_type == 1)
	{
		u32 i;
		s32 abs_frame_num, expected_delta_per_poc_cycle, expected_poc;

		if (si->sps->poc_cycle_length)
			abs_frame_num = si->frame_num_offset + si->frame_num;
		else
			abs_frame_num = 0;

		if (!si->nal_ref_idc && (abs_frame_num > 0)) abs_frame_num--;

		expected_delta_per_poc_cycle = 0;
		for (i = 0; i < si->sps->poc_cycle_length; i++)
			expected_delta_per_poc_cycle += si->sps->offset_for_ref_frame[i];

		if (abs_frame_num > 0) {
			const u32 poc_cycle_cnt = (abs_frame_num - 1) / si->sps->poc_cycle_length;
			const u32 frame_num_in_poc_cycle = (abs_frame_num - 1) % si->sps->poc_cycle_length;

			expected_poc = poc_cycle_cnt * expected_delta_per_poc_cycle;
			for (i = 0; i <= frame_num_in_poc_cycle; i++)
				expected_poc += si->sps->offset_for_ref_frame[i];
		}
		else {
			expected_poc = 0;
		}

		if (!si->nal_ref_idc) expected_poc += si->sps->offset_for_non_ref_pic;

		field_poc[0] = expected_poc + si->delta_poc[0];
		field_poc[1] = field_poc[0] + si->sps->offset_for_top_to_bottom_field;
		if (pic_type == AVC_PIC_FRAME) field_poc[1] += si->delta_poc[1];
	}
	/*ISO 14496-10 N.11084 8.2.1.3*/
	else if (si->sps->poc_type == 2)
	{
		int poc;
		if (si->nal_unit_type == GF_AVC_NALU_IDR_SLICE) {
			poc = 0;
		}
		else {
			const int abs_frame_num = si->frame_num_offset + si->frame_num;
			poc = 2 * abs_frame_num;
			if (!si->nal_ref_idc) poc -= 1;
		}
		field_poc[0] = poc;
		field_poc[1] = poc;
	}

	/*ISO 14496-10 N.11084 eq (8-1)*/
	if (pic_type == AVC_PIC_FRAME)
		si->poc = MIN(field_poc[0], field_poc[1]);
	else if (pic_type == AVC_PIC_FIELD_TOP)
		si->poc = field_poc[0];
	else
		si->poc = field_poc[1];
}

GF_EXPORT
s32 gf_media_avc_parse_nalu(GF_BitStream *bs, AVCState *avc)
{
	u8 idr_flag;
	s32 slice, ret;
	u32 nal_hdr;
	AVCSliceInfo n_state;

	gf_bs_enable_emulation_byte_removal(bs, GF_TRUE);

	nal_hdr = gf_bs_read_u8(bs);

	slice = 0;
	memcpy(&n_state, &avc->s_info, sizeof(AVCSliceInfo));
	avc->last_nal_type_parsed = n_state.nal_unit_type = nal_hdr & 0x1F;
	n_state.nal_ref_idc = (nal_hdr >> 5) & 0x3;

	idr_flag = 0;

	switch (n_state.nal_unit_type) {
	case GF_AVC_NALU_ACCESS_UNIT:
	case GF_AVC_NALU_END_OF_SEQ:
	case GF_AVC_NALU_END_OF_STREAM:
		ret = 1;
		break;

	case GF_AVC_NALU_SVC_SLICE:
		SVC_ReadNal_header_extension(bs, &n_state.NalHeader);
		slice = 1;
		// slice buffer - read the info and compare.
		/*ret = */svc_parse_slice(bs, avc, &n_state);
		if (avc->s_info.nal_ref_idc) {
			n_state.poc_lsb_prev = avc->s_info.poc_lsb;
			n_state.poc_msb_prev = avc->s_info.poc_msb;
		}
		if (slice)
			avc_compute_poc(&n_state);

		if (avc->s_info.poc != n_state.poc) {
			memcpy(&avc->s_info, &n_state, sizeof(AVCSliceInfo));
			return 1;
		}
		memcpy(&avc->s_info, &n_state, sizeof(AVCSliceInfo));
		return 0;

	case GF_AVC_NALU_SVC_PREFIX_NALU:
		SVC_ReadNal_header_extension(bs, &n_state.NalHeader);
		return 0;

	case GF_AVC_NALU_IDR_SLICE:
	case GF_AVC_NALU_NON_IDR_SLICE:
	case GF_AVC_NALU_DP_A_SLICE:
	case GF_AVC_NALU_DP_B_SLICE:
	case GF_AVC_NALU_DP_C_SLICE:
		slice = 1;
		/* slice buffer - read the info and compare.*/
		ret = avc_parse_slice(bs, avc, idr_flag, &n_state);
		if (ret < 0) return ret;
		ret = 0;
		if (
			((avc->s_info.nal_unit_type > GF_AVC_NALU_IDR_SLICE) || (avc->s_info.nal_unit_type < GF_AVC_NALU_NON_IDR_SLICE))
			&& (avc->s_info.nal_unit_type != GF_AVC_NALU_SVC_SLICE)
			) {
			break;
		}
		if (avc->s_info.frame_num != n_state.frame_num) {
			ret = 1;
			break;
		}

		if (avc->s_info.field_pic_flag != n_state.field_pic_flag) {
			ret = 1;
			break;
		}
		if ((avc->s_info.nal_ref_idc != n_state.nal_ref_idc) &&
			(!avc->s_info.nal_ref_idc || !n_state.nal_ref_idc)) {
			ret = 1;
			break;
		}
		assert(avc->s_info.sps);

		if (avc->s_info.sps->poc_type == n_state.sps->poc_type) {
			if (!avc->s_info.sps->poc_type) {
				if (!n_state.bottom_field_flag && (avc->s_info.poc_lsb != n_state.poc_lsb)) {
					ret = 1;
					break;
				}
				if (avc->s_info.delta_poc_bottom != n_state.delta_poc_bottom) {
					ret = 1;
					break;
				}
			}
			else if (avc->s_info.sps->poc_type == 1) {
				if (avc->s_info.delta_poc[0] != n_state.delta_poc[0]) {
					ret = 1;
					break;
				}
				if (avc->s_info.delta_poc[1] != n_state.delta_poc[1]) {
					ret = 1;
					break;
				}
			}
		}

		if (n_state.nal_unit_type == GF_AVC_NALU_IDR_SLICE) {
			if (avc->s_info.nal_unit_type != GF_AVC_NALU_IDR_SLICE) { /*IdrPicFlag differs in value*/
				ret = 1;
				break;
			}
			else if (avc->s_info.idr_pic_id != n_state.idr_pic_id) { /*both IDR and idr_pic_id differs*/
				ret = 1;
				break;
			}
		}
		break;
	case GF_AVC_NALU_SEQ_PARAM:
		avc->last_ps_idx = gf_media_avc_read_sps_bs_internal(bs, avc, 0, NULL, nal_hdr);
		if (avc->last_ps_idx < 0) return -1;
		return 0;

	case GF_AVC_NALU_PIC_PARAM:
		avc->last_ps_idx = gf_media_avc_read_pps_bs_internal(bs, avc, nal_hdr);
		if (avc->last_ps_idx < 0) return -1;
		return 0;
	case GF_AVC_NALU_SVC_SUBSEQ_PARAM:
		avc->last_ps_idx = gf_media_avc_read_sps_bs_internal(bs, avc, 1, NULL, nal_hdr);
		if (avc->last_ps_idx < 0) return -1;
		return 0;
	case GF_AVC_NALU_SEQ_PARAM_EXT:
		avc->last_ps_idx = gf_media_avc_read_sps_ext_bs_internal(bs, nal_hdr);
		if (avc->last_ps_idx < 0) return -1;
		return 0;

	case GF_AVC_NALU_SEI:
	case GF_AVC_NALU_FILLER_DATA:
		return 0;

	default:
		if (avc->s_info.nal_unit_type <= GF_AVC_NALU_IDR_SLICE) ret = 1;
		//To detect change of AU when multiple sps and pps in stream
		else if ((nal_hdr & 0x1F) == GF_AVC_NALU_SEI && avc->s_info.nal_unit_type == GF_AVC_NALU_SVC_SLICE)
			ret = 1;
		else if ((nal_hdr & 0x1F) == GF_AVC_NALU_SEQ_PARAM && avc->s_info.nal_unit_type == GF_AVC_NALU_SVC_SLICE)
			ret = 1;
		else
			ret = 0;
		break;
	}

	/* save _prev values */
	if (ret && avc->s_info.sps) {
		n_state.frame_num_offset_prev = avc->s_info.frame_num_offset;
		if ((avc->s_info.sps->poc_type != 2) || (avc->s_info.nal_ref_idc != 0))
			n_state.frame_num_prev = avc->s_info.frame_num;
		if (avc->s_info.nal_ref_idc) {
			n_state.poc_lsb_prev = avc->s_info.poc_lsb;
			n_state.poc_msb_prev = avc->s_info.poc_msb;
		}
	}
	if (slice) avc_compute_poc(&n_state);
	memcpy(&avc->s_info, &n_state, sizeof(AVCSliceInfo));
	return ret;
}


u32 gf_media_avc_reformat_sei(char *buffer, u32 nal_size, Bool isobmf_rewrite, AVCState *avc)
{
	u32 ptype, psize, hdr, var;
	u32 start;
	GF_BitStream *bs;
	GF_BitStream *bs_dest = NULL;
	u8 nhdr;
	Bool sei_removed = GF_FALSE;
	char store;

	hdr = buffer[0];
	if ((hdr & 0x1F) != GF_AVC_NALU_SEI) return 0;

	if (isobmf_rewrite) bs_dest = gf_bs_new(NULL, 0, GF_BITSTREAM_WRITE);

	bs = gf_bs_new(buffer, nal_size, GF_BITSTREAM_READ);
	gf_bs_enable_emulation_byte_removal(bs, GF_TRUE);

	nhdr = gf_bs_read_int(bs, 8);
	if (bs_dest) gf_bs_write_int(bs_dest, nhdr, 8);

	/*parse SEI*/
	while (gf_bs_available(bs)) {
		Bool do_copy;
		ptype = 0;
		while (1) {
			u8 v = gf_bs_read_int(bs, 8);
			ptype += v;
			if (v != 0xFF) break;
		}

		psize = 0;
		while (1) {
			u8 v = gf_bs_read_int(bs, 8);
			psize += v;
			if (v != 0xFF) break;
		}

		start = (u32)gf_bs_get_position(bs);

		do_copy = 1;

		if (start + psize >= nal_size) {
			GF_LOG(GF_LOG_WARNING, GF_LOG_CODING, ("[avc-h264] SEI user message type %d size error (%d but %d remain), keeping full SEI untouched\n", ptype, psize, nal_size - start));
			if (bs_dest) gf_bs_del(bs_dest);
			return nal_size;
		}
		switch (ptype) {
			/*remove SEI messages forbidden in MP4*/
		case 3: /*filler data*/
		case 10: /*sub_seq info*/
		case 11: /*sub_seq_layer char*/
		case 12: /*sub_seq char*/
			do_copy = 0;
			sei_removed = GF_TRUE;
			break;
		case 5: /*user unregistered */
			store = buffer[start + psize];
			buffer[start + psize] = 0;
			GF_LOG(GF_LOG_DEBUG, GF_LOG_CODING, ("[avc-h264] SEI user message %s\n", buffer + start + 16));
			buffer[start + psize] = store;
			break;

		case 6: /*recovery point*/
			avc_parse_recovery_point_sei(bs, avc);
			break;

		case 1: /*pic_timing*/
			avc_parse_pic_timing_sei(bs, avc);
			break;

		case 0: /*buffering period*/
		case 2: /*pan scan rect*/
		case 4: /*user registered ITU t35*/
		case 7: /*def_rec_pic_marking_repetition*/
		case 8: /*spare_pic*/
		case 9: /*scene info*/
		case 13: /*full frame freeze*/
		case 14: /*full frame freeze release*/
		case 15: /*full frame snapshot*/
		case 16: /*progressive refinement segment start*/
		case 17: /*progressive refinement segment end*/
		case 18: /*motion constrained slice group*/
		default: /*add all unknown SEIs*/
			break;
		}

		if (do_copy && bs_dest) {
			var = ptype;
			while (var >= 255) {
				gf_bs_write_int(bs_dest, 0xFF, 8);
				var -= 255;
			}
			gf_bs_write_int(bs_dest, var, 8);

			var = psize;
			while (var >= 255) {
				gf_bs_write_int(bs_dest, 0xFF, 8);
				var -= 255;
			}
			gf_bs_write_int(bs_dest, var, 8);
			gf_bs_seek(bs, start);

			//bs_read_data does not skip EPB, read byte per byte
			var = psize;
			while (var) {
				gf_bs_write_u8(bs_dest, gf_bs_read_u8(bs));
				var--;
			}
		}
		else {
			gf_bs_seek(bs, start);

			//bs_skip_bytes does not skip EPB, skip byte per byte
			while (psize) {
				gf_bs_read_u8(bs);
				psize--;
			}
		}

		if (gf_bs_available(bs) <= 2) {
			var = gf_bs_read_int(bs, 8);
			if (var != 0x80) {
				GF_LOG(GF_LOG_WARNING, GF_LOG_CODING, ("[avc-h264] SEI user message has less than 2 bytes remaining but no end of sei found\n"));
			}
			if (bs_dest) gf_bs_write_int(bs_dest, 0x80, 8);
			break;
		}
	}
	gf_bs_del(bs);
	//we cannot compare final size and original size since original may have EPB and final does not yet have them
	if (bs_dest && sei_removed) {
		char *dst_no_epb = NULL;
		u32 dst_no_epb_size = 0;
		gf_bs_get_content(bs_dest, &dst_no_epb, &dst_no_epb_size);
		nal_size = gf_media_nalu_add_emulation_bytes(buffer, dst_no_epb, dst_no_epb_size);
	}
	if (bs_dest) gf_bs_del(bs_dest);
	return nal_size;
}


static u8 avc_get_sar_idx(u32 w, u32 h)
{
	u32 i;
	for (i = 0; i < 14; i++) {
		if ((avc_sar[i].w == w) && (avc_sar[i].h == h)) return i;
	}
	return 0xFF;
}

GF_Err gf_media_avc_change_par(GF_AVCConfig *avcc, s32 ar_n, s32 ar_d)
{
	GF_BitStream *orig, *mod;
	AVCState avc;
	u32 i, bit_offset, flag;
	s32 idx;
	GF_AVCConfigSlot *slc;
	orig = NULL;

	memset(&avc, 0, sizeof(AVCState));
	avc.sps_active_idx = -1;

	i = 0;
	while ((slc = (GF_AVCConfigSlot *)gf_list_enum(avcc->sequenceParameterSets, &i))) {
		char *no_emulation_buf = NULL;
		u32 no_emulation_buf_size = 0, emulation_bytes = 0;
		idx = gf_media_avc_read_sps(slc->data, slc->size, &avc, 0, &bit_offset);
		if (idx < 0) {
			if (orig)
				gf_bs_del(orig);
			continue;
		}

		/*SPS still contains emulation bytes*/
		no_emulation_buf = gf_malloc((slc->size - 1) * sizeof(char));
		no_emulation_buf_size = gf_media_nalu_remove_emulation_bytes(slc->data + 1, no_emulation_buf, slc->size - 1);

		orig = gf_bs_new(no_emulation_buf, no_emulation_buf_size, GF_BITSTREAM_READ);
		gf_bs_read_data(orig, no_emulation_buf, no_emulation_buf_size);
		gf_bs_seek(orig, 0);
		mod = gf_bs_new(NULL, 0, GF_BITSTREAM_WRITE);

		/*copy over till vui flag*/
		assert(bit_offset >= 8);
		while (bit_offset - 8/*bit_offset doesn't take care of the first byte (NALU type)*/) {
			flag = gf_bs_read_int(orig, 1);
			gf_bs_write_int(mod, flag, 1);
			bit_offset--;
		}
		/*check VUI*/
		flag = gf_bs_read_int(orig, 1);
		gf_bs_write_int(mod, 1, 1); /*vui_parameters_present_flag*/
		if (flag) {
			/*aspect_ratio_info_present_flag*/
			if (gf_bs_read_int(orig, 1)) {
				s32 aspect_ratio_idc = gf_bs_read_int(orig, 8);
				if (aspect_ratio_idc == 255) {
					gf_bs_read_int(orig, 16); /*AR num*/
					gf_bs_read_int(orig, 16); /*AR den*/
				}
			}
		}
		if ((ar_d < 0) || (ar_n < 0)) {
			/*no AR signaled*/
			gf_bs_write_int(mod, 0, 1);
		}
		else {
			u32 sarx;
			gf_bs_write_int(mod, 1, 1);
			sarx = avc_get_sar_idx((u32)ar_n, (u32)ar_d);
			gf_bs_write_int(mod, sarx, 8);
			if (sarx == 0xFF) {
				gf_bs_write_int(mod, ar_n, 16);
				gf_bs_write_int(mod, ar_d, 16);
			}
		}
		/*no VUI in input bitstream, set all vui flags to 0*/
		if (!flag) {
			gf_bs_write_int(mod, 0, 1);		/*overscan_info_present_flag */
			gf_bs_write_int(mod, 0, 1);		/*video_signal_type_present_flag */
			gf_bs_write_int(mod, 0, 1);		/*chroma_location_info_present_flag */
			gf_bs_write_int(mod, 0, 1);		/*timing_info_present_flag*/
			gf_bs_write_int(mod, 0, 1);		/*nal_hrd_parameters_present*/
			gf_bs_write_int(mod, 0, 1);		/*vcl_hrd_parameters_present*/
			gf_bs_write_int(mod, 0, 1);		/*pic_struct_present*/
			gf_bs_write_int(mod, 0, 1);		/*bitstream_restriction*/
		}

		/*finally copy over remaining*/
		while (gf_bs_bits_available(orig)) {
			flag = gf_bs_read_int(orig, 1);
			gf_bs_write_int(mod, flag, 1);
		}
		gf_bs_del(orig);
		orig = NULL;
		gf_free(no_emulation_buf);

		/*set anti-emulation*/
		gf_bs_get_content(mod, (char **)&no_emulation_buf, &flag);
		emulation_bytes = gf_media_nalu_emulation_bytes_add_count(no_emulation_buf, flag);
		if (flag + emulation_bytes + 1 > slc->size)
			slc->data = (char*)gf_realloc(slc->data, flag + emulation_bytes + 1);
		slc->size = gf_media_nalu_add_emulation_bytes(no_emulation_buf, slc->data + 1, flag) + 1;

		gf_bs_del(mod);
		gf_free(no_emulation_buf);
	}
	return GF_OK;
}

GF_EXPORT
GF_Err gf_avc_get_sps_info(char *sps_data, u32 sps_size, u32 *sps_id, u32 *width, u32 *height, s32 *par_n, s32 *par_d)
{
	AVCState avc;
	s32 idx;
	memset(&avc, 0, sizeof(AVCState));
	avc.sps_active_idx = -1;

	idx = gf_media_avc_read_sps(sps_data, sps_size, &avc, 0, NULL);
	if (idx < 0) {
		return GF_NON_COMPLIANT_BITSTREAM;
	}
	if (sps_id) *sps_id = idx;

	if (width) *width = avc.sps[idx].width;
	if (height) *height = avc.sps[idx].height;
	if (par_n) *par_n = avc.sps[idx].vui.par_num ? avc.sps[idx].vui.par_num : (u32)-1;
	if (par_d) *par_d = avc.sps[idx].vui.par_den ? avc.sps[idx].vui.par_den : (u32)-1;

	return GF_OK;
}

GF_EXPORT
GF_Err gf_avc_get_pps_info(char *pps_data, u32 pps_size, u32 *pps_id, u32 *sps_id)
{
	GF_BitStream *bs;
	GF_Err e = GF_OK;

	bs = gf_bs_new(pps_data, pps_size, GF_BITSTREAM_READ);
	if (!bs) {
		e = GF_NON_COMPLIANT_BITSTREAM;
		goto exit;
	}
	gf_bs_enable_emulation_byte_removal(bs, GF_TRUE);
	/*nal hdr*/ gf_bs_read_int(bs, 8);

	*pps_id = bs_get_ue(bs);
	*sps_id = bs_get_ue(bs);

exit:
	gf_bs_del(bs);
	return e;
}

#ifndef GPAC_DISABLE_HEVC

/**********
HEVC parsing
**********/

Bool gf_media_hevc_slice_is_intra(HEVCState *hevc)
{
	switch (hevc->s_info.nal_unit_type) {
	case GF_HEVC_NALU_SLICE_BLA_W_LP:
	case GF_HEVC_NALU_SLICE_BLA_W_DLP:
	case GF_HEVC_NALU_SLICE_BLA_N_LP:
	case GF_HEVC_NALU_SLICE_IDR_W_DLP:
	case GF_HEVC_NALU_SLICE_IDR_N_LP:
	case GF_HEVC_NALU_SLICE_CRA:
		return GF_TRUE;
	default:
		return GF_FALSE;
	}
}

Bool gf_media_hevc_slice_is_IDR(HEVCState *hevc)
{
	if (hevc->sei.recovery_point.valid)
	{
		hevc->sei.recovery_point.valid = 0;
		return GF_TRUE;
	}
	switch (hevc->s_info.nal_unit_type) {
	case GF_HEVC_NALU_SLICE_IDR_W_DLP:
	case GF_HEVC_NALU_SLICE_IDR_N_LP:
		return GF_TRUE;
	default:
		return GF_FALSE;
	}
}

static Bool parse_short_term_ref_pic_set(GF_BitStream *bs, HEVC_SPS *sps, u32 idx_rps)
{
	u32 i;
	Bool inter_ref_pic_set_prediction_flag = 0;
	if (idx_rps != 0)
		inter_ref_pic_set_prediction_flag = gf_bs_read_int(bs, 1);

	if (inter_ref_pic_set_prediction_flag) {
		HEVC_ReferencePictureSets *ref_ps, *rps;
		u32 delta_idx_minus1 = 0;
		u32 ref_idx;
		u32 delta_rps_sign;
		u32 abs_delta_rps_minus1, nb_ref_pics;
		s32 deltaRPS;
		u32 k = 0, k0 = 0, k1 = 0;
		if (idx_rps == sps->num_short_term_ref_pic_sets)
			delta_idx_minus1 = bs_get_ue(bs);

		assert(delta_idx_minus1 <= idx_rps - 1);
		ref_idx = idx_rps - 1 - delta_idx_minus1;
		delta_rps_sign = gf_bs_read_int(bs, 1);
		abs_delta_rps_minus1 = bs_get_ue(bs);
		deltaRPS = (1 - (delta_rps_sign << 1)) * (abs_delta_rps_minus1 + 1);

		rps = &sps->rps[idx_rps];
		ref_ps = &sps->rps[ref_idx];
		nb_ref_pics = ref_ps->num_negative_pics + ref_ps->num_positive_pics;
		for (i = 0; i <= nb_ref_pics; i++) {
			s32 ref_idc;
			s32 used_by_curr_pic_flag = gf_bs_read_int(bs, 1);
			ref_idc = used_by_curr_pic_flag ? 1 : 0;
			if (!used_by_curr_pic_flag) {
				used_by_curr_pic_flag = gf_bs_read_int(bs, 1);
				ref_idc = used_by_curr_pic_flag << 1;
			}
			if ((ref_idc == 1) || (ref_idc == 2)) {
				s32 deltaPOC = deltaRPS;
				if (i < nb_ref_pics)
					deltaPOC += ref_ps->delta_poc[i];

				rps->delta_poc[k] = deltaPOC;

				if (deltaPOC < 0)  k0++;
				else k1++;

				k++;
			}
		}
		rps->num_negative_pics = k0;
		rps->num_positive_pics = k1;
	}
	else {
		s32 prev = 0, poc = 0;
		sps->rps[idx_rps].num_negative_pics = bs_get_ue(bs);
		sps->rps[idx_rps].num_positive_pics = bs_get_ue(bs);
		if (sps->rps[idx_rps].num_negative_pics > 16)
			return GF_FALSE;
		if (sps->rps[idx_rps].num_positive_pics > 16)
			return GF_FALSE;
		for (i = 0; i < sps->rps[idx_rps].num_negative_pics; i++) {
			u32 delta_poc_s0_minus1 = bs_get_ue(bs);
			poc = prev - delta_poc_s0_minus1 - 1;
			prev = poc;
			sps->rps[idx_rps].delta_poc[i] = poc;
			/*used_by_curr_pic_s1_flag[ i ] = */gf_bs_read_int(bs, 1);
		}
		for (i = 0; i < sps->rps[idx_rps].num_positive_pics; i++) {
			u32 delta_poc_s1_minus1 = bs_get_ue(bs);
			poc = prev + delta_poc_s1_minus1 + 1;
			prev = poc;
			sps->rps[idx_rps].delta_poc[i] = poc;
			/*used_by_curr_pic_s1_flag[ i ] = */gf_bs_read_int(bs, 1);
		}
	}
	return GF_TRUE;
}

void hevc_pred_weight_table(GF_BitStream *bs, HEVCState *hevc, HEVCSliceInfo *si, HEVC_PPS *pps, HEVC_SPS *sps, u32 num_ref_idx_l0_active, u32 num_ref_idx_l1_active)
{
	u32 i, num_ref_idx;
	Bool first_pass = GF_TRUE;
	u8 luma_weights[20], chroma_weights[20];
	u32 ChromaArrayType = sps->separate_colour_plane_flag ? 0 : sps->chroma_format_idc;

	num_ref_idx = num_ref_idx_l0_active;

	/*luma_log2_weight_denom=*/bs_get_ue(bs);
	if (ChromaArrayType != 0)
		/*delta_chroma_log2_weight_denom=*/bs_get_se(bs);

parse_weights:
	for (i = 0; i < num_ref_idx; i++) {
		luma_weights[i] = gf_bs_read_int(bs, 1);
		//infered to be 0 if not present
		chroma_weights[i] = 0;
	}
	if (ChromaArrayType != 0) {
		for (i = 0; i < num_ref_idx; i++) {
			chroma_weights[i] = gf_bs_read_int(bs, 1);
		}
	}
	for (i = 0; i < num_ref_idx; i++) {
		if (luma_weights[i]) {
			/*delta_luma_weight_l0[ i ]=*/bs_get_se(bs);
			/*luma_offset_l0[ i ]=*/bs_get_se(bs);
		}
		if (chroma_weights[i]) {
			/*delta_chroma_weight_l0[ i ][ 0 ]=*/bs_get_se(bs);
			/*delta_chroma_offset_l0[ i ][ 0 ]=*/bs_get_se(bs);

			/*delta_chroma_weight_l0[ i ][ 1 ]=*/bs_get_se(bs);
			/*delta_chroma_offset_l0[ i ][ 1 ]=*/bs_get_se(bs);
		}
	}

	if (si->slice_type == GF_HEVC_SLICE_TYPE_B) {
		if (!first_pass) return;
		first_pass = GF_FALSE;
		num_ref_idx = num_ref_idx_l1_active;
		goto parse_weights;
	}
}

static
Bool ref_pic_lists_modification(GF_BitStream *bs, u32 slice_type, u32 num_ref_idx_l0_active, u32 num_ref_idx_l1_active)
{
	//u32 i;
	Bool ref_pic_list_modification_flag_l0 = gf_bs_read_int(bs, 1);
	if (ref_pic_list_modification_flag_l0) {
		/*for (i=0; i<num_ref_idx_l0_active; i++) {
			list_entry_l0[i] = *//*gf_bs_read_int(bs, (u32)ceil(log(getNumPicTotalCurr())/log(2)));
		}*/
		return GF_FALSE;
	}
	if (slice_type == GF_HEVC_SLICE_TYPE_B) {
		Bool ref_pic_list_modification_flag_l1 = gf_bs_read_int(bs, 1);
		if (ref_pic_list_modification_flag_l1) {
			/*for (i=0; i<num_ref_idx_l1_active; i++) {
				list_entry_l1[i] = *//*gf_bs_read_int(bs, (u32)ceil(log(getNumPicTotalCurr()) / log(2)));
			}*/
			return GF_FALSE;
		}
	}

	return GF_TRUE;
}

static
s32 hevc_parse_slice_segment(GF_BitStream *bs, HEVCState *hevc, HEVCSliceInfo *si)
{
	u32 i, j;
	u32 num_ref_idx_l0_active = 0, num_ref_idx_l1_active = 0;
	HEVC_PPS *pps;
	HEVC_SPS *sps;
	s32 pps_id;
	Bool RapPicFlag = GF_FALSE;
	Bool IDRPicFlag = GF_FALSE;

	si->first_slice_segment_in_pic_flag = gf_bs_read_int(bs, 1);

	switch (si->nal_unit_type) {
	case GF_HEVC_NALU_SLICE_IDR_W_DLP:
	case GF_HEVC_NALU_SLICE_IDR_N_LP:
		IDRPicFlag = GF_TRUE;
		RapPicFlag = GF_TRUE;
		break;
	case GF_HEVC_NALU_SLICE_BLA_W_LP:
	case GF_HEVC_NALU_SLICE_BLA_W_DLP:
	case GF_HEVC_NALU_SLICE_BLA_N_LP:
	case GF_HEVC_NALU_SLICE_CRA:
		RapPicFlag = GF_TRUE;
		break;
	}

	if (RapPicFlag) {
		/*Bool no_output_of_prior_pics_flag = */gf_bs_read_int(bs, 1);
	}

	pps_id = bs_get_ue(bs);
	if (pps_id >= 64)
		return -1;

	pps = &hevc->pps[pps_id];
	sps = &hevc->sps[pps->sps_id];
	si->sps = sps;
	si->pps = pps;

	if (!si->first_slice_segment_in_pic_flag && pps->dependent_slice_segments_enabled_flag) {
		si->dependent_slice_segment_flag = gf_bs_read_int(bs, 1);
	}
	else {
		si->dependent_slice_segment_flag = GF_FALSE;
	}

	if (!si->first_slice_segment_in_pic_flag) {
		si->slice_segment_address = gf_bs_read_int(bs, sps->bitsSliceSegmentAddress);
	}
	else {
		si->slice_segment_address = 0;
	}

	if (!si->dependent_slice_segment_flag) {
		Bool deblocking_filter_override_flag = 0;
		Bool slice_temporal_mvp_enabled_flag = 0;
		Bool slice_sao_luma_flag = 0;
		Bool slice_sao_chroma_flag = 0;
		Bool slice_deblocking_filter_disabled_flag = 0;

		//"slice_reserved_undetermined_flag[]"
		gf_bs_read_int(bs, pps->num_extra_slice_header_bits);

		si->slice_type = bs_get_ue(bs);
		if (si->slice_type == GF_HEVC_SLICE_TYPE_P)
			si->slice_type = GF_HEVC_SLICE_TYPE_P;

		if (pps->output_flag_present_flag)
			/*pic_output_flag = */gf_bs_read_int(bs, 1);

		if (sps->separate_colour_plane_flag == 1)
			/*colour_plane_id = */gf_bs_read_int(bs, 2);

		if (IDRPicFlag) {
			si->poc_lsb = 0;

			//if not asked to parse full header, abort since we know the poc
			if (!hevc->full_slice_header_parse) return 0;

		}
		else {
			si->poc_lsb = gf_bs_read_int(bs, sps->log2_max_pic_order_cnt_lsb);

			//if not asked to parse full header, abort once we have the poc
			if (!hevc->full_slice_header_parse) return 0;

			if (/*short_term_ref_pic_set_sps_flag =*/gf_bs_read_int(bs, 1) == 0) {
				Bool ret = parse_short_term_ref_pic_set(bs, sps, sps->num_short_term_ref_pic_sets);
				if (!ret)
					return -1;
			}
			else if (sps->num_short_term_ref_pic_sets > 1) {
				u32 numbits = 0;

				while ((u32)(1 << numbits) < sps->num_short_term_ref_pic_sets)
					numbits++;
				if (numbits > 0)
					/*s32 short_term_ref_pic_set_idx = */gf_bs_read_int(bs, numbits);
				/*else
					short_term_ref_pic_set_idx = 0;*/
			}
			if (sps->long_term_ref_pics_present_flag) {
				u8 DeltaPocMsbCycleLt[32];
				u32 num_long_term_sps = 0;
				u32 num_long_term_pics = 0;
				if (sps->num_long_term_ref_pic_sps > 0) {
					num_long_term_sps = bs_get_ue(bs);
				}
				num_long_term_pics = bs_get_ue(bs);

				for (i = 0; i < num_long_term_sps + num_long_term_pics; i++) {
					if (i < num_long_term_sps) {
						if (sps->num_long_term_ref_pic_sps > 1)
							/*u8 lt_idx_sps = */gf_bs_read_int(bs, gf_get_bit_size(sps->num_long_term_ref_pic_sps));
					}
					else {
						/*PocLsbLt[ i ] = */ gf_bs_read_int(bs, sps->log2_max_pic_order_cnt_lsb);
						/*UsedByCurrPicLt[ i ] = */ gf_bs_read_int(bs, 1);
					}
					if (/*delta_poc_msb_present_flag[ i ] = */ gf_bs_read_int(bs, 1)) {
						if (i == 0 || i == num_long_term_sps)
							DeltaPocMsbCycleLt[i] = bs_get_ue(bs);
						else
							DeltaPocMsbCycleLt[i] = bs_get_ue(bs) + DeltaPocMsbCycleLt[i - 1];
					}
				}
			}
			if (sps->temporal_mvp_enable_flag)
				slice_temporal_mvp_enabled_flag = gf_bs_read_int(bs, 1);
		}
		if (sps->sample_adaptive_offset_enabled_flag) {
			u32 ChromaArrayType = sps->separate_colour_plane_flag ? 0 : sps->chroma_format_idc;
			slice_sao_luma_flag = gf_bs_read_int(bs, 1);
			if (ChromaArrayType != 0)
				slice_sao_chroma_flag = gf_bs_read_int(bs, 1);
		}

		if (si->slice_type == GF_HEVC_SLICE_TYPE_P || si->slice_type == GF_HEVC_SLICE_TYPE_B) {
			//u32 NumPocTotalCurr;
			num_ref_idx_l0_active = pps->num_ref_idx_l0_default_active;
			num_ref_idx_l1_active = 0;
			if (si->slice_type == GF_HEVC_SLICE_TYPE_B)
				num_ref_idx_l1_active = pps->num_ref_idx_l1_default_active;

			if ( /*num_ref_idx_active_override_flag =*/gf_bs_read_int(bs, 1)) {
				num_ref_idx_l0_active = 1 + bs_get_ue(bs);
				if (si->slice_type == GF_HEVC_SLICE_TYPE_B)
					num_ref_idx_l1_active = 1 + bs_get_ue(bs);
			}

			if (pps->lists_modification_present_flag /*TODO: && NumPicTotalCurr > 1*/) {
				if (!ref_pic_lists_modification(bs, si->slice_type, num_ref_idx_l0_active, num_ref_idx_l1_active)) {
					GF_LOG(GF_LOG_WARNING, GF_LOG_CODING, ("[hevc] ref_pic_lists_modification( ) not implemented\n"));
					return -1;
				}
			}

			if (si->slice_type == GF_HEVC_SLICE_TYPE_B)
				/*mvd_l1_zero_flag=*/gf_bs_read_int(bs, 1);
			if (pps->cabac_init_present_flag)
				/*cabac_init_flag=*/gf_bs_read_int(bs, 1);

			if (slice_temporal_mvp_enabled_flag) {
				// When collocated_from_l0_flag is not present, it is inferred to be equal to 1.
				Bool collocated_from_l0_flag = 1;
				if (si->slice_type == GF_HEVC_SLICE_TYPE_B)
					collocated_from_l0_flag = gf_bs_read_int(bs, 1);

				if ((collocated_from_l0_flag && (num_ref_idx_l0_active > 1))
					|| (!collocated_from_l0_flag && (num_ref_idx_l1_active > 1))
					) {
					/*collocated_ref_idx=*/bs_get_ue(bs);
				}
			}

			if ((pps->weighted_pred_flag && si->slice_type == GF_HEVC_SLICE_TYPE_P)
				|| (pps->weighted_bipred_flag && si->slice_type == GF_HEVC_SLICE_TYPE_B)
				) {
				hevc_pred_weight_table(bs, hevc, si, pps, sps, num_ref_idx_l0_active, num_ref_idx_l1_active);
			}
			/*five_minus_max_num_merge_cand=*/bs_get_ue(bs);
		}
		si->slice_qp_delta_start_bits = (s32) (gf_bs_get_position(bs) - 1) * 8 + gf_bs_get_bit_position(bs);
		/*slice_qp_delta = */si->slice_qp_delta = bs_get_se(bs);

		if (pps->slice_chroma_qp_offsets_present_flag) {
			/*slice_cb_qp_offset=*/bs_get_se(bs);
			/*slice_cr_qp_offset=*/bs_get_se(bs);
		}
		if (pps->deblocking_filter_override_enabled_flag) {
			deblocking_filter_override_flag = gf_bs_read_int(bs, 1);
		}

		if (deblocking_filter_override_flag) {
			slice_deblocking_filter_disabled_flag = gf_bs_read_int(bs, 1);
			if (!slice_deblocking_filter_disabled_flag) {
				/*slice_beta_offset_div2=*/ bs_get_se(bs);
				/*slice_tc_offset_div2=*/bs_get_se(bs);
			}
		}
		if (pps->loop_filter_across_slices_enabled_flag
			&& (slice_sao_luma_flag || slice_sao_chroma_flag || !slice_deblocking_filter_disabled_flag)
			) {
			/*slice_loop_filter_across_slices_enabled_flag = */gf_bs_read_int(bs, 1);
		}
	}
	//dependent slice segment
	else {
		//if not asked to parse full header, abort
		if (!hevc->full_slice_header_parse) return 0;
	}

	si->entry_point_start_bits = ((u32)gf_bs_get_position(bs) - 1) * 8 + gf_bs_get_bit_position(bs);

	if (pps->tiles_enabled_flag || pps->entropy_coding_sync_enabled_flag) {
		u32 num_entry_point_offsets = bs_get_ue(bs);
		if (num_entry_point_offsets > 0) {
			u32 offset = bs_get_ue(bs) + 1;
			u32 segments = offset >> 4;
			s32 remain = (offset & 15);

			for (i = 0; i < num_entry_point_offsets; i++) {
				//u32 res = 0;
				for (j = 0; j < segments; j++) {
					//res <<= 16;
					/*res +=*/ gf_bs_read_int(bs, 16);
				}
				if (remain) {
					//res <<= remain;
					/* res += */ gf_bs_read_int(bs, remain);
				}
				// entry_point_offset = val + 1; // +1; // +1 to get the size
			}
		}
	}

	if (pps->slice_segment_header_extension_present_flag) {
		u32 size_ext = bs_get_ue(bs);
		while (size_ext) {
			gf_bs_read_int(bs, 8);
			size_ext--;
		}
	}

	si->header_size_bits = (gf_bs_get_position(bs) - 1) * 8 + gf_bs_get_bit_position(bs); // av_parser.c modified on 16 jan. 2019 

	if (gf_bs_read_int(bs, 1) == 0) {
		GF_LOG(GF_LOG_WARNING, GF_LOG_CODING, ("Error parsing slice header: byte_align not found at end of header !\n"));
	}

	gf_bs_align(bs);
	si->payload_start_offset = (s32)gf_bs_get_position(bs);
	return 0;
}

static void hevc_compute_poc(HEVCSliceInfo *si)
{
	u32 max_poc_lsb = 1 << (si->sps->log2_max_pic_order_cnt_lsb);

	/*POC reset for IDR frames, NOT for CRA*/
	switch (si->nal_unit_type) {
	case GF_HEVC_NALU_SLICE_IDR_W_DLP:
	case GF_HEVC_NALU_SLICE_IDR_N_LP:
		si->poc_lsb_prev = 0;
		si->poc_msb_prev = 0;
		break;
	}

	if ((si->poc_lsb < si->poc_lsb_prev) && (si->poc_lsb_prev - si->poc_lsb >= max_poc_lsb / 2))
		si->poc_msb = si->poc_msb_prev + max_poc_lsb;
	else if ((si->poc_lsb > si->poc_lsb_prev) && (si->poc_lsb - si->poc_lsb_prev > max_poc_lsb / 2))
		si->poc_msb = si->poc_msb_prev - max_poc_lsb;
	else
		si->poc_msb = si->poc_msb_prev;

	switch (si->nal_unit_type) {
	case GF_HEVC_NALU_SLICE_BLA_W_LP:
	case GF_HEVC_NALU_SLICE_BLA_W_DLP:
	case GF_HEVC_NALU_SLICE_BLA_N_LP:
		si->poc_msb = 0;
		break;
	}
	si->poc = si->poc_msb + si->poc_lsb;
}


static Bool hevc_parse_nal_header(GF_BitStream *bs, u8 *nal_unit_type, u8 *temporal_id, u8 *layer_id)
{
	u32 val;
	val = gf_bs_read_int(bs, 1);
	if (val) return GF_FALSE;

	val = gf_bs_read_int(bs, 6);
	if (nal_unit_type) *nal_unit_type = val;

	val = gf_bs_read_int(bs, 6);
	if (layer_id) *layer_id = val;

	val = gf_bs_read_int(bs, 3);
	if (!val)
		return GF_FALSE;
	val -= 1;
	if (temporal_id) *temporal_id = val;
	return GF_TRUE;
}


void profile_tier_level(GF_BitStream *bs, Bool ProfilePresentFlag, u8 MaxNumSubLayersMinus1, HEVC_ProfileTierLevel *ptl)
{
	u32 i;
	if (ProfilePresentFlag) {
		ptl->profile_space = gf_bs_read_int(bs, 2);
		ptl->tier_flag = gf_bs_read_int(bs, 1);
		ptl->profile_idc = gf_bs_read_int(bs, 5);

		ptl->profile_compatibility_flag = gf_bs_read_int(bs, 32);

		ptl->general_progressive_source_flag = gf_bs_read_int(bs, 1);
		ptl->general_interlaced_source_flag = gf_bs_read_int(bs, 1);
		ptl->general_non_packed_constraint_flag = gf_bs_read_int(bs, 1);
		ptl->general_frame_only_constraint_flag = gf_bs_read_int(bs, 1);
		ptl->general_reserved_44bits = gf_bs_read_long_int(bs, 44);
	}
	ptl->level_idc = gf_bs_read_int(bs, 8);
	for (i = 0; i < MaxNumSubLayersMinus1; i++) {
		ptl->sub_ptl[i].profile_present_flag = gf_bs_read_int(bs, 1);
		ptl->sub_ptl[i].level_present_flag = gf_bs_read_int(bs, 1);
	}
	if (MaxNumSubLayersMinus1 > 0) {
		for (i = MaxNumSubLayersMinus1; i < 8; i++) {
			/*reserved_zero_2bits*/gf_bs_read_int(bs, 2);
		}
	}

	for (i = 0; i < MaxNumSubLayersMinus1; i++) {
		if (ptl->sub_ptl[i].profile_present_flag) {
			ptl->sub_ptl[i].profile_space = gf_bs_read_int(bs, 2);
			ptl->sub_ptl[i].tier_flag = gf_bs_read_int(bs, 1);
			ptl->sub_ptl[i].profile_idc = gf_bs_read_int(bs, 5);
			ptl->sub_ptl[i].profile_compatibility_flag = gf_bs_read_int(bs, 32);
			/*ptl->sub_ptl[i].progressive_source_flag =*/ gf_bs_read_int(bs, 1);
			/*ptl->sub_ptl[i].interlaced_source_flag =*/ gf_bs_read_int(bs, 1);
			/*ptl->sub_ptl[i].non_packed_constraint_flag =*/ gf_bs_read_int(bs, 1);
			/*ptl->sub_ptl[i].frame_only_constraint_flag =*/ gf_bs_read_int(bs, 1);
			/*ptl->sub_ptl[i].reserved_44bits =*/ gf_bs_read_long_int(bs, 44);
		}
		if (ptl->sub_ptl[i].level_present_flag)
			ptl->sub_ptl[i].level_idc = gf_bs_read_int(bs, 8);
	}
}

static u32 scalability_type_to_idx(HEVC_VPS *vps, u32 scalability_type)
{
	u32 idx = 0, type;
	for (type = 0; type < scalability_type; type++) {
		idx += (vps->scalability_mask[type] ? 1 : 0);
	}
	return idx;
}

#define LHVC_VIEW_ORDER_INDEX  1
#define LHVC_SCALABILITY_INDEX	2

static u32 lhvc_get_scalability_id(HEVC_VPS *vps, u32 layer_id_in_vps, u32 scalability_type)
{
	u32 idx;
	if (!vps->scalability_mask[scalability_type]) return 0;
	idx = scalability_type_to_idx(vps, scalability_type);
	return vps->dimension_id[layer_id_in_vps][idx];
}

static u32 lhvc_get_view_index(HEVC_VPS *vps, u32 id)
{
	return lhvc_get_scalability_id(vps, vps->layer_id_in_vps[id], LHVC_VIEW_ORDER_INDEX);
}

static u32 lhvc_get_num_views(HEVC_VPS *vps)
{
	u32 numViews = 1, i;
	for (i = 0; i < vps->max_layers; i++) {
		u32 layer_id = vps->layer_id_in_nuh[i];
		if (i > 0 && (lhvc_get_view_index(vps, layer_id) != lhvc_get_scalability_id(vps, i - 1, LHVC_VIEW_ORDER_INDEX))) {
			numViews++;
		}
	}
	return numViews;
}

static void lhvc_parse_rep_format(HEVC_RepFormat *fmt, GF_BitStream *bs)
{
	u8 chroma_bitdepth_present_flag;
	fmt->pic_width_luma_samples = gf_bs_read_int(bs, 16);
	fmt->pic_height_luma_samples = gf_bs_read_int(bs, 16);
	chroma_bitdepth_present_flag = gf_bs_read_int(bs, 1);
	if (chroma_bitdepth_present_flag) {
		fmt->chroma_format_idc = gf_bs_read_int(bs, 2);

		if (fmt->chroma_format_idc == 3)
			fmt->separate_colour_plane_flag = gf_bs_read_int(bs, 1);
		fmt->bit_depth_luma = 8 + gf_bs_read_int(bs, 4);
		fmt->bit_depth_chroma = 8 + gf_bs_read_int(bs, 4);
	}
	if (/*conformance_window_vps_flag*/ gf_bs_read_int(bs, 1)) {
		/*conf_win_vps_left_offset*/bs_get_ue(bs);
		/*conf_win_vps_right_offset*/bs_get_ue(bs);
		/*conf_win_vps_top_offset*/bs_get_ue(bs);
		/*conf_win_vps_bottom_offset*/bs_get_ue(bs);
	}
}


static Bool hevc_parse_vps_extension(HEVC_VPS *vps, GF_BitStream *bs)
{
	u8 splitting_flag, vps_nuh_layer_id_present_flag, view_id_len;
	u32 i, j, num_scalability_types, num_add_olss, num_add_layer_set, num_indepentdent_layers, nb_bits, default_output_layer_idc = 0;
	u8 dimension_id_len[16], dim_bit_offset[16];
	u8 /*avc_base_layer_flag, */NumLayerSets, /*default_one_target_output_layer_flag, */rep_format_idx_present_flag, ols_ids_to_ls_idx;
	u8 layer_set_idx_for_ols_minus1[MAX_LHVC_LAYERS];
	u8 nb_output_layers_in_output_layer_set[MAX_LHVC_LAYERS + 1];
	u8 ols_highest_output_layer_id[MAX_LHVC_LAYERS + 1];

	u32 k, d, r, p, iNuhLId, jNuhLId;
	u8 num_direct_ref_layers[64], num_pred_layers[64], num_layers_in_tree_partition[MAX_LHVC_LAYERS];
	u8 dependency_flag[MAX_LHVC_LAYERS][MAX_LHVC_LAYERS], id_pred_layers[64][MAX_LHVC_LAYERS];
	//	u8 num_ref_layers[64];
	//	u8 tree_partition_layer_id[MAX_LHVC_LAYERS][MAX_LHVC_LAYERS];
	//	u8 id_ref_layers[64][MAX_LHVC_LAYERS];
	//	u8 id_direct_ref_layers[64][MAX_LHVC_LAYERS];
	u8 layer_id_in_list_flag[64];
	Bool OutputLayerFlag[MAX_LHVC_LAYERS][MAX_LHVC_LAYERS];

	vps->vps_extension_found = 1;
	if ((vps->max_layers > 1) && vps->base_layer_internal_flag)
		profile_tier_level(bs, 0, vps->max_sub_layers - 1, &vps->ext_ptl[0]);

	splitting_flag = gf_bs_read_int(bs, 1);
	num_scalability_types = 0;
	for (i = 0; i < 16; i++) {
		vps->scalability_mask[i] = gf_bs_read_int(bs, 1);
		num_scalability_types += vps->scalability_mask[i];
	}
	if (num_scalability_types >= 16) {
		num_scalability_types = 16;
	}
	dimension_id_len[0] = 0;
	for (i = 0; i < (num_scalability_types - splitting_flag); i++) {
		dimension_id_len[i] = 1 + gf_bs_read_int(bs, 3);
	}

	if (splitting_flag) {
		for (i = 0; i < num_scalability_types; i++) {
			dim_bit_offset[i] = 0;
			for (j = 0; j < i; j++)
				dim_bit_offset[i] += dimension_id_len[j];
		}
		dimension_id_len[num_scalability_types - 1] = 1 + (5 - dim_bit_offset[num_scalability_types - 1]);
		dim_bit_offset[num_scalability_types] = 6;
	}

	vps_nuh_layer_id_present_flag = gf_bs_read_int(bs, 1);
	vps->layer_id_in_nuh[0] = 0;
	vps->layer_id_in_vps[0] = 0;
	for (i = 1; i < vps->max_layers; i++) {
		if (vps_nuh_layer_id_present_flag) {
			vps->layer_id_in_nuh[i] = gf_bs_read_int(bs, 6);
		}
		else {
			vps->layer_id_in_nuh[i] = i;
		}
		vps->layer_id_in_vps[vps->layer_id_in_nuh[i]] = i;

		if (!splitting_flag) {
			for (j = 0; j < num_scalability_types; j++) {
				vps->dimension_id[i][j] = gf_bs_read_int(bs, dimension_id_len[j]);
			}
		}
	}

	if (splitting_flag) {
		for (i = 0; i < vps->max_layers; i++)
			for (j = 0; j < num_scalability_types; j++)
				vps->dimension_id[i][j] = ((vps->layer_id_in_nuh[i] & ((1 << dim_bit_offset[j + 1]) - 1)) >> dim_bit_offset[j]);
	}
	else {
		for (j = 0; j < num_scalability_types; j++)
			vps->dimension_id[0][j] = 0;
	}

	view_id_len = gf_bs_read_int(bs, 4);
	if (view_id_len > 0) {
		for (i = 0; i < lhvc_get_num_views(vps); i++) {
			/*m_viewIdVal[i] = */ gf_bs_read_int(bs, view_id_len);
		}
	}

	for (i = 1; i < vps->max_layers; i++) {
		for (j = 0; j < i; j++) {
			vps->direct_dependency_flag[i][j] = gf_bs_read_int(bs, 1);
		}
	}

	//we do the test on MAX_LHVC_LAYERS and break in the loop to avoid a wrong GCC 4.8 warning on array bounds
	for (i = 0; i < MAX_LHVC_LAYERS; i++) {
		if (i >= vps->max_layers) break;
		for (j = 0; j < vps->max_layers; j++) {
			dependency_flag[i][j] = vps->direct_dependency_flag[i][j];
			for (k = 0; k < i; k++)
				if (vps->direct_dependency_flag[i][k] && vps->direct_dependency_flag[k][j])
					dependency_flag[i][j] = 1;
		}
	}

	for (i = 0; i < vps->max_layers; i++) {
		iNuhLId = vps->layer_id_in_nuh[i];
		d = r = p = 0;
		for (j = 0; j < vps->max_layers; j++) {
			jNuhLId = vps->layer_id_in_nuh[j];
			if (vps->direct_dependency_flag[i][j]) {
				//				id_direct_ref_layers[iNuhLId][d] = jNuhLId;
				d++;
			}
			if (dependency_flag[i][j]) {
				//				id_ref_layers[iNuhLId][r] = jNuhLId;
				r++;
			}

			if (dependency_flag[j][i])
				id_pred_layers[iNuhLId][p++] = jNuhLId;
		}
		num_direct_ref_layers[iNuhLId] = d;
		//		num_ref_layers[iNuhLId] = r;
		num_pred_layers[iNuhLId] = p;
	}

	memset(layer_id_in_list_flag, 0, 64 * sizeof(u8));
	k = 0; //num_indepentdent_layers
	for (i = 0; i < vps->max_layers; i++) {
		iNuhLId = vps->layer_id_in_nuh[i];
		if (!num_direct_ref_layers[iNuhLId]) {
			u32 h = 1;
			//tree_partition_layer_id[k][0] = iNuhLId;
			for (j = 0; j < num_pred_layers[iNuhLId]; j++) {
				u32 predLId = id_pred_layers[iNuhLId][j];
				if (!layer_id_in_list_flag[predLId]) {
					//tree_partition_layer_id[k][h++] = predLId;
					layer_id_in_list_flag[predLId] = 1;
				}
			}
			num_layers_in_tree_partition[k++] = h;
		}
	}
	num_indepentdent_layers = k;

	num_add_layer_set = 0;
	if (num_indepentdent_layers > 1)
		num_add_layer_set = bs_get_ue(bs);

	for (i = 0; i < num_add_layer_set; i++)
		for (j = 1; j < num_indepentdent_layers; j++) {
			nb_bits = 1;
			while ((1 << nb_bits) < (num_layers_in_tree_partition[j] + 1))
				nb_bits++;
			/*highest_layer_idx_plus1[i][j]*/gf_bs_read_int(bs, nb_bits);
		}


	if (/*vps_sub_layers_max_minus1_present_flag*/gf_bs_read_int(bs, 1)) {
		for (i = 0; i < vps->max_layers; i++) {
			/*sub_layers_vps_max_minus1[ i ]*/gf_bs_read_int(bs, 3);
		}
	}

	if (/*max_tid_ref_present_flag = */gf_bs_read_int(bs, 1)) {
		for (i = 0; i < (vps->max_layers - 1); i++) {
			for (j = i + 1; j < vps->max_layers; j++) {
				if (vps->direct_dependency_flag[j][i])
					/*max_tid_il_ref_pics_plus1[ i ][ j ]*/gf_bs_read_int(bs, 3);
			}
		}
	}
	/*default_ref_layers_active_flag*/gf_bs_read_int(bs, 1);

	vps->num_profile_tier_level = 1 + bs_get_ue(bs);
	if (vps->num_profile_tier_level > MAX_LHVC_LAYERS) {
		GF_LOG(GF_LOG_ERROR, GF_LOG_CODING, ("[HEVC] Wrong number of PTLs in VPS %d\n", vps->num_profile_tier_level));
		vps->num_profile_tier_level = 1;
		return GF_FALSE;
	}

	for (i = vps->base_layer_internal_flag ? 2 : 1; i < vps->num_profile_tier_level; i++) {
		Bool vps_profile_present_flag = gf_bs_read_int(bs, 1);
		profile_tier_level(bs, vps_profile_present_flag, vps->max_sub_layers - 1, &vps->ext_ptl[i - 1]);
	}

	NumLayerSets = vps->num_layer_sets + num_add_layer_set;
	num_add_olss = 0;

	if (NumLayerSets > 1) {
		num_add_olss = bs_get_ue(bs);
		default_output_layer_idc = gf_bs_read_int(bs, 2);
		default_output_layer_idc = default_output_layer_idc < 2 ? default_output_layer_idc : 2;
	}
	vps->num_output_layer_sets = num_add_olss + NumLayerSets;


	layer_set_idx_for_ols_minus1[0] = 1;
	vps->output_layer_flag[0][0] = 1;

	for (i = 0; i < vps->num_output_layer_sets; i++) {
		if ((NumLayerSets > 2) && (i >= NumLayerSets)) {
			nb_bits = 1;
			while ((1 << nb_bits) < (NumLayerSets - 1))
				nb_bits++;
			layer_set_idx_for_ols_minus1[i] = gf_bs_read_int(bs, nb_bits);
		}
		else
			layer_set_idx_for_ols_minus1[i] = 0;
		ols_ids_to_ls_idx = i < NumLayerSets ? i : layer_set_idx_for_ols_minus1[i] + 1;

		if ((i > (vps->num_layer_sets - 1)) || (default_output_layer_idc == 2)) {
			for (j = 0; j < vps->num_layers_in_id_list[ols_ids_to_ls_idx]; j++)
				vps->output_layer_flag[i][j] = gf_bs_read_int(bs, 1);
		}

		if ((default_output_layer_idc == 0) || (default_output_layer_idc == 1)) {
			for (j = 0; j < vps->num_layers_in_id_list[ols_ids_to_ls_idx]; j++) {
				if ((default_output_layer_idc == 0) || (vps->LayerSetLayerIdList[i][j] == vps->LayerSetLayerIdListMax[i]))
					OutputLayerFlag[i][j] = GF_TRUE;
				else
					OutputLayerFlag[i][j] = GF_FALSE;
			}
		}

		for (j = 0; j < vps->num_layers_in_id_list[ols_ids_to_ls_idx]; j++) {
			if (OutputLayerFlag[i][j]) {
				u32 curLayerID, k;
				vps->necessary_layers_flag[i][j] = GF_TRUE;
				curLayerID = vps->LayerSetLayerIdList[i][j];
				for (k = 0; k < j; k++) {
					u32 refLayerId = vps->LayerSetLayerIdList[i][k];
					if (dependency_flag[vps->layer_id_in_vps[curLayerID]][vps->layer_id_in_vps[refLayerId]])
						vps->necessary_layers_flag[i][k] = GF_TRUE;
				}
			}
		}
		vps->num_necessary_layers[i] = 0;
		for (j = 0; j < vps->num_layers_in_id_list[ols_ids_to_ls_idx]; j++) {
			if (vps->necessary_layers_flag[i][j])
				vps->num_necessary_layers[i] += 1;
		}

		if (i == 0) {
			if (vps->base_layer_internal_flag) {
				if (vps->max_layers > 1)
					vps->profile_tier_level_idx[0][0] = 1;
				else
					vps->profile_tier_level_idx[0][0] = 0;
			}
			continue;
		}
		nb_bits = 1;
		while ((u32)(1 << nb_bits) < vps->num_profile_tier_level)
			nb_bits++;
		for (j = 0; j < vps->num_layers_in_id_list[ols_ids_to_ls_idx]; j++)
			if (vps->necessary_layers_flag[i][j] && vps->num_profile_tier_level)
				vps->profile_tier_level_idx[i][j] = gf_bs_read_int(bs, nb_bits);
			else
				vps->profile_tier_level_idx[i][j] = 0;


		nb_output_layers_in_output_layer_set[i] = 0;
		for (j = 0; j < vps->num_layers_in_id_list[ols_ids_to_ls_idx]; j++) {
			nb_output_layers_in_output_layer_set[i] += OutputLayerFlag[i][j];
			if (OutputLayerFlag[i][j]) {
				ols_highest_output_layer_id[i] = vps->LayerSetLayerIdList[ols_ids_to_ls_idx][j];
			}
		}
		if (nb_output_layers_in_output_layer_set[i] == 1 && ols_highest_output_layer_id[i] > 0)
			vps->alt_output_layer_flag[i] = gf_bs_read_int(bs, 1);
	}

	vps->num_rep_formats = 1 + bs_get_ue(bs);
	if (vps->num_rep_formats > 16) {
		GF_LOG(GF_LOG_ERROR, GF_LOG_CODING, ("[HEVC] Wrong number of rep formats in VPS %d\n", vps->num_rep_formats));
		vps->num_rep_formats = 0;
		return GF_FALSE;
	}

	for (i = 0; i < vps->num_rep_formats; i++) {
		lhvc_parse_rep_format(&vps->rep_formats[i], bs);
	}
	if (vps->num_rep_formats > 1)
		rep_format_idx_present_flag = gf_bs_read_int(bs, 1);
	else
		rep_format_idx_present_flag = 0;

	vps->rep_format_idx[0] = 0;
	nb_bits = 1;
	while ((u32)(1 << nb_bits) < vps->num_rep_formats)
		nb_bits++;
	for (i = vps->base_layer_internal_flag ? 1 : 0; i < vps->max_layers; i++) {
		if (rep_format_idx_present_flag) {
			vps->rep_format_idx[i] = gf_bs_read_int(bs, nb_bits);
		}
		else {
			vps->rep_format_idx[i] = i < vps->num_rep_formats - 1 ? i : vps->num_rep_formats - 1;
		}
	}
	//TODO - we don't use the rest ...

	return GF_TRUE;
}

static void sub_layer_hrd_parameters(GF_BitStream *bs, int subLayerId, u32 cpb_cnt, Bool sub_pic_hrd_params_present_flag)
{
	u32 i;
	if (!gf_bs_available(bs)) return;

	for (i = 0; i <= cpb_cnt; i++) {
		/*bit_rate_value_minus1[i] = */bs_get_ue(bs);
		/*cpb_size_value_minus1[i] = */bs_get_ue(bs);
		if (sub_pic_hrd_params_present_flag) {
			/*cpb_size_du_value_minus1[i] = */bs_get_ue(bs);
			/*bit_rate_du_value_minus1[i] = */bs_get_ue(bs);
		}
		/*cbr_flag[i] = */gf_bs_read_int(bs, 1);
	}
}

static void hevc_parse_hrd_parameters(GF_BitStream *bs, Bool commonInfPresentFlag, int maxNumSubLayersMinus1)
{
	int i;
	Bool nal_hrd_parameters_present_flag = GF_FALSE;
	Bool vcl_hrd_parameters_present_flag = GF_FALSE;
	Bool sub_pic_hrd_params_present_flag = GF_FALSE;
	if (commonInfPresentFlag) {
		nal_hrd_parameters_present_flag = gf_bs_read_int(bs, 1);
		vcl_hrd_parameters_present_flag = gf_bs_read_int(bs, 1);
		if (nal_hrd_parameters_present_flag || vcl_hrd_parameters_present_flag) {
			sub_pic_hrd_params_present_flag = gf_bs_read_int(bs, 1);
			if (sub_pic_hrd_params_present_flag) {
				/*tick_divisor_minus2 = */gf_bs_read_int(bs, 8);
				/*du_cpb_removal_delay_increment_length_minus1 = */gf_bs_read_int(bs, 5);
				/*sub_pic_cpb_params_in_pic_timing_sei_flag = */gf_bs_read_int(bs, 1);
				/*dpb_output_delay_du_length_minus1 = */gf_bs_read_int(bs, 5);
			}
			/*bit_rate_scale = */gf_bs_read_int(bs, 4);
			/*cpb_size_scale = */gf_bs_read_int(bs, 4);
			if (sub_pic_hrd_params_present_flag) {
				/*cpb_size_du_scale = */gf_bs_read_int(bs, 4);
			}
			/*initial_cpb_removal_delay_length_minus1 = */gf_bs_read_int(bs, 5);
			/*au_cpb_removal_delay_length_minus1 = */gf_bs_read_int(bs, 5);
			/*dpb_output_delay_length_minus1 = */gf_bs_read_int(bs, 5);
		}
	}
	for (i = 0; i <= maxNumSubLayersMinus1; i++) {
		Bool fixed_pic_rate_general_flag_i = gf_bs_read_int(bs, 1);
		Bool fixed_pic_rate_within_cvs_flag_i = GF_TRUE;
		Bool low_delay_hrd_flag_i = GF_FALSE;
		u32 cpb_cnt_minus1_i = 0;
		if (!fixed_pic_rate_general_flag_i) {
			fixed_pic_rate_within_cvs_flag_i = gf_bs_read_int(bs, 1);
		}
		if (fixed_pic_rate_within_cvs_flag_i)
			/*elemental_duration_in_tc_minus1[i] = */bs_get_ue(bs);
		else
			low_delay_hrd_flag_i = gf_bs_read_int(bs, 1);
		if (!low_delay_hrd_flag_i) {
			cpb_cnt_minus1_i = bs_get_ue(bs);
		}
		if (nal_hrd_parameters_present_flag) {
			sub_layer_hrd_parameters(bs, i, cpb_cnt_minus1_i, sub_pic_hrd_params_present_flag);
		}
		if (vcl_hrd_parameters_present_flag) {
			sub_layer_hrd_parameters(bs, i, cpb_cnt_minus1_i, sub_pic_hrd_params_present_flag);
		}
	}
}

static s32 gf_media_hevc_read_vps_bs_internal(GF_BitStream *bs, HEVCState *hevc, Bool stop_at_vps_ext)
{
	u8 vps_sub_layer_ordering_info_present_flag, vps_extension_flag;
	u32 i, j;
	s32 vps_id = -1;
	HEVC_VPS *vps;
	u8 layer_id_included_flag[MAX_LHVC_LAYERS][64];

	//nalu header already parsed
	vps_id = gf_bs_read_int(bs, 4);

	if (vps_id >= 16) return -1;

	vps = &hevc->vps[vps_id];
	vps->bit_pos_vps_extensions = -1;
	if (!vps->state) {
		vps->id = vps_id;
		vps->state = 1;
	}

	vps->base_layer_internal_flag = gf_bs_read_int(bs, 1);
	vps->base_layer_available_flag = gf_bs_read_int(bs, 1);
	vps->max_layers = 1 + gf_bs_read_int(bs, 6);
	if (vps->max_layers > MAX_LHVC_LAYERS) {
		GF_LOG(GF_LOG_ERROR, GF_LOG_CODING, ("[HEVC] sorry, %d layers in VPS but only %d supported\n", vps->max_layers, MAX_LHVC_LAYERS));
		return -1;
	}
	vps->max_sub_layers = gf_bs_read_int(bs, 3) + 1;
	vps->temporal_id_nesting = gf_bs_read_int(bs, 1);
	/* vps_reserved_ffff_16bits = */ gf_bs_read_int(bs, 16);
	profile_tier_level(bs, 1, vps->max_sub_layers - 1, &vps->ptl);

	vps_sub_layer_ordering_info_present_flag = gf_bs_read_int(bs, 1);
	for (i = (vps_sub_layer_ordering_info_present_flag ? 0 : vps->max_sub_layers - 1); i < vps->max_sub_layers; i++) {
		/*vps_max_dec_pic_buffering_minus1[i] = */bs_get_ue(bs);
		/*vps_max_num_reorder_pics[i] = */bs_get_ue(bs);
		/*vps_max_latency_increase_plus1[i] = */bs_get_ue(bs);
	}
	vps->max_layer_id = gf_bs_read_int(bs, 6);
	if (vps->max_layer_id > MAX_LHVC_LAYERS) {
		GF_LOG(GF_LOG_ERROR, GF_LOG_CODING, ("[HEVC] VPS max layer ID %u but GPAC only supports %u\n", vps->max_layer_id, MAX_LHVC_LAYERS));
		return -1;
	}
	vps->num_layer_sets = bs_get_ue(bs) + 1;
	if (vps->num_layer_sets > MAX_LHVC_LAYERS) {
		GF_LOG(GF_LOG_ERROR, GF_LOG_CODING, ("[HEVC] Wrong number of layer sets in VPS %d\n", vps->num_layer_sets));
		return -1;
	}
	for (i = 1; i < vps->num_layer_sets; i++) {
		for (j = 0; j <= vps->max_layer_id; j++) {
			layer_id_included_flag[i][j] = gf_bs_read_int(bs, 1);
		}
	}
	vps->num_layers_in_id_list[0] = 1;
	for (i = 1; i < vps->num_layer_sets; i++) {
		u32 n, m;
		n = 0;
		for (m = 0; m <= vps->max_layer_id; m++) {
			if (layer_id_included_flag[i][m]) {
				vps->LayerSetLayerIdList[i][n++] = m;
				if (vps->LayerSetLayerIdListMax[i] < m)
					vps->LayerSetLayerIdListMax[i] = m;
			}
		}
		vps->num_layers_in_id_list[i] = n;
	}
	if (/*vps_timing_info_present_flag*/gf_bs_read_int(bs, 1)) {
		u32 vps_num_hrd_parameters;
		/*u32 vps_num_units_in_tick = */gf_bs_read_int(bs, 32);
		/*u32 vps_time_scale = */gf_bs_read_int(bs, 32);
		if (/*vps_poc_proportional_to_timing_flag*/gf_bs_read_int(bs, 1)) {
			/*vps_num_ticks_poc_diff_one_minus1*/bs_get_ue(bs);
		}
		vps_num_hrd_parameters = bs_get_ue(bs);
		for (i = 0; i < vps_num_hrd_parameters; i++) {
			Bool cprms_present_flag = GF_TRUE;
			/*hrd_layer_set_idx[i] = */bs_get_ue(bs);
			if (i > 0)
				cprms_present_flag = gf_bs_read_int(bs, 1);
			hevc_parse_hrd_parameters(bs, cprms_present_flag, vps->max_sub_layers - 1);
		}
	}
	if (stop_at_vps_ext) {
		return vps_id;
	}

	vps_extension_flag = gf_bs_read_int(bs, 1);
	if (vps_extension_flag) {
		Bool res;
		gf_bs_align(bs);
		res = hevc_parse_vps_extension(vps, bs);
		if (res != GF_TRUE) {
			GF_LOG(GF_LOG_ERROR, GF_LOG_CODING, ("[HEVC] Failed to parse VPS extensions\n"));
			return -1;
		}
		if (/*vps_extension2_flag*/gf_bs_read_int(bs, 1)) {
#if 0
			while (gf_bs_available(bs)) {
				/*vps_extension_data_flag */ gf_bs_read_int(bs, 1);
			}
#endif

		}
	}
	return vps_id;
}

GF_EXPORT
s32 gf_media_hevc_read_vps_ex(char *data, u32 *size, HEVCState *hevc, Bool remove_extensions)
{
	GF_BitStream *bs;
	char *data_without_emulation_bytes = NULL;
	u32 data_without_emulation_bytes_size = 0;
	s32 vps_id = -1;

	/*still contains emulation bytes*/
	data_without_emulation_bytes_size = remove_extensions ? gf_media_nalu_emulation_bytes_remove_count(data, (*size)) : 0;
	if (!data_without_emulation_bytes_size) {
		bs = gf_bs_new(data, (*size), GF_BITSTREAM_READ);
		gf_bs_enable_emulation_byte_removal(bs, GF_TRUE);
	}
	//when removing VPS ext, we have to get the full buffer without emulation prevention bytes becuase we do a bit-by-bit copy of the vps
	else {
		data_without_emulation_bytes = gf_malloc((*size) * sizeof(char));
		data_without_emulation_bytes_size = gf_media_nalu_remove_emulation_bytes(data, data_without_emulation_bytes, (*size));
		bs = gf_bs_new(data_without_emulation_bytes, data_without_emulation_bytes_size, GF_BITSTREAM_READ);
	}
	if (!bs) goto exit;


	if (!hevc_parse_nal_header(bs, NULL, NULL, NULL)) goto exit;

	vps_id = gf_media_hevc_read_vps_bs_internal(bs, hevc, remove_extensions);
	if (vps_id < 0) goto exit;

	if (remove_extensions) {
		char *new_vps;
		u32 new_vps_size, emulation_bytes;
		u32 bit_pos = gf_bs_get_bit_offset(bs);
		GF_BitStream *w_bs = gf_bs_new(NULL, 0, GF_BITSTREAM_WRITE);
		gf_bs_write_u8(w_bs, data[0]);
		gf_bs_write_u8(w_bs, data[1]);
		gf_bs_write_u8(w_bs, data[2]);
		gf_bs_write_u8(w_bs, data[3]);
		gf_bs_write_u16(w_bs, 0xFFFF);
		gf_bs_seek(bs, 6);
		bit_pos -= 48;
		while (bit_pos) {
			u32 v = gf_bs_read_int(bs, 1);
			gf_bs_write_int(w_bs, v, 1);
			bit_pos--;
		}
		/*vps extension flag*/
		gf_bs_write_int(w_bs, 0, 1);
		new_vps = NULL;
		gf_bs_get_content(w_bs, &new_vps, &new_vps_size);
		gf_bs_del(w_bs);

		emulation_bytes = gf_media_nalu_emulation_bytes_add_count(new_vps, new_vps_size);
		if (emulation_bytes + new_vps_size > *size) {
			GF_LOG(GF_LOG_ERROR, GF_LOG_CODING, ("Buffer too small to rewrite VPS - skipping rewrite\n"));
		}
		else {
			*size = gf_media_nalu_add_emulation_bytes(new_vps, data, new_vps_size);
		}
	}

exit:
	if (bs) gf_bs_del(bs);
	if (data_without_emulation_bytes) gf_free(data_without_emulation_bytes);
	return vps_id;
}

GF_EXPORT
s32 gf_media_hevc_read_vps(char *data, u32 size, HEVCState *hevc)
{
	return gf_media_hevc_read_vps_ex(data, &size, hevc, GF_FALSE);
}

GF_EXPORT
s32 gf_media_hevc_read_vps_bs(GF_BitStream *bs, HEVCState *hevc)
{
	gf_bs_enable_emulation_byte_removal(bs, GF_TRUE);
	if (!hevc_parse_nal_header(bs, NULL, NULL, NULL)) return -1;
	return gf_media_hevc_read_vps_bs_internal(bs, hevc, GF_FALSE);
}

static void hevc_scaling_list_data(GF_BitStream *bs)
{
	u32 i, sizeId, matrixId;
	for (sizeId = 0; sizeId < 4; sizeId++) {
		for (matrixId = 0; matrixId < 6; matrixId += (sizeId == 3) ? 3 : 1) {
			u32 scaling_list_pred_mode_flag_sizeId_matrixId = gf_bs_read_int(bs, 1);
			if (!scaling_list_pred_mode_flag_sizeId_matrixId) {
				/*scaling_list_pred_matrix_id_delta[ sizeId ][ matrixId ] =*/ bs_get_ue(bs);
			}
			else {
				//u32 nextCoef = 8;
				u32 coefNum = MIN(64, (1 << (4 + (sizeId << 1))));
				if (sizeId > 1) {
					/*scaling_list_dc_coef_minus8[ sizeId - 2 ][ matrixId ] = */bs_get_se(bs);
				}
				for (i = 0; i < coefNum; i++) {
					/*scaling_list_delta_coef = */bs_get_se(bs);
				}
			}
		}
	}
}


static const struct {
	u32 w, h;
} hevc_sar[17] =
{
	{ 0,   0 }, { 1,   1 }, { 12, 11 }, { 10, 11 },
	{ 16, 11 }, { 40, 33 }, { 24, 11 }, { 20, 11 },
	{ 32, 11 }, { 80, 33 }, { 18, 11 }, { 15, 11 },
	{ 64, 33 }, { 160,99 }, { 4,3}, { 3,2}, { 2,1}
};

static s32 gf_media_hevc_read_sps_bs_internal(GF_BitStream *bs, HEVCState *hevc, u8 layer_id, u32 *vui_flag_pos)
{
	s32 vps_id, sps_id = -1;
	u8 max_sub_layers_minus1, flag;
	Bool scaling_list_enable_flag;
	u32 i, nb_CTUs, depth;
	u32 log2_diff_max_min_luma_coding_block_size;
	u32 log2_min_transform_block_size, log2_min_luma_coding_block_size;
	Bool sps_sub_layer_ordering_info_present_flag;
	HEVC_SPS *sps;
	HEVC_VPS *vps;
	HEVC_ProfileTierLevel ptl;
	u32 sps_ext_or_max_sub_layers_minus1;
	Bool multiLayerExtSpsFlag;

	if (vui_flag_pos) *vui_flag_pos = 0;

	//nalu header already parsed
	vps_id = gf_bs_read_int(bs, 4);
	if (vps_id >= 16) {
		return -1;
	}
	memset(&ptl, 0, sizeof(ptl));
	max_sub_layers_minus1 = 0;
	sps_ext_or_max_sub_layers_minus1 = 0;
	if (layer_id == 0)
		max_sub_layers_minus1 = gf_bs_read_int(bs, 3);
	else
		sps_ext_or_max_sub_layers_minus1 = gf_bs_read_int(bs, 3);
	multiLayerExtSpsFlag = (layer_id != 0) && (sps_ext_or_max_sub_layers_minus1 == 7);
	if (!multiLayerExtSpsFlag) {
		/*temporal_id_nesting_flag = */gf_bs_read_int(bs, 1);
		profile_tier_level(bs, 1, max_sub_layers_minus1, &ptl);
	}

	sps_id = bs_get_ue(bs);
	if ((sps_id < 0) || (sps_id >= 16)) {
		return -1;
	}

	sps = &hevc->sps[sps_id];
	if (!sps->state) {
		sps->state = 1;
		sps->id = sps_id;
		sps->vps_id = vps_id;
	}
	sps->ptl = ptl;
	vps = &hevc->vps[vps_id];

	/* default values */
	sps->colour_primaries = 2;
	sps->transfer_characteristic = 2;
	sps->matrix_coeffs = 2;

	//sps_rep_format_idx = 0;
	if (multiLayerExtSpsFlag) {
		u8 update_rep_format_flag = gf_bs_read_int(bs, 1);
		if (update_rep_format_flag) {
			sps->rep_format_idx = gf_bs_read_int(bs, 8);
		}
		else {
			sps->rep_format_idx = vps->rep_format_idx[layer_id];
		}
		sps->width = vps->rep_formats[sps->rep_format_idx].pic_width_luma_samples;
		sps->height = vps->rep_formats[sps->rep_format_idx].pic_height_luma_samples;
		sps->chroma_format_idc = vps->rep_formats[sps->rep_format_idx].chroma_format_idc;
		sps->bit_depth_luma = vps->rep_formats[sps->rep_format_idx].bit_depth_luma;
		sps->bit_depth_chroma = vps->rep_formats[sps->rep_format_idx].bit_depth_chroma;
		sps->separate_colour_plane_flag = vps->rep_formats[sps->rep_format_idx].separate_colour_plane_flag;

		//TODO this is crude ...
		sps->ptl = vps->ext_ptl[0];
	}
	else {
		sps->chroma_format_idc = bs_get_ue(bs);
		if (sps->chroma_format_idc == 3)
			sps->separate_colour_plane_flag = gf_bs_read_int(bs, 1);
		sps->width = bs_get_ue(bs);
		sps->height = bs_get_ue(bs);
		if (/*conformance_window_flag*/gf_bs_read_int(bs, 1)) {
			u32 SubWidthC, SubHeightC;

			if (sps->chroma_format_idc == 1) {
				SubWidthC = SubHeightC = 2;
			}
			else if (sps->chroma_format_idc == 2) {
				SubWidthC = 2;
				SubHeightC = 1;
			}
			else {
				SubWidthC = SubHeightC = 1;
			}

			sps->cw_left = bs_get_ue(bs);
			sps->cw_right = bs_get_ue(bs);
			sps->cw_top = bs_get_ue(bs);
			sps->cw_bottom = bs_get_ue(bs);

			sps->width -= SubWidthC * (sps->cw_left + sps->cw_right);
			sps->height -= SubHeightC * (sps->cw_top + sps->cw_bottom);
		}
		sps->bit_depth_luma = 8 + bs_get_ue(bs);
		sps->bit_depth_chroma = 8 + bs_get_ue(bs);
	}

	sps->log2_max_pic_order_cnt_lsb = 4 + bs_get_ue(bs);

	if (!multiLayerExtSpsFlag) {
		sps_sub_layer_ordering_info_present_flag = gf_bs_read_int(bs, 1);
		for (i = sps_sub_layer_ordering_info_present_flag ? 0 : max_sub_layers_minus1; i <= max_sub_layers_minus1; i++) {
			/*max_dec_pic_buffering = */ bs_get_ue(bs);
			/*num_reorder_pics = */ bs_get_ue(bs);
			/*max_latency_increase = */ bs_get_ue(bs);
		}
	}

	log2_min_luma_coding_block_size = 3 + bs_get_ue(bs);
	log2_diff_max_min_luma_coding_block_size = bs_get_ue(bs);
	sps->max_CU_width = (1 << (log2_min_luma_coding_block_size + log2_diff_max_min_luma_coding_block_size));
	sps->max_CU_height = (1 << (log2_min_luma_coding_block_size + log2_diff_max_min_luma_coding_block_size));

	log2_min_transform_block_size = 2 + bs_get_ue(bs);
	/*log2_max_transform_block_size = log2_min_transform_block_size  + */bs_get_ue(bs);

	depth = 0;
	/*u32 max_transform_hierarchy_depth_inter = */bs_get_ue(bs);
	/*u32 max_transform_hierarchy_depth_intra = */bs_get_ue(bs);
	while ((u32)(sps->max_CU_width >> log2_diff_max_min_luma_coding_block_size) > (u32)(1 << (log2_min_transform_block_size + depth)))
	{
		depth++;
	}
	sps->max_CU_depth = log2_diff_max_min_luma_coding_block_size + depth;

	nb_CTUs = ((sps->width + sps->max_CU_width - 1) / sps->max_CU_width) * ((sps->height + sps->max_CU_height - 1) / sps->max_CU_height);
	sps->bitsSliceSegmentAddress = 0;
	while (nb_CTUs > (u32)(1 << sps->bitsSliceSegmentAddress)) {
		sps->bitsSliceSegmentAddress++;
	}

	scaling_list_enable_flag = gf_bs_read_int(bs, 1);
	if (scaling_list_enable_flag) {
		Bool sps_infer_scaling_list_flag = 0;
		/*u8 sps_scaling_list_ref_layer_id = 0;*/
		if (multiLayerExtSpsFlag) {
			sps_infer_scaling_list_flag = gf_bs_read_int(bs, 1);
		}

		if (sps_infer_scaling_list_flag) {
			/*sps_scaling_list_ref_layer_id = */gf_bs_read_int(bs, 6);
		}
		else {
			if (/*sps_scaling_list_data_present_flag=*/gf_bs_read_int(bs, 1)) {
				hevc_scaling_list_data(bs);
			}
		}
	}
	/*asymmetric_motion_partitions_enabled_flag= */ gf_bs_read_int(bs, 1);
	sps->sample_adaptive_offset_enabled_flag = gf_bs_read_int(bs, 1);
	if (/*pcm_enabled_flag= */ gf_bs_read_int(bs, 1)) {
		/*pcm_sample_bit_depth_luma_minus1=*/gf_bs_read_int(bs, 4);
		/*pcm_sample_bit_depth_chroma_minus1=*/gf_bs_read_int(bs, 4);
		/*log2_min_pcm_luma_coding_block_size_minus3= */ bs_get_ue(bs);
		/*log2_diff_max_min_pcm_luma_coding_block_size = */ bs_get_ue(bs);
		/*pcm_loop_filter_disable_flag=*/gf_bs_read_int(bs, 1);
	}
	sps->num_short_term_ref_pic_sets = bs_get_ue(bs);
	if (sps->num_short_term_ref_pic_sets > 64) {
		GF_LOG(GF_LOG_ERROR, GF_LOG_CODING, ("[HEVC] Invalid number of short term reference picture sets %d\n", sps->num_short_term_ref_pic_sets));
		return -1;
	}

	for (i = 0; i < sps->num_short_term_ref_pic_sets; i++) {
		Bool ret = parse_short_term_ref_pic_set(bs, sps, i);
		/*cannot parse short_term_ref_pic_set, skip VUI parsing*/
		if (!ret) {
			GF_LOG(GF_LOG_ERROR, GF_LOG_CODING, ("[HEVC] Invalid short_term_ref_pic_set\n"));
			return -1;
		}
	}
	sps->long_term_ref_pics_present_flag = gf_bs_read_int(bs, 1);
	if (sps->long_term_ref_pics_present_flag) {
		sps->num_long_term_ref_pic_sps = bs_get_ue(bs);
		for (i = 0; i < sps->num_long_term_ref_pic_sps; i++) {
			/*lt_ref_pic_poc_lsb_sps=*/gf_bs_read_int(bs, sps->log2_max_pic_order_cnt_lsb);
			/*used_by_curr_pic_lt_sps_flag*/gf_bs_read_int(bs, 1);
		}
	}
	sps->temporal_mvp_enable_flag = gf_bs_read_int(bs, 1);
	/*strong_intra_smoothing_enable_flag*/gf_bs_read_int(bs, 1);

	if (vui_flag_pos)
		*vui_flag_pos = (u32)gf_bs_get_bit_offset(bs);

	if (/*vui_parameters_present_flag*/gf_bs_read_int(bs, 1)) {

		sps->aspect_ratio_info_present_flag = gf_bs_read_int(bs, 1);
		if (sps->aspect_ratio_info_present_flag) {
			sps->sar_idc = gf_bs_read_int(bs, 8);
			if (sps->sar_idc == 255) {
				sps->sar_width = gf_bs_read_int(bs, 16);
				sps->sar_height = gf_bs_read_int(bs, 16);
			}
			else if (sps->sar_idc < 17) {
				sps->sar_width = hevc_sar[sps->sar_idc].w;
				sps->sar_height = hevc_sar[sps->sar_idc].h;
			}
		}

		if (/*overscan_info_present = */ gf_bs_read_int(bs, 1))
			/*overscan_appropriate = */ gf_bs_read_int(bs, 1);

		/*video_signal_type_present_flag = */flag = gf_bs_read_int(bs, 1);
		if (flag) {
			/*video_format = */gf_bs_read_int(bs, 3);
			sps->video_full_range_flag = gf_bs_read_int(bs, 1);
			if ((sps->colour_description_present_flag = gf_bs_read_int(bs, 1))) {
				sps->colour_primaries = gf_bs_read_int(bs, 8);
				sps->transfer_characteristic = gf_bs_read_int(bs, 8);
				sps->matrix_coeffs = gf_bs_read_int(bs, 8);
			}
		}

		if (/*chroma_loc_info_present_flag = */ gf_bs_read_int(bs, 1)) {
			/*chroma_sample_loc_type_top_field = */ bs_get_ue(bs);
			/*chroma_sample_loc_type_bottom_field = */bs_get_ue(bs);
		}

		/*neutra_chroma_indication_flag = */gf_bs_read_int(bs, 1);
		/*field_seq_flag = */gf_bs_read_int(bs, 1);
		/*frame_field_info_present_flag = */gf_bs_read_int(bs, 1);

		if (/*default_display_window_flag=*/gf_bs_read_int(bs, 1)) {
			/*left_offset = */bs_get_ue(bs);
			/*right_offset = */bs_get_ue(bs);
			/*top_offset = */bs_get_ue(bs);
			/*bottom_offset = */bs_get_ue(bs);
		}

		sps->has_timing_info = gf_bs_read_int(bs, 1);
		if (sps->has_timing_info) {
			sps->num_units_in_tick = gf_bs_read_int(bs, 32);
			sps->time_scale = gf_bs_read_int(bs, 32);
			sps->poc_proportional_to_timing_flag = gf_bs_read_int(bs, 1);
			if (sps->poc_proportional_to_timing_flag)
				sps->num_ticks_poc_diff_one_minus1 = bs_get_ue(bs);
			if (/*hrd_parameters_present_flag=*/gf_bs_read_int(bs, 1)) {
				//				GF_LOG(GF_LOG_INFO, GF_LOG_CODING, ("[HEVC] HRD param parsing not implemented\n"));
				return sps_id;
			}
		}

		if (/*bitstream_restriction_flag=*/gf_bs_read_int(bs, 1)) {
			/*tiles_fixed_structure_flag = */gf_bs_read_int(bs, 1);
			/*motion_vectors_over_pic_boundaries_flag = */gf_bs_read_int(bs, 1);
			/*restricted_ref_pic_lists_flag = */gf_bs_read_int(bs, 1);
			/*min_spatial_segmentation_idc = */bs_get_ue(bs);
			/*max_bytes_per_pic_denom = */bs_get_ue(bs);
			/*max_bits_per_min_cu_denom = */bs_get_ue(bs);
			/*log2_max_mv_length_horizontal = */bs_get_ue(bs);
			/*log2_max_mv_length_vertical = */bs_get_ue(bs);
		}
	}

	if (/*sps_extension_flag*/gf_bs_read_int(bs, 1)) {
#if 0
		while (gf_bs_available(bs)) {
			/*sps_extension_data_flag */ gf_bs_read_int(bs, 1);
		}
#endif

	}

	return sps_id;
}

GF_EXPORT
s32 gf_media_hevc_read_sps_ex(char *data, u32 size, HEVCState *hevc, u32 *vui_flag_pos)
{
	GF_BitStream *bs;
	s32 sps_id = -1;
	u8 layer_id;

	if (vui_flag_pos) *vui_flag_pos = 0;

	bs = gf_bs_new(data, size, GF_BITSTREAM_READ);
	if (!bs) goto exit;
	gf_bs_enable_emulation_byte_removal(bs, GF_TRUE);

	if (!hevc_parse_nal_header(bs, NULL, NULL, &layer_id)) goto exit;
	sps_id = gf_media_hevc_read_sps_bs_internal(bs, hevc, layer_id, vui_flag_pos);

exit:
	if (bs) gf_bs_del(bs);
	return sps_id;
}

GF_EXPORT
s32 gf_media_hevc_read_sps(char *data, u32 size, HEVCState *hevc)
{
	return gf_media_hevc_read_sps_ex(data, size, hevc, NULL);
}

GF_EXPORT
s32 gf_media_hevc_read_sps_bs(GF_BitStream *bs, HEVCState *hevc)
{
	u8 layer_id;
	gf_bs_enable_emulation_byte_removal(bs, GF_TRUE);
	if (!hevc_parse_nal_header(bs, NULL, NULL, &layer_id)) return -1;
	return gf_media_hevc_read_sps_bs_internal(bs, hevc, layer_id, NULL);
}


static s32 gf_media_hevc_read_pps_bs_internal(GF_BitStream *bs, HEVCState *hevc)
{
	u32 i;
	s32 pps_id = -1;
	HEVC_PPS *pps;

	//NAL header already read
	pps_id = bs_get_ue(bs);

	if ((pps_id < 0) || (pps_id >= 64)) {
		GF_LOG(GF_LOG_ERROR, GF_LOG_CODING, ("[HEVC] wrong PPS ID %d in PPS\n", pps_id));
		return -1;
	}
	pps = &hevc->pps[pps_id];

	if (!pps->state) {
		pps->id = pps_id;
		pps->state = 1;
	}
	pps->sps_id = bs_get_ue(bs);
	if (pps->sps_id > 16) {
		GF_LOG(GF_LOG_ERROR, GF_LOG_CODING, ("[HEVC] wrong SPS ID %d in PPS\n", pps->sps_id));
		return -1;
	}
	hevc->sps_active_idx = pps->sps_id; /*set active sps*/
	pps->dependent_slice_segments_enabled_flag = gf_bs_read_int(bs, 1);

	pps->output_flag_present_flag = gf_bs_read_int(bs, 1);
	pps->num_extra_slice_header_bits = gf_bs_read_int(bs, 3);
	/*sign_data_hiding_flag = */gf_bs_read_int(bs, 1);
	pps->cabac_init_present_flag = gf_bs_read_int(bs, 1);
	pps->num_ref_idx_l0_default_active = 1 + bs_get_ue(bs);
	pps->num_ref_idx_l1_default_active = 1 + bs_get_ue(bs);
	/*pic_init_qp_minus26 = */bs_get_se(bs);
	/*constrained_intra_pred_flag = */gf_bs_read_int(bs, 1);
	/*transform_skip_enabled_flag = */gf_bs_read_int(bs, 1);
	if (/*cu_qp_delta_enabled_flag = */gf_bs_read_int(bs, 1))
		/*diff_cu_qp_delta_depth = */bs_get_ue(bs);

	/*pic_cb_qp_offset = */bs_get_se(bs);
	/*pic_cr_qp_offset = */bs_get_se(bs);
	pps->slice_chroma_qp_offsets_present_flag = gf_bs_read_int(bs, 1);
	pps->weighted_pred_flag = gf_bs_read_int(bs, 1);
	pps->weighted_bipred_flag = gf_bs_read_int(bs, 1);
	/*transquant_bypass_enable_flag = */gf_bs_read_int(bs, 1);
	pps->tiles_enabled_flag = gf_bs_read_int(bs, 1);
	pps->entropy_coding_sync_enabled_flag = gf_bs_read_int(bs, 1);
	if (pps->tiles_enabled_flag) {
		pps->num_tile_columns = 1 + bs_get_ue(bs);
		pps->num_tile_rows = 1 + bs_get_ue(bs);
		pps->uniform_spacing_flag = gf_bs_read_int(bs, 1);
		if (!pps->uniform_spacing_flag) {
			for (i = 0; i < pps->num_tile_columns - 1; i++) {
				pps->column_width[i] = 1 + bs_get_ue(bs);
			}
			for (i = 0; i < pps->num_tile_rows - 1; i++) {
				pps->row_height[i] = 1 + bs_get_ue(bs);
			}
		}
		pps->loop_filter_across_tiles_enabled_flag = gf_bs_read_int(bs, 1);
	}
	pps->loop_filter_across_slices_enabled_flag = gf_bs_read_int(bs, 1);
	if (/*pps->deblocking_filter_control_present_flag*/ gf_bs_read_int(bs, 1)) {
		pps->deblocking_filter_override_enabled_flag = gf_bs_read_int(bs, 1);
		if (! /*pic_disable_deblocking_filter_flag= */gf_bs_read_int(bs, 1)) {
			/*beta_offset_div2 = */bs_get_se(bs);
			/*tc_offset_div2 = */bs_get_se(bs);
		}
	}
	if (/*pic_scaling_list_data_present_flag	= */gf_bs_read_int(bs, 1)) {
		hevc_scaling_list_data(bs);
	}
	pps->lists_modification_present_flag = gf_bs_read_int(bs, 1);
	/*log2_parallel_merge_level_minus2 = */bs_get_ue(bs);
	pps->slice_segment_header_extension_present_flag = gf_bs_read_int(bs, 1);
	if ( /*pps_extension_flag= */gf_bs_read_int(bs, 1)) {
#if 0
		while (gf_bs_available(bs)) {
			/*pps_extension_data_flag */ gf_bs_read_int(bs, 1);
		}
#endif

	}
	return pps_id;
}


GF_EXPORT
s32 gf_media_hevc_read_pps(char *data, u32 size, HEVCState *hevc)
{
	GF_BitStream *bs;
	s32 pps_id = -1;

	bs = gf_bs_new(data, size, GF_BITSTREAM_READ);
	if (!bs) goto exit;
	gf_bs_enable_emulation_byte_removal(bs, GF_TRUE);

	if (!hevc_parse_nal_header(bs, NULL, NULL, NULL)) goto exit;

	pps_id = gf_media_hevc_read_pps_bs_internal(bs, hevc);

exit:
	if (bs) gf_bs_del(bs);
	return pps_id;
}

GF_EXPORT
s32 gf_media_hevc_read_pps_bs(GF_BitStream *bs, HEVCState *hevc)
{
	gf_bs_enable_emulation_byte_removal(bs, GF_TRUE);
	if (!hevc_parse_nal_header(bs, NULL, NULL, NULL)) return -1;
	return gf_media_hevc_read_pps_bs_internal(bs, hevc);
}

GF_EXPORT
s32 gf_media_hevc_parse_nalu_bs(GF_BitStream *bs, HEVCState *hevc, u8 *nal_unit_type, u8 *temporal_id, u8 *layer_id)
{
	Bool is_slice = GF_FALSE;
	s32 ret = -1;
	HEVCSliceInfo n_state;

	gf_bs_enable_emulation_byte_removal(bs, GF_TRUE);

	memcpy(&n_state, &hevc->s_info, sizeof(HEVCSliceInfo));
	if (!hevc_parse_nal_header(bs, nal_unit_type, temporal_id, layer_id)) return -1;

	n_state.nal_unit_type = *nal_unit_type;

	switch (n_state.nal_unit_type) {
	case GF_HEVC_NALU_ACCESS_UNIT:
	case GF_HEVC_NALU_END_OF_SEQ:
	case GF_HEVC_NALU_END_OF_STREAM:
		ret = 1;
		break;

		/*slice_segment_layer_rbsp*/
	case GF_HEVC_NALU_SLICE_TRAIL_N:
	case GF_HEVC_NALU_SLICE_TRAIL_R:
	case GF_HEVC_NALU_SLICE_TSA_N:
	case GF_HEVC_NALU_SLICE_TSA_R:
	case GF_HEVC_NALU_SLICE_STSA_N:
	case GF_HEVC_NALU_SLICE_STSA_R:
	case GF_HEVC_NALU_SLICE_BLA_W_LP:
	case GF_HEVC_NALU_SLICE_BLA_W_DLP:
	case GF_HEVC_NALU_SLICE_BLA_N_LP:
	case GF_HEVC_NALU_SLICE_IDR_W_DLP:
	case GF_HEVC_NALU_SLICE_IDR_N_LP:
	case GF_HEVC_NALU_SLICE_CRA:
	case GF_HEVC_NALU_SLICE_RADL_N:
	case GF_HEVC_NALU_SLICE_RADL_R:
	case GF_HEVC_NALU_SLICE_RASL_N:
	case GF_HEVC_NALU_SLICE_RASL_R:
		is_slice = GF_TRUE;
		/* slice - read the info and compare.*/
		ret = hevc_parse_slice_segment(bs, hevc, &n_state);
		if (ret < 0) return ret;

		hevc_compute_poc(&n_state);

		ret = 0;

		if (hevc->s_info.poc != n_state.poc) {
			ret = 1;
			break;
		}
		if (n_state.first_slice_segment_in_pic_flag) {
			if (!(*layer_id) || (n_state.prev_layer_id_plus1 && ((*layer_id) <= n_state.prev_layer_id_plus1 - 1))) {
				ret = 1;
				break;
			}
		}
		break;
	case GF_HEVC_NALU_SEQ_PARAM:
		hevc->last_parsed_sps_id = gf_media_hevc_read_sps_bs_internal(bs, hevc, *layer_id, NULL);
		ret = (hevc->last_parsed_sps_id>=0) ? 0 : -1;
		break;
	case GF_HEVC_NALU_PIC_PARAM:
		hevc->last_parsed_pps_id = gf_media_hevc_read_pps_bs_internal(bs, hevc);
		ret = (hevc->last_parsed_pps_id>=0) ? 0 : -1;
		break;
	case GF_HEVC_NALU_VID_PARAM:
		hevc->last_parsed_vps_id = gf_media_hevc_read_vps_bs_internal(bs, hevc, GF_FALSE);
		ret = (hevc->last_parsed_vps_id>=0) ? 0 : -1;
		break;
	default:
		ret = 0;
		break;
	}

	/* save _prev values */
	if ((ret>0) && hevc->s_info.sps) {
		n_state.frame_num_offset_prev = hevc->s_info.frame_num_offset;
		n_state.frame_num_prev = hevc->s_info.frame_num;

		n_state.poc_lsb_prev = hevc->s_info.poc_lsb;
		n_state.poc_msb_prev = hevc->s_info.poc_msb;
		if (is_slice)
			n_state.prev_layer_id_plus1 = *layer_id + 1;
	}
	if (is_slice) hevc_compute_poc(&n_state);
	memcpy(&hevc->s_info, &n_state, sizeof(HEVCSliceInfo));

	return ret;
}

GF_EXPORT
s32 gf_media_hevc_parse_nalu(char *data, u32 size, HEVCState *hevc, u8 *nal_unit_type, u8 *temporal_id, u8 *layer_id)
{
	GF_BitStream *bs = NULL;
	s32 ret = -1;

	if (!hevc) {
		if (nal_unit_type) (*nal_unit_type) = (data[0] & 0x7E) >> 1;
		if (layer_id) {
			u8 id = data[0] & 1;
			id <<= 5;
			id |= (data[1] >> 3) & 0x1F;
			(*layer_id) = id;
		}
		if (temporal_id) (*temporal_id) = (data[1] & 0x7);
		return -1;
	}

	bs = gf_bs_new(data, size, GF_BITSTREAM_READ);
	if (!bs) return -1;
	gf_bs_enable_emulation_byte_removal(bs, GF_TRUE);

	ret = gf_media_hevc_parse_nalu_bs(bs, hevc, nal_unit_type, temporal_id, layer_id);

	if (bs) gf_bs_del(bs);
	return ret;
}

static u8 hevc_get_sar_idx(u32 w, u32 h)
{
	u32 i;
	for (i = 0; i < 14; i++) {
		if ((avc_sar[i].w == w) && (avc_sar[i].h == h)) return i;
	}
	return 0xFF;
}

GF_Err gf_media_hevc_change_par(GF_HEVCConfig *hvcc, s32 ar_n, s32 ar_d)
{
	GF_BitStream *orig, *mod;
	HEVCState hevc;
	u32 i, bit_offset, flag;
	s32 idx;
	GF_HEVCParamArray *spss;
	GF_AVCConfigSlot *slc;
	orig = NULL;

	memset(&hevc, 0, sizeof(HEVCState));
	hevc.sps_active_idx = -1;

	i = 0;
	spss = NULL;
	while ((spss = (GF_HEVCParamArray *)gf_list_enum(hvcc->param_array, &i))) {
		if (spss->type == GF_HEVC_NALU_SEQ_PARAM)
			break;
		spss = NULL;
	}
	if (!spss) return GF_NON_COMPLIANT_BITSTREAM;

	i = 0;
	while ((slc = (GF_AVCConfigSlot *)gf_list_enum(spss->nalus, &i))) {
		char *no_emulation_buf = NULL;
		u32 no_emulation_buf_size = 0, emulation_bytes = 0;

		/*SPS may still contains emulation bytes*/
		no_emulation_buf = gf_malloc((slc->size) * sizeof(char));
		no_emulation_buf_size = gf_media_nalu_remove_emulation_bytes(slc->data, no_emulation_buf, slc->size);

		idx = gf_media_hevc_read_sps_ex(no_emulation_buf, no_emulation_buf_size, &hevc, &bit_offset);
		if (idx < 0) {
			if (orig)
				gf_bs_del(orig);
			gf_free(no_emulation_buf);
			continue;
		}

		orig = gf_bs_new(no_emulation_buf, no_emulation_buf_size, GF_BITSTREAM_READ);
		mod = gf_bs_new(NULL, 0, GF_BITSTREAM_WRITE);

		/*copy over till vui flag*/
		assert(bit_offset >= 0);
		while (bit_offset) {
			flag = gf_bs_read_int(orig, 1);
			gf_bs_write_int(mod, flag, 1);
			bit_offset--;
		}

		/*check VUI*/
		flag = gf_bs_read_int(orig, 1);
		gf_bs_write_int(mod, 1, 1); /*vui_parameters_present_flag*/
		if (flag) {
			/*aspect_ratio_info_present_flag*/
			if (gf_bs_read_int(orig, 1)) {
				s32 aspect_ratio_idc = gf_bs_read_int(orig, 8);
				if (aspect_ratio_idc == 255) {
					gf_bs_read_int(orig, 16); /*AR num*/
					gf_bs_read_int(orig, 16); /*AR den*/
				}
			}
		}
		if ((ar_d < 0) || (ar_n < 0)) {
			/*no AR signaled*/
			gf_bs_write_int(mod, 0, 1);
		}
		else {
			u32 sarx;
			gf_bs_write_int(mod, 1, 1);
			sarx = hevc_get_sar_idx((u32)ar_n, (u32)ar_d);
			gf_bs_write_int(mod, sarx, 8);
			if (sarx == 0xFF) {
				gf_bs_write_int(mod, ar_n, 16);
				gf_bs_write_int(mod, ar_d, 16);
			}
		}
		/*no VUI in input bitstream, set all vui flags to 0*/
		if (!flag) {
			gf_bs_write_int(mod, 0, 1);		/*overscan_info_present_flag */
			gf_bs_write_int(mod, 0, 1);		/*video_signal_type_present_flag */
			gf_bs_write_int(mod, 0, 1);		/*chroma_location_info_present_flag */

			gf_bs_write_int(mod, 0, 1); /*neutra_chroma_indication_flag */;
			gf_bs_write_int(mod, 0, 1); /*field_seq_flag */;
			gf_bs_write_int(mod, 0, 1); /*frame_field_info_present_flag*/;
			gf_bs_write_int(mod, 0, 1); /*default_display_window_flag*/;

			gf_bs_write_int(mod, 0, 1);		/*timing_info_present_flag*/
			gf_bs_write_int(mod, 0, 1);		/*bitstream_restriction*/
		}

		/*finally copy over remaining*/
		while (gf_bs_bits_available(orig)) {
			flag = gf_bs_read_int(orig, 1);
			gf_bs_write_int(mod, flag, 1);
		}
		gf_bs_del(orig);
		orig = NULL;
		gf_free(no_emulation_buf);

		/*set anti-emulation*/
		gf_bs_get_content(mod, (char **)&no_emulation_buf, &no_emulation_buf_size);
		emulation_bytes = gf_media_nalu_emulation_bytes_add_count(no_emulation_buf, no_emulation_buf_size);
		if (no_emulation_buf_size + emulation_bytes > slc->size)
			slc->data = (char*)gf_realloc(slc->data, no_emulation_buf_size + emulation_bytes);

		slc->size = gf_media_nalu_add_emulation_bytes(no_emulation_buf, slc->data, no_emulation_buf_size);

		gf_bs_del(mod);
		gf_free(no_emulation_buf);
	}
	return GF_OK;
}

GF_EXPORT
GF_Err gf_hevc_get_sps_info_with_state(HEVCState *hevc, char *sps_data, u32 sps_size, u32 *sps_id, u32 *width, u32 *height, s32 *par_n, s32 *par_d)
{
	s32 idx;
	idx = gf_media_hevc_read_sps(sps_data, sps_size, hevc);
	if (idx < 0) {
		return GF_NON_COMPLIANT_BITSTREAM;
	}
	if (sps_id) *sps_id = idx;

	if (width) *width = hevc->sps[idx].width;
	if (height) *height = hevc->sps[idx].height;
	if (par_n) *par_n = hevc->sps[idx].aspect_ratio_info_present_flag ? hevc->sps[idx].sar_width : (u32)-1;
	if (par_d) *par_d = hevc->sps[idx].aspect_ratio_info_present_flag ? hevc->sps[idx].sar_height : (u32)-1;
	return GF_OK;
}

#if 0//unused
GF_Err gf_hevc_get_sps_info(char *sps_data, u32 sps_size, u32 *sps_id, u32 *width, u32 *height, s32 *par_n, s32 *par_d)
{
	HEVCState hevc;
	memset(&hevc, 0, sizeof(HEVCState));
	hevc.sps_active_idx = -1;
	return gf_hevc_get_sps_info_with_state(&hevc, sps_data, sps_size, sps_id, width, height, par_n, par_d);
}
#endif


#endif //GPAC_DISABLE_HEVC

static u32 AC3_FindSyncCode(u8 *buf, u32 buflen)
{
	u32 end = buflen - 6;
	u32 offset = 0;
	while (offset <= end) {
		if (buf[offset] == 0x0b && buf[offset + 1] == 0x77) {
			return offset;
		}
		offset++;
	}
	return buflen;
}


static Bool AC3_FindSyncCodeBS(GF_BitStream *bs)
{
	u8 b1;
	u64 pos = gf_bs_get_position(bs);
	u64 end = gf_bs_get_size(bs);

	pos += 1;
	b1 = gf_bs_read_u8(bs);
	while (pos + 1 <= end) {
		u8 b2 = gf_bs_read_u8(bs);
		if ((b1 == 0x0b) && (b2 == 0x77)) {
			gf_bs_seek(bs, pos - 1);
			return GF_TRUE;
		}
		pos++;
		b1 = b2;
	}
	return GF_FALSE;
}

static const u32 ac3_sizecod_to_bitrate[] = {
	32000, 40000, 48000, 56000, 64000, 80000, 96000,
	112000, 128000, 160000, 192000, 224000, 256000,
	320000, 384000, 448000, 512000, 576000, 640000
};

static const u32 ac3_sizecod2_to_framesize[] = {
	96, 120, 144, 168, 192, 240, 288, 336, 384, 480, 576, 672,
	768, 960, 1152, 1344, 1536, 1728, 1920
};

static const u32 ac3_sizecod1_to_framesize[] = {
	69, 87, 104, 121, 139, 174, 208, 243, 278, 348, 417, 487,
	557, 696, 835, 975, 1114, 1253, 1393
};
static const u32 ac3_sizecod0_to_framesize[] = {
	64, 80, 96, 112, 128, 160, 192, 224, 256, 320, 384, 448,
	512, 640, 768, 896, 1024, 1152, 1280
};

static const u32 ac3_mod_to_chans[] = {
	2, 1, 2, 3, 3, 4, 4, 5
};

GF_EXPORT
u32 gf_ac3_get_channels(u32 acmod)
{
	u32 nb_ch;
	nb_ch = ac3_mod_to_chans[acmod];
	return nb_ch;
}

GF_EXPORT
u32 gf_ac3_get_bitrate(u32 brcode)
{
	return ac3_sizecod_to_bitrate[brcode];
}

Bool gf_ac3_parser(u8 *buf, u32 buflen, u32 *pos, GF_AC3Header *hdr, Bool full_parse)
{
	GF_BitStream *bs;
	Bool ret;

	if (buflen < 6) return GF_FALSE;
	(*pos) = AC3_FindSyncCode(buf, buflen);
	if (*pos >= buflen) return GF_FALSE;

	bs = gf_bs_new((const char*)(buf + *pos), buflen, GF_BITSTREAM_READ);
	ret = gf_ac3_parser_bs(bs, hdr, full_parse);
	gf_bs_del(bs);

	return ret;
}

GF_EXPORT
Bool gf_ac3_parser_bs(GF_BitStream *bs, GF_AC3Header *hdr, Bool full_parse)
{
	u32 fscod, frmsizecod, bsid, ac3_mod, freq, framesize, bsmod, syncword;
	u64 pos;
	if (!hdr || (gf_bs_available(bs) < 6)) return GF_FALSE;
	if (!AC3_FindSyncCodeBS(bs)) return GF_FALSE;

	pos = gf_bs_get_position(bs);

	syncword = gf_bs_read_u16(bs);
	if (syncword != 0x0B77) {
		GF_LOG(GF_LOG_ERROR, GF_LOG_CODING, ("[AC3] Wrong sync word detected (0x%X - expecting 0x0B77).\n", syncword));
		return GF_FALSE;
	}
	gf_bs_read_u16(bs); //crc1
	fscod = gf_bs_read_int(bs, 2);
	frmsizecod = gf_bs_read_int(bs, 6);
	bsid = gf_bs_read_int(bs, 5);
	bsmod = gf_bs_read_int(bs, 3);
	ac3_mod = gf_bs_read_int(bs, 3);
	if (frmsizecod >= 2 * sizeof(ac3_sizecod_to_bitrate) / sizeof(u32))
		return GF_FALSE;

	hdr->bitrate = ac3_sizecod_to_bitrate[frmsizecod / 2];
	if (bsid > 8) hdr->bitrate = hdr->bitrate >> (bsid - 8);

	switch (fscod) {
	case 0:
		if (frmsizecod >=  2 * sizeof(ac3_sizecod0_to_framesize) / sizeof(u32))
			return GF_FALSE;
		freq = 48000;
		framesize = ac3_sizecod0_to_framesize[frmsizecod / 2] * 2;
		break;
	case 1:
		if (frmsizecod >= 2 * sizeof(ac3_sizecod1_to_framesize) / sizeof(u32))
			return GF_FALSE;
		freq = 44100;
		framesize = (ac3_sizecod1_to_framesize[frmsizecod / 2] + (frmsizecod & 0x1)) * 2;
		break;
	case 2:
		if (frmsizecod >= 2 * sizeof(ac3_sizecod2_to_framesize) / sizeof(u32))
			return GF_FALSE;
		freq = 32000;
		framesize = ac3_sizecod2_to_framesize[frmsizecod / 2] * 2;
		break;
	default:
		return GF_FALSE;
	}
	hdr->sample_rate = freq;
	hdr->framesize = framesize;

	if (full_parse) {
		hdr->bsid = bsid;
		hdr->bsmod = bsmod;
		hdr->acmod = ac3_mod;
		hdr->lfon = 0;
		hdr->fscod = fscod;
		hdr->brcode = frmsizecod / 2;
	}
	if (ac3_mod >= 2 * sizeof(ac3_mod_to_chans) / sizeof(u32))
		return GF_FALSE;

	hdr->channels = ac3_mod_to_chans[ac3_mod];
	if ((ac3_mod & 0x1) && (ac3_mod != 1)) gf_bs_read_int(bs, 2);
	if (ac3_mod & 0x4) gf_bs_read_int(bs, 2);
	if (ac3_mod == 0x2) gf_bs_read_int(bs, 2);
	/*LFEon*/
	if (gf_bs_read_int(bs, 1)) {
		hdr->channels += 1;
		hdr->lfon = 1;
	}

	gf_bs_seek(bs, pos);

	return GF_TRUE;
}

GF_EXPORT
Bool gf_eac3_parser_bs(GF_BitStream *bs, GF_AC3Header *hdr, Bool full_parse)
{
	u32 fscod, bsid, ac3_mod, freq, framesize, syncword, substreamid, lfon, channels, numblkscod;
	u64 pos;

restart:
	if (!hdr || (gf_bs_available(bs) < 6))
		return GF_FALSE;
	if (!AC3_FindSyncCodeBS(bs))
		return GF_FALSE;

	pos = gf_bs_get_position(bs);
	framesize = 0;
	numblkscod = 0;

block:
	syncword = gf_bs_read_u16(bs);
	if (syncword != 0x0B77) {
		GF_LOG(GF_LOG_ERROR, GF_LOG_CODING, ("[E-AC3] Wrong sync word detected (0x%X - expecting 0x0B77).\n", syncword));
		return GF_FALSE;
	}

	gf_bs_read_int(bs, 2); //strmtyp
	substreamid = gf_bs_read_int(bs, 3);
	framesize += gf_bs_read_int(bs, 11);
	fscod = gf_bs_read_int(bs, 2);
	if (fscod == 0x3) {
		fscod = gf_bs_read_int(bs, 2);
		numblkscod += 6;
	}
	else {
		numblkscod += gf_bs_read_int(bs, 2);
	}
	assert(numblkscod <= 9);

	if ((hdr->substreams >> substreamid) & 0x1) {
		if (!substreamid) {
			hdr->framesize = framesize;

			if (numblkscod < 6) { //we need 6 blocks to make a sample
				gf_bs_seek(bs, pos + 2 * framesize);
				if ((gf_bs_available(bs) < 6) || !AC3_FindSyncCodeBS(bs))
					return GF_FALSE;
				goto block;
			}

			gf_bs_seek(bs, pos);
			return GF_TRUE;
		}
		else {
			GF_LOG(GF_LOG_INFO, GF_LOG_CODING, ("[E-AC3] Detected sample in substream id=%u. Skipping.\n", substreamid));
			gf_bs_seek(bs, pos + framesize);
			goto restart;
		}
	}
	hdr->substreams |= (1 << substreamid);

	switch (fscod) {
	case 0:
		freq = 48000;
		break;
	case 1:
		freq = 44100;
		break;
	case 2:
		freq = 32000;
		break;
	default:
		return GF_FALSE;
	}

	ac3_mod = gf_bs_read_int(bs, 3);
	lfon = gf_bs_read_int(bs, 1);
	bsid = gf_bs_read_int(bs, 5);
	if (!substreamid && (bsid != 16/*E-AC3*/))
		return GF_FALSE;

	channels = ac3_mod_to_chans[ac3_mod];
	if (lfon)
		channels += 1;

	if (substreamid) {
		GF_LOG(GF_LOG_WARNING, GF_LOG_CODING, ("[E-AC3] Detected additional %u channels in substream id=%u - may not be handled correctly. Skipping.\n", channels, substreamid));
		gf_bs_seek(bs, pos + framesize);
		goto restart;
	}
	else {
		hdr->bitrate = 0;
		hdr->sample_rate = freq;
		hdr->framesize = framesize;
		hdr->lfon = lfon;
		hdr->channels = channels;
		if (full_parse) {
			hdr->bsid = bsid;
			hdr->bsmod = 0;
			hdr->acmod = ac3_mod;
			hdr->fscod = fscod;
			hdr->brcode = 0;
		}
	}

	if (numblkscod < 6) { //we need 6 blocks to make a sample
		gf_bs_seek(bs, pos + 2 * framesize);
		if ((gf_bs_available(bs) < 6) || !AC3_FindSyncCodeBS(bs))
			return GF_FALSE;
		goto block;
	}

	gf_bs_seek(bs, pos);

	return GF_TRUE;
}

#endif /*GPAC_DISABLE_AV_PARSERS*/

u32 gf_id3_read_size(GF_BitStream *bs)
{
	u32 size = 0;
	gf_bs_read_int(bs, 1);
	size |= gf_bs_read_int(bs, 7);
	size<<=7;
	gf_bs_read_int(bs, 1);
	size |= gf_bs_read_int(bs, 7);
	size<<=7;
	gf_bs_read_int(bs, 1);
	size |= gf_bs_read_int(bs, 7);
	size<<=7;
	gf_bs_read_int(bs, 1);
	size |= gf_bs_read_int(bs, 7);
	return size;
}


#if !defined(GPAC_DISABLE_AV_PARSERS) && !defined (GPAC_DISABLE_OGG)

/*
	Vorbis parser
*/

static u32 vorbis_book_maptype1_quantvals(u32 entries, u32 dim)
{
	u32 vals = (u32)floor(pow(entries, 1.0 / dim));
	while (1) {
		u32 acc = 1;
		u32 acc1 = 1;
		u32 i;
		for (i = 0; i < dim; i++) {
			acc *= vals;
			acc1 *= vals + 1;
		}
		if (acc <= entries && acc1 > entries) return (vals);
		else {
			if (acc > entries) vals--;
			else vals++;
		}
	}
}

u32 _ilog_(u32 v)
{
	u32 ret = 0;
	while (v) {
		ret++;
		v >>= 1;
	}
	return(ret);
}

static u32 ilog(u32 v)
{
	u32 ret = 0;
	if (v) --v;
	while (v) {
		ret++;
		v >>= 1;
	}
	return (ret);
}

static u32 icount(u32 v)
{
	u32 ret = 0;
	while (v) {
		ret += v & 1;
		v >>= 1;
	}
	return(ret);
}


GF_EXPORT
Bool gf_vorbis_parse_header(GF_VorbisParser *vp, char *data, u32 data_len)
{
	u32 pack_type, i, j, k, times, nb_part, nb_books, nb_modes;
	u32 l;
	char szNAME[8];
	oggpack_buffer opb;

	oggpack_readinit(&opb, (u8*)data, data_len);
	pack_type = oggpack_read(&opb, 8);
	i = 0;
	while (i < 6) {
		szNAME[i] = oggpack_read(&opb, 8);
		i++;
	}
	szNAME[i] = 0;
	if (strcmp(szNAME, "vorbis")) {
		return GF_FALSE;
	}

	switch (pack_type) {
	case 0x01:
		vp->version = oggpack_read(&opb, 32);
		if (vp->version != 0) {
			return GF_FALSE;
		}
		vp->channels = oggpack_read(&opb, 8);
		vp->sample_rate = oggpack_read(&opb, 32);
		vp->max_r = oggpack_read(&opb, 32);
		vp->avg_r = oggpack_read(&opb, 32);
		vp->low_r = oggpack_read(&opb, 32);

		vp->min_block = 1<<oggpack_read(&opb, 4);
		vp->max_block = 1<<oggpack_read(&opb, 4);
		if (vp->sample_rate < 1 || vp->channels < 1 || vp->min_block < 8 || vp->max_block < vp->min_block
		    || oggpack_read(&opb, 1) != 1) {
			return GF_FALSE;
		}
		vp->nb_init=1;
		return GF_TRUE;

	case 0x03:
		/*trash comments*/
		vp->nb_init++;
		return GF_TRUE;
	case 0x05:
		/*need at least bitstream header to make sure we're parsing the right thing*/
		if (!vp->nb_init) return GF_FALSE;
		break;
	default:
		return GF_FALSE;
	}
	/*OK parse codebook*/
	nb_books = oggpack_read(&opb, 8) + 1;
	/*skip vorbis static books*/
	for (i = 0; i < nb_books; i++) {
		u32 j, map_type, qb, qq;
		u32 entries, dim;
		oggpack_read(&opb, 24);
		dim = oggpack_read(&opb, 16);
		entries = oggpack_read(&opb, 24);
		if ((s32)entries < 0) entries = 0;
		if (oggpack_read(&opb, 1) == 0) {
			if (oggpack_read(&opb, 1)) {
				for (j = 0; j < entries; j++) {
					if (oggpack_read(&opb, 1)) {
						oggpack_read(&opb, 5);
					}
				}
			}
			else {
				for (j = 0; j < entries; j++)
					oggpack_read(&opb, 5);
			}
		}
		else {
			oggpack_read(&opb, 5);
			for (j = 0; j < entries;) {
				u32 num = oggpack_read(&opb, _ilog_(entries - j));
				for (k = 0; k < num && j < entries; k++, j++) {
				}
			}
		}
		switch ((map_type = oggpack_read(&opb, 4))) {
		case 0:
			break;
		case 1:
		case 2:
			oggpack_read(&opb, 32);
			oggpack_read(&opb, 32);
			qq = oggpack_read(&opb, 4) + 1;
			oggpack_read(&opb, 1);
			if (map_type == 1) qb = vorbis_book_maptype1_quantvals(entries, dim);
			else if (map_type == 2) qb = entries * dim;
			else qb = 0;
			for (j = 0; j < qb; j++) oggpack_read(&opb, qq);
			break;
		}
	}
	times = oggpack_read(&opb, 6) + 1;
	for (i = 0; i < times; i++) oggpack_read(&opb, 16);
	times = oggpack_read(&opb, 6) + 1;
	for (i = 0; i < times; i++) {
		u32 type = oggpack_read(&opb, 16);
		if (type) {
			u32 *parts, *class_dims, count, rangebits;
			u32 max_class = 0;
			nb_part = oggpack_read(&opb, 5);
			parts = (u32*)gf_malloc(sizeof(u32) * nb_part);
			for (j = 0; j < nb_part; j++) {
				parts[j] = oggpack_read(&opb, 4);
				if (max_class < parts[j]) max_class = parts[j];
			}
			class_dims = (u32*)gf_malloc(sizeof(u32) * (max_class + 1));
			for (j = 0; j < max_class + 1; j++) {
				u32 class_sub;
				class_dims[j] = oggpack_read(&opb, 3) + 1;
				class_sub = oggpack_read(&opb, 2);
				if (class_sub) oggpack_read(&opb, 8);
				for (k = 0; k < (u32)(1 << class_sub); k++) oggpack_read(&opb, 8);
			}
			oggpack_read(&opb, 2);
			rangebits = oggpack_read(&opb, 4);
			count = 0;
			for (j = 0, k = 0; j < nb_part; j++) {
				count += class_dims[parts[j]];
				for (; k < count; k++) oggpack_read(&opb, rangebits);
			}
			gf_free(parts);
			gf_free(class_dims);
		}
		else {
			u32 j, nb_books;
			oggpack_read(&opb, 8 + 16 + 16 + 6 + 8);
			nb_books = oggpack_read(&opb, 4) + 1;
			for (j = 0; j < nb_books; j++) oggpack_read(&opb, 8);
		}
	}
	times = oggpack_read(&opb, 6) + 1;
	for (i = 0; i < times; i++) {
		u32 acc = 0;
		oggpack_read(&opb, 16);/*type*/
		oggpack_read(&opb, 24);
		oggpack_read(&opb, 24);
		oggpack_read(&opb, 24);
		nb_part = oggpack_read(&opb, 6) + 1;
		oggpack_read(&opb, 8);
		for (j = 0; j < nb_part; j++) {
			u32 cascade = oggpack_read(&opb, 3);
			if (oggpack_read(&opb, 1)) cascade |= (oggpack_read(&opb, 5) << 3);
			acc += icount(cascade);
		}
		for (j = 0; j < acc; j++) oggpack_read(&opb, 8);
	}
	times = oggpack_read(&opb, 6) + 1;
	for (i = 0; i < times; i++) {
		u32 sub_maps = 1;
		oggpack_read(&opb, 16);
		if (oggpack_read(&opb, 1)) sub_maps = oggpack_read(&opb, 4) + 1;
		if (oggpack_read(&opb, 1)) {
			u32 nb_steps = oggpack_read(&opb, 8) + 1;
			for (j = 0; j < nb_steps; j++) {
				oggpack_read(&opb, ilog(vp->channels));
				oggpack_read(&opb, ilog(vp->channels));
			}
		}
		oggpack_read(&opb, 2);
		if (sub_maps>1) {
			for(l=0; l<vp->channels; l++)
				oggpack_read(&opb, 4);
		}
		for (j = 0; j < sub_maps; j++) {
			oggpack_read(&opb, 8);
			oggpack_read(&opb, 8);
			oggpack_read(&opb, 8);
		}
	}
	nb_modes = oggpack_read(&opb, 6) + 1;
	for (i = 0; i < nb_modes; i++) {
		vp->mode_flag[i] = oggpack_read(&opb, 1);
		oggpack_read(&opb, 16);
		oggpack_read(&opb, 16);
		oggpack_read(&opb, 8);
	}

	vp->modebits = 0;
	j = nb_modes;
	while (j > 1) {
		vp->modebits++;
		j >>= 1;
	}

	return GF_TRUE;
}

GF_EXPORT
u32 gf_vorbis_check_frame(GF_VorbisParser *vp, char *data, u32 data_length)
{
	s32 block_size;
	oggpack_buffer opb;
	if (!vp) return 0;
	oggpack_readinit(&opb, (unsigned char*)data, data_length);
	/*not audio*/
	if (oggpack_read(&opb, 1) != 0) return 0;
	block_size = oggpack_read(&opb, vp->modebits);
	if (block_size == -1) return 0;
	return ((vp->mode_flag[block_size]) ? vp->max_block : vp->min_block) / (2);
}

/*call with vorbis header packets - initializes the parser on success, leave it to NULL otherwise
returns 1 if success, 0 if error.*/
Bool gf_opus_parse_header(GF_OpusParser *opus, char *data, u32 data_len)
{
	char tag[9];
	GF_BitStream *bs = gf_bs_new(data, data_len, GF_BITSTREAM_READ);
	gf_bs_read_data(bs, tag, 8);
	tag[8]=0;

	if (memcmp(data, "OpusHead", sizeof(char)*8)) {
		gf_bs_del(bs);
		return GF_FALSE;
	}
	/*Identification Header*/
	opus->version = gf_bs_read_u8(bs); /*version*/
	if (opus->version != 1) {
		gf_bs_del(bs);
		GF_LOG(GF_LOG_ERROR, GF_LOG_CODING, ("[Opus] Unsupported version %d\n", opus->version));
		return GF_FALSE;
	}
	opus->OutputChannelCount = gf_bs_read_u8(bs);
	opus->PreSkip = gf_bs_read_u16_le(bs);
	opus->InputSampleRate = gf_bs_read_u32_le(bs);
	opus->OutputGain = gf_bs_read_u16_le(bs);
	opus->ChannelMappingFamily = gf_bs_read_u8(bs);
	if (opus->ChannelMappingFamily != 0) {
		opus->StreamCount = gf_bs_read_u8(bs);
		opus->CoupledCount = gf_bs_read_u8(bs);
		gf_bs_read_data(bs, (char *) opus->ChannelMapping, opus->OutputChannelCount);
	}
	gf_bs_del(bs);
	return GF_TRUE;
}

/*returns 0 if init error or not a vorbis frame, otherwise returns the number of audio samples
in this frame*/
u32 gf_opus_check_frame(GF_OpusParser *op, char *data, u32 data_length)
{
	u32 block_size;

	if (!memcmp(data, "OpusHead", sizeof(char)*8))
		return 0;
	if (!memcmp(data, "OpusTags", sizeof(char)*8))
		return 0;

	/*consider the whole packet as Ogg packets and ISOBMFF samples for Opus are framed similarly*/
	static const int OpusFrameDurIn48k[] = { 480, 960, 1920, 2880, 480, 960, 1920, 2880, 480, 960, 1920, 2880,
		480, 960, 480, 960,
		120, 240, 480, 960, 120, 240, 480, 960, 120, 240, 480, 960, 120, 240, 480, 960,
	};
	int TOC_config = (data[0] & 0xf8) >> 3;
	//int s = (data[0] & 0x04) >> 2;
	block_size = OpusFrameDurIn48k[TOC_config];

	int c = data[0] & 0x03;
	if (c == 1 || c == 2) {
		block_size *= 2;
	} else if (c == 3) {
		/*unknown number of frames*/
		int num_frames = data[1] & 0x3f;
		block_size *= num_frames;
	}
	return block_size;
}

#endif /*!defined(GPAC_DISABLE_AV_PARSERS) && !defined (GPAC_DISABLE_OGG)*/<|MERGE_RESOLUTION|>--- conflicted
+++ resolved
@@ -1933,11 +1933,7 @@
 
 	*codec_fourcc = gf_bs_read_u32(bs);
 
-<<<<<<< HEAD
 	*width = gf_bs_read_u16_le(bs);
-=======
-	*width  = gf_bs_read_u16_le(bs);
->>>>>>> 351cf7ef
 	*height = gf_bs_read_u16_le(bs);
 
 	*frame_rate = gf_bs_read_u32_le(bs);
@@ -3672,11 +3668,7 @@
 		if (!LosslessArray)
 			CodedLossless = 0;
 	}
-<<<<<<< HEAD
 	Bool AllLossless = CodedLossless && (state->width == state->UpscaledWidth);
-=======
-	Bool AllLossless = CodedLossless && (state->width == state->UpscaledWidth );
->>>>>>> 351cf7ef
 
 	//loop_filter_params():
 	if (!CodedLossless && !allow_intrabc) {
