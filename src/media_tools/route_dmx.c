/*
 *			GPAC - Multimedia Framework C SDK
 *
 *			Authors: Jean Le Feuvre
 *			Copyright (c) Telecom ParisTech 2018-2024
 *					All rights reserved
 *
 *  This file is part of GPAC / Media Tools ROUTE (ATSC3, DVB-I) demux sub-project
 *
 *  GPAC is free software; you can redistribute it and/or modify
 *  it under the terms of the GNU Lesser General Public License as published by
 *  the Free Software Foundation; either version 2, or (at your option)
 *  any later version.
 *
 *  GPAC is distributed in the hope that it will be useful,
 *  but WITHOUT ANY WARRANTY; without even the implied warranty of
 *  MERCHANTABILITY or FITNESS FOR A PARTICULAR PURPOSE.  See the
 *  GNU Lesser General Public License for more details.
 *
 *  You should have received a copy of the GNU Lesser General Public
 *  License along with this library; see the file COPYING.  If not, write to
 *  the Free Software Foundation, 675 Mass Ave, Cambridge, MA 02139, USA.
 *
 */

#include <gpac/route.h>

#if !defined(GPAC_DISABLE_ROUTE)

#include <gpac/network.h>
#include <gpac/bitstream.h>
#include <gpac/xml.h>
#include <gpac/thread.h>

#define GF_ROUTE_SOCK_SIZE	0x80000

typedef struct __route_service GF_ROUTEService;

typedef enum
{
	GF_SERVICE_UNDEFINED=0,
	GF_SERVICE_ROUTE=1,//as defined in ATSC SLS
	GF_SERVICE_MMTP=2,//as defined in ATSC SLS
	GF_SERVICE_DVBI_FLUTE,
} GF_ServiceProtocolType;

typedef struct
{
	u8 codepoint;
	u8 format_id;
	u8 frag;
	u8 order;
	u32 src_fec_payload_id;
} GF_ROUTELCTReg;

typedef struct
{
	char *filename;
	u32 toi;
	u32 crc;
	//set if flute, in which case this object is not tracked in the static_files of the LCT channel object
	u32 fdt_tsi;
	Bool can_remove;
} GF_ROUTELCTFile;

typedef struct
{
	u32 tsi;
	char *toi_template;
	GF_List *static_files;

	GF_ROUTELCTReg CPs[8];
	u32 nb_cps;
	u32 last_dispatched_tsi, last_dispatched_toi;
	Bool tsi_init;
	u32 flute_fdt_crc;

	GF_ROUTEService *flute_parent_service;
} GF_ROUTELCTChannel;

typedef enum
{
	GF_LCT_OBJ_INIT=0,
	GF_LCT_OBJ_RECEPTION,
	GF_LCT_OBJ_DONE_ERR,
	GF_LCT_OBJ_DONE,
	GF_LCT_OBJ_DISPATCHED,
} GF_LCTObjectStatus;

typedef enum
{
	GF_FLUTE_NONE = 0,
	GF_FLUTE_FDT,
	GF_FLUTE_DVBI_CFG,
	GF_FLUTE_HAS_MANIFEST,
	GF_FLUTE_OBJ,
} GF_FLUTEType;

typedef struct
{
	u32 toi, tsi;
	u32 total_length;
	//fragment reaggregation
	char *payload;
	u32 nb_bytes, nb_recv_bytes, alloc_size;
	u32 nb_frags, nb_alloc_frags, nb_recv_frags;
	GF_LCTFragInfo *frags;
	GF_LCTObjectStatus status;
	u32 download_time_ms;
	u32 last_gather_time;
	u8 closed_flag;
	u8 force_keep;

	GF_ROUTELCTChannel *rlct;
	GF_ROUTELCTFile *rlct_file;

	u32 prev_start_offset;

	u32 flute_symbol_size, flute_nb_symbols;
	u32 flute_type;

    char solved_path[GF_MAX_PATH];

    GF_Blob blob;
	void *udta;
} GF_LCTObject;

typedef struct
{
	GF_Socket *sock;

	GF_List *channels;
} GF_ROUTESession;

typedef enum
{
	GF_ROUTE_TUNE_OFF=0,
	GF_ROUTE_TUNE_ON,
	GF_ROUTE_TUNE_SLS_ONLY,
} GF_ROUTETuneMode;

typedef GF_Err (*gf_service_process)(GF_ROUTEDmx *routedmx, GF_ROUTEService *s, GF_ROUTESession *route_sess);
struct __route_service
{
	u32 service_id;
	GF_ServiceProtocolType protocol;

	u32 mpd_version, stsid_version;
	GF_Socket *sock;
	u32 secondary_sockets;
	GF_List *objects;
	GF_LCTObject *last_active_obj;
	u32 nb_media_streams;

	gf_service_process process_service;

	u32 port;
	char *dst_ip;
	u32 last_dispatched_toi_on_tsi_zero;
	u32 stsid_crc;
	u32 flute_fdt_crc;
	u32 dvbi_sig_crc;

	GF_List *route_sessions;
	GF_ROUTETuneMode tune_mode;
	void *udta;

	char *log_name;
};

struct __gf_routedmx {
	const char *ip_ifce;
	const char *netcap_id;
	GF_Socket *atsc_sock;
	u8 *buffer;
	u32 buffer_size;
	u8 *unz_buffer;
	u32 unz_buffer_size;

	u32 reorder_timeout;
	Bool force_reorder;
    Bool progressive_dispatch;
	u32 max_seg_cache;

	u32 slt_version, rrt_version, systime_version, aeat_version;
	GF_List *services;

	GF_List *object_reservoir;
	GF_BitStream *bs;

	GF_DOMParser *dom;
	u32 service_autotune;
	Bool tune_all_sls;

	GF_SockGroup *active_sockets;

	void (*on_event)(void *udta, GF_ROUTEEventType evt, u32 evt_param, GF_ROUTEEventFileInfo *info);
	void *udta;

	u32 debug_tsi;

	u64 nb_packets;
	u64 total_bytes_recv;
	u64 first_pck_time, last_pck_time;

    //for now use a single mutex for all blob access
    GF_Mutex *blob_mx;

	Bool dvbi_flute;
};

static GF_Err dmx_process_service_route(GF_ROUTEDmx *routedmx, GF_ROUTEService *s, GF_ROUTESession *route_sess);
static GF_Err dmx_process_service_dvbi_flute(GF_ROUTEDmx *routedmx, GF_ROUTEService *s, GF_ROUTESession *route_sess);


static void gf_route_static_files_del(GF_List *files)
{
	while (gf_list_count(files)) {
		GF_ROUTELCTFile *rf = gf_list_pop_back(files);
		gf_free(rf->filename);
		gf_free(rf);
	}
	gf_list_del(files);
}

static void gf_route_route_session_del(GF_ROUTESession *rs)
{
	if (rs->sock) gf_sk_del(rs->sock);
	while (gf_list_count(rs->channels)) {
		GF_ROUTELCTChannel *lc = gf_list_pop_back(rs->channels);
		gf_route_static_files_del(lc->static_files);
		gf_free(lc->toi_template);
		gf_free(lc);
	}
	gf_list_del(rs->channels);
	gf_free(rs);
}

static void gf_route_lct_obj_del(GF_LCTObject *o)
{
	if (o->frags) gf_free(o->frags);
	if (o->payload) gf_free(o->payload);
	if (o->rlct_file && o->rlct_file->fdt_tsi) {
		if (o->rlct_file->filename) gf_free(o->rlct_file->filename);
		gf_free(o->rlct_file);
	}
	gf_free(o);
}

static void gf_route_service_del(GF_ROUTEDmx *routedmx, GF_ROUTEService *s)
{
	if (s->sock) {
		gf_sk_group_unregister(routedmx->active_sockets, s->sock);
		gf_sk_del(s->sock);
	}
	while (gf_list_count(s->objects)) {
		GF_LCTObject *o = gf_list_pop_back(s->objects);
		gf_route_lct_obj_del(o);
	}
	gf_list_del(s->objects);

	while (gf_list_count(s->route_sessions)) {
		GF_ROUTESession *rsess = gf_list_pop_back(s->route_sessions);
		gf_route_route_session_del(rsess);
	}
	gf_list_del(s->route_sessions);

	if (s->dst_ip) gf_free(s->dst_ip);
	if (s->log_name) gf_free(s->log_name);
	gf_free(s);
}

GF_EXPORT
void gf_route_dmx_del(GF_ROUTEDmx *routedmx)
{
	if (!routedmx) return;

	if (routedmx->buffer) gf_free(routedmx->buffer);
	if (routedmx->unz_buffer) gf_free(routedmx->unz_buffer);
	if (routedmx->atsc_sock) gf_sk_del(routedmx->atsc_sock);
    if (routedmx->dom) gf_xml_dom_del(routedmx->dom);
    if (routedmx->blob_mx) gf_mx_del(routedmx->blob_mx);
	if (routedmx->services) {
		while (gf_list_count(routedmx->services)) {
			GF_ROUTEService *s = gf_list_pop_back(routedmx->services);
			gf_route_service_del(routedmx, s);
		}
		gf_list_del(routedmx->services);
	}
	if (routedmx->active_sockets) gf_sk_group_del(routedmx->active_sockets);
	if (routedmx->object_reservoir) {
		while (gf_list_count(routedmx->object_reservoir)) {
			GF_LCTObject *obj = gf_list_pop_back(routedmx->object_reservoir);
			gf_route_lct_obj_del(obj);
		}
		gf_list_del(routedmx->object_reservoir);
	}
	if (routedmx->bs) gf_bs_del(routedmx->bs);
	gf_free(routedmx);
}

static GF_ROUTEDmx *gf_route_dmx_new_internal(const char *ifce, u32 sock_buffer_size, const char *netcap_id, Bool is_atsc,
							  void (*on_event)(void *udta, GF_ROUTEEventType evt, u32 evt_param, GF_ROUTEEventFileInfo *info),
							  void *udta, const char *log_name)
{
	GF_ROUTEDmx *routedmx;
	GF_Err e;
	GF_SAFEALLOC(routedmx, GF_ROUTEDmx);
	if (!routedmx) {
		GF_LOG(GF_LOG_ERROR, GF_LOG_ROUTE, ("[%s] Failed to allocate ROUTE demuxer\n", log_name));
		return NULL;
	}
	routedmx->ip_ifce = ifce;
	routedmx->netcap_id = netcap_id;
	routedmx->dom = gf_xml_dom_new();
	if (!routedmx->dom) {
		GF_LOG(GF_LOG_ERROR, GF_LOG_ROUTE, ("[%s] Failed to allocate DOM parser\n", log_name));
		gf_route_dmx_del(routedmx);
		return NULL;
	}
	routedmx->services = gf_list_new();
	if (!routedmx->services) {
		GF_LOG(GF_LOG_ERROR, GF_LOG_ROUTE, ("[%s] Failed to allocate ROUTE service list\n", log_name));
		gf_route_dmx_del(routedmx);
		return NULL;
	}
	routedmx->object_reservoir = gf_list_new();
	if (!routedmx->object_reservoir) {
		GF_LOG(GF_LOG_ERROR, GF_LOG_ROUTE, ("[%s] Failed to allocate ROUTE object reservoir\n", log_name));
		gf_route_dmx_del(routedmx);
		return NULL;
	}
    routedmx->blob_mx = gf_mx_new("ROUTEBlob");
    if (!routedmx->blob_mx) {
        GF_LOG(GF_LOG_ERROR, GF_LOG_ROUTE, ("[%s] Failed to allocate ROUTE blob mutex\n", log_name));
        gf_route_dmx_del(routedmx);
        return NULL;
    }

	if (!sock_buffer_size) sock_buffer_size = GF_ROUTE_SOCK_SIZE;
	routedmx->unz_buffer_size = sock_buffer_size;
	//we store one UDP packet, or realloc to store LLS signaling so starting with 10k should be enough in most cases
	routedmx->buffer_size = 10000;
	routedmx->buffer = gf_malloc(routedmx->buffer_size);
	if (!routedmx->buffer) {
		GF_LOG(GF_LOG_ERROR, GF_LOG_ROUTE, ("[%s] Failed to allocate socket buffer\n", log_name));
		gf_route_dmx_del(routedmx);
		return NULL;
	}
	routedmx->unz_buffer = gf_malloc(routedmx->unz_buffer_size);
	if (!routedmx->unz_buffer) {
		GF_LOG(GF_LOG_ERROR, GF_LOG_ROUTE, ("[%s] Failed to allocate socket buffer\n", log_name));
		gf_route_dmx_del(routedmx);
		return NULL;
	}

	routedmx->active_sockets = gf_sk_group_new();
	if (!routedmx->active_sockets) {
		gf_route_dmx_del(routedmx);
		GF_LOG(GF_LOG_ERROR, GF_LOG_ROUTE, ("[%s] Failed to create socket group\n", log_name));
		return NULL;
	}
	//create static bs
	routedmx->bs = gf_bs_new((char*)&e, 1, GF_BITSTREAM_READ);

	routedmx->reorder_timeout = 5000;

	routedmx->on_event = on_event;
	routedmx->udta = udta;

	if (!is_atsc)
		return routedmx;

	routedmx->atsc_sock = gf_sk_new_ex(GF_SOCK_TYPE_UDP, routedmx->netcap_id);
	if (!routedmx->atsc_sock) {
		gf_route_dmx_del(routedmx);
		GF_LOG(GF_LOG_ERROR, GF_LOG_ROUTE, ("[%s] Failed to create UDP socket\n", log_name));
		return NULL;
	}

	gf_sk_set_usec_wait(routedmx->atsc_sock, 1);
	e = gf_sk_setup_multicast(routedmx->atsc_sock, GF_ATSC_MCAST_ADDR, GF_ATSC_MCAST_PORT, 1, GF_FALSE, (char *) ifce);
	if (e) {
		gf_route_dmx_del(routedmx);
		GF_LOG(GF_LOG_ERROR, GF_LOG_ROUTE, ("[%s] Failed to bind to multicast address on interface %s\n", log_name, ifce ? ifce : "default"));
		return NULL;
	}
	gf_sk_set_buffer_size(routedmx->atsc_sock, GF_FALSE, sock_buffer_size);
	//gf_sk_set_block_mode(routedmx->sock, GF_TRUE);

	gf_sk_group_register(routedmx->active_sockets, routedmx->atsc_sock);
	return routedmx;
}

static void gf_route_register_service_sockets(GF_ROUTEDmx *routedmx, GF_ROUTEService *s, Bool do_register)
{
    u32 i;
    GF_ROUTESession *rsess;
    if (do_register) gf_sk_group_register(routedmx->active_sockets, s->sock);
    else gf_sk_group_unregister(routedmx->active_sockets, s->sock);

    if (!s->secondary_sockets) return;

    i=0;
    while ((rsess = gf_list_enum(s->route_sessions, &i))) {
        if (! rsess->sock) continue;
        if (do_register) gf_sk_group_register(routedmx->active_sockets, rsess->sock);
        else gf_sk_group_unregister(routedmx->active_sockets, rsess->sock);
    }
}

static GF_ROUTEService *gf_route_create_service(GF_ROUTEDmx *routedmx, const char *dst_ip, u32 dst_port, u32 service_id, GF_ServiceProtocolType protocol_type)
{
	GF_ROUTEService *service;
	GF_Err e;
	char log_name[1024];
	if ((protocol_type == GF_SERVICE_DVBI_FLUTE) && !service_id) {
		sprintf(log_name, "DVBI-FLUTE RFDT");
	} else {
		sprintf(log_name, "%s S%u", (protocol_type==GF_SERVICE_ROUTE) ? "ROUTE" : "DVBI-FLUTE", service_id);
	}

	switch (protocol_type) {
	case GF_SERVICE_ROUTE:
	case GF_SERVICE_DVBI_FLUTE:
		break;
	default:
		GF_LOG(GF_LOG_ERROR, GF_LOG_ROUTE, ("[%s] Unsupported protocol type %d\n", log_name, protocol_type));
		return NULL;
	}

	GF_LOG(GF_LOG_INFO, GF_LOG_ROUTE, ("[%s] Setting up service %d destination IP %s port %d\n", log_name, service_id, dst_ip, dst_port));

	GF_SAFEALLOC(service, GF_ROUTEService);
	if (!service) {
		GF_LOG(GF_LOG_ERROR, GF_LOG_ROUTE, ("[%s] Failed to allocate service %d\n", log_name, service_id));
		return NULL;
	}
	service->service_id = service_id;
	service->protocol = protocol_type;
	if (protocol_type==GF_SERVICE_ROUTE) {
		service->process_service = dmx_process_service_route;
	} else {
		service->process_service = dmx_process_service_dvbi_flute;
	}
	service->log_name = gf_strdup(log_name);

	service->sock = gf_sk_new_ex(GF_SOCK_TYPE_UDP, routedmx->netcap_id);
	gf_sk_set_usec_wait(service->sock, 1);
	e = gf_sk_setup_multicast(service->sock, dst_ip, dst_port, 0, GF_FALSE, (char*) routedmx->ip_ifce);
	if (e) {
		GF_LOG(GF_LOG_ERROR, GF_LOG_ROUTE, ("[%s] Failed to setup multicast on %s:%d\n", service->log_name, dst_ip, dst_port));
		gf_route_service_del(routedmx, service);
		return NULL;
	}
	gf_sk_set_buffer_size(service->sock, GF_FALSE, routedmx->unz_buffer_size);
	//gf_sk_set_block_mode(service->sock, GF_TRUE);

	service->dst_ip = gf_strdup(dst_ip);
	service->port = dst_port;
	service->objects = gf_list_new();
	service->route_sessions = gf_list_new();

	gf_list_add(routedmx->services, service);

	//flute default service for root FDT carrying DVBI manifest + other static (depending on muxers)
	//always on
	if ((protocol_type == GF_SERVICE_DVBI_FLUTE) && !service_id) {
		service->tune_mode = GF_ROUTE_TUNE_ON;
		gf_sk_group_register(routedmx->active_sockets, service->sock);
		return service;
	}

	if (routedmx->atsc_sock || routedmx->dvbi_flute) {
		if (routedmx->service_autotune==0xFFFFFFFF) service->tune_mode = GF_ROUTE_TUNE_ON;
		else if (routedmx->service_autotune==0xFFFFFFFE) {
			service->tune_mode = GF_ROUTE_TUNE_ON;
			routedmx->service_autotune -= 1;
		}
		else if (routedmx->service_autotune==service_id) service->tune_mode = GF_ROUTE_TUNE_ON;
		else if (routedmx->tune_all_sls) service->tune_mode = GF_ROUTE_TUNE_SLS_ONLY;

		//we are tuning, register socket
        if (service->tune_mode != GF_ROUTE_TUNE_OFF) {
			//call gf_route_register_service_sockets rather than gf_sk_group_register for coverage purpose only
            gf_route_register_service_sockets(routedmx, service, GF_TRUE);
        }
	} else {
		service->tune_mode = GF_ROUTE_TUNE_ON;
		routedmx->service_autotune = service_id;
		gf_sk_group_register(routedmx->active_sockets, service->sock);
	}
	if (routedmx->on_event)
		routedmx->on_event(routedmx->udta, GF_ROUTE_EVT_SERVICE_FOUND, service_id, NULL);

	return service;
}

GF_EXPORT
GF_ROUTEDmx *gf_route_atsc_dmx_new(const char *ifce, u32 sock_buffer_size,
								   void (*on_event)(void *udta, GF_ROUTEEventType evt, u32 evt_param, GF_ROUTEEventFileInfo *info),
								   void *udta)
{
	return gf_route_dmx_new_internal(ifce, sock_buffer_size, NULL, GF_TRUE, on_event, udta, "ROUTE");
}
GF_EXPORT
GF_ROUTEDmx *gf_route_dmx_new(const char *ip, u32 port, const char *ifce, u32 sock_buffer_size,
							  void (*on_event)(void *udta, GF_ROUTEEventType evt, u32 evt_param, GF_ROUTEEventFileInfo *info),
							  void *udta)
{
	GF_ROUTEDmx *routedmx = gf_route_dmx_new_internal(ifce, sock_buffer_size, NULL, GF_FALSE, on_event, udta, "ROUTE");
	if (!routedmx) return NULL;
	gf_route_create_service(routedmx, ip, port, 1, GF_SERVICE_ROUTE);
	return routedmx;
}


GF_EXPORT
GF_ROUTEDmx *gf_route_atsc_dmx_new_ex(const char *ifce, u32 sock_buffer_size, const char *netcap_id,
								   void (*on_event)(void *udta, GF_ROUTEEventType evt, u32 evt_param, GF_ROUTEEventFileInfo *info),
								   void *udta)
{
	return gf_route_dmx_new_internal(ifce, sock_buffer_size, netcap_id, GF_TRUE, on_event, udta, "ROUTE");
}
GF_EXPORT
GF_ROUTEDmx *gf_route_dmx_new_ex(const char *ip, u32 port, const char *ifce, u32 sock_buffer_size, const char *netcap_id,
							  void (*on_event)(void *udta, GF_ROUTEEventType evt, u32 evt_param, GF_ROUTEEventFileInfo *info),
							  void *udta)
{
	GF_ROUTEDmx *routedmx = gf_route_dmx_new_internal(ifce, sock_buffer_size, netcap_id, GF_FALSE, on_event, udta, "ROUTE");
	if (!routedmx) return NULL;
	gf_route_create_service(routedmx, ip, port, 1, GF_SERVICE_ROUTE);
	return routedmx;
}

GF_ROUTEDmx *gf_dvbi_flute_dmx_new(const char *ip, u32 port, const char *ifce, u32 sock_buffer_size, const char *netcap_id, void (*on_event)(void *udta, GF_ROUTEEventType evt, u32 evt_param, GF_ROUTEEventFileInfo *finfo), void *udta)
{
	GF_ROUTEDmx *routedmx = gf_route_dmx_new_internal(ifce, sock_buffer_size, netcap_id, GF_FALSE, on_event, udta, "DVBI-FLUTE");
	if (!routedmx) return NULL;
	routedmx->dvbi_flute = GF_TRUE;
	gf_route_create_service(routedmx, ip, port, 0, GF_SERVICE_DVBI_FLUTE);
	return routedmx;
}

GF_EXPORT
GF_Err gf_route_atsc3_tune_in(GF_ROUTEDmx *routedmx, u32 serviceID, Bool tune_all_sls)
{
	u32 i;
	GF_ROUTEService *s;
	if (!routedmx) return GF_BAD_PARAM;
	routedmx->service_autotune = serviceID;
	if (routedmx->dvbi_flute) tune_all_sls = GF_FALSE;
	routedmx->tune_all_sls = tune_all_sls;
	i=0;
	while ((s = gf_list_enum(routedmx->services, &i))) {
		if (routedmx->dvbi_flute && !s->service_id) continue;

		GF_ROUTETuneMode prev_mode = s->tune_mode;
		if (s->service_id==serviceID) s->tune_mode = GF_ROUTE_TUNE_ON;
		else if (serviceID==0xFFFFFFFF) s->tune_mode = GF_ROUTE_TUNE_ON;
		else if ((s->tune_mode!=GF_ROUTE_TUNE_ON) && (serviceID==0xFFFFFFFE)) {
			s->tune_mode = GF_ROUTE_TUNE_ON;
			serviceID = s->service_id;
		} else {
			s->tune_mode = tune_all_sls ? GF_ROUTE_TUNE_SLS_ONLY : GF_ROUTE_TUNE_OFF;
		}
		//we were previously not tuned
		if (prev_mode == GF_ROUTE_TUNE_OFF) {
			//we are now tuned, register sockets
			if (s->tune_mode != GF_ROUTE_TUNE_OFF) {
				gf_route_register_service_sockets(routedmx, s, GF_TRUE);
			}
		}
		//we were previously tuned
		else {
			//we are now not tuned, unregister sockets
			if (s->tune_mode == GF_ROUTE_TUNE_OFF) {
				gf_route_register_service_sockets(routedmx, s, GF_FALSE);
			}
		}
	}
	return GF_OK;
}

GF_EXPORT
GF_Err gf_route_set_reorder(GF_ROUTEDmx *routedmx, Bool force_reorder, u32 timeout_ms)
{
	if (!routedmx) return GF_BAD_PARAM;
	routedmx->reorder_timeout = timeout_ms;
	routedmx->force_reorder = force_reorder;
	return GF_OK;
}

GF_EXPORT
GF_Err gf_route_set_allow_progressive_dispatch(GF_ROUTEDmx *routedmx, Bool allow_progressive)
{
    if (!routedmx) return GF_BAD_PARAM;
    routedmx->progressive_dispatch = allow_progressive;
    return GF_OK;
}

GF_Err gf_route_set_max_cache(GF_ROUTEDmx *routedmx, u32 max_cache)
{
    if (!routedmx) return GF_BAD_PARAM;
    routedmx->max_seg_cache = max_cache;
    return GF_OK;
}


static GF_Err gf_route_dmx_process_slt(GF_ROUTEDmx *routedmx, GF_XMLNode *root)
{
	GF_XMLNode *n;
	u32 i=0;

	while ( ( n = gf_list_enum(root->content, &i)) ) {
		if (n->type != GF_XML_NODE_TYPE) continue;
		//setup service
		if (!strcmp(n->name, "Service")) {
			GF_XMLAttribute *att;
			GF_XMLNode *m;
			u32 j=0;
			const char *dst_ip=NULL;
			u32 dst_port = 0;
			u32 protocol = 0;
			u32 service_id=0;
			while ( ( att = gf_list_enum(n->attributes, &j)) ) {
				if (!strcmp(att->name, "serviceId")) sscanf(att->value, "%u", &service_id);
			}

			j=0;
			while ( ( m = gf_list_enum(n->content, &j)) ) {
				if (m->type != GF_XML_NODE_TYPE) continue;
				if (!strcmp(m->name, "BroadcastSvcSignaling")) {
					u32 k=0;
					while ( ( att = gf_list_enum(m->attributes, &k)) ) {
						if (!strcmp(att->name, "slsProtocol")) protocol = atoi(att->value);
						if (!strcmp(att->name, "slsDestinationIpAddress")) dst_ip = att->value;
						else if (!strcmp(att->name, "slsDestinationUdpPort")) dst_port = atoi(att->value);
						//don't care about the rest
					}
				}
			}

			if (!dst_ip || !dst_port) {
				GF_LOG(GF_LOG_ERROR, GF_LOG_ROUTE, ("[ATSC] No service destination IP or port found for service %d - ignoring service\n", service_id));
				continue;
			}
			if (protocol==2) {
				GF_LOG(GF_LOG_ERROR, GF_LOG_ROUTE, ("[ATSC] ATSC service %d using MMTP protocol is not supported - ignoring\n", service_id));
				continue;
			}
			if (protocol!=1) {
				GF_LOG(GF_LOG_ERROR, GF_LOG_ROUTE, ("[ATSC] Unknown ATSC signaling protocol %d for service %d - ignoring\n", protocol, service_id));
				continue;
			}
			protocol = GF_SERVICE_ROUTE;

			//todo - remove existing service ?
			gf_route_create_service(routedmx, dst_ip, dst_port, service_id, protocol);

		}
	}
	GF_LOG(GF_LOG_INFO, GF_LOG_ROUTE, ("[ATSC] Done scaning all services\n"));
	if (routedmx->on_event) routedmx->on_event(routedmx->udta, GF_ROUTE_EVT_SERVICE_SCAN, 0, NULL);
	return GF_OK;
}

#ifndef GPAC_DISABLE_LOG
static const char *get_lct_obj_status_name(GF_LCTObjectStatus status)
{
	switch (status) {
	case GF_LCT_OBJ_INIT: return "init";
	case GF_LCT_OBJ_RECEPTION: return "reception";
	case GF_LCT_OBJ_DONE_ERR: return "done_error";
	case GF_LCT_OBJ_DONE: return "done";
	case GF_LCT_OBJ_DISPATCHED: return "dispatched";
	}
	return "unknown";
}
#endif // GPAC_DISABLE_LOG

static void gf_route_obj_to_reservoir(GF_ROUTEDmx *routedmx, GF_ROUTEService *s, GF_LCTObject *obj)
{

	assert (obj->status != GF_LCT_OBJ_RECEPTION);

    if (routedmx->on_event && obj->solved_path[0]) {
        GF_ROUTEEventFileInfo finfo;
        memset(&finfo, 0, sizeof(GF_ROUTEEventFileInfo));
		finfo.filename = obj->solved_path;
		finfo.udta = obj->udta;
        routedmx->on_event(routedmx->udta, GF_ROUTE_EVT_FILE_DELETE, s->service_id, &finfo);
    }

	//remove other objects
	GF_LOG(GF_LOG_DEBUG, GF_LOG_ROUTE, ("[%s] Moving object tsi %u toi %u to reservoir (status %s)\n", s->log_name, obj->tsi, obj->toi, get_lct_obj_status_name(obj->status) ));

#ifndef GPAC_DISABLE_LOG
	if (gf_log_tool_level_on(GF_LOG_ROUTE, GF_LOG_DEBUG)){
		u32 i, count = gf_list_count(s->objects);
		GF_LOG(GF_LOG_DEBUG, GF_LOG_ROUTE, ("[%s] Active objects TOIs for tsi %u: ", s->log_name, obj->tsi));
		for (i=0;i<count;i++) {
			GF_LCTObject *o = gf_list_get(s->objects, i);
			if (o==obj) continue;
			if (o->tsi != obj->tsi) continue;
			GF_LOG(GF_LOG_DEBUG, GF_LOG_ROUTE, (" %u", o->toi));
			if (o->rlct_file)
				GF_LOG(GF_LOG_DEBUG, GF_LOG_ROUTE, ("(%s)", o->rlct_file->filename));
		}
		GF_LOG(GF_LOG_DEBUG, GF_LOG_ROUTE, ("\n"));
	}
#endif

	if (s->last_active_obj==obj) s->last_active_obj = NULL;
	obj->closed_flag = 0;
	obj->force_keep = 0;
	obj->nb_bytes = 0;
	obj->nb_frags = GF_FALSE;
	obj->nb_recv_frags = 0;
	obj->rlct = NULL;
	if (obj->rlct_file && obj->rlct_file->fdt_tsi) {
		if (obj->rlct_file->filename) gf_free(obj->rlct_file->filename);
		gf_free(obj->rlct_file);
	}
	obj->rlct_file = NULL;
	obj->toi = 0;
    obj->tsi = 0;
	obj->udta = NULL;
    obj->solved_path[0] = 0;
	obj->total_length = 0;
	obj->prev_start_offset = 0;
	obj->download_time_ms = 0;
	obj->last_gather_time = 0;
	obj->status = GF_LCT_OBJ_INIT;
	gf_list_del_item(s->objects, obj);
	gf_list_add(routedmx->object_reservoir, obj);

}

static GF_Err gf_route_dmx_push_object(GF_ROUTEDmx *routedmx, GF_ROUTEService *s, GF_LCTObject *obj, Bool final_push, Bool partial, Bool updated, u64 bytes_done)
{
    char *filepath;
    Bool is_init = GF_FALSE;

    if (obj->rlct_file) {
        filepath = obj->rlct_file->filename ? obj->rlct_file->filename : "ghost-init.mp4";
        is_init = GF_TRUE;
        gf_assert(final_push);
		if ((s->protocol==GF_SERVICE_DVBI_FLUTE) && obj->rlct)
			is_init = GF_FALSE;
    } else {
        if (!obj->solved_path[0]) {
			if (!obj->rlct->toi_template) {
				if (obj->status != GF_LCT_OBJ_RECEPTION)
					gf_route_obj_to_reservoir(routedmx, s, obj);
				return GF_OK;
			}
            sprintf(obj->solved_path, obj->rlct->toi_template, obj->toi);
		}
        filepath = obj->solved_path;
    }
#ifndef GPAC_DISABLE_LOG
    if (partial) {
        GF_LOG(GF_LOG_DEBUG, GF_LOG_ROUTE, ("[%s] Got file %s (TSI %u TOI %u) size %d in %d ms (%d bytes in %d fragments)\n", s->log_name, filepath, obj->tsi, obj->toi, obj->total_length, obj->download_time_ms, obj->nb_bytes, obj->nb_recv_frags));
    } else {
        GF_LOG(GF_LOG_INFO, GF_LOG_ROUTE, ("[%s] Got file %s (TSI %u TOI %u) size %d in %d ms\n", s->log_name, filepath, obj->tsi, obj->toi, obj->total_length, obj->download_time_ms));
    }
#endif

    if (routedmx->on_event) {
        GF_ROUTEEventType evt_type;
        GF_ROUTEEventFileInfo finfo;
        memset(&finfo, 0,sizeof(GF_ROUTEEventFileInfo));
        finfo.filename = filepath;
		obj->blob.data = obj->payload;
		obj->blob.flags = 0;
		if (final_push) {
			if (!obj->total_length)
				obj->total_length = obj->alloc_size;
			if (partial)
				obj->blob.flags |= GF_BLOB_CORRUPTED;
			obj->blob.size = (u32) obj->total_length;
		} else {
			obj->blob.flags = GF_BLOB_IN_TRANSFER;
			obj->blob.size = (u32) bytes_done;
		}
		finfo.blob = &obj->blob;
        finfo.total_size = obj->total_length;
        finfo.tsi = obj->tsi;
        finfo.toi = obj->toi;
		finfo.updated = updated;
		finfo.udta = obj->udta;
        finfo.download_ms = obj->download_time_ms;
        if (is_init)
            evt_type = GF_ROUTE_EVT_FILE;
        else if (final_push) {
            evt_type = GF_ROUTE_EVT_DYN_SEG;
            finfo.nb_frags = obj->nb_frags;
            finfo.frags = obj->frags;
			gf_assert(obj->total_length <= obj->alloc_size);
        }
        else
            evt_type = GF_ROUTE_EVT_DYN_SEG_FRAG;

		routedmx->on_event(routedmx->udta, evt_type, s->service_id, &finfo);
		//store udta cookie
		obj->udta = finfo.udta;
	} else if (final_push) {
		//keep static files active, move other to reservoir
		if (!obj->rlct_file || obj->rlct_file->can_remove)
			gf_route_obj_to_reservoir(routedmx, s, obj);
	}
    return GF_OK;
}

#define HAS_MIMES "application/dash+xml|video/vnd.3gpp.mpd|audio/vnd.3gpp.mpd|video/vnd.mpeg.dash.mpd|audio/vnd.mpeg.dash.mpd|audio/mpegurl|video/mpegurl|application/vnd.ms-sstr+xml|application/x-mpegURL|application/vnd.apple.mpegURL"

static GF_Err gf_dvbi_flute_dmx_process_service_signaling(GF_ROUTEDmx *routedmx, GF_ROUTEService *s, GF_LCTObject *fdt_obj)
{
    u32 crc = gf_crc_32(fdt_obj->payload, fdt_obj->total_length);
    if (fdt_obj->rlct) {
		if (crc == fdt_obj->rlct->flute_fdt_crc)
			return GF_OK;
		fdt_obj->rlct->flute_fdt_crc = crc;
	} else {
		if (crc == s->flute_fdt_crc) return GF_OK;
		s->flute_fdt_crc = crc;
	}

    // Verifying that the payload is not erroneously treated as plaintext
    if (!isprint(fdt_obj->payload[0])) {
        GF_LOG(GF_LOG_WARNING, GF_LOG_ROUTE, ("[%s] Package appears to be compressed but is being treated as plaintext:\n%s\n", s->log_name, fdt_obj->payload));
    }
    fdt_obj->payload[fdt_obj->total_length]=0;

	GF_Err e = gf_xml_dom_parse_string(routedmx->dom, fdt_obj->payload);
	GF_XMLNode *root = gf_xml_dom_get_root(routedmx->dom);
	if (!root || strcmp(root->name, "FDT-Instance") || e) {
        // Error: Couldn't find start or end tags
        if (!e) e = GF_NON_COMPLIANT_BITSTREAM;
        GF_LOG(GF_LOG_ERROR, GF_LOG_ROUTE, ("[%s] Unable to extract XML content from package: %s\n%s\n", s->log_name, gf_error_to_string(e), fdt_obj->payload));
        return e;
	}

    GF_LOG(GF_LOG_DEBUG, GF_LOG_ROUTE, ("[%s] TOI %u got FDT config package:\n%s\n", s->log_name, fdt_obj->toi, fdt_obj->payload));

	//mark all objects previously declared by this fdt as removable
	u32 i, count=gf_list_count(s->objects);
	for (i=0; i<count; i++) {
		GF_LCTObject *old_o = gf_list_get(s->objects, i);
		if (old_o->rlct_file && (old_o->rlct_file->fdt_tsi==fdt_obj->tsi)) {
			old_o->rlct_file->can_remove = GF_TRUE;
		}
	}

	GF_XMLNode *fdt;
	u32 fdt_idx=0;
	while ( (fdt = gf_list_enum(root->content, &fdt_idx)) ) {
		GF_XMLAttribute *att;
		if (!fdt || strcmp(fdt->name, "File"))
			continue;

		u32 toi=0;
		u32 tsi = fdt_obj->tsi;
		const char *content_location=NULL;
		u32 content_length=0;
		char *content_type=NULL;
		u32 FEC_OTI_Encoding_Symbol_Length = 0;
		u32 a_idx=0;

		while ( (att = gf_list_enum(fdt->attributes, &a_idx)) ) {
			if (!att->name) continue;
			if (!strcmp(att->name, "Content-Location")) content_location = att->value;
			else if (!strcmp(att->name, "Content-Type")) content_type = att->value;
			else if (!strcmp(att->name, "Transfer-Length")) content_length = atoi(att->value);
			else if (!strcmp(att->name, "FEC-OTI-Encoding-Symbol-Length")) FEC_OTI_Encoding_Symbol_Length = atoi(att->value);
			else if (!strcmp(att->name, "TOI")) toi = atoi(att->value);
		}
		if (!toi) continue;

		GF_LCTObject *obj=NULL;
		u32 i;
		for (i=0; i<gf_list_count(s->objects); i++) {
			obj = gf_list_get(s->objects, i);
			if ((obj->toi==toi) && (obj->tsi==tsi)) break;
			obj=NULL;
		}
		//found, we assume the same content
		if (obj) {
			if (obj->rlct_file) obj->rlct_file->can_remove = GF_FALSE;
			continue;
		}

		obj = gf_list_pop_back(routedmx->object_reservoir);
		if (!obj) {
			GF_SAFEALLOC(obj, GF_LCTObject);
			if (!obj) {
				GF_LOG(GF_LOG_ERROR, GF_LOG_ROUTE, ("[%s] Failed to allocate LCT object TSI %u TOI %u\n", s->log_name, toi, tsi ));
				return GF_OUT_OF_MEM;
			}
			obj->nb_alloc_frags = 10;
			obj->frags = gf_malloc(sizeof(GF_LCTFragInfo)*obj->nb_alloc_frags);
			obj->blob.mx = routedmx->blob_mx;
		}
		obj->toi = toi;
		obj->tsi = tsi;
		obj->flute_symbol_size = FEC_OTI_Encoding_Symbol_Length;
		obj->flute_nb_symbols = content_length / FEC_OTI_Encoding_Symbol_Length;
		if (obj->flute_nb_symbols * FEC_OTI_Encoding_Symbol_Length < content_length)
			obj->flute_nb_symbols++;


		obj->rlct = fdt_obj->rlct;
		obj->flute_type = GF_FLUTE_OBJ;
		if (content_type) {
			if (!strcmp(content_type, "application/xml+dvb-mabr-session-configuration")) {
				obj->flute_type = GF_FLUTE_DVBI_CFG;
			} else if (strstr(HAS_MIMES, content_type)) {
				obj->flute_type = GF_FLUTE_HAS_MANIFEST;
			}
		}

		if (obj->total_length!=content_length) {
			obj->status = GF_LCT_OBJ_INIT;
			obj->total_length = content_length;
		}
		if (!obj->rlct_file) {
			GF_SAFEALLOC(obj->rlct_file, GF_ROUTELCTFile);
			obj->rlct_file->filename = gf_strdup(content_location);
			obj->rlct_file->toi = toi;
			GF_LOG(GF_LOG_DEBUG, GF_LOG_ROUTE, ("[%s] Added object %s TSI %u TOI %u\n", s->log_name, content_location, tsi, toi));
			obj->rlct_file->fdt_tsi = fdt_obj->tsi;
		}
		gf_list_add(s->objects, obj);
	}
	return GF_OK;
}

static GF_Err gf_route_service_setup_dash(GF_ROUTEDmx *routedmx, GF_ROUTEService *s, char *content, char *content_location);

static const char *_xml_get_attr(const GF_XMLNode *n, const char *att_name)
{
	u32 i=0;
	GF_XMLAttribute *att;
	if (!n) return NULL;
	while ((att = gf_list_enum(n->attributes, &i))) {
		if (att->name && !strcmp(att->name, att_name)) return att->value;
	}
	return NULL;
}

static const GF_XMLNode *_xml_get_child(const GF_XMLNode *n, const char *child_name)
{
	u32 i=0;
	GF_XMLNode *c;
	if (!n) return NULL;
	while ((c = gf_list_enum(n->content, &i))) {
		if (!c->type && !strcmp(c->name, child_name)) return c;
	}
	return NULL;
}
static const char *_xml_get_child_text(const GF_XMLNode *n, const char *child_name)
{
	u32 i=0;
	GF_XMLNode *c;
	if (!n) return NULL;
	while ((c = gf_list_enum(n->content, &i))) {
		if (!c->type && !strcmp(c->name, child_name)) {
			c = gf_list_get(c->content, 0);
			return c->name;
		}
	}
	return NULL;
}
static u32 _xml_get_child_count(const GF_XMLNode *n, const char *child_name)
{
	u32 i=0, nb_children=0;
	GF_XMLNode *c;
	if (!n) return 0;
	while ((c = gf_list_enum(n->content, &i))) {
		if (!c->type && !strcmp(c->name, child_name)) nb_children++;
	}
	return nb_children;
}
static GF_Err gf_dvbi_flute_dmx_process_mcast_signaling(GF_ROUTEDmx *routedmx, GF_ROUTEService *parent_s, GF_LCTObject *object)
{
    u32 crc = gf_crc_32(object->payload, object->total_length);
    if (crc == parent_s->dvbi_sig_crc) return GF_OK;
	parent_s->dvbi_sig_crc = crc;


    // Verifying that the payload is not erroneously treated as plaintext
    if (!isprint(object->payload[0])) {
        GF_LOG(GF_LOG_WARNING, GF_LOG_ROUTE, ("[%s] Package appears to be compressed but is being treated as plaintext:\n%s\n",
			parent_s->log_name, object->payload));
    }

	GF_Err e = gf_xml_dom_parse_string(routedmx->dom, object->payload);
	GF_XMLNode *root = gf_xml_dom_get_root(routedmx->dom);
	if (!root || strcmp(root->name, "MulticastGatewayConfiguration") || e) {
        // Error: Couldn't find start or end tags
        if (!e) e = GF_NON_COMPLIANT_BITSTREAM;
        GF_LOG(GF_LOG_ERROR, GF_LOG_ROUTE, ("[%s] Unable to extract XML content from package: %s\n%s\n", parent_s->log_name, gf_error_to_string(e), object->payload));
        return e;
	}
    GF_LOG(GF_LOG_DEBUG, GF_LOG_ROUTE, ("[%s] Got TOI 0 config package:\n%s\n", parent_s->log_name, object->payload));
	GF_XMLNode *mcast_sess;
	u32 s_idx=0;
	while ( (mcast_sess = gf_list_enum(root->content, &s_idx)) ) {
		if (!mcast_sess || !mcast_sess->name || strcmp(mcast_sess->name, "MulticastSession"))
			continue;

		GF_ROUTEService *new_s = NULL;
		GF_LCTObject *mani_obj = NULL;
		GF_XMLNode *tr_sess;
		GF_ServiceProtocolType proto_id = 0;
		u32 trs_idx=0;
		while ( (tr_sess = gf_list_enum(mcast_sess->content, &trs_idx)) ) {
			if (!tr_sess || !tr_sess->name) continue;
			if (!strcmp(tr_sess->name, "PresentationManifestLocator")) {
				tr_sess = gf_list_get(tr_sess->content, 0);
				if (!tr_sess->name) continue;
				u32 i, count=gf_list_count(parent_s->objects);
				for (i=0;i<count; i++) {
					GF_LCTObject *obj = gf_list_get(parent_s->objects, i);
					if (obj->rlct_file && !strcmp(obj->rlct_file->filename, tr_sess->name)) {
						mani_obj=obj;
						break;
					}
				}
				continue;
			}
			else if (strcmp(tr_sess->name, "MulticastTransportSession"))
				continue;

			const GF_XMLNode *trp = _xml_get_child(tr_sess, "TransportProtocol");
			const char *mode = _xml_get_attr(trp, "protocolIdentifier");
			if (mode && !strcmp(mode, "urn:dvb:metadata:cs:MulticastTransportProtocolCS:2019:FLUTE"))
				proto_id = GF_SERVICE_DVBI_FLUTE;
			else if (mode && !strcmp(mode, "urn:dvb:metadata:cs:MulticastTransportProtocolCS:2019:ROUTE"))
				proto_id = GF_SERVICE_ROUTE;
			else {
				GF_LOG(GF_LOG_WARNING, GF_LOG_ROUTE, ("[%s] Unrecognized protocol type %s, ignoring\n", parent_s->log_name, mode ? mode : "UNSPECIFIED"));
				continue;
			}

			trp = _xml_get_child(tr_sess, "EndpointAddress");
			if (!trp) continue;

			const char *dst_add = _xml_get_child_text(trp, "NetworkDestinationGroupAddress");
			const char *dst_port_str = _xml_get_child_text(trp, "TransportDestinationPort");
			const char *dst_tsi = _xml_get_child_text(trp, "MediaTransportSessionIdentifier");
			if (!dst_add || !dst_port_str || !dst_tsi) continue;
			u16 dst_port = atoi(dst_port_str);

			//TODO locate existing service ?
			if (!new_s) {
				u32 service_id = gf_list_count(routedmx->services);
				new_s = gf_route_create_service(routedmx, dst_add, dst_port, service_id, proto_id);
				if (!new_s) continue;

			}
			new_s->nb_media_streams += _xml_get_child_count(tr_sess, "ServiceComponentIdentifier");

			GF_ROUTESession *rsess=NULL;
			GF_SAFEALLOC(rsess, GF_ROUTESession);
			if (!rsess) continue;

			rsess->channels = gf_list_new();

			//need a new socket for the session
			if ((strcmp(new_s->dst_ip, dst_add)) || (new_s->port != dst_port) ) {
				rsess->sock = gf_sk_new_ex(GF_SOCK_TYPE_UDP, routedmx->netcap_id);
				gf_sk_set_usec_wait(rsess->sock, 1);
				e = gf_sk_setup_multicast(rsess->sock, dst_add, dst_port, 0, GF_FALSE, (char *) routedmx->ip_ifce);
				if (e) {
					GF_LOG(GF_LOG_ERROR, GF_LOG_ROUTE, ("[%s] Failed to setup mcast for route session on %s:%d\n", new_s->log_name, dst_add, dst_port));
					return e;
				}
				gf_sk_set_buffer_size(rsess->sock, GF_FALSE, routedmx->unz_buffer_size);
				//gf_sk_set_block_mode(rsess->sock, GF_TRUE);
				new_s->secondary_sockets++;
				if (new_s->tune_mode == GF_ROUTE_TUNE_ON)
					gf_sk_group_register(routedmx->active_sockets, rsess->sock);
			}
			gf_list_add(new_s->route_sessions, rsess);

			//OK setup LCT channel for route
			GF_ROUTELCTChannel *rlct;
			GF_SAFEALLOC(rlct, GF_ROUTELCTChannel);
			if (!rlct) {
				continue;
			}
			rlct->flute_parent_service = new_s;
			rlct->tsi = atoi(dst_tsi);
			rlct->toi_template = NULL;
			GF_ROUTELCTReg *lreg = &rlct->CPs[0];
			rlct->nb_cps=1;
			lreg->order = 1; //default
			lreg->codepoint = 0;
			lreg->format_id = 1;
			gf_list_add(rsess->channels, rlct);
			//associate manifest object with first channel we use
			if (mani_obj && !mani_obj->rlct) {
				mani_obj->rlct = rlct;
				if ((mani_obj->status>=GF_LCT_OBJ_RECEPTION) && (new_s->tune_mode==GF_ROUTE_TUNE_ON))
					gf_route_service_setup_dash(routedmx, new_s, mani_obj->payload, mani_obj->rlct_file->filename);
			}
		}
		if (new_s->tune_mode != GF_ROUTE_TUNE_ON)
			gf_route_register_service_sockets(routedmx, new_s, GF_FALSE);
	}
	return GF_OK;

}

static GF_Err gf_route_dmx_process_object(GF_ROUTEDmx *routedmx, GF_ROUTEService *s, GF_LCTObject *obj)
{
	Bool partial = GF_FALSE;
	Bool updated = GF_TRUE;

	// if this flute and its an FDT packet parse the fdt and associate the object with the TOI
	if (obj->flute_type==GF_FLUTE_FDT) {
		if (obj->status<GF_LCT_OBJ_RECEPTION)
			return GF_SERVICE_ERROR;
		GF_Err e = gf_dvbi_flute_dmx_process_service_signaling(routedmx, s, obj);
		//FDTs are always pushed to reservoir since they may have different content with same TOI
		gf_route_obj_to_reservoir(routedmx, s, obj);
		return e;
	}
	if (obj->flute_type==GF_FLUTE_DVBI_CFG) {
		if (obj->status<GF_LCT_OBJ_RECEPTION)
			return GF_SERVICE_ERROR;
		return gf_dvbi_flute_dmx_process_mcast_signaling(routedmx, s, obj);
	}
	if (obj->flute_type==GF_FLUTE_HAS_MANIFEST) {
		if (!obj->rlct || !obj->rlct->flute_parent_service) return GF_OK;
		if (obj->rlct->flute_parent_service->tune_mode!=GF_ROUTE_TUNE_ON) return GF_OK;
		return gf_route_service_setup_dash(routedmx, obj->rlct->flute_parent_service, obj->payload, obj->rlct_file->filename);
	}

	if (obj->flute_type==GF_FLUTE_OBJ) {
		obj->flute_type=GF_FLUTE_OBJ;
	} else {
		if (!obj->rlct) {
			GF_LOG(GF_LOG_ERROR, GF_LOG_ROUTE, ("[%s] Internal error, no LCT ROUTE channel defined for object TSI %u TOI %u\n", s->log_name, obj->tsi, obj->toi));
			return GF_SERVICE_ERROR;
		}
	}
	if (obj->status<GF_LCT_OBJ_RECEPTION)
		return GF_SERVICE_ERROR;

	if (obj->status==GF_LCT_OBJ_DONE_ERR) {
		if (obj->rlct && obj->rlct->tsi_init) {
			GF_LOG(GF_LOG_WARNING, GF_LOG_ROUTE, ("[%s] Object TSI %u TOI %u partial received only\n", s->log_name, obj->tsi, obj->toi));
		}
		partial = GF_TRUE;
	}
	if (obj->rlct)
		obj->rlct->tsi_init = GF_TRUE;

	if (obj->status == GF_LCT_OBJ_DISPATCHED) return GF_OK;
	obj->status = GF_LCT_OBJ_DISPATCHED;

	if (obj->rlct_file) {
		u32 crc = gf_crc_32(obj->payload, obj->total_length);
		if (crc != obj->rlct_file->crc) {
			obj->rlct_file->crc = crc;
			updated = GF_TRUE;
		} else {
			updated = GF_FALSE;
		}
	}
	return gf_route_dmx_push_object(routedmx, s, obj, GF_TRUE, partial, updated, 0);
}

static GF_Err gf_route_service_flush_object(GF_ROUTEService *s, GF_LCTObject *obj)
{
	u32 i;
	u64 start_offset = 0;
	obj->status = GF_LCT_OBJ_DONE;
	for (i=0; i<obj->nb_frags; i++) {
		if (start_offset != obj->frags[i].offset) {
			obj->status = GF_LCT_OBJ_DONE_ERR;
			break;
		}
		start_offset += obj->frags[i].size;
	}
	if (start_offset != obj->total_length) {
		obj->status = GF_LCT_OBJ_DONE_ERR;
	}
	obj->download_time_ms = gf_sys_clock() - obj->download_time_ms;
	return GF_EOS;
}

static GF_Err gf_route_service_gather_object(GF_ROUTEDmx *routedmx, GF_ROUTEService *s, u32 tsi, u32 toi, u32 start_offset, char *data, u32 size, u32 total_len, Bool close_flag, Bool in_order, GF_ROUTELCTChannel *rlct, GF_LCTObject **gather_obj, s32 flute_esi, u32 fdt_symbol_length)
{
	Bool done;
	u32 i, count;
    Bool do_push = GF_FALSE;
    Bool is_flute = (flute_esi<0) ? GF_FALSE : GF_TRUE;
	GF_LCTObject *obj = s->last_active_obj;

	if (routedmx->force_reorder)
		in_order = GF_FALSE;

<<<<<<< HEAD
	if((rlct && (tsi==rlct->last_dispatched_tsi) && (toi==rlct->last_dispatched_toi)) || (!rlct && !tsi && (toi==s->last_dispatched_toi_on_tsi_zero))) {
		if(routedmx->on_event) {
			// Sending event about the delayed data received.
			GF_ROUTEEventFileInfo finfo;
			GF_Blob blob;
			memset(&finfo, 0, sizeof(GF_ROUTEEventFileInfo));
			memset(&blob, 0, sizeof(GF_Blob));
			blob.data = data;
			blob.size = size;
			finfo.blob = &blob;
			finfo.total_size = size;
			finfo.tsi = tsi;
			finfo.toi = toi;
			finfo.late_fragment_offset = start_offset;
			GF_LOG(GF_LOG_INFO, GF_LOG_ROUTE, ("[ROUTE] Service %d received delayed data [%u, %u] for object tsi=%u, toi=%u, event sent\n", s->service_id, start_offset, start_offset+size-1, tsi, toi));
			routedmx->on_event(routedmx->udta, GF_ROUTE_EVT_LATE_DATA, s->service_id, &finfo);
		} else {
			GF_LOG(GF_LOG_WARNING, GF_LOG_ROUTE, ("[ROUTE] Service %d received delayed data [%u, %u] for object tsi=%u, toi=%u, ignoring\n", s->service_id, start_offset, start_offset+size-1, tsi, toi));
=======
	if (fdt_symbol_length) {
		u32 fdt_symbols = total_len / fdt_symbol_length;
		if (fdt_symbols * fdt_symbol_length < total_len)
			fdt_symbols++;

		if (fdt_symbols <= flute_esi) {
			GF_LOG(GF_LOG_ERROR, GF_LOG_ROUTE, ("[%s] TSI %u TOI %u invalid ESI %u for block size %u and content size %u\n", s->log_name, tsi, toi, fdt_symbols, fdt_symbol_length, total_len));
			return GF_NOT_SUPPORTED;
		}
		start_offset = flute_esi * fdt_symbol_length;
	}

	//in case last packet(s) are duplicated after we sent the object, skip them
	if (rlct) {
		if ((tsi==rlct->last_dispatched_tsi) && (toi==rlct->last_dispatched_toi)) {
			GF_LOG(GF_LOG_DEBUG, GF_LOG_ROUTE, ("[%s] TSI %u TOI %u LCT fragment on already dispatched object, skipping\n", s->log_name, tsi, toi));
			return GF_NOT_FOUND;
		}
	} else {
		if (!tsi && (toi==s->last_dispatched_toi_on_tsi_zero && !is_flute)) {
			GF_LOG(GF_LOG_DEBUG, GF_LOG_ROUTE, ("[%s] TSI %u TOI %u LCT fragment on already dispatched object, skipping\n", s->log_name, tsi, toi));
			return GF_NOT_FOUND;
>>>>>>> a01b703b
		}
		return GF_OK;
	}

	if((u64)start_offset + size > GF_UINT_MAX) {
		GF_LOG(GF_LOG_ERROR, GF_LOG_ROUTE, ("[%s] TSI %u TOI %u Not supported: Offset (%u) + Size (%u) exceeds the maximum supported value (%u), skipping\n", s->log_name, tsi, toi, start_offset, size, GF_UINT_MAX));
		return GF_NOT_SUPPORTED;
	}
	if(total_len && (start_offset + size > total_len)) {
		GF_LOG(GF_LOG_ERROR, GF_LOG_ROUTE, ("[%s] TSI %u TOI %u Corrupted data: Offset (%u) + Size (%u) exceeds Total Size of the object (%u), skipping\n", s->log_name, tsi, toi, start_offset, size, total_len));
		return GF_NOT_SUPPORTED;
	}

	if (!obj || (obj->tsi!=tsi) || (obj->toi!=toi)) {
		count = gf_list_count(s->objects);
		for (i=0; i<count; i++) {
			obj = gf_list_get(s->objects, i);
			if ((obj->toi == toi) && (obj->tsi==tsi)) break;

			if (!tsi && !obj->tsi && ((obj->toi&0xFFFFFF00) == (toi&0xFFFFFF00)) ) {
				//change in version of bundle but same other flags: reuse this one
				obj->nb_frags = obj->nb_recv_frags = 0;
				obj->nb_bytes = obj->nb_recv_bytes = 0;
				obj->total_length = total_len;
				if (obj->total_length>obj->alloc_size) {
					gf_mx_p(routedmx->blob_mx);
					obj->payload = gf_realloc(obj->payload, obj->total_length+1);
					obj->alloc_size = obj->total_length;
					obj->blob.size = obj->total_length;
					obj->blob.data = obj->payload;
					gf_mx_v(routedmx->blob_mx);
				}
				obj->toi = toi;
				obj->rlct = rlct;
				obj->status = GF_LCT_OBJ_INIT;
				break;
			}
			obj = NULL;
		}
	}
	if ((s->protocol==GF_SERVICE_DVBI_FLUTE) && !fdt_symbol_length) {
		if (!obj) {
			GF_LOG(GF_LOG_DEBUG, GF_LOG_ROUTE, ("[%s] TSI %u TOI %u unknown, skipping\n", s->log_name, tsi, toi));
			return GF_NOT_FOUND;
		}
		if (obj->flute_nb_symbols <= flute_esi) {
			GF_LOG(GF_LOG_ERROR, GF_LOG_ROUTE, ("[%s] TSI %u TOI %u invalid ESI %u for number of symbols %u (content size %u)\n", s->log_name, tsi, toi, flute_esi, obj->flute_nb_symbols, total_len));
			return GF_NOT_SUPPORTED;
		}
		//recompute start offset
		start_offset = flute_esi * obj->flute_symbol_size;
		total_len = obj->total_length;
	}

	GF_LOG(GF_LOG_DEBUG, GF_LOG_ROUTE, ("[%s] LCT packet TSI %u TOI %u size %u startOffset %u TOL %u (PckNum %d)\n", s->log_name, tsi, toi, size, start_offset, total_len, routedmx->nb_packets));

	if (!obj) {
		obj = gf_list_pop_back(routedmx->object_reservoir);
		if (!obj) {
			GF_SAFEALLOC(obj, GF_LCTObject);
			if (!obj) {
				GF_LOG(GF_LOG_ERROR, GF_LOG_ROUTE, ("[%s] Failed to allocate LCT object TSI %u TOI %u\n", s->log_name, toi, tsi ));
				return GF_OUT_OF_MEM;
			}
			obj->nb_alloc_frags = 10;
			obj->frags = gf_malloc(sizeof(GF_LCTFragInfo)*obj->nb_alloc_frags);
            obj->blob.mx = routedmx->blob_mx;
		}
		obj->toi = toi;
		obj->tsi = tsi;
		obj->status = GF_LCT_OBJ_INIT;
		obj->total_length = total_len;
		if (fdt_symbol_length) obj->flute_type = GF_FLUTE_FDT;

		if (obj->alloc_size < total_len) {
            gf_mx_p(routedmx->blob_mx);
            obj->payload = gf_realloc(obj->payload, total_len+1);
            obj->alloc_size = total_len;
            obj->blob.size = total_len;
            obj->blob.data = obj->payload;
            gf_mx_v(routedmx->blob_mx);
        }
		if (tsi && rlct) {
			count = gf_list_count(rlct->static_files);
			obj->rlct = rlct;
			obj->rlct_file = NULL;
			for (i=0; i<count; i++) {
				GF_ROUTELCTFile *rf = gf_list_get(rlct->static_files, i);
				if (rf->toi == toi) {
					obj->rlct_file = rf;
					break;
				}
			}
		}

		if (!total_len) {
			GF_LOG(GF_LOG_INFO, GF_LOG_ROUTE, ("[%s] Object TSI %u TOI %u started without total-length assigned !\n", s->log_name, tsi, toi ));
		} else {
			GF_LOG(GF_LOG_DEBUG, GF_LOG_ROUTE, ("[%s] Starting object TSI %u TOI %u total-length %d\n", s->log_name, tsi, toi, total_len));

		}
		obj->download_time_ms = gf_sys_clock();
		gf_list_add(s->objects, obj);
	} else if (!obj->total_length && total_len) {
		GF_LOG(GF_LOG_INFO, GF_LOG_ROUTE, ("[%s] Object TSI %u TOI %u was started without total-length assigned, assigning to %u\n", s->log_name, tsi, toi, total_len));
		// Check if there are no fragments in the object that extend beyond the total length
		for (i=0; i < obj->nb_frags; i++) {
			if((u64) obj->frags[i].offset + obj->frags[i].size > total_len) {
				GF_LOG(GF_LOG_ERROR, GF_LOG_ROUTE, ("[%s] Object TSI %u TOI %u: TOL (%u) doesn't cover previously received fragment [%u, %u[, purging object \n", s->log_name, tsi, toi, total_len, obj->frags[i].offset, obj->frags[i].offset+obj->frags[i].size));
				obj->nb_frags = obj->nb_recv_frags = 0;
				obj->nb_bytes = obj->nb_recv_bytes = 0;
			}
		}
        if (obj->alloc_size < total_len) {
            gf_mx_p(routedmx->blob_mx);
            obj->payload = gf_realloc(obj->payload, total_len+1);
            obj->alloc_size = total_len;
            obj->blob.size = total_len;
            obj->blob.data = obj->payload;
            gf_mx_v(routedmx->blob_mx);
        }
		obj->total_length = total_len;
	} else if (total_len && (obj->total_length != total_len) && (obj->status < GF_LCT_OBJ_DONE)) {
		GF_LOG(GF_LOG_WARNING, GF_LOG_ROUTE, ("[%s] Object TSI %u TOI %u mismatch in total-length %u assigned, %u redeclared, purging objet\n", s->log_name, tsi, toi, obj->total_length, total_len));
		obj->nb_frags = obj->nb_recv_frags = 0;
		obj->nb_bytes = obj->nb_recv_bytes = 0;
		obj->total_length = total_len;

		if (obj->alloc_size < total_len) {
			gf_mx_p(routedmx->blob_mx);
			obj->payload = gf_realloc(obj->payload, obj->total_length+1);
			obj->alloc_size = obj->total_length;
			obj->blob.size = obj->total_length;
			obj->blob.data = obj->payload;
			gf_mx_v(routedmx->blob_mx);
		}

		obj->status = GF_LCT_OBJ_INIT;
	}
	if (s->last_active_obj != obj) {
		//last object had EOS and not completed
		if (s->last_active_obj && s->last_active_obj->closed_flag && (s->last_active_obj->status<GF_LCT_OBJ_DONE_ERR)) {
			GF_LCTObject *o = s->last_active_obj;
		 	if (o->tsi) {
		 		gf_route_service_flush_object(s, o);
				gf_route_dmx_process_object(routedmx, s, o);
			} else {
				gf_route_obj_to_reservoir(routedmx, s, o);
			}
		}
		//note that if not in order and no timeout, we wait forever !
		else if (in_order || routedmx->reorder_timeout) {
			count = gf_list_count(s->objects);
			for (i=0; i<count; i++) {
				u32 new_count;
				GF_LCTObject *o = gf_list_get(s->objects, i);
				if (o==obj) break;
				//we can only detect losses if a new TOI on the same TSI is found
				if (o->tsi != obj->tsi) continue;
				if (o->status>=GF_LCT_OBJ_DONE_ERR) continue;

				if (!in_order) {
					u32 elapsed = gf_sys_clock() - o->last_gather_time;
					if (elapsed < routedmx->reorder_timeout)
						continue;

					GF_LOG(GF_LOG_WARNING, GF_LOG_ROUTE, ("[%s] Object TSI %u TOI %u timeout after %d ms - forcing dispatch\n", s->log_name, o->tsi, o->toi, elapsed ));
				} else if (o->rlct && !o->rlct->tsi_init) {
					GF_LOG(GF_LOG_DEBUG, GF_LOG_ROUTE, ("[%s] Object TSI %u TOI %u incomplete (tune-in) - forcing dispatch\n", s->log_name, o->tsi, o->toi, toi ));
				} else {
					GF_LOG(GF_LOG_WARNING, GF_LOG_ROUTE, ("[%s] object TSI %u TOI %u not completely received but in-order delivery signaled and new TOI %u - forcing dispatch\n", s->log_name, o->tsi, o->toi, toi ));
				}

				if (o->tsi && o->nb_frags) {
		 			gf_route_service_flush_object(s, o);
					gf_route_dmx_process_object(routedmx, s, o);
				} else {
					gf_route_obj_to_reservoir(routedmx, s, o);
				}
				new_count = gf_list_count(s->objects);
				//objects purged
				if (new_count<count) {
					i=-1;
					count = new_count;
				}
			}
		}
		s->last_active_obj = obj;
	}
	*gather_obj = obj;
	gf_assert(obj->toi == toi);
	gf_assert(obj->tsi == tsi);

	//keep receiving if we are done with errors
	if (obj->status >= GF_LCT_OBJ_DONE) {
<<<<<<< HEAD
		if(routedmx->on_event) {
			// Sending event about the delayed data received.
			GF_ROUTEEventFileInfo finfo;
			GF_Blob blob;
			memset(&finfo, 0, sizeof(GF_ROUTEEventFileInfo));
			memset(&blob, 0, sizeof(GF_Blob));
			blob.data = data;
			blob.size = size;
			finfo.blob = &blob;
			finfo.total_size = size;
			finfo.tsi = tsi;
			finfo.toi = toi;
			finfo.late_fragment_offset = start_offset;
			GF_LOG(GF_LOG_INFO, GF_LOG_ROUTE, ("[ROUTE] Service %d received delayed data [%u, %u] for object tsi=%u, toi=%u, event sent\n", s->service_id, start_offset, start_offset+size-1, tsi, toi));
			routedmx->on_event(routedmx->udta, GF_ROUTE_EVT_LATE_DATA, s->service_id, &finfo);
		} else {
			GF_LOG(GF_LOG_WARNING, GF_LOG_ROUTE, ("[ROUTE] Service %d received delayed data [%u, %u] for object tsi=%u, toi=%u, ignoring\n", s->service_id, start_offset, start_offset+size-1, tsi, toi));
		}
=======
		GF_LOG(GF_LOG_DEBUG, GF_LOG_ROUTE, ("[%s] Object TSI %u TOI %u already received - skipping\n", s->log_name, tsi, toi ));
>>>>>>> a01b703b
		return GF_EOS;
	}
	obj->last_gather_time = gf_sys_clock();

    if (!size) {
        goto check_done;
    }
	obj->nb_recv_bytes += size;

	int start_frag = -1;
	int end_frag = -1;
	for (i=0; (i < obj->nb_frags) && (start_frag==-1 || end_frag==-1); i++) {
		if((start_frag == -1) && (start_offset <= obj->frags[i].offset + obj->frags[i].size)) {
			start_frag = i;
		}

		if((end_frag == -1) && (start_offset + size < obj->frags[i].offset)) {
			end_frag = i;
		}
	}
	if(start_frag == -1) {
		start_frag = obj->nb_frags;
	}
	if(end_frag == -1) {
		end_frag = obj->nb_frags;
	}

	if(start_frag == end_frag) {
		// insert new fragment between two already received fragments or at the end
		if (obj->nb_frags==obj->nb_alloc_frags) {
			obj->nb_alloc_frags *= 2;
			obj->frags = gf_realloc(obj->frags, sizeof(GF_LCTFragInfo)*obj->nb_alloc_frags);
		}
		memmove(&obj->frags[start_frag+1], &obj->frags[start_frag], sizeof(GF_LCTFragInfo) * (obj->nb_frags - start_frag));
		obj->frags[start_frag].offset = start_offset;
		obj->frags[start_frag].size = size;
		obj->nb_bytes += size;
		obj->nb_frags++;
	} else {
		int old_size = obj->frags[start_frag].size;

		int end = MAX(start_offset+size, obj->frags[end_frag-1].offset+obj->frags[end_frag-1].size);
		obj->frags[start_frag].offset = MIN(obj->frags[start_frag].offset, start_offset);
		obj->frags[start_frag].size = end - obj->frags[start_frag].offset;

		if(end_frag == start_frag + 1) {
			// received data extends fragment of index start_frag
			if(obj->frags[start_frag].size < old_size + size) {
				GF_LOG(GF_LOG_WARNING, GF_LOG_ROUTE, ("[%s] Overlapping or already received LCT fragment [%u, %u]\n", s->log_name, start_offset, start_offset+size-1));
			}
			obj->nb_bytes += obj->frags[start_frag].size - old_size;

		} else if(end_frag > start_frag + 1) {
			GF_LOG(GF_LOG_WARNING, GF_LOG_ROUTE, ("[%s] Overlapping LCT fragment\n", s->log_name));

			memmove(&obj->frags[start_frag+1], &obj->frags[end_frag], sizeof(GF_LCTFragInfo) * (obj->nb_frags - end_frag));
			obj->nb_frags += start_frag - end_frag + 1;

			obj->nb_bytes = 0;
			u32 i;
			for(i=0; i < obj->nb_frags; i++) {
				obj->nb_bytes += obj->frags[i].size;
			}
		}
	}

	if (!start_frag) {
		do_push = start_offset ? GF_FALSE : routedmx->progressive_dispatch;
	}

	obj->nb_recv_frags++;
	obj->status = GF_LCT_OBJ_RECEPTION;

	gf_assert(obj->toi == toi);
	gf_assert(obj->tsi == tsi);
	if (start_offset + size > obj->alloc_size) {
		obj->alloc_size = start_offset + size;
		//use total size if available
		if (obj->alloc_size < obj->total_length)
			obj->alloc_size = obj->total_length;
		//for signaling objects, we set byte after last to 0 to use string functions
		if (!tsi)
			obj->alloc_size++;
        gf_mx_p(routedmx->blob_mx);
		obj->payload = gf_realloc(obj->payload, obj->alloc_size+1);
		obj->payload[obj->alloc_size] = 0;
        obj->blob.data = obj->payload;
        gf_mx_v(routedmx->blob_mx);
    }
	gf_assert(obj->alloc_size >= start_offset + size);

	memcpy(obj->payload + start_offset, data, size);
	GF_LOG(GF_LOG_DEBUG, GF_LOG_ROUTE, ("[%s] TSI %u TOI %u append LCT fragment, offset %u total size %u recv bytes %u - offset diff since last %ld\n", s->log_name, obj->tsi, obj->toi, start_offset, obj->total_length, obj->nb_bytes, (s32) start_offset - (s32) obj->prev_start_offset));

	obj->prev_start_offset = start_offset;
	gf_assert(obj->toi == toi);
	gf_assert(obj->tsi == tsi);

    //not a file (uses templates->segment) and can push
    if (do_push && !obj->rlct_file && obj->rlct && !obj->flute_type) {
        gf_route_dmx_push_object(routedmx, s, obj, GF_FALSE, GF_TRUE, GF_FALSE, obj->frags[0].size);
    } else if (!do_push) {
        GF_LOG(GF_LOG_DEBUG, GF_LOG_ROUTE, ("[%s] TSI %u TOI %u: %u bytes inserted on non-first fragment (%u totals), cannot push\n", s->log_name, obj->tsi, obj->toi, size, obj->nb_frags));
    }

check_done:
	//check if we are done
	done = GF_FALSE;
	if (obj->total_length) {
		if (obj->nb_bytes >= obj->total_length) {
			done = GF_TRUE;
		}
		else if (close_flag) {
			GF_LOG(GF_LOG_DEBUG, GF_LOG_ROUTE, ("[%s] Object TSI %u TOI %u closed flag found (object not yet completed)\n", s->log_name, tsi, toi ));
		}
	} else {
		if (close_flag) obj->closed_flag = 1;
	}
	if (!done) return GF_OK;

	s->last_active_obj = NULL;
	if (obj->rlct) {
		obj->rlct->last_dispatched_tsi = obj->tsi;
		obj->rlct->last_dispatched_toi = obj->toi;
	} else {
		s->last_dispatched_toi_on_tsi_zero = obj->toi;
	}
	return gf_route_service_flush_object(s, obj);
}

static GF_Err gf_route_service_setup_dash(GF_ROUTEDmx *routedmx, GF_ROUTEService *s, char *content, char *content_location)
{
	u32 len = (u32) strlen(content);

	if (s->tune_mode==GF_ROUTE_TUNE_SLS_ONLY) {
		s->tune_mode = GF_ROUTE_TUNE_OFF;
		//unregister sockets
		gf_route_register_service_sockets(routedmx, s, GF_FALSE);
	}

	if (routedmx->on_event) {
		GF_ROUTEEventFileInfo finfo;
        GF_Blob blob;
		memset(&finfo, 0, sizeof(GF_ROUTEEventFileInfo));
        memset(&blob, 0, sizeof(GF_Blob));
        blob.data = content;
        blob.size = len;
        finfo.blob = &blob;
        finfo.total_size = len;
		finfo.filename = content_location;
		GF_LOG(GF_LOG_INFO, GF_LOG_ROUTE, ("[%s] Received MPD file %s\n", s->log_name, content_location ));
		routedmx->on_event(routedmx->udta, GF_ROUTE_EVT_MPD, s->service_id, &finfo);
	} else {
		GF_LOG(GF_LOG_INFO, GF_LOG_ROUTE, ("[%s] Received MPD file %s content:\n%s\n", s->log_name, content_location, content ));
	}
	return GF_OK;
}

static GF_Err gf_route_service_parse_mbms_enveloppe(GF_ROUTEDmx *routedmx, GF_ROUTEService *s, char *content, char *content_location, u32 *stsid_version, u32 *mpd_version)
{
	u32 i, j;
	GF_Err e;
	GF_XMLAttribute *att;
	GF_XMLNode *it, *root;

	e = gf_xml_dom_parse_string(routedmx->dom, content);
	root = gf_xml_dom_get_root(routedmx->dom);
	if (e || !root) {
		GF_LOG(GF_LOG_ERROR, GF_LOG_ROUTE, ("[%s] Failed to parse S-TSID: %s\n", s->log_name, gf_error_to_string(e) ));
		return e;
	}

	i=0;
	while ((it = gf_list_enum(root->content, &i))) {
		const char *content_type = NULL;
		/*const char *uri = NULL;*/
		u32 version = 0;

		if (strcmp(it->name, "item")) continue;

		j=0;
		while ((att = gf_list_enum(it->attributes, &j))) {
			if (!stricmp(att->name, "contentType")) content_type = att->value;
			/*else if (!stricmp(att->name, "metadataURI")) uri = att->value;*/
			else if (!stricmp(att->name, "version")) version = atoi(att->value);
		}
		if (!content_type) continue;
        if (!strcmp(content_type, "application/s-tsid") || !strcmp(content_type, "application/route-s-tsid+xml"))
            *stsid_version = version;
		else if (!strcmp(content_type, "application/dash+xml"))
            *mpd_version = version;
	}
	return GF_OK;
}

static GF_Err gf_route_service_setup_stsid(GF_ROUTEDmx *routedmx, GF_ROUTEService *s, char *content, char *content_location)
{
	GF_Err e;
	GF_XMLAttribute *att;
	GF_XMLNode *rs, *ls, *srcf, *efdt, *node, *root;
	u32 i, j, k, crc, nb_lct_channels=0;

	crc = gf_crc_32(content, (u32) strlen(content) );
	if (!s->stsid_crc) {
		s->stsid_crc = crc;
	} else if (s->stsid_crc != crc) {
		GF_LOG(GF_LOG_ERROR, GF_LOG_ROUTE, ("[%s] Update of S-TSID not yet supported, skipping\n", s->log_name));
		return GF_NOT_SUPPORTED;
	} else {
		return GF_OK;
	}

	e = gf_xml_dom_parse_string(routedmx->dom, content);
	root = gf_xml_dom_get_root(routedmx->dom);
	if (e || !root) {
		GF_LOG(GF_LOG_ERROR, GF_LOG_ROUTE, ("[%s] Failed to parse S-TSID: %s\n", s->log_name, (e)?gf_error_to_string(e) : "Unknown error"));
		return GF_CORRUPTED_DATA;
	}
	i=0;
	while ((rs = gf_list_enum(root->content, &i))) {
		char *dst_ip = s->dst_ip;
		u32 dst_port = s->port;
		char *file_template = NULL;
		GF_ROUTESession *rsess;
		GF_ROUTELCTChannel *rlct;
		u32 tsi = 0;
		if (rs->type != GF_XML_NODE_TYPE) continue;
		if (strcmp(rs->name, "RS")) continue;

		j=0;
		while ((att = gf_list_enum(rs->attributes, &j))) {
			if (!stricmp(att->name, "dIpAddr")) dst_ip = att->value;
			else if (!stricmp(att->name, "dPort")) {
				if(! gf_strict_atoui(att->value, &dst_port)) {
					GF_LOG(GF_LOG_ERROR, GF_LOG_ROUTE, ("[%s] Wrong dPort value (%s), it should be numeric \n", s->log_name, att->value));
					return GF_CORRUPTED_DATA;
				} else if(dst_port >= 65536) {
					GF_LOG(GF_LOG_ERROR, GF_LOG_ROUTE, ("[%s] Wrong dPort value (%s), it should belong to the interval [0, 65535] \n", s->log_name, att->value));
					return GF_CORRUPTED_DATA;
				}
			}
		}

		GF_SAFEALLOC(rsess, GF_ROUTESession);
		if (!rsess) return GF_OUT_OF_MEM;

		rsess->channels = gf_list_new();

		//need a new socket for the session
		if ((strcmp(s->dst_ip, dst_ip)) || (s->port != dst_port) ) {
			rsess->sock = gf_sk_new_ex(GF_SOCK_TYPE_UDP, routedmx->netcap_id);
			gf_sk_set_usec_wait(rsess->sock, 1);
			e = gf_sk_setup_multicast(rsess->sock, dst_ip, dst_port, 0, GF_FALSE, (char *) routedmx->ip_ifce);
			if (e) {
				GF_LOG(GF_LOG_ERROR, GF_LOG_ROUTE, ("[%s] Failed to setup mcast for route session on %s:%d\n", s->log_name, dst_ip, dst_port));
				return e;
			}
			gf_sk_set_buffer_size(rsess->sock, GF_FALSE, routedmx->unz_buffer_size);
			//gf_sk_set_block_mode(rsess->sock, GF_TRUE);
			s->secondary_sockets++;
			if (s->tune_mode == GF_ROUTE_TUNE_ON) gf_sk_group_register(routedmx->active_sockets, rsess->sock);
		}
		gf_list_add(s->route_sessions, rsess);

		j=0;
		while ((ls = gf_list_enum(rs->content, &j))) {
			GF_List *static_files;
			char *sep;
			if (ls->type != GF_XML_NODE_TYPE) continue;
			if (strcmp(ls->name, "LS")) continue;

			//extract TSI
			k=0;
			while ((att = gf_list_enum(ls->attributes, &k))) {
				if (!strcmp(att->name, "tsi")) {
					if(! gf_strict_atoui(att->value, &tsi)) {
						GF_LOG(GF_LOG_ERROR, GF_LOG_ROUTE, ("[%s] Wrong TSI value (%s), it should be numeric \n", s->log_name, att->value));
						return GF_CORRUPTED_DATA;
					}
				}
			}
			if (!tsi) {
				GF_LOG(GF_LOG_ERROR, GF_LOG_ROUTE, ("[%s] Missing TSI in LS/ROUTE session\n", s->log_name));
				return GF_NON_COMPLIANT_BITSTREAM;
			}
			k=0;
			srcf = NULL;
			while ((srcf = gf_list_enum(ls->content, &k))) {
				if ((srcf->type == GF_XML_NODE_TYPE) && !strcmp(srcf->name, "SrcFlow")) break;
				srcf = NULL;
			}
			if (!srcf) {
				GF_LOG(GF_LOG_ERROR, GF_LOG_ROUTE, ("[%s] Missing srcFlow in LS/ROUTE session\n", s->log_name));
				return GF_NON_COMPLIANT_BITSTREAM;
			}
			//enum srcf for efdt
			k=0;
			efdt = NULL;
			while ((node = gf_list_enum(srcf->content, &k))) {
				if (node->type != GF_XML_NODE_TYPE) continue;
				if (!strcmp(node->name, "EFDT")) efdt = node;
			}
			if (!efdt) {
				GF_LOG(GF_LOG_ERROR, GF_LOG_ROUTE, ("[%s] Missing EFDT element in LS/ROUTE session, not supported\n", s->log_name));
				return GF_NOT_SUPPORTED;
			}

			static_files = gf_list_new();

			k=0;
			while ((node = gf_list_enum(efdt->content, &k))) {
				if (node->type != GF_XML_NODE_TYPE) continue;
				//Korean version
				if (!strcmp(node->name, "FileTemplate")) {
					GF_XMLNode *cnode = gf_list_get(node->content, 0);
					if (cnode->type==GF_XML_TEXT_TYPE) file_template = cnode->name;
				}
				else if (!strcmp(node->name, "FDTParameters")) {
					u32 l=0;
					GF_XMLNode *fdt = NULL;
					while ((fdt = gf_list_enum(node->content, &l))) {
						GF_ROUTELCTFile *rf;
						if (fdt->type != GF_XML_NODE_TYPE) continue;
						if (strstr(fdt->name, "File")==NULL) continue;

						GF_SAFEALLOC(rf, GF_ROUTELCTFile)
						if (rf) {
							u32 n=0;
							while ((att = gf_list_enum(fdt->attributes, &n))) {
								if (!strcmp(att->name, "Content-Location")) rf->filename = gf_strdup(att->value);
								else if (!strcmp(att->name, "TOI")) {
									if(! gf_strict_atoui(att->value, &rf->toi)) {
										GF_LOG(GF_LOG_ERROR, GF_LOG_ROUTE, ("[%s] Wrong TOI value (%s), it should be numeric \n", s->log_name, att->value));
										gf_free(rf->filename);
										gf_free(rf);
										return GF_CORRUPTED_DATA;
									}
								}
							}
							if (!rf->filename) {
								gf_free(rf);
							} else {
								gf_list_add(static_files, rf);
							}
						}
					}
				}
				//US version
				else if (!strcmp(node->name, "FDT-Instance")) {
					u32 l=0;
					GF_XMLNode *fdt = NULL;
					while ((att = gf_list_enum(node->attributes, &l))) {
						if (strstr(att->name, "fileTemplate")) file_template = att->value;
					}
					l=0;
					while ((fdt = gf_list_enum(node->content, &l))) {
						GF_ROUTELCTFile *rf;
						if (fdt->type != GF_XML_NODE_TYPE) continue;
						if (strstr(fdt->name, "File")==NULL) continue;

						GF_SAFEALLOC(rf, GF_ROUTELCTFile)
						if (rf) {
							u32 n=0;
							while ((att = gf_list_enum(fdt->attributes, &n))) {
								if (!strcmp(att->name, "Content-Location")) rf->filename = gf_strdup(att->value);
								else if (!strcmp(att->name, "TOI")) {
									if(! gf_strict_atoui(att->value, &rf->toi)) {
										GF_LOG(GF_LOG_ERROR, GF_LOG_ROUTE, ("[%s] Wrong TOI value (%s), it should be numeric \n", s->log_name, att->value));
										gf_free(rf->filename);
										gf_free(rf);
										return GF_CORRUPTED_DATA;
									}
								}
							}
							if (!rf->filename) {
								gf_free(rf);
							} else {
								gf_list_add(static_files, rf);
							}
						}
					}
				}
			}

			if (!gf_list_count(static_files)) {
				GF_ROUTELCTFile *rf;
				GF_LOG(GF_LOG_WARNING, GF_LOG_ROUTE, ("[%s] Missing init file name in LS/ROUTE session, could be problematic - will consider any TOI %u (-1) present as a ghost init segment\n", s->log_name, (u32)-1));
				//force an init at -1, some streams still have the init not declared but send on TOI -1
				// interpreting it as a regular segment would break clock setup
				GF_SAFEALLOC(rf, GF_ROUTELCTFile)
				rf->toi = (u32) -1;
				gf_list_add(static_files, rf);
			}
			if (!file_template) {
				GF_LOG(GF_LOG_INFO, GF_LOG_ROUTE, ("[%s] Missing file TOI template in LS/ROUTE session, static content only\n", s->log_name));
			} else {
				sep = strstr(file_template, "$TOI");
				if (sep) sep = strchr(sep+3, '$');

				if (!sep) {
					GF_LOG(GF_LOG_ERROR, GF_LOG_ROUTE, ("[%s] Wrong TOI template %s in LS/ROUTE session\n", s->log_name, file_template));
					gf_route_static_files_del(static_files);
					return GF_NOT_SUPPORTED;
				}
			}
			nb_lct_channels++;

			//OK setup LCT channel for route
			GF_SAFEALLOC(rlct, GF_ROUTELCTChannel);
			if (!rlct) {
				gf_route_static_files_del(static_files);
				return GF_OUT_OF_MEM;
			}
			rlct->static_files = static_files;
			rlct->tsi = tsi;
			rlct->toi_template = NULL;
			if (file_template) {
				sep = strstr(file_template, "$TOI");
				sep[0] = 0;
				gf_dynstrcat(&rlct->toi_template, file_template, NULL);
				sep[0] = '$';

				if (sep[4]=='$') {
					gf_dynstrcat(&rlct->toi_template, "%d", NULL);
					sep += 5;
				} else {
					char *sep_end = strchr(sep+3, '$');
					sep_end[0] = 0;
					gf_dynstrcat(&rlct->toi_template, sep+4, NULL);
					sep_end[0] = '$';
					sep = sep_end + 1;
				}
				gf_dynstrcat(&rlct->toi_template, sep, NULL);
			}

			//fill in payloads
			k=0;
			efdt = NULL;
			while ((node = gf_list_enum(srcf->content, &k))) {
				if (node->type != GF_XML_NODE_TYPE) continue;
				if (!strcmp(node->name, "Payload")) {
					u32 l=0;
					GF_ROUTELCTReg *lreg;
					lreg = &rlct->CPs[rlct->nb_cps];
					lreg->order = 1; //default
					while ((att = gf_list_enum(node->attributes, &l))) {
						if (!strcmp(att->name, "codePoint")) lreg->codepoint = (u8) atoi(att->value);
						else if (!strcmp(att->name, "formatId")) lreg->format_id = (u8) atoi(att->value);
						else if (!strcmp(att->name, "frag")) lreg->frag = (u8) atoi(att->value);
						else if (!strcmp(att->name, "order")) {
							if (!strcmp(att->value, "true")) lreg->order = 1;
							else lreg->order = 0;
						}
						else if (!strcmp(att->name, "srcFecPayloadId")) lreg->src_fec_payload_id = (u8) atoi(att->value);
					}
					if (lreg->src_fec_payload_id) {
						GF_LOG(GF_LOG_WARNING, GF_LOG_ROUTE, ("[%s] Payload format indicates srcFecPayloadId %d (reserved), assuming 0\n", s->log_name, lreg->src_fec_payload_id));

					}
					if (lreg->format_id != 1) {
						if (lreg->format_id && (lreg->format_id<5)) {
							GF_LOG(GF_LOG_WARNING, GF_LOG_ROUTE, ("[%s] Payload formatId %d not supported\n", s->log_name, lreg->format_id));
						} else {
							GF_LOG(GF_LOG_WARNING, GF_LOG_ROUTE, ("[%s] payload formatId %d reserved, assuming 1\n", s->log_name, lreg->format_id));
						}
					}
					rlct->nb_cps++;
					if (rlct->nb_cps==8) {
						GF_LOG(GF_LOG_ERROR, GF_LOG_ROUTE, ("[%s] More payload formats than supported (8 max)\n", s->log_name));
						break;
					}
				}
			}

			gf_list_add(rsess->channels, rlct);
		}
	}

	if (!nb_lct_channels) {
		GF_LOG(GF_LOG_ERROR, GF_LOG_ROUTE, ("[%s] No supported LCT channels\n", s->log_name));
		return GF_NOT_SUPPORTED;
	}
	return GF_OK;
}

static GF_Err gf_route_dmx_process_service_signaling(GF_ROUTEDmx *routedmx, GF_ROUTEService *s, GF_LCTObject *object, u8 cc, u32 stsid_version, u32 mpd_version)
{
	char *payload, *boundary=NULL, *sep;
	char szContentType[100], szContentLocation[1024];
	u32 payload_size;
	GF_Err e;

	//uncompress bundle
	if (object->toi & 0x80000000 /*(1<<31)*/ ) {
		u32 raw_size;
		if (object->total_length > routedmx->buffer_size) {
			routedmx->buffer_size = object->total_length;
			routedmx->buffer = gf_realloc(routedmx->buffer, object->total_length);
			if (!routedmx->buffer) return GF_OUT_OF_MEM;
		}
		memcpy(routedmx->buffer, object->payload, object->total_length);
		raw_size = routedmx->unz_buffer_size;
		e = gf_gz_decompress_payload_ex(routedmx->buffer, object->total_length, &routedmx->unz_buffer, &raw_size, GF_TRUE);
		if (e) {
			GF_LOG(GF_LOG_ERROR, GF_LOG_ROUTE, ("[%s] Failed to decompress signaling bundle: %s\n", s->log_name, gf_error_to_string(e) ));
			return e;
		}
		if (raw_size > routedmx->unz_buffer_size) routedmx->unz_buffer_size = raw_size;
		payload = routedmx->unz_buffer;
		payload_size = raw_size;
		payload[payload_size] = 0; //gf_gz_decompress_payload_ex adds one extra byte at end
	} else {
		payload = object->payload;
		payload_size = object->total_length;
		payload[payload_size] = 0; //object->payload is allocated with one extra byte
		// Verifying that the payload is not erroneously treated as plaintext
		if(!isprint(payload[0])) {
			GF_LOG(GF_LOG_WARNING, GF_LOG_ROUTE, ("[%s] Package appears to be compressed but is being treated as plaintext:\n%s\n", s->log_name, payload));
		}
	}

	GF_LOG(GF_LOG_INFO, GF_LOG_ROUTE, ("[%s] Got TSI 0 config package:\n%s\n", s->log_name, payload ));

	//check for multipart
	if (!strncmp(payload, "Content-Type: multipart/", 24)) {
		sep = strstr(payload, "boundary=\"");
		if (!sep) {
			GF_LOG(GF_LOG_ERROR, GF_LOG_ROUTE, ("[%s] Cannot find multipart boundary in package:\n%s\n", s->log_name, payload ));
			return GF_NON_COMPLIANT_BITSTREAM;
		}
		payload = sep + 10;
		sep = strstr(payload, "\"");
		if (!sep) {
			GF_LOG(GF_LOG_ERROR, GF_LOG_ROUTE, ("[%s] Multipart boundary not properly formatted in package:\n%s\n", s->log_name, payload ));
			return GF_NON_COMPLIANT_BITSTREAM;
		}
		sep[0] = 0;
		boundary = gf_strdup(payload);
		sep[0] = '\"';
		payload = sep+1;
	}

	//extract all content
	while (1) {
		char *content;
		//multipart, check for start and end
		if (boundary) {
			sep = strstr(payload, boundary);
			if (!sep) break;
			payload = sep + strlen(boundary) + 2;
			sep = strstr(payload, boundary);
			if (!sep) break;
			sep[0] = 0;
		} else {
			sep = NULL;
		}

		//extract headers
		while (payload[0] && strncmp(payload, "\r\n\r\n", 4)) {
			u32 i=0;
			while (payload[0] && strchr("\n\r", payload[0]) != NULL) payload++;
			while (payload[i] && strchr("\r\n", payload[i]) == NULL) i++;

			if (!strnicmp(payload, "Content-Type: ", 14)) {
				u32 copy = MIN(i-14, 100);
				strncpy(szContentType, payload+14, copy);
				szContentType[copy]=0;
			}
			else if (!strnicmp(payload, "Content-Location: ", 18)) {
				u32 copy = MIN(i-18, 1024);
				strncpy(szContentLocation, payload+18, copy);
				szContentLocation[copy]=0;
			} else {
				char tmp = payload[i];
				payload[i] = 0;
				GF_LOG(GF_LOG_WARNING, GF_LOG_ROUTE, ("[%s] Unrecognized header entity in package:\n%s\n", s->log_name, payload));
				payload[i] = tmp;
			}
			payload += i;
		}
		if(!payload[0]) {
			GF_LOG(GF_LOG_ERROR, GF_LOG_ROUTE, ("[%s] End of package has been prematurely reached\n", s->log_name));
			return GF_NON_COMPLIANT_BITSTREAM;
		}
		payload += 4;
		content = boundary ? strstr(payload, "\r\n--") : strstr(payload, "\r\n\r\n");
		if (content) {
			content[0] = 0;
			GF_LOG(GF_LOG_DEBUG, GF_LOG_ROUTE, ("[%s] Package type %s location %s content:\n%s\n", s->log_name, szContentType, szContentLocation, payload ));
		} else {
			GF_LOG(GF_LOG_ERROR, GF_LOG_ROUTE, ("[%s] %s not properly formatted in package:\n%s\n", s->log_name, boundary ? "multipart boundary" : "entity", payload ));
			if (sep && boundary) sep[0] = boundary[0];
			gf_free(boundary);
			return GF_NON_COMPLIANT_BITSTREAM;
		}

		if (!strcmp(szContentType, "application/mbms-envelope+xml")) {
			e = gf_route_service_parse_mbms_enveloppe(routedmx, s, payload, szContentLocation, &stsid_version, &mpd_version);

			if (e || !stsid_version || !mpd_version) {
				GF_LOG(GF_LOG_ERROR, GF_LOG_ROUTE, ("[%s] MBMS envelope error %s, S-TSID version %d MPD version %d\n", s->log_name, gf_error_to_string(e), stsid_version, mpd_version ));
				gf_free(boundary);
				return e ? e : GF_SERVICE_ERROR;
			}
		} else if (!strcmp(szContentType, "application/mbms-user-service-description+xml")) {
		} else if (!strcmp(szContentType, "application/dash+xml")
			|| !strcmp(szContentType, "video/vnd.3gpp.mpd")
			|| !strcmp(szContentType, "audio/mpegurl")
			|| !strcmp(szContentType, "video/mpegurl")
		) {
			if (!s->mpd_version || (mpd_version && (mpd_version+1 != s->mpd_version))) {
				s->mpd_version = mpd_version+1;
				gf_route_service_setup_dash(routedmx, s, payload, szContentLocation);
			} else {
				GF_LOG(GF_LOG_DEBUG, GF_LOG_ROUTE, ("[%s] Same MPD version, ignoring\n", s->log_name));
			}
		}
		//Korean and US version have different mime types
		else if (!strcmp(szContentType, "application/s-tsid") || !strcmp(szContentType, "application/route-s-tsid+xml")) {
			if (!s->stsid_version || (stsid_version && (stsid_version+1 != s->stsid_version))) {
				s->stsid_version = stsid_version+1;
				e = gf_route_service_setup_stsid(routedmx, s, payload, szContentLocation);
				if (e) {
					gf_free(boundary);
					return e;
				}
			} else {
				GF_LOG(GF_LOG_DEBUG, GF_LOG_ROUTE, ("[%s] Same S-TSID version, ignoring\n", s->log_name));
			}
		} else {
			GF_LOG(GF_LOG_WARNING, GF_LOG_ROUTE, ("[%s] Unsupported content type (%s), parsing payload is skipped\n", s->log_name, szContentType));
		}
		if (!sep) break;
		sep[0] = boundary[0];
		payload = sep;
	}

	gf_free(boundary);
	payload_size = (u32) strlen(payload);
	if(payload_size > 1) {
		GF_LOG(GF_LOG_ERROR, GF_LOG_ROUTE, ("[%s] Unable to process %d remaining characters in the payload due to data corruption\n", s->log_name, payload_size));
		return GF_CORRUPTED_DATA;
	} else {
		GF_ROUTESession *rsess;
		u32 i=0;
		u32 nb_channels=0;
		while ((rsess = gf_list_enum(s->route_sessions, &i))) {
			nb_channels += gf_list_count(rsess->channels);
		}
		if(nb_channels == 0) {
			GF_LOG(GF_LOG_ERROR, GF_LOG_ROUTE, ("[%s] No session found, dropping manifest\n", s->log_name));
			return GF_INVALID_CONFIGURATION;
		}
		return GF_OK;
	}
}


#define GF_ROUTE_MAX_SIZE 0x40000000

static GF_Err dmx_process_service_route(GF_ROUTEDmx *routedmx, GF_ROUTEService *s, GF_ROUTESession *route_sess)
{
	GF_Err e;
	u32 nb_read, v, C, psi, S, O, H, /*Res, A,*/ B, hdr_len, cp, cc, tsi, toi, pos;
	u32 /*a_G=0, a_U=0,*/ a_S=0, a_M=0/*, a_A=0, a_H=0, a_D=0*/;
	u64 tol_size=0;
	Bool in_order = GF_TRUE;
	u32 start_offset;
	GF_ROUTELCTChannel *rlct=NULL;
	GF_LCTObject *gather_object=NULL;

	if (route_sess) {
		e = gf_sk_receive_no_select(route_sess->sock, routedmx->buffer, routedmx->buffer_size, &nb_read);
	} else {
		e = gf_sk_receive_no_select(s->sock, routedmx->buffer, routedmx->buffer_size, &nb_read);
	}

	if (e != GF_OK) return e;
	gf_assert(nb_read);

	routedmx->nb_packets++;
	routedmx->total_bytes_recv += nb_read;
	routedmx->last_pck_time = gf_sys_clock_high_res();
	if (!routedmx->first_pck_time) routedmx->first_pck_time = routedmx->last_pck_time;

	e = gf_bs_reassign_buffer(routedmx->bs, routedmx->buffer, nb_read);
	if (e != GF_OK) return e;

	//parse LCT header
	v = gf_bs_read_int(routedmx->bs, 4);
	C = gf_bs_read_int(routedmx->bs, 2);
	psi = gf_bs_read_int(routedmx->bs, 2);
	S = gf_bs_read_int(routedmx->bs, 1);
	O = gf_bs_read_int(routedmx->bs, 2);
	H = gf_bs_read_int(routedmx->bs, 1);
	/*Res = */gf_bs_read_int(routedmx->bs, 2);
	/*A = */gf_bs_read_int(routedmx->bs, 1);
	B = gf_bs_read_int(routedmx->bs, 1);
	hdr_len = gf_bs_read_int(routedmx->bs, 8);
	cp = gf_bs_read_int(routedmx->bs, 8);

	if (v!=1) {
		GF_LOG(GF_LOG_ERROR, GF_LOG_ROUTE, ("[%s] Wrong LCT header version %d, expecting 1\n", s->log_name, v));
		return GF_NON_COMPLIANT_BITSTREAM;
	}
	else if (C!=0) {
		GF_LOG(GF_LOG_ERROR, GF_LOG_ROUTE, ("[%s] Wrong LCT header C %d, expecting 0\n", s->log_name, C));
		return GF_NON_COMPLIANT_BITSTREAM;
	}
	else if ((psi!=0) && (psi!=2) ) {
		GF_LOG(GF_LOG_ERROR, GF_LOG_ROUTE, ("[%s] Wrong LCT header PSI %d, expecting b00 or b10\n", s->log_name, psi));
		return GF_NON_COMPLIANT_BITSTREAM;
	}
	else if (S!=1) {
		GF_LOG(GF_LOG_ERROR, GF_LOG_ROUTE, ("[%s] Wrong LCT header S, should be 1\n", s->log_name));
		return GF_NON_COMPLIANT_BITSTREAM;
	}
	else if (O!=1) {
		GF_LOG(GF_LOG_ERROR, GF_LOG_ROUTE, ("[%s] Wrong LCT header O, should be b01\n", s->log_name));
		return GF_NON_COMPLIANT_BITSTREAM;
	}
	else if (H!=0) {
		GF_LOG(GF_LOG_ERROR, GF_LOG_ROUTE, ("[%s] Wrong LCT header H, should be 0\n", s->log_name));
		return GF_NON_COMPLIANT_BITSTREAM;
	}
	if (hdr_len<4) {
		GF_LOG(GF_LOG_ERROR, GF_LOG_ROUTE, ("[%s] Wrong LCT header len %d, should be at least 4\n", s->log_name, hdr_len));
		return GF_NON_COMPLIANT_BITSTREAM;
	}

	if (psi==0) {
		GF_LOG(GF_LOG_WARNING, GF_LOG_ROUTE, ("[%s] FEC not implemented\n", s->log_name));
		return GF_NOT_SUPPORTED;
	}

	cc = gf_bs_read_u32(routedmx->bs);
	tsi = gf_bs_read_u32(routedmx->bs);
	toi = gf_bs_read_u32(routedmx->bs);
	hdr_len-=4;

	//filter TSI if not 0 (service TSI) and debug mode set
	if (routedmx->debug_tsi && tsi && (tsi!=routedmx->debug_tsi)) return GF_OK;

	//look for TSI 0 first
	if (tsi!=0) {
		Bool cp_found = GF_FALSE;
		u32 i=0;
		Bool in_session = GF_FALSE;
		if (s->tune_mode==GF_ROUTE_TUNE_SLS_ONLY) return GF_OK;

		if (s->last_active_obj && (s->last_active_obj->tsi==tsi)) {
			in_session = GF_TRUE;
			rlct = s->last_active_obj->rlct;
		} else {
			GF_ROUTESession *rsess;
			i=0;
			while ((rsess = gf_list_enum(s->route_sessions, &i))) {
				u32 j=0;
				while ((rlct = gf_list_enum(rsess->channels, &j))) {
					if (rlct->tsi == tsi) {
						in_session = GF_TRUE;
						break;
					}
					rlct = NULL;
				}
				if (in_session) break;
			}
		}
		if (!in_session) {
			GF_LOG(GF_LOG_DEBUG, GF_LOG_ROUTE, ("[%s] No session with TSI %u defined, skipping packet (TOI %u)\n", s->log_name, tsi, toi));
			return GF_OK;
		}
		for (i=0; rlct && i<rlct->nb_cps; i++) {
			if (rlct->CPs[i].codepoint==cp) {
				in_order = rlct->CPs[i].order;
				cp_found = GF_TRUE;
				break;
			}
		}
		if (!cp_found) {
			if ((cp==0) || (cp==2) || (cp>=9) ) {
				GF_LOG(GF_LOG_DEBUG, GF_LOG_ROUTE, ("[%s] Unsupported code point %d, skipping packet (TOI %u)\n", s->log_name, cp, toi));
				return GF_OK;
			}
		}
	} else {
		//check TOI for TSI 0
		//a_G = (toi & 0x80000000) /*(1<<31)*/ ? 1 : 0;
		//a_U = (toi & (1<<16)) ? 1 : 0;
		a_S = (toi & (1<<17)) ? 1 : 0;
		a_M = (toi & (1<<18)) ? 1 : 0;
		/*a_A = (toi & (1<<19)) ? 1 : 0;
		a_H = (toi & (1<<22)) ? 1 : 0;
		a_D = (toi & (1<<23)) ? 1 : 0;*/
		v = toi & 0xFF;
		//skip known version
		if (a_M && (s->mpd_version == v+1)) a_M = 0;
		if (a_S && (s->stsid_version == v+1)) a_S = 0;


		//for now we only care about S and M
		if (!a_S && !a_M) {
			GF_LOG(GF_LOG_DEBUG, GF_LOG_ROUTE, ("[%s] SLT bundle without MPD or S-TSID, skipping packet\n", s->log_name));
			return GF_OK;
		}
	}

	//parse extensions
	while (hdr_len) {
		u32 h_pos = gf_bs_get_position(routedmx->bs);
		u8 het = gf_bs_read_u8(routedmx->bs);
		u8 hel =0 ;

		if (het<=127) hel = gf_bs_read_u8(routedmx->bs);
		else hel=1;

		switch (het) {
		case GF_LCT_EXT_FDT:
			/*flute_version = */gf_bs_read_int(routedmx->bs, 4);
			/*fdt_instance_id = */gf_bs_read_int(routedmx->bs, 20);
			break;

		case GF_LCT_EXT_CENC:
			/*content_encodind = */gf_bs_read_int(routedmx->bs, 8);
			/*reserved = */gf_bs_read_int(routedmx->bs, 16);
			break;

		case GF_LCT_EXT_TOL24:
			tol_size = gf_bs_read_int(routedmx->bs, 24);
			if(! tol_size) {
				GF_LOG(GF_LOG_WARNING, GF_LOG_ROUTE, ("[%s] Wrong TOL=%u value \n", s->log_name, tol_size));
			}
			break;

		case GF_LCT_EXT_TOL48:
			if (hel!=2) {
				GF_LOG(GF_LOG_WARNING, GF_LOG_ROUTE, ("[%s] Wrong HEL %d for TOL48 LCT extension, expecting 2\n", s->log_name, hel));
				continue;
			}
			tol_size = gf_bs_read_long_int(routedmx->bs, 48);
			if(! tol_size) {
				GF_LOG(GF_LOG_WARNING, GF_LOG_ROUTE, ("[%s] Wrong TOL=%u value \n", s->log_name, tol_size));
			}
			break;

		default:
			GF_LOG(GF_LOG_DEBUG, GF_LOG_ROUTE, ("[%s] Unsupported header extension HEL %d HET %d, ignoring\n", s->log_name, hel, het));
			break;
		}
		if (hdr_len<hel) {
			GF_LOG(GF_LOG_WARNING, GF_LOG_ROUTE, ("[%s] Wrong HEL %d for LCT extension %d, remaining header size %d\n", s->log_name, hel, het, hdr_len));
			continue;
		}
		h_pos = gf_bs_get_position(routedmx->bs) - h_pos;
		while (hel*4 > h_pos) {
			h_pos++;
			gf_bs_read_u8(routedmx->bs);
		}
		if (hel) hdr_len -= hel;
		else hdr_len -= 1;
	}

	start_offset = gf_bs_read_u32(routedmx->bs);
	if (start_offset>=GF_ROUTE_MAX_SIZE) {
		GF_LOG(GF_LOG_ERROR, GF_LOG_ROUTE, ("[%s] Invalid start offset %u\n", s->log_name, start_offset));
		return GF_NON_COMPLIANT_BITSTREAM;
	}
	if (tol_size>=GF_ROUTE_MAX_SIZE) {
		GF_LOG(GF_LOG_ERROR, GF_LOG_ROUTE, ("[%s] Invalid object size %u\n", s->log_name, tol_size));
		return GF_NON_COMPLIANT_BITSTREAM;
	}
	pos = (u32) gf_bs_get_position(routedmx->bs);

	e = gf_route_service_gather_object(routedmx, s, tsi, toi, start_offset, routedmx->buffer + pos, nb_read-pos, (u32) tol_size, B, in_order, rlct, &gather_object, -1, 0);

	if (e==GF_EOS) {
		if (!tsi) {
			if (gather_object->status==GF_LCT_OBJ_DONE_ERR) {
				s->last_dispatched_toi_on_tsi_zero=0;
				gf_route_obj_to_reservoir(routedmx, s, gather_object);
				return GF_OK;
			}
			//we don't assign version here, we use mbms envelope for that since the bundle may have several
			//packages

			e = gf_route_dmx_process_service_signaling(routedmx, s, gather_object, cc, a_S ? v : 0, a_M ? v : 0);
			//we don't release the LCT object, so that we can discard future versions
			if(e) {
				//ignore this object in order to be able to accept future versions
				s->last_dispatched_toi_on_tsi_zero=0;
				s->stsid_version = 0;
				s->stsid_crc = 0;
				s->mpd_version = 0;
				gf_route_obj_to_reservoir(routedmx, s, gather_object);
			}
		} else {
			gf_route_dmx_process_object(routedmx, s, gather_object);
		}
	}

	return GF_OK;
}

static GF_Err dmx_process_service_dvbi_flute(GF_ROUTEDmx *routedmx, GF_ROUTEService *s, GF_ROUTESession *route_sess)
{
	GF_Err e;
	u32 fdt_symbol_length=0;
	u32 nb_read, v, C, psi, S, O, H, /*Res, A,*/ B, hdr_len, cp, cc, tsi, toi, pos;
	u32 /*a_G=0, a_U=0,*/ a_S=0, a_M=0/*, a_A=0, a_H=0, a_D=0*/;
	u64 tol_size=0;
	u64 transfert_length=0;
	Bool in_order = GF_TRUE;
	u32 start_offset=0;
	GF_ROUTELCTChannel *rlct=NULL;
	GF_LCTObject *gather_object=NULL;
	u32 /*SBN,*/ESI; //Source Block Length  | Encoding Symbol  

	if (route_sess) {
		e = gf_sk_receive_no_select(route_sess->sock, routedmx->buffer, routedmx->buffer_size, &nb_read);
	} else {
		e = gf_sk_receive_no_select(s->sock, routedmx->buffer, routedmx->buffer_size, &nb_read);
	}

	if (e != GF_OK) return e;
	gf_assert(nb_read);

	routedmx->nb_packets++;
	routedmx->total_bytes_recv += nb_read;
	routedmx->last_pck_time = gf_sys_clock_high_res();
	if (!routedmx->first_pck_time) routedmx->first_pck_time = routedmx->last_pck_time;

	e = gf_bs_reassign_buffer(routedmx->bs, routedmx->buffer, nb_read);
	if (e != GF_OK) return e;

	//parse LCT header
	v = gf_bs_read_int(routedmx->bs, 4);
	C = gf_bs_read_int(routedmx->bs, 2);
	psi = gf_bs_read_int(routedmx->bs, 2);
	S = gf_bs_read_int(routedmx->bs, 1);
	O = gf_bs_read_int(routedmx->bs, 2);
	H = gf_bs_read_int(routedmx->bs, 1);
	/*Res = */gf_bs_read_int(routedmx->bs, 2);
	/*A = */gf_bs_read_int(routedmx->bs, 1);
	B = gf_bs_read_int(routedmx->bs, 1);
	hdr_len = gf_bs_read_int(routedmx->bs, 8);
	cp = gf_bs_read_int(routedmx->bs, 8);

	if (v!=1) {
		GF_LOG(GF_LOG_ERROR, GF_LOG_ROUTE, ("[%s] Wrong LCT header version %d, expecting 1\n", s->log_name, v));
		return GF_NON_COMPLIANT_BITSTREAM;
	}
	else if (C!=0) {
		GF_LOG(GF_LOG_ERROR, GF_LOG_ROUTE, ("[%s] Wrong LCT header C %d, expecting 0\n", s->log_name, C));
		return GF_NON_COMPLIANT_BITSTREAM;
	}
	else if ((psi!=0) && (psi!=2) ) {
		GF_LOG(GF_LOG_ERROR, GF_LOG_ROUTE, ("[%s] Wrong LCT header PSI %d, expecting b00 or b10\n", s->log_name, psi));
		return GF_NON_COMPLIANT_BITSTREAM;
	}
	else if (S!=0) {
		GF_LOG(GF_LOG_ERROR, GF_LOG_ROUTE, ("[%s] Wrong LCT header S, should be 0\n", s->log_name));
		return GF_NON_COMPLIANT_BITSTREAM;
	}
	else if (O!=0) {
		GF_LOG(GF_LOG_ERROR, GF_LOG_ROUTE, ("[%s] Wrong LCT header O, should be 0\n", s->log_name));
		return GF_NON_COMPLIANT_BITSTREAM;
	}
	else if (H!=1) {
		GF_LOG(GF_LOG_ERROR, GF_LOG_ROUTE, ("[%s] Wrong LCT header H, should be 1\n", s->log_name));
		return GF_NON_COMPLIANT_BITSTREAM;
	}
	if (hdr_len<3) {
		GF_LOG(GF_LOG_ERROR, GF_LOG_ROUTE, ("[%s] Wrong LCT header len %d, should be at least 3\n", s->log_name, hdr_len));
		return GF_NON_COMPLIANT_BITSTREAM;
	}
	
	// if (psi==0) {
	// 	GF_LOG(GF_LOG_WARNING, GF_LOG_ROUTE, ("[%s] FEC not implemented\n", s->log_name));
	// 	return GF_NOT_SUPPORTED;
	// }

	cc = gf_bs_read_u32(routedmx->bs);
	tsi = gf_bs_read_u16(routedmx->bs);
	toi = gf_bs_read_u16(routedmx->bs);
	hdr_len-=3;

	//parse extensions
	while (hdr_len) {
		u32 h_pos = gf_bs_get_position(routedmx->bs);
		u8 het = gf_bs_read_u8(routedmx->bs);
		u8 hel =0 ;

		if (het<=127) hel = gf_bs_read_u8(routedmx->bs);
		else hel=1;

		switch (het) {
		case GF_LCT_EXT_FDT:
		{
			u8 flute_version = gf_bs_read_int(routedmx->bs, 4); // TODO: add version verification, if different than 1
			u16 fdt_instance_id = gf_bs_read_int(routedmx->bs, 20);
			(void) (flute_version);
			(void) (fdt_instance_id);
		}
			break;

		case GF_LCT_EXT_FTI:
		{
			transfert_length = gf_bs_read_int(routedmx->bs, 48);
			u16 Fec_instance_ID = gf_bs_read_int(routedmx->bs, 16);
			fdt_symbol_length = gf_bs_read_int(routedmx->bs, 16);
            u32 Maximum_source_block_length = gf_bs_read_int(routedmx->bs, 32);
            Maximum_source_block_length*=1;
			(void) (transfert_length);
			(void) (Fec_instance_ID);
			(void) (Maximum_source_block_length);
		}	break;

		default:
			GF_LOG(GF_LOG_DEBUG, GF_LOG_ROUTE, ("[%s] Unsupported header extension HEL %d HET %d, ignoring\n", s->log_name, hel, het));
			break;
		}
		if (hdr_len<hel) {
			GF_LOG(GF_LOG_WARNING, GF_LOG_ROUTE, ("[%s] Wrong HEL %d for LCT extension %d, remaining header size %d\n", s->log_name, hel, het, hdr_len));
			continue;
		}
		h_pos = gf_bs_get_position(routedmx->bs) - h_pos;
		while (hel*4 > h_pos) {
			h_pos++;
			gf_bs_read_u8(routedmx->bs);
		}
		if (hel) hdr_len -= hel;
		else hdr_len -= 1;
	}

	/*SBN =(u32) */gf_bs_read_u16(routedmx->bs);
	ESI = (u32) gf_bs_read_u16(routedmx->bs);
	pos = (u32) gf_bs_get_position(routedmx->bs);
	(void) cp;
	(void) tol_size;

	if (s->last_active_obj && (s->last_active_obj->tsi==tsi)) {
		rlct = s->last_active_obj->rlct;
	} else {
		Bool in_session=GF_FALSE;
		GF_ROUTESession *rsess;
		u32 i=0;
		while ((rsess = gf_list_enum(s->route_sessions, &i))) {
			u32 j=0;
			while ((rlct = gf_list_enum(rsess->channels, &j))) {
				if (rlct->tsi == tsi) {
					in_session = GF_TRUE;
					break;
				}
				rlct = NULL;
			}
			if (in_session) break;
		}
	}

	e = gf_route_service_gather_object(routedmx, s, tsi, toi, start_offset, routedmx->buffer + pos, nb_read-pos, (u32) transfert_length, B, in_order, rlct, &gather_object, ESI, fdt_symbol_length);

	start_offset += (nb_read ) * ESI; 
	
	if (e==GF_EOS) {
		if (!tsi) {
			if (gather_object->status==GF_LCT_OBJ_DONE_ERR) {
				s->last_dispatched_toi_on_tsi_zero=0;
				gf_route_obj_to_reservoir(routedmx, s, gather_object);
				return GF_OK;
			}
			//we don't assign version here, we use mbms envelope for that since the bundle may have several
			//packages

			e = gf_route_dmx_process_service_signaling(routedmx, s, gather_object, cc, a_S ? v : 0, a_M ? v : 0);
			//we don't release the LCT object, so that we can discard future versions
			if(e) {
				//ignore this object in order to be able to accept future versions
				s->last_dispatched_toi_on_tsi_zero=0;
				s->stsid_version = 0;
				s->stsid_crc = 0;
				s->mpd_version = 0;
				gf_route_obj_to_reservoir(routedmx, s, gather_object);
			}
		} else {
			gf_route_dmx_process_object(routedmx, s, gather_object);
		}
	}

	return GF_OK;
}

static GF_Err gf_route_dmx_process_lls(GF_ROUTEDmx *routedmx)
{
	u32 read;
	GF_Err e;
	const char *name=NULL;
	u32 lls_table_id, lls_group_id, lls_group_count, lls_table_version;
	u32 raw_size = routedmx->unz_buffer_size;
	GF_XMLNode *root;

	e = gf_sk_receive_no_select(routedmx->atsc_sock, routedmx->buffer, routedmx->buffer_size, &read);
	if (e)
		return e;

	routedmx->nb_packets++;
	routedmx->total_bytes_recv += read;
	routedmx->last_pck_time = gf_sys_clock_high_res();
	if (!routedmx->first_pck_time) routedmx->first_pck_time = routedmx->last_pck_time;

	lls_table_id = routedmx->buffer[0];
	lls_group_id = routedmx->buffer[1];
	lls_group_count = 1 + routedmx->buffer[2];
	lls_table_version = routedmx->buffer[3];

	GF_LOG(GF_LOG_DEBUG, GF_LOG_ROUTE, ("[ATSC] LLSTable size %d version %d: ID %d (%s) - group ID %d - group count %d\n", read, lls_table_id, lls_table_version, (lls_table_id==1) ? "SLT" : (lls_table_id==2) ? "RRT" : (lls_table_id==3) ? "SystemTime" : (lls_table_id==4) ? "AEAT" : "Reserved", lls_group_id, lls_group_count));
	switch (lls_table_id) {
	case 1:
		if (routedmx->slt_version== 1+lls_table_version) return GF_OK;
		routedmx->slt_version = 1+lls_table_version;
		name="SLT";
		break;
	case 2:
		if (routedmx->rrt_version== 1+lls_table_version) return GF_OK;
		routedmx->rrt_version = 1+lls_table_version;
		name="RRT";
    	break;
	case 3:
		if (routedmx->systime_version== 1+lls_table_version) return GF_OK;
		routedmx->systime_version = 1+lls_table_version;
		name="SysTime";
    	break;
	case 4:
		if (routedmx->aeat_version== 1+lls_table_version) return GF_OK;
		routedmx->aeat_version = 1+lls_table_version;
		name="AEAT";
    	break;
	default:
		return GF_OK;
	}

	e = gf_gz_decompress_payload_ex(&routedmx->buffer[4], read-4, &routedmx->unz_buffer, &raw_size, GF_TRUE);
	if (e) {
		GF_LOG(GF_LOG_ERROR, GF_LOG_ROUTE, ("[ATSC] Failed to decompress %s table: %s\n", name, gf_error_to_string(e) ));
		return e;
	}
	//realloc happened
	if (routedmx->unz_buffer_size<raw_size) routedmx->unz_buffer_size = raw_size;
	routedmx->unz_buffer[raw_size]=0;
	GF_LOG(GF_LOG_DEBUG, GF_LOG_ROUTE, ("[ATSC] %s table - payload:\n%s\n", name, routedmx->unz_buffer));


	e = gf_xml_dom_parse_string(routedmx->dom, routedmx->unz_buffer);
	if (e) {
		GF_LOG(GF_LOG_ERROR, GF_LOG_ROUTE, ("[ATSC] Failed to parse SLT XML: %s\n", gf_error_to_string(e) ));
		return e;
	}

	root = gf_xml_dom_get_root(routedmx->dom);
	if (!root) {
		GF_LOG(GF_LOG_ERROR, GF_LOG_ROUTE, ("[ATSC] Failed to get XML root for %s table\n", name ));
		return e;
	}

	switch (lls_table_id) {
	case 1:
		return gf_route_dmx_process_slt(routedmx, root);
	case 2:
	case 3:
	case 4:
	default:
		break;
	}
	return GF_OK;
}

GF_EXPORT
GF_Err gf_route_dmx_process(GF_ROUTEDmx *routedmx)
{
	u32 i, count, nb_obj=0;
	GF_Err e;

	//check all active sockets
	e = gf_sk_group_select(routedmx->active_sockets, 10, GF_SK_SELECT_READ);
	if (e) return e;

	if (routedmx->atsc_sock) {
		if (gf_sk_group_sock_is_set(routedmx->active_sockets, routedmx->atsc_sock, GF_SK_SELECT_READ)) {
			e = gf_route_dmx_process_lls(routedmx);
			if (e) return e;
		}
	}

	count = gf_list_count(routedmx->services);
	for (i=0; i<count; i++) {
		u32 j, nb_obj_service;
		GF_ROUTESession *rsess;
		GF_ROUTEService *s = (GF_ROUTEService *)gf_list_get(routedmx->services, i);
		if (s->tune_mode==GF_ROUTE_TUNE_OFF) continue;
		nb_obj_service = gf_list_count(s->objects);
		if (s->nb_media_streams) nb_obj_service /= s->nb_media_streams;
		//except for flute
		if (s->service_id) {
			if (nb_obj<nb_obj_service) nb_obj = nb_obj_service;
			if (routedmx->max_seg_cache && (nb_obj_service > routedmx->max_seg_cache))
				continue;
		}
		if (gf_sk_group_sock_is_set(routedmx->active_sockets, s->sock, GF_SK_SELECT_READ)) {
			e = s->process_service(routedmx, s, NULL);
			if (e) return e;
		}
		if (s->tune_mode!=GF_ROUTE_TUNE_ON) continue;

		if (!s->secondary_sockets) continue;

		j=0;
		while ((rsess = (GF_ROUTESession *)gf_list_enum(s->route_sessions, &j) )) {
			if (gf_sk_group_sock_is_set(routedmx->active_sockets, rsess->sock, GF_SK_SELECT_READ)) {
				e = s->process_service(routedmx, s, rsess);
				if (e) return e;
			}
		}
	}
	if (routedmx->max_seg_cache && (nb_obj>routedmx->max_seg_cache))
		return GF_IP_NETWORK_EMPTY;
	return GF_OK;
}

GF_EXPORT
Bool gf_route_dmx_find_atsc3_service(GF_ROUTEDmx *routedmx, u32 service_id)
{
	u32 i=0;
	GF_ROUTEService *s;
	while ((s = gf_list_enum(routedmx->services, &i))) {
		if (s->service_id != service_id) continue;
		return GF_TRUE;
	}
	return GF_FALSE;
}


GF_EXPORT
u32 gf_route_dmx_get_object_count(GF_ROUTEDmx *routedmx, u32 service_id)
{
	u32 i=0;
	GF_ROUTEService *s;
	while ((s = gf_list_enum(routedmx->services, &i))) {
		if (s->service_id != service_id) continue;
		return gf_list_count(s->objects);
	}
	return 0;
}

#if 0
void gf_route_dmx_print_objects(GF_ROUTEDmx *routedmx, u32 service_id)
{
	u32 i=0;
	GF_ROUTEService *s=NULL;
	GF_LCTObject *obj = NULL;
	while ((s = gf_list_enum(routedmx->services, &i))) {
		if (s->service_id == service_id) break;
		s = NULL;
	}
	if (!s) return;
	i=0;
	while ((obj = gf_list_enum(s->objects, &i))) {
		fprintf(stderr, "#%d TSI %d TOI %d size %d (/%d) status %d\n", i, obj->tsi, obj->toi, obj->nb_bytes, obj->total_length, obj->status);
	}
}
#endif


static GF_Err gf_route_dmx_keep_or_remove_object_by_name(GF_ROUTEDmx *routedmx, u32 service_id, char *fileName, Bool purge_previous, Bool is_remove)
{
	u32 i=0;
	GF_ROUTEService *s=NULL;
	GF_LCTObject *obj = NULL;
	while ((s = gf_list_enum(routedmx->services, &i))) {
		if (s->service_id == service_id) break;
		s = NULL;
	}
	if (!s) return GF_BAD_PARAM;
	i=0;
	while ((obj = gf_list_enum(s->objects, &i))) {
		u32 toi;
		if (obj->rlct && obj->rlct->toi_template && (sscanf(fileName, obj->rlct->toi_template, &toi) == 1)) {
			u32 tsi;
			if (toi == obj->toi) {
				GF_ROUTELCTChannel *rlct = obj->rlct;

				if (!is_remove) {
					obj->force_keep = 1;
					return GF_OK;
				}
				obj->force_keep = 0;

				//we likely have a loop here
				if (obj == s->last_active_obj) break;
				//obj being received do not destroy
				if (obj->status == GF_LCT_OBJ_RECEPTION) break;

				tsi = obj->tsi;
				gf_route_obj_to_reservoir(routedmx, s, obj);
				if (purge_previous) {
					i=0;
					while ((obj = gf_list_enum(s->objects, &i))) {
						if (obj->rlct != rlct) continue;
						if (obj->rlct_file) continue;
						if (obj->tsi != tsi) continue;
						if (obj->toi < toi) {
							i--;
							//we likely have a loop here
							if (obj == s->last_active_obj) return GF_OK;
							gf_route_obj_to_reservoir(routedmx, s, obj);
						}
					}
				}
				return GF_OK;
			}
		}
		else if (obj->rlct_file && obj->rlct_file->filename && !strcmp(fileName, obj->rlct_file->filename)) {
			if (!is_remove) {
				obj->force_keep = 1;
			} else {
				gf_route_obj_to_reservoir(routedmx, s, obj);
			}
			return GF_OK;
		}
	}
	//we are flute, check root service
	if (routedmx->dvbi_flute && service_id) {
		return gf_route_dmx_keep_or_remove_object_by_name(routedmx, 0, fileName, purge_previous, is_remove);
	}
	if (is_remove) {
		GF_LOG(GF_LOG_WARNING, GF_LOG_ROUTE, ("[%s] Failed to remove object %s from service, object not found\n", s->log_name, fileName));
		return GF_NOT_FOUND;
	}
	return GF_OK;
}

GF_EXPORT
GF_Err gf_route_dmx_force_keep_object_by_name(GF_ROUTEDmx *routedmx, u32 service_id, char *fileName)
{
	return gf_route_dmx_keep_or_remove_object_by_name(routedmx, service_id, fileName, GF_FALSE, GF_FALSE);
}

GF_EXPORT
GF_Err gf_route_dmx_remove_object_by_name(GF_ROUTEDmx *routedmx, u32 service_id, char *fileName, Bool purge_previous)
{
	return gf_route_dmx_keep_or_remove_object_by_name(routedmx, service_id, fileName, purge_previous, GF_TRUE);
}

GF_EXPORT
Bool gf_route_dmx_remove_first_object(GF_ROUTEDmx *routedmx, u32 service_id)
{
	u32 i=0;
	GF_ROUTEService *s=NULL;
	GF_LCTObject *obj = NULL;
	while ((s = gf_list_enum(routedmx->services, &i))) {
		if (s->service_id == service_id) break;
		s = NULL;
	}
	if (!s) return GF_FALSE;

	i=0;
	while ( (obj = gf_list_enum(s->objects, &i))) {
		if (obj == s->last_active_obj) continue;
		//object is active, abort
		if (obj->status<=GF_LCT_OBJ_RECEPTION) break;

		if (obj->force_keep)
			return GF_FALSE;

		//keep static files active
		if (obj->rlct_file && !obj->rlct_file->can_remove)
			continue;

		gf_route_obj_to_reservoir(routedmx, s, obj);
		return GF_TRUE;
	}
	return GF_FALSE;
}

GF_EXPORT
void gf_route_dmx_purge_objects(GF_ROUTEDmx *routedmx, u32 service_id)
{
	u32 i=0;
	GF_ROUTEService *s=NULL;
	GF_LCTObject *obj = NULL;
	while ((s = gf_list_enum(routedmx->services, &i))) {
		if (s->service_id == service_id) break;
		s = NULL;
	}
	if (!s) return;

	i=0;
	while ((obj = gf_list_enum(s->objects, &i))) {
		//only purge non signaling objects
		if (!obj->tsi) continue;
		//if object is being received keep it
		if (s->last_active_obj == obj) continue;
		//if object is static file keep it - this may need refinement in case we had init segment updates
		if (obj->rlct_file && !obj->rlct_file->can_remove) continue;
		//obj being received do not destroy
		if (obj->status <= GF_LCT_OBJ_RECEPTION) continue;
		//trash
		gf_route_obj_to_reservoir(routedmx, s, obj);
	}
}

GF_EXPORT
void gf_route_dmx_set_service_udta(GF_ROUTEDmx *routedmx, u32 service_id, void *udta)
{
	u32 i=0;
	GF_ROUTEService *s=NULL;
	while ((s = gf_list_enum(routedmx->services, &i))) {
		if (s->service_id == service_id) {
			s->udta = udta;
			return;
		}
	}
}

GF_EXPORT
void *gf_route_dmx_get_service_udta(GF_ROUTEDmx *routedmx, u32 service_id)
{
	u32 i=0;
	GF_ROUTEService *s=NULL;
	while ((s = gf_list_enum(routedmx->services, &i))) {
		if (s->service_id == service_id) {
			return s->udta;
		}
	}
	return NULL;
}

GF_EXPORT
u64 gf_route_dmx_get_first_packet_time(GF_ROUTEDmx *routedmx)
{
	return routedmx ? routedmx->first_pck_time : 0;
}

GF_EXPORT
u64 gf_route_dmx_get_last_packet_time(GF_ROUTEDmx *routedmx)
{
	return routedmx ? routedmx->last_pck_time : 0;
}

GF_EXPORT
u64 gf_route_dmx_get_nb_packets(GF_ROUTEDmx *routedmx)
{
	return routedmx ? routedmx->nb_packets : 0;
}

GF_EXPORT
u64 gf_route_dmx_get_recv_bytes(GF_ROUTEDmx *routedmx)
{
	return routedmx ? routedmx->total_bytes_recv : 0;
}

GF_EXPORT
void gf_route_dmx_debug_tsi(GF_ROUTEDmx *routedmx, u32 tsi)
{
	if (routedmx) routedmx->debug_tsi = tsi;
}

#endif /* !GPAC_DISABLE_ROUTE */<|MERGE_RESOLUTION|>--- conflicted
+++ resolved
@@ -1204,7 +1204,18 @@
 	if (routedmx->force_reorder)
 		in_order = GF_FALSE;
 
-<<<<<<< HEAD
+	if (fdt_symbol_length) {
+		u32 fdt_symbols = total_len / fdt_symbol_length;
+		if (fdt_symbols * fdt_symbol_length < total_len)
+			fdt_symbols++;
+
+		if (fdt_symbols <= flute_esi) {
+			GF_LOG(GF_LOG_ERROR, GF_LOG_ROUTE, ("[%s] TSI %u TOI %u invalid ESI %u for block size %u and content size %u\n", s->log_name, tsi, toi, fdt_symbols, fdt_symbol_length, total_len));
+			return GF_NOT_SUPPORTED;
+		}
+		start_offset = flute_esi * fdt_symbol_length;
+	}
+
 	if((rlct && (tsi==rlct->last_dispatched_tsi) && (toi==rlct->last_dispatched_toi)) || (!rlct && !tsi && (toi==s->last_dispatched_toi_on_tsi_zero))) {
 		if(routedmx->on_event) {
 			// Sending event about the delayed data received.
@@ -1219,34 +1230,10 @@
 			finfo.tsi = tsi;
 			finfo.toi = toi;
 			finfo.late_fragment_offset = start_offset;
-			GF_LOG(GF_LOG_INFO, GF_LOG_ROUTE, ("[ROUTE] Service %d received delayed data [%u, %u] for object tsi=%u, toi=%u, event sent\n", s->service_id, start_offset, start_offset+size-1, tsi, toi));
+			GF_LOG(GF_LOG_INFO, GF_LOG_ROUTE, ("[%s] Object TSI %u TOI %u received delayed data [%u, %u] - event sent\n", s->log_name, tsi, toi, start_offset, start_offset+size-1));
 			routedmx->on_event(routedmx->udta, GF_ROUTE_EVT_LATE_DATA, s->service_id, &finfo);
 		} else {
-			GF_LOG(GF_LOG_WARNING, GF_LOG_ROUTE, ("[ROUTE] Service %d received delayed data [%u, %u] for object tsi=%u, toi=%u, ignoring\n", s->service_id, start_offset, start_offset+size-1, tsi, toi));
-=======
-	if (fdt_symbol_length) {
-		u32 fdt_symbols = total_len / fdt_symbol_length;
-		if (fdt_symbols * fdt_symbol_length < total_len)
-			fdt_symbols++;
-
-		if (fdt_symbols <= flute_esi) {
-			GF_LOG(GF_LOG_ERROR, GF_LOG_ROUTE, ("[%s] TSI %u TOI %u invalid ESI %u for block size %u and content size %u\n", s->log_name, tsi, toi, fdt_symbols, fdt_symbol_length, total_len));
-			return GF_NOT_SUPPORTED;
-		}
-		start_offset = flute_esi * fdt_symbol_length;
-	}
-
-	//in case last packet(s) are duplicated after we sent the object, skip them
-	if (rlct) {
-		if ((tsi==rlct->last_dispatched_tsi) && (toi==rlct->last_dispatched_toi)) {
-			GF_LOG(GF_LOG_DEBUG, GF_LOG_ROUTE, ("[%s] TSI %u TOI %u LCT fragment on already dispatched object, skipping\n", s->log_name, tsi, toi));
-			return GF_NOT_FOUND;
-		}
-	} else {
-		if (!tsi && (toi==s->last_dispatched_toi_on_tsi_zero && !is_flute)) {
-			GF_LOG(GF_LOG_DEBUG, GF_LOG_ROUTE, ("[%s] TSI %u TOI %u LCT fragment on already dispatched object, skipping\n", s->log_name, tsi, toi));
-			return GF_NOT_FOUND;
->>>>>>> a01b703b
+			GF_LOG(GF_LOG_WARNING, GF_LOG_ROUTE, ("[%s] Object TSI %u TOI %u received delayed data [%u, %u] - ignoring\n", s->log_name, tsi, toi, start_offset, start_offset+size-1));
 		}
 		return GF_OK;
 	}
@@ -1442,7 +1429,6 @@
 
 	//keep receiving if we are done with errors
 	if (obj->status >= GF_LCT_OBJ_DONE) {
-<<<<<<< HEAD
 		if(routedmx->on_event) {
 			// Sending event about the delayed data received.
 			GF_ROUTEEventFileInfo finfo;
@@ -1456,14 +1442,11 @@
 			finfo.tsi = tsi;
 			finfo.toi = toi;
 			finfo.late_fragment_offset = start_offset;
-			GF_LOG(GF_LOG_INFO, GF_LOG_ROUTE, ("[ROUTE] Service %d received delayed data [%u, %u] for object tsi=%u, toi=%u, event sent\n", s->service_id, start_offset, start_offset+size-1, tsi, toi));
+			GF_LOG(GF_LOG_INFO, GF_LOG_ROUTE, ("[%s] Object TSI %u TOI %u received delayed data [%u, %u] - event sent\n", s->log_name, tsi, toi, start_offset, start_offset+size-1));
 			routedmx->on_event(routedmx->udta, GF_ROUTE_EVT_LATE_DATA, s->service_id, &finfo);
 		} else {
-			GF_LOG(GF_LOG_WARNING, GF_LOG_ROUTE, ("[ROUTE] Service %d received delayed data [%u, %u] for object tsi=%u, toi=%u, ignoring\n", s->service_id, start_offset, start_offset+size-1, tsi, toi));
-		}
-=======
-		GF_LOG(GF_LOG_DEBUG, GF_LOG_ROUTE, ("[%s] Object TSI %u TOI %u already received - skipping\n", s->log_name, tsi, toi ));
->>>>>>> a01b703b
+			GF_LOG(GF_LOG_WARNING, GF_LOG_ROUTE, ("[%s] Object TSI %u TOI %u received delayed data [%u, %u] - ignoring\n", s->log_name, tsi, toi, start_offset, start_offset+size-1));
+		}
 		return GF_EOS;
 	}
 	obj->last_gather_time = gf_sys_clock();
