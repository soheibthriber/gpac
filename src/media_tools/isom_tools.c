--- conflicted
+++ resolved
@@ -1091,15 +1091,12 @@
 	case GF_ISOM_SUBTYPE_AV01:
 	case GF_ISOM_SUBTYPE_VP09:
 	case GF_ISOM_SUBTYPE_VP08:
-<<<<<<< HEAD
 	case GF_ISOM_SUBTYPE_VVC1:
 	case GF_ISOM_SUBTYPE_VVI1:
-=======
 	case GF_ISOM_SUBTYPE_MH3D_MHA1:
 	case GF_ISOM_SUBTYPE_MH3D_MHA2:
 	case GF_ISOM_SUBTYPE_MH3D_MHM1:
 	case GF_ISOM_SUBTYPE_MH3D_MHM2:
->>>>>>> b02f3646
 		return gf_isom_get_esd(mp4, track, stsd_idx);
 	}
 
