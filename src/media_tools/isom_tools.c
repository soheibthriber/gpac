--- conflicted
+++ resolved
@@ -3139,88 +3139,10 @@
 GF_EXPORT
 GF_Err gf_media_fragment_file(GF_ISOFile *input, const char *output_file, Double max_duration_sec, Bool use_mfra)
 {
-<<<<<<< HEAD
 	char szArgs[1024];
 	GF_Err e = GF_OK;
 	GF_Filter *f;
 	GF_FilterSession *fsess = gf_fs_new(0, GF_FS_SCHEDULER_LOCK_FREE, 0, NULL);
-=======
-#ifndef GPAC_DISABLE_ISOM_WRITE
-	u8 NbBits;
-	u32 i, TrackNum, descIndex, j, count;
-	u32 defaultDuration, defaultSize, defaultDescriptionIndex, defaultRandomAccess, nb_samp, nb_done;
-	u8 defaultPadding;
-	u16 defaultDegradationPriority;
-	GF_Err e;
-	const char *tag;
-	u32 tag_len, mbrand, bcount, mversion;
-	GF_ISOFile *output;
-	GF_ISOSample *sample;
-	GF_List *fragmenters;
-	u32 MaxFragmentDuration;
-	GF_TrackFragmenter *tf;
-	Bool drop_version = gf_isom_drop_date_version_info_enabled(input);
-
-	//create output file
-	output = gf_isom_open(output_file, GF_ISOM_OPEN_WRITE, NULL);
-	if (!output) return gf_isom_last_error(NULL);
-
-	gf_isom_no_version_date_info(output, drop_version);
-
-
-	nb_samp = 0;
-	fragmenters = gf_list_new();
-
-	gf_isom_get_brand_info(input, &mbrand, &mversion, &bcount);
-	gf_isom_set_brand_info(output, mbrand, mversion);
-	for (i=0; i<bcount; i++) {
-		gf_isom_get_alternate_brand(input, i+1, &mbrand);
-		gf_isom_modify_alternate_brand(output, mbrand, GF_TRUE);
-	}
-
-	//copy movie desc
-	gf_isom_clone_root_od(input, output);
-	//clone copyright
-	count = gf_isom_get_copyright_count(input);
-	if (count) {
-		const char *lang, *note;
-		for (i=0; i<count; i++) {
-			gf_isom_get_copyright(input, i+1, &lang, &note);
-			gf_isom_set_copyright(output, (char *)lang, (char *)note);
-		}
-	}
-	count = gf_isom_get_chapter_count(input, 0);
-	if (count) {
-		const char *name;
-		u64 time;
-		for (i=0; i<count; i++) {
-			gf_isom_get_chapter(input, 0, i+1, &time, &name);
-			gf_isom_add_chapter(output, 0, time, (char *)name);
-		}
-	}
-
-	if (gf_isom_apple_get_tag(input, 0, &tag, &tag_len) == GF_OK) {
-		for (i=GF_ISOM_ITUNE_ALBUM; i<(u32) GF_ISOM_ITUNE_WRITER; i++) {
-			if (gf_isom_apple_get_tag(input, GF_ISOM_ITUNE_NAME, &tag, &tag_len)==GF_OK)
-				gf_isom_apple_set_tag(output, GF_ISOM_ITUNE_NAME, tag, tag_len);
-		}
-	}
-
-	if (use_mfra)
-		gf_isom_enable_mfra(output);
-
-	MaxFragmentDuration = (u32) (max_duration_sec * 1000);
-	//duplicates all tracks
-	for (i=0; i<gf_isom_get_track_count(input); i++) {
-		e = gf_isom_clone_track(input, i+1, output, GF_FALSE, &TrackNum);
-		if (e) goto err_exit;
-
-		for (j = 0; j < gf_isom_get_track_kind_count(input, i+1); j++) {
-			char *scheme, *value;
-			gf_isom_get_track_kind(input, i+1, j, &scheme, &value);
-			gf_isom_add_track_kind(output, TrackNum, scheme, value);
-		}
->>>>>>> f54cfdeb
 
 	sprintf(szArgs, "mp4dmx:mov=%p", input);
 	f = gf_fs_load_filter(fsess, szArgs);
@@ -3237,7 +3159,6 @@
 	if (gf_isom_drop_date_version_info_enabled(input))
 		strcat(szArgs, ":for_test");
 
-<<<<<<< HEAD
 	f = gf_fs_load_destination(fsess, szArgs, NULL, NULL, &e);
 	if (!f) return e;
 
@@ -3245,10 +3166,6 @@
 	gf_fs_del(fsess);
 	return (e<GF_OK) ? e : GF_OK;
 }
-=======
-	}
-	gf_isom_set_movie_duration(output, gf_isom_get_duration(input));
->>>>>>> f54cfdeb
 
 #endif /*GPAC_DISABLE_ISOM_FRAGMENTS*/
 
@@ -3418,7 +3335,6 @@
 					res <<= 1;
 					val >>=1;
 				}
-<<<<<<< HEAD
 				sprintf(szTemp, ".%X", res);
 				strcat(szCodec, szTemp);
 			}
@@ -3464,11 +3380,6 @@
 		}
 		return GF_OK;
 #endif
-=======
-				gf_isom_get_sample_padding_bits(input, tf->OriginalTrack, tf->SampleNum+1, &NbBits);
-
-				defaultDuration = gf_isom_get_sample_duration(input, tf->OriginalTrack, tf->SampleNum + 1);
->>>>>>> f54cfdeb
 
 #ifndef GPAC_DISABLE_AV1
 	case GF_ISOM_SUBTYPE_AV01: {
@@ -3513,34 +3424,10 @@
 		} else {
 			if (av1_state.color_primaries == 1 && av1_state.transfer_characteristics == 1 && av1_state.matrix_coefficients == 1 && av1_state.color_range == GF_FALSE) {
 
-<<<<<<< HEAD
 			} else {
 				GF_LOG(GF_LOG_WARNING, GF_LOG_AUTHOR, ("[AV1] incoherent color characteristics primaries %d transfer %d matrix %d color range %d\n", av1_state.color_primaries, av1_state.transfer_characteristics, av1_state.matrix_coefficients, av1_state.color_range));
 //				assert(0);
-=======
-				gf_set_progress("ISO File Fragmenting", nb_done, nb_samp);
-				nb_done++;
-
-				gf_isom_sample_del(&sample);
-				sample = NULL;
-				tf->FragmentLength += defaultDuration;
-				tf->SampleNum += 1;
-
-				//end of track fragment or track
-				if ((tf->SampleNum==tf->SampleCount) ||
-				        /* TODO: should probably test the time position (not only duration) to avoid drift */
-				        (tf->FragmentLength*1000 >= MaxFragmentDuration*tf->TimeScale)) {
-					sample = NULL;
-					tf->FragmentLength = 0;
-					break;
-				}
-			}
-			if (tf->SampleNum==tf->SampleCount) {
-				gf_free(tf);
-				gf_list_rem(fragmenters, i);
-				i--;
-				count --;
->>>>>>> f54cfdeb
+
 			}
 		}
 
