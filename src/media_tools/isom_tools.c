--- conflicted
+++ resolved
@@ -3128,211 +3128,29 @@
 GF_EXPORT
 GF_Err gf_media_fragment_file(GF_ISOFile *input, const char *output_file, Double max_duration_sec, Bool use_mfra)
 {
-<<<<<<< HEAD
 	char szArgs[1024];
 	GF_Err e = GF_OK;
 	GF_Filter *f;
 	GF_FilterSession *fsess = gf_fs_new(0, GF_FS_SCHEDULER_LOCK_FREE, NULL, GF_FALSE, GF_FALSE, NULL);
-=======
-#ifndef GPAC_DISABLE_ISOM_WRITE
-	u8 NbBits;
-	u32 i, TrackNum, descIndex, j, count;
-	u32 defaultDuration, defaultSize, defaultDescriptionIndex, defaultRandomAccess, nb_samp, nb_done;
-	u8 defaultPadding;
-	u16 defaultDegradationPriority;
-	GF_Err e;
-	const char *tag;
-	u32 tag_len;
-	GF_ISOFile *output;
-	GF_ISOSample *sample, *next;
-	GF_List *fragmenters;
-	u32 MaxFragmentDuration;
-	GF_TrackFragmenter *tf;
-	Bool drop_version = gf_isom_drop_date_version_info_enabled(input);
-
-	//create output file
-	output = gf_isom_open(output_file, GF_ISOM_OPEN_WRITE, NULL);
-	if (!output) return gf_isom_last_error(NULL);
-
-	gf_isom_no_version_date_info(output, drop_version);
-
-
-	nb_samp = 0;
-	fragmenters = gf_list_new();
-
-	/*FIXME - ALL THESE SHOULD GO DO A clone_movie item !!*/
-	e = gf_isom_set_brand_info(output, GF_ISOM_BRAND_MP42, 1);
-	if (e) goto err_exit;
-	e = gf_isom_modify_alternate_brand(output, GF_ISOM_BRAND_ISOM, 1);
-	if (e) goto err_exit;
-
-	//copy movie desc
-	gf_isom_clone_root_od(input, output);
-	//clone copyright
-	count = gf_isom_get_copyright_count(input);
-	if (count) {
-		const char *lang, *note;
-		for (i=0; i<count; i++) {
-			gf_isom_get_copyright(input, i+1, &lang, &note);
-			gf_isom_set_copyright(output, (char *)lang, (char *)note);
-		}
-	}
-	count = gf_isom_get_chapter_count(input, 0);
-	if (count) {
-		const char *name;
-		u64 time;
-		for (i=0; i<count; i++) {
-			gf_isom_get_chapter(input, 0, i+1, &time, &name);
-			gf_isom_add_chapter(output, 0, time, (char *)name);
-		}
-	}
-
-	if (gf_isom_apple_get_tag(input, 0, &tag, &tag_len) == GF_OK) {
-		for (i=GF_ISOM_ITUNE_ALBUM; i<(u32) GF_ISOM_ITUNE_WRITER; i++) {
-			if (gf_isom_apple_get_tag(input, GF_ISOM_ITUNE_NAME, &tag, &tag_len)==GF_OK)
-				gf_isom_apple_set_tag(output, GF_ISOM_ITUNE_NAME, tag, tag_len);
-		}
-	}
-
-	if (use_mfra)
-		gf_isom_enable_mfra(output);
-
-	MaxFragmentDuration = (u32) (max_duration_sec * 1000);
-	//duplicates all tracks
-	for (i=0; i<gf_isom_get_track_count(input); i++) {
-		e = gf_isom_clone_track(input, i+1, output, GF_FALSE, &TrackNum);
-		if (e) goto err_exit;
-
-		for (j = 0; j < gf_isom_get_track_kind_count(input, i+1); j++) {
-			char *scheme, *value;
-			gf_isom_get_track_kind(input, i+1, j, &scheme, &value);
-			gf_isom_add_track_kind(output, TrackNum, scheme, value);
-		}
-
-		count = gf_isom_get_sample_count(input, i+1);
-		//we always fragment each track regardless of the sample count
-
-		gf_isom_get_fragment_defaults(input, i+1,
-									  &defaultDuration, &defaultSize, &defaultDescriptionIndex, &defaultRandomAccess, &defaultPadding, &defaultDegradationPriority);
-		//otherwise setup fragmentation
-		e = gf_isom_setup_track_fragment(output, gf_isom_get_track_id(output, TrackNum),
-										 defaultDescriptionIndex, defaultDuration,
-										 defaultSize, (u8) defaultRandomAccess,
-										 defaultPadding, defaultDegradationPriority);
-		if (e) goto err_exit;
-
-		GF_SAFEALLOC(tf, GF_TrackFragmenter);
-		if (!tf) {
-			e = GF_OUT_OF_MEM;
-			goto err_exit;
-		}
-		tf->TrackID = gf_isom_get_track_id(output, TrackNum);
-		tf->SampleCount = count;
-		tf->OriginalTrack = i+1;
-		tf->TimeScale = gf_isom_get_media_timescale(input, i+1);
-		tf->MediaType = gf_isom_get_media_type(input, i+1);
-		tf->DefaultDuration = defaultDuration;
-		gf_list_add(fragmenters, tf);
-		nb_samp += count;
-	}
-
-	if (gf_isom_is_track_in_root_od(input, i+1)) gf_isom_add_track_to_root_od(output, TrackNum);
-	//copy user data ?
-
-
-	//flush movie
-	e = gf_isom_finalize_for_fragment(output, 0);
-	if (e) goto err_exit;
-
-	if (!nb_samp) {
-		GF_LOG(GF_LOG_WARNING, GF_LOG_AUTHOR, ("[ISOBMFF Fragmenting] No samples in movie, rewriting moof and exit\n"));
-		goto err_exit;
-	}
-
-	nb_done = 0;
-
-	while ( (count = gf_list_count(fragmenters)) ) {
-
-		e = gf_isom_start_fragment(output, 1);
-		if (e) goto err_exit;
-		//setup some default
-		for (i=0; i<count; i++) {
-			tf = (GF_TrackFragmenter *)gf_list_get(fragmenters, i);
-			if (gf_isom_is_video_subtype(tf->MediaType) ) {
-				e = gf_isom_set_fragment_option(output, tf->TrackID, GF_ISOM_TRAF_RANDOM_ACCESS, 1);
-				if (e) goto err_exit;
-			}
-		}
-		sample = NULL;
-
-		/*copy PSSHs from moov to the first moof*/
-		if (!nb_done) {
-			e = gf_isom_clone_pssh(output, input, GF_TRUE);
-			if (e) goto err_exit;
-		}
-
-		//process track by track
-		for (i=0; i<count; i++) {
-			tf = (GF_TrackFragmenter *)gf_list_get(fragmenters, i);
-
-			gf_isom_set_nalu_extract_mode(input, tf->OriginalTrack, GF_ISOM_NALU_EXTRACT_INSPECT);
-
-			//ok write samples
-			while (1) {
-				if (!sample) {
-					sample = gf_isom_get_sample(input, tf->OriginalTrack, tf->SampleNum + 1, &descIndex);
-				}
-				gf_isom_get_sample_padding_bits(input, tf->OriginalTrack, tf->SampleNum+1, &NbBits);
-
-				next = gf_isom_get_sample(input, tf->OriginalTrack, tf->SampleNum + 2, &j);
-				if (next) {
-					defaultDuration = (u32) (next->DTS - sample->DTS);
-				} else {
-					defaultDuration = tf->DefaultDuration;
-				}
-
-				e = gf_isom_fragment_add_sample(output, tf->TrackID, sample, descIndex, defaultDuration, NbBits, 0, 0);
-				if (e) goto err_exit;
->>>>>>> 48855b5c
 
 	sprintf(szArgs, "mp4dmx:mov=%p", input);
 	f = gf_fs_load_filter(fsess, szArgs);
 	if (!f) return GF_NOT_SUPPORTED;
 
-<<<<<<< HEAD
 	strcpy(szArgs, "reframer:FID=1");
 	f = gf_fs_load_filter(fsess, szArgs);
 	if (!f) return GF_NOT_SUPPORTED;
-=======
-				/*copy subsample information*/
-				e = gf_isom_fragment_copy_subsample(output, tf->TrackID, input, tf->OriginalTrack, tf->SampleNum + 1, GF_FALSE);
-				if (e) goto err_exit;
->>>>>>> 48855b5c
 
 	sprintf(szArgs, "%s:SID=1:frag:cdur=%g", output_file, max_duration_sec);
+	if (use_mfra)
+		strcat(szArgs, ":mfra");
+		
 	f = gf_fs_load_destination(fsess, szArgs, NULL, NULL, &e);
 	if (!f) return e;
 
-<<<<<<< HEAD
 	e = gf_fs_run(fsess);
 	gf_fs_del(fsess);
 	return (e<GF_OK) ? e : GF_OK;
-=======
-err_exit:
-	while (gf_list_count(fragmenters)) {
-		tf = (GF_TrackFragmenter *)gf_list_get(fragmenters, 0);
-		gf_free(tf);
-		gf_list_rem(fragmenters, 0);
-	}
-	gf_list_del(fragmenters);
-	if (e) gf_isom_delete(output);
-  else gf_isom_close(output);
-	gf_set_progress("ISO File Fragmenting", nb_samp, nb_samp);
-	return e;
-#else
-	return GF_NOT_SUPPORTED;
-#endif /* GPAC_DISABLE_ISOM_WRITE */
->>>>>>> 48855b5c
 }
 
 
