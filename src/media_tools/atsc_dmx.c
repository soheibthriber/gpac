--- conflicted
+++ resolved
@@ -971,11 +971,7 @@
 	i=0;
 	while ((it = gf_list_enum(root->content, &i))) {
 		const char *content_type = NULL;
-<<<<<<< HEAD
-//		const char *uri = NULL;
-=======
 		/*const char *uri = NULL;*/
->>>>>>> 34c66f58
 		u32 version = 0;
 
 		if (strcmp(it->name, "item")) continue;
@@ -983,11 +979,7 @@
 		j=0;
 		while ((att = gf_list_enum(it->attributes, &j))) {
 			if (!stricmp(att->name, "contentType")) content_type = att->value;
-<<<<<<< HEAD
-//			else if (!stricmp(att->name, "metadataURI")) uri = att->value;
-=======
 			/*else if (!stricmp(att->name, "metadataURI")) uri = att->value;*/
->>>>>>> 34c66f58
 			else if (!stricmp(att->name, "version")) version = atoi(att->value);
 		}
 		if (!content_type) continue;
@@ -1342,13 +1334,8 @@
 static GF_Err gf_atsc3_dmx_process_service(GF_ATSCDmx *atscd, GF_ATSCService *s, GF_ATSCRouteSession *route_sess)
 {
 	GF_Err e;
-<<<<<<< HEAD
-	u32 nb_read, v, C, psi, S, O, H, B, hdr_len, cp, cc, tsi, toi, pos;
-	u32 a_S=0, a_M=0;
-=======
 	u32 nb_read, v, C, psi, S, O, H, /*Res, A,*/ B, hdr_len, cp, cc, tsi, toi, pos;
 	u32 /*a_G=0, a_U=0,*/ a_S=0, a_M=0/*, a_A=0, a_H=0, a_D=0*/;
->>>>>>> 34c66f58
 	u64 tol_size=0;
 	Bool in_order = GF_TRUE;
 	u32 start_offset;
@@ -1463,15 +1450,6 @@
 		}
 	} else {
 		//check TOI for TSI 0
-<<<<<<< HEAD
-		//a_G = toi & (1<<31) ? 1 : 0;
-		//a_U = toi & (1<<16) ? 1 : 0;
-		a_S = toi & (1<<17) ? 1 : 0;
-		a_M = toi & (1<<18) ? 1 : 0;
-		//a_A = toi & (1<<19) ? 1 : 0;
-		//a_H = toi & (1<<22) ? 1 : 0;
-		//a_D = toi & (1<<23) ? 1 : 0;
-=======
 		/*a_G = toi & (1<<31) ? 1 : 0;
 		a_U = toi & (1<<16) ? 1 : 0;*/
 		a_S = toi & (1<<17) ? 1 : 0;
@@ -1479,7 +1457,6 @@
 		/*a_A = toi & (1<<19) ? 1 : 0;
 		a_H = toi & (1<<22) ? 1 : 0;
 		a_D = toi & (1<<23) ? 1 : 0;*/
->>>>>>> 34c66f58
 		v = toi & 0xFF;
 		//skip known version
 		if (a_M && (s->mpd_version == v+1)) a_M = 0;
