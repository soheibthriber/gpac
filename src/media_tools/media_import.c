--- conflicted
+++ resolved
@@ -2,7 +2,7 @@
  *			GPAC - Multimedia Framework C SDK
  *
  *			Authors: Jean Le Feuvre, Romain Bouqueau, Cyril Concolato
- *			Copyright (c) Telecom ParisTech 2000-2012
+ *			Copyright (c) Telecom ParisTech 2000-2019
  *					All rights reserved
  *
  *  This file is part of GPAC / Media Tools sub-project
@@ -408,9216 +408,8 @@
 		gf_isom_set_track_reference(import->dest, track, GF_ISOM_REF_DECODE, import->esd->dependsOnESID);
 	}
 
-<<<<<<< HEAD
 	if (import->trackID && !(import->flags & GF_IMPORT_KEEP_REFS)) {
 		gf_isom_remove_track_references(import->dest, track);
-=======
-	gf_isom_set_audio_info(import->dest, track, di, sr, nb_chan, 16, import->asemode);
-
-	gf_fseek(in, 0, SEEK_END);
-	tot_size = gf_ftell(in);
-	gf_fseek(in, id3_end, SEEK_SET);
-
-	e = GF_OK;
-	samp = gf_isom_sample_new();
-	samp->IsRAP = RAP;
-
-	duration = import->duration;
-	duration *= sr;
-	duration /= 1000;
-
-	max_size = 0;
-	done = 0;
-	while (tot_size > done) {
-		/* get the next MP3 frame header */
-		hdr = gf_mp3_get_next_header(in);
-		/*MP3 stream truncated*/
-		if (!hdr) break;
-
-		offset = gf_ftell(in) - 4;
-		size = gf_mp3_frame_size(hdr);
-		assert(size);
-		if (size>max_size) {
-			samp->data = (char*)gf_realloc(samp->data, sizeof(char) * size);
-			max_size = size;
-		}
-		samp->data[0] = (hdr >> 24) & 0xFF;
-		samp->data[1] = (hdr >> 16) & 0xFF;
-		samp->data[2] = (hdr >> 8) & 0xFF;
-		samp->data[3] = hdr & 0xFF;
-		samp->dataLength = size;
-
-		/* read the frame data into the buffer */
-		if (fread(&samp->data[4], 1, size - 4, in) != size - 4) break;
-
-		if (import->flags & GF_IMPORT_USE_DATAREF) {
-			e = gf_isom_add_sample_reference(import->dest, track, di, samp, offset);
-		} else {
-			e = gf_isom_add_sample(import->dest, track, di, samp);
-		}
-		if (e) goto exit;
-
-		gf_set_progress("Importing MP3", done, tot_size);
-
-		samp->DTS += gf_mp3_window_size(hdr);
-		done += samp->dataLength;
-		if (duration && (samp->DTS > duration)) break;
-		if (import->flags & GF_IMPORT_DO_ABORT) break;
-	}
-	gf_media_update_bitrate(import->dest, track);
-	gf_set_progress("Importing MP3", tot_size, tot_size);
-
-exit:
-	if (import->esd && destroy_esd) {
-		gf_odf_desc_del((GF_Descriptor *) import->esd);
-		import->esd = NULL;
-	}
-	if (samp) gf_isom_sample_del(&samp);
-	gf_fclose(in);
-	return e;
-}
-
-#endif /*GPAC_DISABLE_AV_PARSERS*/
-
-#ifndef GPAC_DISABLE_AV_PARSERS
-
-typedef struct
-{
-	Bool is_mp2, no_crc;
-	u32 profile, sr_idx, nb_ch, frame_size;
-} ADTSHeader;
-
-static SAPType xHEAAC_isRAP(u32 profile, char *data, u32 dataLength)
-{
-	if (profile == 42) { /*xHE-AAC*/
-		if (dataLength > 0 && (data[0] & 0x80))
-			return RAP;
-		else
-			return RAP_NO;
-	}
-
-	return RAP;
-}
-
-static Bool ADTS_SyncFrame(GF_BitStream *bs, ADTSHeader *hdr, u32 *frame_skipped)
-{
-	u32 val, hdr_size;
-	u64 pos;
-	*frame_skipped = 0;
-	while (gf_bs_available(bs)) {
-		val = gf_bs_read_u8(bs);
-		if (val!=0xFF) continue;
-		val = gf_bs_read_int(bs, 4);
-		if (val != 0x0F) {
-			gf_bs_read_int(bs, 4);
-			continue;
-		}
-		hdr->is_mp2 = (Bool)gf_bs_read_int(bs, 1);
-		/*layer*/ gf_bs_read_int(bs, 2);
-		hdr->no_crc = (Bool)gf_bs_read_int(bs, 1);
-		pos = gf_bs_get_position(bs) - 2;
-
-		hdr->profile = 1 + gf_bs_read_int(bs, 2);
-		hdr->sr_idx = gf_bs_read_int(bs, 4);
-		/*private_bit*/ gf_bs_read_int(bs, 1);
-		hdr->nb_ch = gf_bs_read_int(bs, 3);
-		/*original_copy*/ gf_bs_read_int(bs, 1);
-		/*home*/ gf_bs_read_int(bs, 1);
-		/*copyright_identification_bit*/gf_bs_read_int(bs, 1);
-		/*copyright_identification_start*/gf_bs_read_int(bs, 1);
-		hdr->frame_size = gf_bs_read_int(bs, 13);
-		/*adts_buffer_fullness*/gf_bs_read_int(bs, 11);
-		/*number_of_raw_data_blocks_in_frame*/gf_bs_read_int(bs, 2);
-		hdr_size = hdr->no_crc ? 7 : 9;
-		if (!hdr->no_crc) gf_bs_read_int(bs, 16);
-		if (hdr->frame_size < hdr_size) {
-			gf_bs_seek(bs, pos+1);
-			*frame_skipped += 1;
-			continue;
-		}
-		hdr->frame_size -= hdr_size;
-		if (gf_bs_available(bs) == hdr->frame_size) return GF_TRUE;
-
-		gf_bs_skip_bytes(bs, hdr->frame_size);
-		val = gf_bs_read_u8(bs);
-		if (val!=0xFF) {
-			gf_bs_seek(bs, pos+1);
-			*frame_skipped += 1;
-			continue;
-		}
-		val = gf_bs_read_int(bs, 4);
-		if (val!=0x0F) {
-			gf_bs_read_int(bs, 4);
-			gf_bs_seek(bs, pos+2);
-			*frame_skipped += 1;
-			continue;
-		}
-		gf_bs_seek(bs, pos+hdr_size);
-		return GF_TRUE;
-	}
-	return GF_FALSE;
-}
-
-static Bool LOAS_LoadFrame(GF_BitStream *bs, GF_M4ADecSpecInfo *acfg, u32 *nb_bytes, u8 *buffer)
-{
-	u32 val, size;
-	u64 pos, mux_size;
-	if (!acfg) return 0;
-	memset(acfg, 0, sizeof(GF_M4ADecSpecInfo));
-	while (gf_bs_available(bs)) {
-		val = gf_bs_read_u8(bs);
-		if (val!=0x56) continue;
-		val = gf_bs_read_int(bs, 3);
-		if (val != 0x07) {
-			gf_bs_read_int(bs, 5);
-			continue;
-		}
-		mux_size = gf_bs_read_int(bs, 13);
-		pos = gf_bs_get_position(bs);
-
-		/*use same stream mux*/
-		if (!gf_bs_read_int(bs, 1)) {
-			Bool amux_version, amux_versionA;
-
-			amux_version = (Bool)gf_bs_read_int(bs, 1);
-			amux_versionA = GF_FALSE;
-			if (amux_version) amux_versionA = (Bool)gf_bs_read_int(bs, 1);
-			if (!amux_versionA) {
-				u32 i, allStreamsSameTimeFraming, numProgram;
-				if (amux_version) gf_latm_get_value(bs);
-
-				allStreamsSameTimeFraming = gf_bs_read_int(bs, 1);
-				/*numSubFrames = */gf_bs_read_int(bs, 6);
-				numProgram = gf_bs_read_int(bs, 4);
-				for (i=0; i<=numProgram; i++) {
-					u32 j, num_lay;
-					num_lay = gf_bs_read_int(bs, 3);
-					for (j=0; j<=num_lay; j++) {
-						u32 frameLengthType;
-						Bool same_cfg = GF_FALSE;
-						if (i || j) same_cfg = (Bool)gf_bs_read_int(bs, 1);
-
-						if (!same_cfg) {
-							if (amux_version==1) gf_latm_get_value(bs);
-							gf_m4a_parse_config(bs, acfg, GF_FALSE);
-						}
-						frameLengthType = gf_bs_read_int(bs, 3);
-						if (!frameLengthType) {
-							/*latmBufferFullness = */gf_bs_read_int(bs, 8);
-							if (!allStreamsSameTimeFraming) {
-							}
-						} else {
-							/*not supported*/
-						}
-					}
-
-				}
-				/*other data present*/
-				if (gf_bs_read_int(bs, 1)) {
-//					u32 k = 0;
-				}
-				/*CRCcheck present*/
-				if (gf_bs_read_int(bs, 1)) {
-				}
-			}
-		}
-
-		size = 0;
-		while (1) {
-			u32 tmp = gf_bs_read_int(bs, 8);
-			size += tmp;
-			if (tmp!=255) break;
-		}
-		if (nb_bytes && buffer) {
-			*nb_bytes = (u32) size;
-			gf_bs_read_data(bs, (char *) buffer, size);
-		} else {
-			gf_bs_skip_bytes(bs, size);
-		}
-
-		/*parse amux*/
-		gf_bs_seek(bs, pos + mux_size);
-
-		if (gf_bs_peek_bits(bs, 11, 0) != 0x2B7) {
-			gf_bs_seek(bs, pos + 1);
-			continue;
-		}
-
-		return GF_TRUE;
-	}
-	return GF_FALSE;
-}
-
-GF_Err gf_import_aac_loas(GF_MediaImporter *import)
-{
-	u8 oti;
-	Bool destroy_esd;
-	GF_Err e;
-	Bool sync_frame;
-	u16 sr, dts_inc;
-	u32 timescale;
-	GF_BitStream *bs, *dsi;
-	GF_M4ADecSpecInfo acfg;
-	u32 base_object_type = 0;
-	FILE *in;
-	u32 nbbytes=0;
-	u8 aac_buf[4096];
-	u64 tot_size, done, duration;
-	u32 track, di;
-	GF_ISOSample *samp;
-
-	in = gf_fopen(import->in_name, "rb");
-	if (!in) return gf_import_message(import, GF_URL_ERROR, "Opening file %s failed", import->in_name);
-
-	bs = gf_bs_from_file(in, GF_BITSTREAM_READ);
-
-	/*sync_frame = */LOAS_LoadFrame(bs, &acfg, &nbbytes, (u8 *)aac_buf);
-
-	/*keep MPEG-2 AAC OTI even for HE-SBR (that's correct according to latest MPEG-4 audio spec)*/
-	oti = GPAC_OTI_AUDIO_AAC_MPEG4;
-	timescale = sr = acfg.base_sr;
-
-	if (import->flags & GF_IMPORT_PROBE_ONLY) {
-		import->tk_info[0].track_num = 1;
-		import->tk_info[0].type = GF_ISOM_MEDIA_AUDIO;
-		import->tk_info[0].flags = GF_IMPORT_SBR_IMPLICIT | GF_IMPORT_SBR_EXPLICIT | GF_IMPORT_PS_IMPLICIT | GF_IMPORT_PS_EXPLICIT | GF_IMPORT_FORCE_MPEG4;
-		import->nb_tracks = 1;
-		import->tk_info[0].audio_info.sample_rate = sr;
-		import->tk_info[0].audio_info.nb_channels = acfg.nb_chan;
-		gf_bs_del(bs);
-		gf_fclose(in);
-		return GF_OK;
-	}
-
-	dsi = gf_bs_new(NULL, 0, GF_BITSTREAM_WRITE);
-	gf_m4a_write_config_bs(dsi, &acfg);
-	base_object_type = acfg.base_object_type;
-
-	if (import->flags & GF_IMPORT_PS_EXPLICIT) {
-		import->flags &= ~GF_IMPORT_PS_IMPLICIT;
-		import->flags |= GF_IMPORT_SBR_EXPLICIT;
-		import->flags &= ~GF_IMPORT_SBR_IMPLICIT;
-	}
-
-	dts_inc = 1024;
-
-	destroy_esd = GF_FALSE;
-	if (!import->esd) {
-		import->esd = gf_odf_desc_esd_new(2);
-		destroy_esd = GF_TRUE;
-	}
-	if (!import->esd->decoderConfig) import->esd->decoderConfig = (GF_DecoderConfig *) gf_odf_desc_new(GF_ODF_DCD_TAG);
-	if (!import->esd->slConfig) import->esd->slConfig = (GF_SLConfig *) gf_odf_desc_new(GF_ODF_SLC_TAG);
-	import->esd->decoderConfig->streamType = GF_STREAM_AUDIO;
-	import->esd->decoderConfig->objectTypeIndication = oti;
-	import->esd->decoderConfig->bufferSizeDB = 20;
-	import->esd->slConfig->timestampResolution = timescale;
-	if (!import->esd->decoderConfig->decoderSpecificInfo) import->esd->decoderConfig->decoderSpecificInfo = (GF_DefaultDescriptor *) gf_odf_desc_new(GF_ODF_DSI_TAG);
-	if (import->esd->decoderConfig->decoderSpecificInfo->data) gf_free(import->esd->decoderConfig->decoderSpecificInfo->data);
-	gf_bs_get_content(dsi, &import->esd->decoderConfig->decoderSpecificInfo->data, &import->esd->decoderConfig->decoderSpecificInfo->dataLength);
-	gf_bs_del(dsi);
-
-	samp = NULL;
-	gf_import_message(import, GF_OK, "MPEG-4 AAC in LOAS import - sample rate %d - %d channel%s", sr, acfg.nb_chan, (acfg.nb_chan > 1) ? "s" : "");
-
-	track = gf_isom_new_track(import->dest, import->esd->ESID, GF_ISOM_MEDIA_AUDIO, timescale);
-	if (!track) {
-		e = gf_isom_last_error(import->dest);
-		goto exit;
-	}
-	gf_isom_set_track_enabled(import->dest, track, 1);
-	if (!import->esd->ESID) import->esd->ESID = gf_isom_get_track_id(import->dest, track);
-	import->final_trackID = import->esd->ESID;
-	gf_isom_new_mpeg4_description(import->dest, track, import->esd, (import->flags & GF_IMPORT_USE_DATAREF) ? import->in_name : NULL, NULL, &di);
-	gf_isom_set_audio_info(import->dest, track, di, timescale, acfg.nb_chan, 16, import->asemode);
-
-	/*add first sample*/
-	samp = gf_isom_sample_new();
-	samp->dataLength = nbbytes;
-	samp->data = (char *) aac_buf;
-	samp->IsRAP = xHEAAC_isRAP(acfg.base_object_type, samp->data, samp->dataLength);
-
-	e = gf_isom_add_sample(import->dest, track, di, samp);
-	if (e) goto exit;
-	samp->DTS+=dts_inc;
-
-	duration = import->duration;
-	duration *= sr;
-	duration /= 1000;
-
-	tot_size = gf_bs_get_size(bs);
-	done = 0;
-	while (gf_bs_available(bs) ) {
-		sync_frame = LOAS_LoadFrame(bs, &acfg, &nbbytes, (u8 *)aac_buf);
-		if (!sync_frame) break;
-
-		samp->data = (char*)aac_buf;
-		samp->dataLength = nbbytes;
-		samp->IsRAP = xHEAAC_isRAP(base_object_type, samp->data, samp->dataLength);
-
-		e = gf_isom_add_sample(import->dest, track, di, samp);
-		if (e) break;
-
-		gf_set_progress("Importing AAC", done, tot_size);
-		samp->DTS += dts_inc;
-		done += samp->dataLength;
-		if (duration && (samp->DTS > duration)) break;
-		if (import->flags & GF_IMPORT_DO_ABORT) break;
-	}
-	gf_media_update_bitrate(import->dest, track);
-	gf_isom_set_pl_indication(import->dest, GF_ISOM_PL_AUDIO, acfg.audioPL);
-	gf_set_progress("Importing AAC", tot_size, tot_size);
-
-exit:
-	if (import->esd && destroy_esd) {
-		gf_odf_desc_del((GF_Descriptor *) import->esd);
-		import->esd = NULL;
-	}
-	if (samp) {
-		samp->data = NULL;
-		gf_isom_sample_del(&samp);
-	}
-	gf_bs_del(bs);
-	gf_fclose(in);
-	return e;
-}
-
-GF_Err gf_import_aac_adts(GF_MediaImporter *import)
-{
-	u8 oti;
-	Bool destroy_esd;
-	GF_Err e;
-	Bool sync_frame;
-	u16 sr, sbr_sr, sbr_sr_idx, dts_inc;
-	u32 timescale;
-	u32 frames_skipped = 0;
-	GF_BitStream *bs, *dsi;
-	ADTSHeader hdr;
-	GF_M4ADecSpecInfo acfg;
-	FILE *in;
-	u64 offset, tot_size, done, duration;
-	u32 max_size, track, di, i;
-	GF_ISOSample *samp;
-	u32 cur_samp = 0;
-
-	in = gf_fopen(import->in_name, "rb");
-	if (!in) return gf_import_message(import, GF_URL_ERROR, "Opening file %s failed", import->in_name);
-
-	bs = gf_bs_from_file(in, GF_BITSTREAM_READ);
-
-	sync_frame = ADTS_SyncFrame(bs, &hdr, &frames_skipped);
-	if (!sync_frame) {
-		gf_bs_del(bs);
-		gf_fclose(in);
-		return gf_import_message(import, GF_NON_COMPLIANT_BITSTREAM, "Audio isn't MPEG-2/4 AAC with ADTS");
-	}
-
-	if (frames_skipped) {
-		gf_bs_seek(bs, 0);
-		sync_frame = LOAS_LoadFrame(bs, &acfg, NULL, NULL);
-		if (sync_frame) {
-			gf_bs_del(bs);
-			gf_fclose(in);
-			return gf_import_aac_loas(import);
-		}
-	}
-
-	if (import->flags & GF_IMPORT_FORCE_MPEG4) hdr.is_mp2 = GF_FALSE;
-
-	/*keep MPEG-2 AAC OTI even for HE-SBR (that's correct according to latest MPEG-4 audio spec)*/
-	oti = hdr.is_mp2 ? hdr.profile+GPAC_OTI_AUDIO_AAC_MPEG2_MP-1 : GPAC_OTI_AUDIO_AAC_MPEG4;
-	sr = GF_M4ASampleRates[hdr.sr_idx];
-
-	if (import->flags & GF_IMPORT_PROBE_ONLY) {
-		import->tk_info[0].track_num = 1;
-		import->tk_info[0].type = GF_ISOM_MEDIA_AUDIO;
-		import->tk_info[0].flags = GF_IMPORT_USE_DATAREF | GF_IMPORT_SBR_IMPLICIT | GF_IMPORT_SBR_EXPLICIT | GF_IMPORT_PS_IMPLICIT | GF_IMPORT_PS_EXPLICIT | GF_IMPORT_FORCE_MPEG4;
-		import->nb_tracks = 1;
-		import->tk_info[0].audio_info.sample_rate = sr;
-		import->tk_info[0].audio_info.nb_channels = hdr.nb_ch;
-		gf_bs_del(bs);
-		gf_fclose(in);
-		return GF_OK;
-	}
-
-	dsi = gf_bs_new(NULL, 0, GF_BITSTREAM_WRITE);
-
-	sbr_sr = sr;
-	sbr_sr_idx = hdr.sr_idx;
-	if ((import->flags & GF_IMPORT_OVSBR) == 0) {
-		for (i=0; i<16; i++) {
-			if (GF_M4ASampleRates[i] == (u32) 2*sr) {
-				sbr_sr_idx = i;
-				sbr_sr = 2*sr;
-				break;
-			}
-		}
-	}
-
-	if (import->flags & GF_IMPORT_PS_EXPLICIT) {
-		import->flags &= ~GF_IMPORT_PS_IMPLICIT;
-		import->flags |= GF_IMPORT_SBR_EXPLICIT;
-		import->flags &= ~GF_IMPORT_SBR_IMPLICIT;
-	}
-
-	/*no provision for explicit indication of MPEG-2 AAC through MPEG-4 PLs, so force implicit*/
-	if (hdr.is_mp2) {
-		if (import->flags & GF_IMPORT_SBR_EXPLICIT) {
-			import->flags &= ~GF_IMPORT_SBR_EXPLICIT;
-			import->flags |= GF_IMPORT_SBR_IMPLICIT;
-		}
-		if (import->flags & GF_IMPORT_PS_EXPLICIT) {
-			import->flags &= ~GF_IMPORT_PS_EXPLICIT;
-			import->flags |= GF_IMPORT_PS_IMPLICIT;
-		}
-	}
-
-	dts_inc = 1024;
-
-	memset(&acfg, 0, sizeof(GF_M4ADecSpecInfo));
-	acfg.base_object_type = hdr.profile;
-	acfg.base_sr = sr;
-	acfg.nb_chan = gf_m4a_get_channel_cfg(hdr.nb_ch);
-	acfg.sbr_object_type = 0;
-	if (import->flags & GF_IMPORT_SBR_EXPLICIT) {
-		acfg.has_sbr = GF_TRUE;
-		acfg.base_object_type = 5;
-		acfg.sbr_object_type = hdr.profile;
-
-		/*for better interop, always store using full SR when using explict signaling*/
-		dts_inc = 2048;
-		sr = sbr_sr;
-	} else if (import->flags & GF_IMPORT_SBR_IMPLICIT) {
-		acfg.has_sbr = GF_TRUE;
-	}
-	if (import->flags & GF_IMPORT_PS_EXPLICIT) {
-		acfg.has_ps = GF_TRUE;
-		acfg.base_object_type = 29;
-	} else if (import->flags & GF_IMPORT_PS_IMPLICIT) {
-		acfg.has_ps = GF_TRUE;
-	}
-
-	acfg.audioPL = gf_m4a_get_profile(&acfg);
-	/*explicit SBR or PS signal (non backward-compatible)*/
-	if (import->flags & GF_IMPORT_PS_EXPLICIT) {
-		gf_bs_write_int(dsi, 29, 5);
-		gf_bs_write_int(dsi, hdr.sr_idx, 4);
-		gf_bs_write_int(dsi, hdr.nb_ch, 4);
-		gf_bs_write_int(dsi, sbr_sr ? sbr_sr_idx : hdr.sr_idx, 4);
-		gf_bs_write_int(dsi, hdr.profile, 5);
-	}
-	/*explicit SBR signal (non backward-compatible)*/
-	else if (import->flags & GF_IMPORT_SBR_EXPLICIT) {
-		gf_bs_write_int(dsi, 5, 5);
-		gf_bs_write_int(dsi, hdr.sr_idx, 4);
-		gf_bs_write_int(dsi, hdr.nb_ch, 4);
-		gf_bs_write_int(dsi, sbr_sr ? sbr_sr_idx : hdr.sr_idx, 4);
-		gf_bs_write_int(dsi, hdr.profile, 5);
-	} else {
-		/*regular AAC*/
-		gf_bs_write_int(dsi, hdr.profile, 5);
-		gf_bs_write_int(dsi, hdr.sr_idx, 4);
-		gf_bs_write_int(dsi, hdr.nb_ch, 4);
-		gf_bs_align(dsi);
-		/*implicit AAC SBR signal*/
-		if (import->flags & GF_IMPORT_SBR_IMPLICIT) {
-			gf_bs_write_int(dsi, 0x2b7, 11); /*sync extension type*/
-			gf_bs_write_int(dsi, 5, 5);	/*SBR objectType*/
-			gf_bs_write_int(dsi, 1, 1);	/*SBR present flag*/
-			gf_bs_write_int(dsi, sbr_sr_idx, 4);
-		}
-		if (import->flags & GF_IMPORT_PS_IMPLICIT) {
-			gf_bs_write_int(dsi, 0x548, 11); /*sync extension type*/
-			gf_bs_write_int(dsi, 1, 1);	/* PS present flag */
-		}
-	}
-	/*not MPEG4 tool*/
-	if (0 && hdr.is_mp2) acfg.audioPL = 0xFE;
-	gf_bs_align(dsi);
-
-	timescale = sr;
-	if (import->flags & GF_IMPORT_OVSBR)
-		timescale = 2*sr;
-
-	destroy_esd = GF_FALSE;
-	if (!import->esd) {
-		import->esd = gf_odf_desc_esd_new(2);
-		destroy_esd = GF_TRUE;
-	}
-	if (!import->esd->decoderConfig) import->esd->decoderConfig = (GF_DecoderConfig *) gf_odf_desc_new(GF_ODF_DCD_TAG);
-	if (!import->esd->slConfig) import->esd->slConfig = (GF_SLConfig *) gf_odf_desc_new(GF_ODF_SLC_TAG);
-	import->esd->decoderConfig->streamType = GF_STREAM_AUDIO;
-	import->esd->decoderConfig->objectTypeIndication = oti;
-	import->esd->decoderConfig->bufferSizeDB = 20;
-	import->esd->slConfig->timestampResolution = timescale;
-	if (!import->esd->decoderConfig->decoderSpecificInfo) import->esd->decoderConfig->decoderSpecificInfo = (GF_DefaultDescriptor *) gf_odf_desc_new(GF_ODF_DSI_TAG);
-	if (import->esd->decoderConfig->decoderSpecificInfo->data) gf_free(import->esd->decoderConfig->decoderSpecificInfo->data);
-	gf_bs_get_content(dsi, &import->esd->decoderConfig->decoderSpecificInfo->data, &import->esd->decoderConfig->decoderSpecificInfo->dataLength);
-	gf_bs_del(dsi);
-
-	samp = NULL;
-	gf_import_message(import, GF_OK, "AAC ADTS import %s%s%s- sample rate %d - %s audio - %d channel%s",
-	                  (import->flags & (GF_IMPORT_SBR_IMPLICIT|GF_IMPORT_SBR_EXPLICIT)) ? "SBR" : "",
-	                  (import->flags & (GF_IMPORT_PS_IMPLICIT|GF_IMPORT_PS_EXPLICIT)) ? "+PS" : "",
-	                  ((import->flags & (GF_IMPORT_SBR_EXPLICIT|GF_IMPORT_PS_EXPLICIT)) ? " (explicit) " : " "),
-	                  sr,
-	                  (oti==GPAC_OTI_AUDIO_AAC_MPEG4) ? "MPEG-4" : "MPEG-2",
-	                  hdr.nb_ch,
-	                  (hdr.nb_ch>1) ? "s" : "");
-
-	track = gf_isom_new_track(import->dest, import->esd->ESID, GF_ISOM_MEDIA_AUDIO, timescale);
-	if (!track) {
-		e = gf_isom_last_error(import->dest);
-		goto exit;
-	}
-	gf_isom_set_track_enabled(import->dest, track, 1);
-	if (!import->esd->ESID) import->esd->ESID = gf_isom_get_track_id(import->dest, track);
-	import->final_trackID = import->esd->ESID;
-	gf_isom_new_mpeg4_description(import->dest, track, import->esd, (import->flags & GF_IMPORT_USE_DATAREF) ? import->in_name : NULL, NULL, &di);
-	gf_isom_set_audio_info(import->dest, track, di, timescale, hdr.nb_ch, 16, import->asemode);
-
-	/*add first sample*/
-	samp = gf_isom_sample_new();
-	max_size = samp->dataLength = hdr.frame_size;
-	samp->data = (char*)gf_malloc(sizeof(char)*hdr.frame_size);
-	offset = gf_bs_get_position(bs);
-	gf_bs_read_data(bs, samp->data, hdr.frame_size);
-	samp->IsRAP = RAP;
-
-	if (import->flags & GF_IMPORT_USE_DATAREF) {
-		e = gf_isom_add_sample_reference(import->dest, track, di, samp, offset);
-	} else {
-		e = gf_isom_add_sample(import->dest, track, di, samp);
-	}
-	if (e) goto exit;
-	samp->DTS+=dts_inc;
-
-	cur_samp++;
-	if (import->audio_roll_change) {
-		e = gf_isom_set_sample_roll_group(import->dest, track, cur_samp, import->audio_roll);
-	}
-
-	duration = import->duration;
-	duration *= sr;
-	duration /= 1000;
-
-	tot_size = gf_bs_get_size(bs);
-	done = 0;
-	while (gf_bs_available(bs) ) {
-		sync_frame = ADTS_SyncFrame(bs, &hdr, &frames_skipped);
-		if (!sync_frame) break;
-		if (hdr.frame_size>max_size) {
-			samp->data = (char*)gf_realloc(samp->data, sizeof(char) * hdr.frame_size);
-			max_size = hdr.frame_size;
-		}
-		samp->dataLength = hdr.frame_size;
-
-		offset = gf_bs_get_position(bs);
-		gf_bs_read_data(bs, samp->data, hdr.frame_size);
-		if (import->flags & GF_IMPORT_USE_DATAREF) {
-			e = gf_isom_add_sample_reference(import->dest, track, di, samp, offset);
-		} else {
-			e = gf_isom_add_sample(import->dest, track, di, samp);
-		}
-		if (e) break;
-
-		cur_samp++;
-		if (import->audio_roll_change) {
-			e = gf_isom_set_sample_roll_group(import->dest, track, cur_samp, import->audio_roll);
-		}
-		cur_samp++;
-
-		gf_set_progress("Importing AAC", done, tot_size);
-		samp->DTS += dts_inc;
-		done += samp->dataLength;
-		if (duration && (samp->DTS > duration)) break;
-		if (import->flags & GF_IMPORT_DO_ABORT) break;
-	}
-	gf_media_update_bitrate(import->dest, track);
-	gf_isom_set_pl_indication(import->dest, GF_ISOM_PL_AUDIO, acfg.audioPL);
-	gf_set_progress("Importing AAC", tot_size, tot_size);
-
-exit:
-	if (import->esd && destroy_esd) {
-		gf_odf_desc_del((GF_Descriptor *) import->esd);
-		import->esd = NULL;
-	}
-	if (samp) gf_isom_sample_del(&samp);
-	gf_bs_del(bs);
-	gf_fclose(in);
-	return e;
-}
-
-#endif /*GPAC_DISABLE_AV_PARSERS*/
-
-
-
-static void update_edit_list_for_bframes(GF_ISOFile *file, u32 track)
-{
-	u32 i, count, di;
-	u64 max_cts, min_cts, doff;
-
-	count = gf_isom_get_sample_count(file, track);
-	max_cts = 0;
-	min_cts = (u64) -1;
-	for (i=0; i<count; i++) {
-		GF_ISOSample *s = gf_isom_get_sample_info(file, track, i+1, &di, &doff);
-		if (s->DTS + s->CTS_Offset > max_cts)
-			max_cts = s->DTS + s->CTS_Offset;
-
-		if (min_cts > s->DTS + s->CTS_Offset)
-			min_cts = s->DTS + s->CTS_Offset;
-
-		gf_isom_sample_del(&s);
-	}
-
-	if (min_cts) {
-		max_cts -= min_cts;
-		max_cts += gf_isom_get_sample_duration(file, track, count);
-
-		max_cts *= gf_isom_get_timescale(file);
-		max_cts /= gf_isom_get_media_timescale(file, track);
-		gf_isom_set_edit_segment(file, track, 0, max_cts, min_cts, GF_ISOM_EDIT_NORMAL);
-	}
-}
-
-
-#ifndef GPAC_DISABLE_AV_PARSERS
-
-static GF_Err gf_import_cmp(GF_MediaImporter *import, Bool mpeg12)
-{
-	GF_Err e;
-	Double FPS;
-	FILE *mdia;
-	GF_ISOSample *samp;
-	Bool is_vfr, erase_pl, has_cts_offset, is_packed, destroy_esd, do_vfr, forced_packed;
-	u32 nb_samp, i, timescale, max_size, track, di, PL, max_b, nbI, nbP, nbB, nbNotCoded, dts_inc, ref_frame, b_frames;
-	u64 pos, tot_size, done_size, samp_offset, duration;
-	GF_M4VDecSpecInfo dsi;
-	GF_M4VParser *vparse;
-	GF_BitStream *bs;
-
-	destroy_esd = forced_packed = GF_FALSE;
-	mdia = gf_fopen(import->in_name, "rb");
-	if (!mdia) return gf_import_message(import, GF_URL_ERROR, "Opening %s failed", import->in_name);
-	bs = gf_bs_from_file(mdia, GF_BITSTREAM_READ);
-
-	samp = NULL;
-	vparse = gf_m4v_parser_bs_new(bs, mpeg12);
-	e = gf_m4v_parse_config(vparse, &dsi);
-	if (e) {
-		gf_import_message(import, e, "Cannot load MPEG-4 decoder config");
-		goto exit;
-	}
-
-	tot_size = gf_bs_get_size(bs);
-	done_size = 0;
-	destroy_esd = GF_FALSE;
-	FPS = mpeg12 ? dsi.fps : GF_IMPORT_DEFAULT_FPS;
-	if (import->video_fps) FPS = (Double) import->video_fps;
-	get_video_timing(FPS, &timescale, &dts_inc);
-
-	duration = (u64) (import->duration*FPS);
-
-	is_packed = GF_FALSE;
-	nbNotCoded = nbI = nbP = nbB = max_b = 0;
-	is_vfr = erase_pl = GF_FALSE;
-
-	if (import->flags & GF_IMPORT_PROBE_ONLY) {
-		import->tk_info[0].track_num = 1;
-		import->tk_info[0].type = GF_ISOM_MEDIA_VISUAL;
-		import->tk_info[0].media_type = mpeg12 ? ((dsi.VideoPL==GPAC_OTI_VIDEO_MPEG1) ? GF_MEDIA_TYPE_MPG1 : GF_MEDIA_TYPE_MPG2 ) : GF_MEDIA_TYPE_MP4V ;
-		import->tk_info[0].flags = GF_IMPORT_USE_DATAREF | GF_IMPORT_OVERRIDE_FPS;
-		if (!mpeg12) import->tk_info[0].flags |= GF_IMPORT_NO_FRAME_DROP | GF_IMPORT_FORCE_PACKED;
-		import->tk_info[0].video_info.width = dsi.width;
-		import->tk_info[0].video_info.height = dsi.height;
-		import->tk_info[0].video_info.par = (dsi.par_num<<16) | dsi.par_den;
-		import->nb_tracks = 1;
-		goto exit;
-	}
-
-	samp = gf_isom_sample_new();
-	max_size = 4096;
-	samp->data = (char*)gf_malloc(sizeof(char)*max_size);
-	/*no auto frame-rate detection*/
-	if (import->video_fps == GF_IMPORT_AUTO_FPS)
-		import->video_fps = GF_IMPORT_DEFAULT_FPS;
-
-	PL = dsi.VideoPL;
-	if (!PL) {
-		PL = 0x01;
-		erase_pl = GF_TRUE;
-	}
-	samp_offset = 0;
-	/*MPEG-4 visual*/
-	if (!mpeg12) samp_offset = gf_m4v_get_object_start(vparse);
-	if (!import->esd) {
-		import->esd = gf_odf_desc_esd_new(0);
-		destroy_esd = GF_TRUE;
-	}
-	track = gf_isom_new_track(import->dest, import->esd->ESID, GF_ISOM_MEDIA_VISUAL, timescale);
-	if (!track) {
-		e = gf_isom_last_error(import->dest);
-		goto exit;
-	}
-	gf_isom_set_track_enabled(import->dest, track, 1);
-	if (!import->esd->ESID) import->esd->ESID = gf_isom_get_track_id(import->dest, track);
-	import->final_trackID = gf_isom_get_track_id(import->dest, track);
-
-	if (!import->esd->slConfig) import->esd->slConfig = (GF_SLConfig *) gf_odf_desc_new(GF_ODF_SLC_TAG);
-	import->esd->slConfig->timestampResolution = timescale;
-	if (!import->esd->decoderConfig) import->esd->decoderConfig = (GF_DecoderConfig *) gf_odf_desc_new(GF_ODF_DCD_TAG);
-	if (import->esd->decoderConfig->decoderSpecificInfo) gf_odf_desc_del((GF_Descriptor *) import->esd->decoderConfig->decoderSpecificInfo);
-	import->esd->decoderConfig->decoderSpecificInfo = (GF_DefaultDescriptor *) gf_odf_desc_new(GF_ODF_DSI_TAG);
-	import->esd->decoderConfig->streamType = GF_STREAM_VISUAL;
-	if (mpeg12) {
-		import->esd->decoderConfig->objectTypeIndication = dsi.VideoPL;
-	} else {
-		import->esd->decoderConfig->objectTypeIndication = GPAC_OTI_VIDEO_MPEG4_PART2;
-	}
-	if (samp_offset) {
-		import->esd->decoderConfig->decoderSpecificInfo->data = (char*)gf_malloc(sizeof(char) * (size_t)samp_offset);
-		assert(samp_offset < 1<<31);
-		import->esd->decoderConfig->decoderSpecificInfo->dataLength = (u32) samp_offset;
-		pos = gf_bs_get_position(bs);
-		gf_bs_seek(bs, 0);
-		assert(samp_offset < 1<<31);
-		gf_bs_read_data(bs, import->esd->decoderConfig->decoderSpecificInfo->data, (u32)samp_offset);
-		gf_bs_seek(bs, pos);
-
-		/*remove packed flag if any (VOSH user data)*/
-		forced_packed = GF_FALSE;
-		i=0;
-		while (1) {
-			char *frame = import->esd->decoderConfig->decoderSpecificInfo->data;
-			while ((i+3<samp_offset)  && ((frame[i]!=0) || (frame[i+1]!=0) || (frame[i+2]!=1))) i++;
-			if (i+4>=samp_offset) break;
-			if (strncmp(frame+i+4, "DivX", 4)) {
-				i += 4;
-				continue;
-			}
-			frame = import->esd->decoderConfig->decoderSpecificInfo->data + i + 4;
-			frame = strchr(frame, 'p');
-			if (frame) {
-				forced_packed = GF_TRUE;
-				frame[0] = 'n';
-			}
-			break;
-		}
-	}
-
-	if (import->flags & GF_IMPORT_FORCE_PACKED) forced_packed = GF_TRUE;
-
-	gf_isom_set_cts_packing(import->dest, track, GF_TRUE);
-
-	e = gf_isom_new_mpeg4_description(import->dest, track, import->esd, (import->flags & GF_IMPORT_USE_DATAREF) ? import->in_name: NULL, NULL, &di);
-	if (e) goto exit;
-	gf_isom_set_visual_info(import->dest, track, di, dsi.width, dsi.height);
-	if (mpeg12) {
-		gf_import_message(import, GF_OK, "MPEG-%d Video import - %d x %d @ %02.4f FPS", (dsi.VideoPL==GPAC_OTI_VIDEO_MPEG1) ? 1 : 2, dsi.width, dsi.height, FPS);
-	} else {
-		gf_import_message(import, GF_OK, "MPEG-4 Video import - %d x %d @ %02.4f FPS\nIndicated Profile: %s", dsi.width, dsi.height, FPS, gf_m4v_get_profile_name((u8) PL));
-	}
-
-	gf_media_update_par(import->dest, track);
-
-	has_cts_offset = GF_FALSE;
-	nb_samp = b_frames = ref_frame = 0;
-	do_vfr = !(import->flags & GF_IMPORT_NO_FRAME_DROP);
-
-	while (gf_bs_available(bs)) {
-		u8 ftype;
-		u32 tinc;
-		u64 frame_start, sample_size;
-		Bool is_coded;
-		/*pos = */gf_m4v_get_object_start(vparse);
-		e = gf_m4v_parse_frame(vparse, dsi, &ftype, &tinc, &sample_size, &frame_start, &is_coded);
-		assert(sample_size < 1<<31);
-		samp->dataLength = (u32) sample_size;
-		if (e==GF_EOS) e = GF_OK;
-		if (e) goto exit;
-
-		if (!is_coded) {
-			nbNotCoded ++;
-			/*if prev is B and we're parsing a packed bitstream discard n-vop*/
-			if (forced_packed && b_frames) {
-				is_packed = GF_TRUE;
-				continue;
-			}
-			/*policy is to import at variable frame rate, skip*/
-			if (do_vfr) {
-				is_vfr = GF_TRUE;
-				samp->DTS += dts_inc;
-				continue;
-			}
-			/*policy is to keep non coded frame (constant frame rate), add*/
-		}
-		samp->IsRAP = RAP_NO;
-
-		if (ftype==2) {
-			b_frames++;
-			nbB++;
-			/*adjust CTS*/
-			if (!has_cts_offset) {
-				u32 i;
-				for (i=0; i<gf_isom_get_sample_count(import->dest, track); i++) {
-					gf_isom_modify_cts_offset(import->dest, track, i+1, dts_inc);
-				}
-				has_cts_offset = GF_TRUE;
-			}
-		} else {
-			if (ftype==0) {
-				samp->IsRAP = RAP;
-				nbI++;
-			} else {
-				nbP++;
-			}
-			/*even if no out-of-order frames we MUST adjust CTS if cts_offset is present is */
-			if (ref_frame && has_cts_offset)
-				gf_isom_modify_cts_offset(import->dest, track, ref_frame, (1+b_frames)*dts_inc);
-
-			ref_frame = nb_samp+1;
-			if (max_b<b_frames) max_b = b_frames;
-			b_frames = 0;
-		}
-		if (!nb_samp) samp->DTS = 0;
-
-		if (import->flags & GF_IMPORT_USE_DATAREF) {
-			samp->data = NULL;
-			e = gf_isom_add_sample_reference(import->dest, track, di, samp, frame_start);
-		} else {
-			if (samp->dataLength>max_size) {
-				max_size = samp->dataLength;
-				samp->data = (char*)gf_realloc(samp->data, sizeof(char)*max_size);
-			}
-			gf_bs_seek(bs, frame_start);
-			gf_bs_read_data(bs, samp->data, samp->dataLength);
-			e = gf_isom_add_sample(import->dest, track, di, samp);
-		}
-		samp->DTS += dts_inc;
-		nb_samp++;
-		gf_set_progress("Importing M4V", done_size/1024, tot_size/1024);
-		done_size += samp->dataLength;
-		if (e) break;
-		if (duration && (samp->DTS > duration)) break;
-		if (import->flags & GF_IMPORT_DO_ABORT) break;
-
-	}
-	/*final flush*/
-	if (ref_frame && has_cts_offset)
-		gf_isom_modify_cts_offset(import->dest, track, ref_frame, (1+b_frames)*dts_inc);
-
-	gf_set_progress("Importing M4V", nb_samp, nb_samp);
-	if (has_cts_offset) {
-		gf_import_message(import, GF_OK, "Has B-Frames (%d max consecutive B-VOPs)", max_b);
-		gf_isom_set_cts_packing(import->dest, track, GF_FALSE);
-
-
-		if (!(import->flags & GF_IMPORT_NO_EDIT_LIST))
-			update_edit_list_for_bframes(import->dest, track);
-
-		/*this is plain ugly but since some encoders (divx) don't use the video PL correctly
-		we force the system video_pl to ASP@L5 since we have I, P, B in base layer*/
-		if (PL<=3) {
-			PL = 0xF5;
-			erase_pl = GF_TRUE;
-			gf_import_message(import, GF_OK, "WARNING: indicated profile doesn't include B-VOPs - forcing %s", gf_m4v_get_profile_name((u8) PL));
-		}
-		gf_import_message(import, GF_OK, "Import results: %d VOPs (%d Is - %d Ps - %d Bs)", nb_samp, nbI, nbP, nbB);
-	} else {
-		/*no B-frames, remove CTS offsets*/
-		gf_isom_remove_cts_info(import->dest, track);
-		gf_import_message(import, GF_OK, "Import results: %d VOPs (%d Is - %d Ps)", nb_samp, nbI, nbP);
-	}
-	if (erase_pl) {
-		gf_m4v_rewrite_pl(&import->esd->decoderConfig->decoderSpecificInfo->data, &import->esd->decoderConfig->decoderSpecificInfo->dataLength, (u8) PL);
-		gf_isom_change_mpeg4_description(import->dest, track, 1, import->esd);
-	}
-	gf_media_update_bitrate(import->dest, track);
-
-	if (is_vfr) {
-		if (!nbB) {
-			if (do_vfr) {
-				gf_import_message(import, GF_OK, "import using Variable Frame Rate - Removed %d N-VOPs", nbNotCoded);
-			} else {
-				if (nbNotCoded) gf_import_message(import, GF_OK, "Stream has %d N-VOPs", nbNotCoded);
-			}
-			nbNotCoded = 0;
-		}
-	}
-
-	if (nbNotCoded) gf_import_message(import, GF_OK, "Removed %d N-VOPs%s", nbNotCoded,is_packed ? " (Packed Bitstream)" : "");
-	gf_isom_set_pl_indication(import->dest, GF_ISOM_PL_VISUAL, (u8) PL);
-
-	if (dsi.par_den && dsi.par_num) gf_media_change_par(import->dest, track, dsi.par_num, dsi.par_den, GF_FALSE);
-
-exit:
-	if (samp) gf_isom_sample_del(&samp);
-	if (destroy_esd) gf_odf_desc_del((GF_Descriptor *) import->esd);
-
-	/*this destroys the bitstream as well*/
-	gf_m4v_parser_del(vparse);
-	gf_fclose(mdia);
-	return e;
-}
-
-#endif /*GPAC_DISABLE_AV_PARSERS*/
-
-
-#ifndef GPAC_DISABLE_AVILIB
-
-static GF_Err gf_import_avi_video(GF_MediaImporter *import)
-{
-	GF_Err e;
-	Double FPS;
-	FILE *test;
-	GF_ISOSample *samp;
-	u32 i, num_samples, timescale, track, di, PL, max_b, nb_f, ref_frame, b_frames;
-	u64 samp_offset, size, max_size;
-	u32 nbI, nbP, nbB, nbDummy, nbNotCoded, dts_inc, cur_samp;
-	Bool is_vfr, erase_pl;
-	GF_M4VDecSpecInfo dsi;
-	GF_M4VParser *vparse;
-	s32 key;
-	u64 duration;
-	Bool destroy_esd, is_packed, is_init, has_cts_offset;
-	char *comp, *frame;
-	avi_t *in;
-
-	test = gf_fopen(import->in_name, "rb");
-	if (!test) return gf_import_message(import, GF_URL_ERROR, "Opening %s failed", import->in_name);
-	gf_fclose(test);
-	in = AVI_open_input_file(import->in_name, 1);
-	if (!in) return gf_import_message(import, GF_NON_COMPLIANT_BITSTREAM, "Unsupported avi file");
-
-	if (import->flags & GF_IMPORT_PROBE_ONLY) {
-		char *comp;
-		import->tk_info[0].track_num = 1;
-		import->tk_info[0].type = GF_ISOM_MEDIA_VISUAL;
-		import->tk_info[0].flags = GF_IMPORT_USE_DATAREF | GF_IMPORT_NO_FRAME_DROP | GF_IMPORT_OVERRIDE_FPS;
-		import->tk_info[0].video_info.FPS = AVI_frame_rate(in);
-		import->tk_info[0].video_info.width = AVI_video_width(in);
-		import->tk_info[0].video_info.height = AVI_video_height(in);
-		comp = AVI_video_compressor(in);
-		import->tk_info[0].media_type = GF_4CC((u8)comp[0], (u8)comp[1], (u8)comp[2], (u8)comp[3]);
-
-		import->nb_tracks = 1;
-		for (i=0; i<(u32) AVI_audio_tracks(in); i++) {
-			import->tk_info[i+1].track_num = i+2;
-			import->tk_info[i+1].type = GF_ISOM_MEDIA_AUDIO;
-			import->tk_info[i+1].flags = GF_IMPORT_USE_DATAREF;
-			import->tk_info[i+1].audio_info.sample_rate = (u32) AVI_audio_rate(in);
-			import->tk_info[i+1].audio_info.nb_channels = (u32) AVI_audio_channels(in);
-			import->nb_tracks ++;
-		}
-		AVI_close(in);
-		return GF_OK;
-	}
-	if (import->trackID>1) {
-		AVI_close(in);
-		return GF_OK;
-	}
-	destroy_esd = GF_FALSE;
-	frame = NULL;
-	AVI_seek_start(in);
-
-	erase_pl = GF_FALSE;
-	comp = AVI_video_compressor(in);
-	if (!comp) {
-		e = GF_NOT_SUPPORTED;
-		goto exit;
-	}
-
-	/*these are/should be OK*/
-	if (!stricmp(comp, "DIVX") || !stricmp(comp, "DX50")	/*DivX*/
-	        || !stricmp(comp, "XVID") /*XviD*/
-	        || !stricmp(comp, "3iv2") /*3ivX*/
-	        || !stricmp(comp, "fvfw") /*ffmpeg*/
-	        || !stricmp(comp, "NDIG") /*nero*/
-	        || !stricmp(comp, "MP4V") /*!! not tested*/
-	        || !stricmp(comp, "M4CC") /*Divio - not tested*/
-	        || !stricmp(comp, "PVMM") /*PacketVideo - not tested*/
-	        || !stricmp(comp, "SEDG") /*Samsung - not tested*/
-	        || !stricmp(comp, "RMP4") /*Sigma - not tested*/
-	        || !stricmp(comp, "MP43") /*not tested*/
-	        || !stricmp(comp, "FMP4") /*not tested*/
-	   ) {
-
-	}
-	else if (!stricmp(comp, "DIV3") || !stricmp(comp, "DIV4")) {
-		gf_import_message(import, GF_NOT_SUPPORTED, "Video format %s not compliant with MPEG-4 Visual - please recompress the file first", comp);
-		e = GF_NOT_SUPPORTED;
-		goto exit;
-	} else if (!stricmp(comp, "H264") || !stricmp(comp, "X264")) {
-		gf_import_message(import, GF_NOT_SUPPORTED, "H264/AVC Video format not supported in AVI - please extract to raw format first", comp);
-		e = GF_NOT_SUPPORTED;
-		goto exit;
-	} else {
-		gf_import_message(import, GF_NOT_SUPPORTED, "Video format %s not supported - recompress the file first", comp);
-		e = GF_NOT_SUPPORTED;
-		goto exit;
-	}
-	/*no auto frame-rate detection*/
-	if (import->video_fps == GF_IMPORT_AUTO_FPS)
-		import->video_fps = GF_IMPORT_DEFAULT_FPS;
-
-	FPS = AVI_frame_rate(in);
-	if (import->video_fps) FPS = (Double) import->video_fps;
-	get_video_timing(FPS, &timescale, &dts_inc);
-	duration = (u64) (import->duration*FPS);
-
-	e = GF_OK;
-	max_size = 0;
-	samp_offset = 0;
-	frame = NULL;
-	num_samples = (u32) AVI_video_frames(in);
-	samp = gf_isom_sample_new();
-	PL = 0;
-	track = 0;
-	is_vfr = GF_FALSE;
-
-	is_packed = GF_FALSE;
-	nbDummy = nbNotCoded = nbI = nbP = nbB = max_b = 0;
-	has_cts_offset = GF_FALSE;
-	cur_samp = b_frames = ref_frame = 0;
-
-	is_init = GF_FALSE;
-
-	for (i=0; i<num_samples; i++) {
-		size = AVI_frame_size(in, i);
-		if (!size) {
-			AVI_read_frame(in, NULL, &key);
-			continue;
-		}
-
-		if (size > max_size) {
-			frame = (char*)gf_realloc(frame, sizeof(char) * (size_t)size);
-			max_size = size;
-		}
-		AVI_read_frame(in, frame, &key);
-
-		/*get DSI*/
-		if (!is_init) {
-			is_init = GF_TRUE;
-			vparse = gf_m4v_parser_new(frame, size, GF_FALSE);
-			e = gf_m4v_parse_config(vparse, &dsi);
-			PL = dsi.VideoPL;
-			if (!PL) {
-				PL = 0x01;
-				erase_pl = GF_TRUE;
-			}
-			samp_offset = gf_m4v_get_object_start(vparse);
-			assert(samp_offset < 1<<31);
-			gf_m4v_parser_del(vparse);
-			if (e) {
-				gf_import_message(import, e, "Cannot import decoder config in first frame");
-				goto exit;
-			}
-
-			if (!import->esd) {
-				import->esd = gf_odf_desc_esd_new(0);
-				destroy_esd = GF_TRUE;
-			}
-			track = gf_isom_new_track(import->dest, import->esd->ESID, GF_ISOM_MEDIA_VISUAL, timescale);
-			if (!track) {
-				e = gf_isom_last_error(import->dest);
-				goto exit;
-			}
-			gf_isom_set_track_enabled(import->dest, track, 1);
-			if (!import->esd->ESID) import->esd->ESID = gf_isom_get_track_id(import->dest, track);
-			import->final_trackID = gf_isom_get_track_id(import->dest, track);
-
-			if (!import->esd->slConfig) import->esd->slConfig = (GF_SLConfig *) gf_odf_desc_new(GF_ODF_SLC_TAG);
-			import->esd->slConfig->timestampResolution = timescale;
-
-			if (!import->esd->decoderConfig) import->esd->decoderConfig = (GF_DecoderConfig *) gf_odf_desc_new(GF_ODF_DCD_TAG);
-			if (import->esd->decoderConfig->decoderSpecificInfo) gf_odf_desc_del((GF_Descriptor *) import->esd->decoderConfig->decoderSpecificInfo);
-			import->esd->decoderConfig->decoderSpecificInfo = (GF_DefaultDescriptor *) gf_odf_desc_new(GF_ODF_DSI_TAG);
-			import->esd->decoderConfig->streamType = GF_STREAM_VISUAL;
-			import->esd->decoderConfig->objectTypeIndication = GPAC_OTI_VIDEO_MPEG4_PART2;
-			import->esd->decoderConfig->decoderSpecificInfo->data = (char *) gf_malloc(sizeof(char) * (size_t)samp_offset);
-			memcpy(import->esd->decoderConfig->decoderSpecificInfo->data, frame, sizeof(char) * (size_t)samp_offset);
-			import->esd->decoderConfig->decoderSpecificInfo->dataLength = (u32) samp_offset;
-
-			gf_isom_set_cts_packing(import->dest, track, GF_TRUE);
-
-			/*remove packed flag if any (VOSH user data)*/
-			while (1) {
-				char *divx_mark;
-				while ((i+3<samp_offset)  && ((frame[i]!=0) || (frame[i+1]!=0) || (frame[i+2]!=1))) i++;
-				if (i+4>=samp_offset) break;
-
-				if (strncmp(frame+i+4, "DivX", 4)) {
-					i += 4;
-					continue;
-				}
-				divx_mark = import->esd->decoderConfig->decoderSpecificInfo->data + i + 4;
-				divx_mark = strchr(divx_mark, 'p');
-				if (divx_mark) divx_mark[0] = 'n';
-				break;
-			}
-			i = 0;
-
-			e = gf_isom_new_mpeg4_description(import->dest, track, import->esd, (import->flags & GF_IMPORT_USE_DATAREF) ? import->in_name: NULL, NULL, &di);
-			if (e) goto exit;
-			gf_isom_set_visual_info(import->dest, track, di, dsi.width, dsi.height);
-			gf_import_message(import, GF_OK, "AVI %s video import - %d x %d @ %02.4f FPS - %d Frames\nIndicated Profile: %s", comp, dsi.width, dsi.height, FPS, num_samples, gf_m4v_get_profile_name((u8) PL));
-
-			gf_media_update_par(import->dest, track);
-		}
-
-
-		if (size > samp_offset) {
-			u8 ftype;
-			u32 tinc;
-			u64 framesize, frame_start;
-			u64 file_offset;
-			Bool is_coded;
-
-			size -= samp_offset;
-			file_offset = (u64) AVI_get_video_position(in, i);
-
-			vparse = gf_m4v_parser_new(frame + samp_offset, size, GF_FALSE);
-
-			samp->dataLength = 0;
-			/*removing padding frames*/
-			if (size<4) {
-				nbDummy ++;
-				size = 0;
-			}
-
-			nb_f=0;
-			while (size) {
-				GF_Err e = gf_m4v_parse_frame(vparse, dsi, &ftype, &tinc, &framesize, &frame_start, &is_coded);
-				if (e<0) goto exit;
-
-				if (!is_coded) {
-					if (!gf_m4v_is_valid_object_type(vparse)) gf_import_message(import, GF_OK, "WARNING: AVI frame %d doesn't look like MPEG-4 Visual", i+1);
-					nbNotCoded ++;
-					if (!is_packed) {
-						is_vfr = GF_TRUE;
-						/*policy is to import at constant frame rate from AVI*/
-						if (import->flags & GF_IMPORT_NO_FRAME_DROP) goto proceed;
-						/*policy is to import at variable frame rate from AVI*/
-						samp->DTS += dts_inc;
-					}
-					/*assume this is packed bitstream n-vop and discard it.*/
-				} else {
-proceed:
-					if (e==GF_EOS) size = 0;
-					else is_packed = GF_TRUE;
-					nb_f++;
-
-					samp->IsRAP = RAP_NO;
-
-					if (ftype==2) {
-						b_frames ++;
-						nbB++;
-						/*adjust CTS*/
-						if (!has_cts_offset) {
-							u32 i;
-							for (i=0; i<gf_isom_get_sample_count(import->dest, track); i++) {
-								gf_isom_modify_cts_offset(import->dest, track, i+1, dts_inc);
-							}
-							has_cts_offset = GF_TRUE;
-						}
-					} else {
-						if (!ftype) {
-							samp->IsRAP = RAP;
-							nbI++;
-						} else {
-							nbP++;
-						}
-						/*even if no out-of-order frames we MUST adjust CTS if cts_offset is present is */
-						if (ref_frame && has_cts_offset)
-							gf_isom_modify_cts_offset(import->dest, track, ref_frame, (1+b_frames)*dts_inc);
-
-						ref_frame = cur_samp+1;
-						if (max_b<b_frames) max_b = b_frames;
-						b_frames = 0;
-					}
-					/*frame_start indicates start of VOP (eg we always remove VOL from each I)*/
-					samp->data = frame + samp_offset + frame_start;
-					assert(framesize < 1<<31);
-					samp->dataLength = (u32) framesize;
-
-					if (import->flags & GF_IMPORT_USE_DATAREF) {
-						samp->data = NULL;
-						e = gf_isom_add_sample_reference(import->dest, track, di, samp, file_offset + samp_offset + frame_start);
-					} else {
-						e = gf_isom_add_sample(import->dest, track, di, samp);
-					}
-					cur_samp++;
-					samp->DTS += dts_inc;
-					if (e) {
-						gf_import_message(import, GF_OK, "Error importing AVI frame %d", i+1);
-						goto exit;
-					}
-				}
-				if (!size || (size == framesize + frame_start)) break;
-			}
-			gf_m4v_parser_del(vparse);
-			if (nb_f>2) gf_import_message(import, GF_OK, "Warning: more than 2 frames packed together");
-		}
-		samp_offset = 0;
-		gf_set_progress("Importing AVI Video", i, num_samples);
-		if (duration && (samp->DTS > duration)) break;
-		if (import->flags & GF_IMPORT_DO_ABORT)
-			break;
-	}
-
-	/*final flush*/
-	if (ref_frame && has_cts_offset)
-		gf_isom_modify_cts_offset(import->dest, track, ref_frame, (1+b_frames)*dts_inc);
-
-	gf_set_progress("Importing AVI Video", num_samples, num_samples);
-
-
-	num_samples = gf_isom_get_sample_count(import->dest, track);
-	if (has_cts_offset) {
-		gf_import_message(import, GF_OK, "Has B-Frames (%d max consecutive B-VOPs%s)", max_b, is_packed ? " - packed bitstream" : "");
-		/*repack CTS tables and adjust offsets for B-frames*/
-		gf_isom_set_cts_packing(import->dest, track, GF_FALSE);
-
-		if (!(import->flags & GF_IMPORT_NO_EDIT_LIST))
-			update_edit_list_for_bframes(import->dest, track);
-
-		/*this is plain ugly but since some encoders (divx) don't use the video PL correctly
-		we force the system video_pl to ASP@L5 since we have I, P, B in base layer*/
-		if (PL<=3) {
-			PL = 0xF5;
-			erase_pl = GF_TRUE;
-			gf_import_message(import, GF_OK, "WARNING: indicated profile doesn't include B-VOPs - forcing %s", gf_m4v_get_profile_name((u8) PL));
-		}
-		gf_import_message(import, GF_OK, "Import results: %d VOPs (%d Is - %d Ps - %d Bs)", num_samples, nbI, nbP, nbB);
-	} else {
-		/*no B-frames, remove CTS offsets*/
-		gf_isom_remove_cts_info(import->dest, track);
-		gf_import_message(import, GF_OK, "Import results: %d VOPs (%d Is - %d Ps)", num_samples, nbI, nbP);
-	}
-
-	samp->data = NULL;
-	gf_isom_sample_del(&samp);
-
-	if (erase_pl) {
-		gf_m4v_rewrite_pl(&import->esd->decoderConfig->decoderSpecificInfo->data, &import->esd->decoderConfig->decoderSpecificInfo->dataLength, (u8) PL);
-		gf_isom_change_mpeg4_description(import->dest, track, 1, import->esd);
-	}
-	gf_media_update_bitrate(import->dest, track);
-
-	if (is_vfr) {
-		if (nbB) {
-			if (is_packed) gf_import_message(import, GF_OK, "Warning: Mix of non-coded frames: packed bitstream and encoder skiped - unpredictable timing");
-		} else {
-			if (import->flags & GF_IMPORT_NO_FRAME_DROP) {
-				if (nbNotCoded) gf_import_message(import, GF_OK, "Stream has %d N-VOPs", nbNotCoded);
-			} else {
-				gf_import_message(import, GF_OK, "import using Variable Frame Rate - Removed %d N-VOPs", nbNotCoded);
-			}
-			nbNotCoded = 0;
-		}
-	}
-
-	if (nbDummy || nbNotCoded) gf_import_message(import, GF_OK, "Removed Frames: %d VFW delay frames - %d N-VOPs", nbDummy, nbNotCoded);
-	gf_isom_set_pl_indication(import->dest, GF_ISOM_PL_VISUAL, (u8) PL);
-
-exit:
-	if (destroy_esd) {
-		gf_odf_desc_del((GF_Descriptor *) import->esd);
-		import->esd = NULL;
-	}
-	if (frame) gf_free(frame);
-	AVI_close(in);
-	return e;
-}
-
-GF_Err gf_import_avi_audio(GF_MediaImporter *import)
-{
-	GF_Err e;
-	FILE *test;
-	u64 duration;
-	u32 hdr, di, track, i, tot_size;
-	s64 offset;
-	s32 size, max_size, done;
-	u16 sampleRate;
-	Double dur;
-	Bool is_cbr;
-	u8 oti;
-	GF_ISOSample *samp;
-	char *frame;
-	Bool destroy_esd;
-	s32 continuous;
-	unsigned char temp[4];
-	avi_t *in;
-
-	/*video only, ignore*/
-	if (import->trackID==1) return GF_OK;
-
-
-	test = gf_fopen(import->in_name, "rb");
-	if (!test) return gf_import_message(import, GF_URL_ERROR, "Opening file %s failed", import->in_name);
-	gf_fclose(test);
-	in = AVI_open_input_file(import->in_name, 1);
-	if (!in) return gf_import_message(import, GF_NOT_SUPPORTED, "Unsupported avi file");
-
-	AVI_seek_start(in);
-
-	e = GF_OK;
-	if (import->trackID)  AVI_set_audio_track(in, import->trackID-2);
-
-	if (AVI_read_audio(in, (char *) temp, 4, &continuous) != 4) {
-		AVI_close(in);
-		return gf_import_message(import, GF_OK, "No audio track found");
-	}
-
-	hdr = GF_4CC(temp[0], temp[1], temp[2], temp[3]);
-	if ((hdr &0xFFE00000) != 0xFFE00000) {
-		AVI_close(in);
-		return gf_import_message(import, GF_NOT_SUPPORTED, "Unsupported AVI audio format");
-	}
-
-	sampleRate = gf_mp3_sampling_rate(hdr);
-	oti = gf_mp3_object_type_indication(hdr);
-	if (!oti || !sampleRate) {
-		AVI_close(in);
-		return gf_import_message(import, GF_NOT_SUPPORTED, "Error: invalid MPEG Audio track");
-	}
-
-	frame = NULL;
-	destroy_esd = GF_FALSE;
-	if (!import->esd) {
-		destroy_esd = GF_TRUE;
-		import->esd = gf_odf_desc_esd_new(0);
-	}
-	track = gf_isom_new_track(import->dest, import->esd->ESID, GF_ISOM_MEDIA_AUDIO, sampleRate);
-	if (!track) goto exit;
-	gf_isom_set_track_enabled(import->dest, track, 1);
-	if (!import->esd->ESID) import->esd->ESID = gf_isom_get_track_id(import->dest, track);
-	import->final_trackID = import->esd->ESID;
-
-	if (!import->esd->decoderConfig) import->esd->decoderConfig = (GF_DecoderConfig *) gf_odf_desc_new(GF_ODF_DCD_TAG);
-	if (!import->esd->slConfig) import->esd->slConfig = (GF_SLConfig *) gf_odf_desc_new(GF_ODF_SLC_TAG);
-	import->esd->slConfig->timestampResolution = sampleRate;
-	if (import->esd->decoderConfig->decoderSpecificInfo) gf_odf_desc_del((GF_Descriptor *) import->esd->decoderConfig->decoderSpecificInfo);
-	import->esd->decoderConfig->decoderSpecificInfo = NULL;
-	import->esd->decoderConfig->streamType = GF_STREAM_AUDIO;
-	import->esd->decoderConfig->objectTypeIndication = oti;
-	e = gf_isom_new_mpeg4_description(import->dest, track, import->esd, (import->flags & GF_IMPORT_USE_DATAREF) ? import->in_name : NULL, NULL, &di);
-	if (e) goto exit;
-
-	gf_import_message(import, GF_OK, "AVI Audio import - sample rate %d - %s audio - %d channel%s", sampleRate, (oti==GPAC_OTI_AUDIO_MPEG1) ? "MPEG-1" : "MPEG-2", gf_mp3_num_channels(hdr), (gf_mp3_num_channels(hdr)>1) ? "s" : "");
-
-	AVI_seek_start(in);
-	AVI_set_audio_position(in, 0);
-
-	i = 0;
-	tot_size = max_size = 0;
-	while ((size = (s32) AVI_audio_size(in, i) )>0) {
-		if (max_size<size) max_size=size;
-		tot_size += size;
-		i++;
-	}
-
-	frame = (char*)gf_malloc(sizeof(char) * max_size);
-	AVI_seek_start(in);
-	AVI_set_audio_position(in, 0);
-
-	dur = import->duration;
-	dur *= sampleRate;
-	dur /= 1000;
-	duration = (u32) dur;
-
-	samp = gf_isom_sample_new();
-	done=max_size=0;
-	is_cbr = GF_TRUE;
-	while (1) {
-		if (AVI_read_audio(in, frame, 4, (int*)&continuous) != 4) break;
-		offset = gf_ftell(in->fdes) - 4;
-		hdr = GF_4CC((u8) frame[0], (u8) frame[1], (u8) frame[2], (u8) frame[3]);
-
-		size = gf_mp3_frame_size(hdr);
-		if (size>max_size) {
-			frame = (char*)gf_realloc(frame, sizeof(char) * size);
-			if (max_size) is_cbr = GF_FALSE;
-			max_size = size;
-		}
-		size = 4 + (s32) AVI_read_audio(in, &frame[4], size - 4, &continuous);
-
-		if ((import->flags & GF_IMPORT_USE_DATAREF) && !continuous) {
-			gf_import_message(import, GF_IO_ERR, "Cannot use media references, splitted input audio frame found");
-			e = GF_IO_ERR;
-			goto exit;
-		}
-		samp->IsRAP = RAP;
-		samp->data = frame;
-		samp->dataLength = size;
-		if (import->flags & GF_IMPORT_USE_DATAREF) {
-			e = gf_isom_add_sample_reference(import->dest, track, di, samp, offset);
-		} else {
-			e = gf_isom_add_sample(import->dest, track, di, samp);
-		}
-		if (e) goto exit;
-
-		samp->DTS += gf_mp3_window_size(hdr);
-		gf_set_progress("Importing AVI Audio", done, tot_size);
-
-		done += size;
-		if (duration && (samp->DTS > duration) ) break;
-		if (import->flags & GF_IMPORT_DO_ABORT) break;
-	}
-
-	gf_set_progress("Importing AVI Audio", tot_size, tot_size);
-
-	gf_import_message(import, GF_OK, "Import done - %s bit rate MP3 detected", is_cbr ? "constant" : "variable");
-	samp->data = NULL;
-	gf_isom_sample_del(&samp);
-
-	gf_media_update_bitrate(import->dest, track);
-
-	gf_isom_set_pl_indication(import->dest, GF_ISOM_PL_AUDIO, 0xFE);
-
-
-exit:
-	if (import->esd && destroy_esd) {
-		gf_odf_desc_del((GF_Descriptor *) import->esd);
-		import->esd = NULL;
-	}
-	if (frame) gf_free(frame);
-	AVI_close(in);
-	return e;
-}
-#endif /*GPAC_DISABLE_AVILIB*/
-
-
-GF_Err gf_import_isomedia(GF_MediaImporter *import)
-{
-	GF_Err e;
-	u64 offset, sampDTS, duration, dts_offset;
-	Bool is_nalu_video = GF_FALSE;
-	u32 track, di, trackID, track_in, i, num_samples, mtype, w, h, sr, sbr_sr, ch, mstype, cur_extract_mode, cdur;
-	s32 trans_x, trans_y;
-	s16 layer;
-	u8 bps;
-	char *lang;
-	const char *orig_name = gf_url_get_resource_name(gf_isom_get_filename(import->orig));
-	Bool sbr, ps, has_seig;
-	GF_ISOSample *samp;
-	GF_ESD *origin_esd;
-	GF_InitialObjectDescriptor *iod;
-	Bool is_cenc;
-	u32 clone_flags=0;
-	sampDTS = 0;
-	if (import->flags & GF_IMPORT_PROBE_ONLY) {
-		for (i=0; i<gf_isom_get_track_count(import->orig); i++) {
-			import->tk_info[i].track_num = gf_isom_get_track_id(import->orig, i+1);
-			import->tk_info[i].type = gf_isom_get_media_type(import->orig, i+1);
-			import->tk_info[i].flags = GF_IMPORT_USE_DATAREF;
-			if (gf_isom_is_video_subtype(import->tk_info[i].type) ) {
-				gf_isom_get_visual_info(import->orig, i+1, 1, &import->tk_info[i].video_info.width, &import->tk_info[i].video_info.height);
-			} else if (import->tk_info[i].type == GF_ISOM_MEDIA_AUDIO) {
-				gf_isom_get_audio_info(import->orig, i+1, 1, &import->tk_info[i].audio_info.sample_rate, &import->tk_info[i].audio_info.nb_channels, NULL);
-			}
-			lang = NULL;
-			gf_isom_get_media_language(import->orig, i+1, &lang);
-			if (lang) {
-				import->tk_info[i].lang = GF_4CC(' ', lang[0], lang[1], lang[2]);
-				gf_free(lang);
-				lang = NULL;
-			}
-			gf_media_get_rfc_6381_codec_name(import->orig, i+1, import->tk_info[i].szCodecProfile, GF_FALSE, GF_FALSE);
-
-			import->nb_tracks ++;
-		}
-		return GF_OK;
-	}
-
-	trackID = import->trackID;
-	if (!trackID) {
-		if (gf_isom_get_track_count(import->orig) != 1) return gf_import_message(import, GF_BAD_PARAM, "Several tracks in MP4 - please indicate track to import");
-		trackID = gf_isom_get_track_id(import->orig, 1);
-	}
-	track_in = gf_isom_get_track_by_id(import->orig, trackID);
-	if (!track_in) return gf_import_message(import, GF_URL_ERROR, "Cannot find track ID %d in file", trackID);
-
-	origin_esd = gf_isom_get_esd(import->orig, track_in, 1);
-
-	if (import->esd && origin_esd) {
-		origin_esd->OCRESID = import->esd->OCRESID;
-		/*there may be other things to import...*/
-	}
-	ps = GF_FALSE;
-	sbr = GF_FALSE;
-	sbr_sr = 0;
-	cur_extract_mode = gf_isom_get_nalu_extract_mode(import->orig, track_in);
-	iod = (GF_InitialObjectDescriptor *) gf_isom_get_root_od(import->orig);
-	if (iod && (iod->tag != GF_ODF_IOD_TAG)) {
-		gf_odf_desc_del((GF_Descriptor *) iod);
-		iod = NULL;
-	}
-	mtype = gf_isom_get_media_type(import->orig, track_in);
-	if (gf_isom_is_video_subtype(mtype)) {
-		u8 PL = iod ? iod->visual_profileAndLevel : 0xFE;
-		w = h = 0;
-		gf_isom_get_visual_info(import->orig, track_in, 1, &w, &h);
-#ifndef GPAC_DISABLE_AV_PARSERS
-		/*for MPEG-4 visual, always check size (don't trust input file)*/
-		if (origin_esd && (origin_esd->decoderConfig->objectTypeIndication==GPAC_OTI_VIDEO_MPEG4_PART2) ) {
-			if (!origin_esd->decoderConfig->decoderSpecificInfo) {
-				GF_LOG(GF_LOG_WARNING, GF_LOG_PARSER, ("[ISOM import] File %s has invalid track #%d: decoderSpecificInfo is missing.\n", orig_name, trackID));
-				GF_LOG(GF_LOG_WARNING, GF_LOG_PARSER, ("[ISOM import] extracting track (with -raw %d) and reimporting might fix it.\n", trackID));
-			}
-			else {
-				GF_M4VDecSpecInfo dsi;
-				gf_m4v_get_config(origin_esd->decoderConfig->decoderSpecificInfo->data, origin_esd->decoderConfig->decoderSpecificInfo->dataLength, &dsi);
-				w = dsi.width;
-				h = dsi.height;
-				PL = dsi.VideoPL;
-			}
-		}
-#endif
-		gf_isom_set_pl_indication(import->dest, GF_ISOM_PL_VISUAL, PL);
-	}
-	else if (mtype==GF_ISOM_MEDIA_AUDIO) {
-		u8 PL = iod ? iod->audio_profileAndLevel : 0xFE;
-		bps = 16;
-		sr = ch = sbr_sr = 0;
-		sbr = GF_FALSE;
-		ps = GF_FALSE;
-		gf_isom_get_audio_info(import->orig, track_in, 1, &sr, &ch, &bps);
-#ifndef GPAC_DISABLE_AV_PARSERS
-        if (origin_esd && (origin_esd->decoderConfig->objectTypeIndication==GPAC_OTI_AUDIO_AAC_MPEG4)) {
-            if (origin_esd->decoderConfig->decoderSpecificInfo) {
-                GF_M4ADecSpecInfo dsi;
-                gf_m4a_get_config(origin_esd->decoderConfig->decoderSpecificInfo->data, origin_esd->decoderConfig->decoderSpecificInfo->dataLength, &dsi);
-                sr = dsi.base_sr;
-                if (dsi.has_sbr) sbr_sr = dsi.sbr_sr;
-                ch = dsi.nb_chan;
-                PL = dsi.audioPL;
-                sbr = dsi.has_sbr ? ((dsi.base_object_type==GF_M4A_AAC_SBR || dsi.base_object_type==GF_M4A_AAC_PS) ? 2 : 1) : GF_FALSE;
-                ps = dsi.has_ps;
-            } else {
-                GF_LOG(GF_LOG_WARNING, GF_LOG_PARSER, ("Missing DecoderSpecificInfo in MPEG-4 AAC stream\n"));
-            }
-		}
-#endif
-		gf_isom_set_pl_indication(import->dest, GF_ISOM_PL_AUDIO, PL);
-	}
-	else if (mtype==GF_ISOM_MEDIA_SUBPIC) {
-		w = h = 0;
-		trans_x = trans_y = 0;
-		layer = 0;
-		if (origin_esd && origin_esd->decoderConfig->objectTypeIndication == GPAC_OTI_MEDIA_SUBPIC) {
-			gf_isom_get_track_layout_info(import->orig, track_in, &w, &h, &trans_x, &trans_y, &layer);
-		}
-	}
-
-	gf_odf_desc_del((GF_Descriptor *) iod);
-	if ( ! gf_isom_get_track_count(import->dest)) {
-		u32 timescale = gf_isom_get_timescale(import->orig);
-		gf_isom_set_timescale(import->dest, timescale);
-	}
-
-	clone_flags = GF_ISOM_CLONE_TRACK_NO_QT;
-	if (import->asemode == GF_IMPORT_AUDIO_SAMPLE_ENTRY_v1_QTFF) {
-		clone_flags = 0;
-	}
-
-	if (import->flags & GF_IMPORT_USE_DATAREF) clone_flags |= GF_ISOM_CLONE_TRACK_KEEP_DREF;
-	e = gf_isom_clone_track(import->orig, track_in, import->dest, clone_flags, &track);
-	if (e) goto exit;
-
-	di = 1;
-
-	if (import->esd && import->esd->ESID) {
-		e = gf_isom_set_track_id(import->dest, track, import->esd->ESID);
-		if (e) goto exit;
-	}
-
-	import->final_trackID = gf_isom_get_track_id(import->dest, track);
-	if (import->esd && import->esd->dependsOnESID) {
-		gf_isom_set_track_reference(import->dest, track, GF_ISOM_REF_DECODE, import->esd->dependsOnESID);
-	}
-	if (import->trackID && !(import->flags & GF_IMPORT_KEEP_REFS)) {
-		gf_isom_remove_track_references(import->dest, track);
-	}
-
-	mstype = gf_isom_get_media_subtype(import->orig, track_in, di);
-
-	switch (mtype) {
-	case GF_ISOM_MEDIA_VISUAL:
-		gf_import_message(import, GF_OK, "IsoMedia import %s - track ID %d - Video (size %d x %d)", orig_name, trackID, w, h);
-		break;
-    case GF_ISOM_MEDIA_AUXV:
-        gf_import_message(import, GF_OK, "IsoMedia import %s - track ID %d - Auxiliary Video (size %d x %d)", orig_name, trackID, w, h);
-        break;
-    case GF_ISOM_MEDIA_PICT:
-        gf_import_message(import, GF_OK, "IsoMedia import %s - track ID %d - Picture sequence (size %d x %d)", orig_name, trackID, w, h);
-        break;
-	case GF_ISOM_MEDIA_AUDIO:
-	{
-		if (ps) {
-			gf_import_message(import, GF_OK, "IsoMedia import %s - track ID %d - HE-AACv2 (SR %d - SBR-SR %d - %d channels)", orig_name, trackID, sr, sbr_sr, ch);
-		} else if (sbr) {
-			gf_import_message(import, GF_OK, "IsoMedia import %s - track ID %d - HE-AAC (SR %d - SBR-SR %d - %d channels)", orig_name, trackID, sr, sbr_sr, ch);
-		} else {
-			gf_import_message(import, GF_OK, "IsoMedia import %s - track ID %d - Audio (SR %d - %d channels)", orig_name, trackID, sr, ch);
-		}
-		if (import->asemode != GF_IMPORT_AUDIO_SAMPLE_ENTRY_NOT_SET) {
-			gf_isom_get_audio_info(import->orig, track_in, 1, &sr, &ch, &bps);
-			gf_isom_set_audio_info(import->dest, track, 1, sr, ch, bps, import->asemode);
-		}
-	}
-	break;
-	case GF_ISOM_MEDIA_SUBPIC:
-		gf_import_message(import, GF_OK, "IsoMedia import %s - track ID %d - VobSub (size %d x %d)", orig_name, trackID, w, h);
-		break;
-	default:
-	{
-		char szT[5];
-		mstype = gf_isom_get_mpeg4_subtype(import->orig, track_in, di);
-		if (!mstype) mstype = gf_isom_get_media_subtype(import->orig, track_in, di);
-		strcpy(szT, gf_4cc_to_str(mtype));
-		gf_import_message(import, GF_OK, "IsoMedia import %s - track ID %d - media type \"%s:%s\"", orig_name, trackID, szT, gf_4cc_to_str(mstype));
-	}
-	break;
-	}
-
-	//this may happen with fragmented files
-	dts_offset = 0;
-	samp = gf_isom_get_sample_info(import->orig, track_in, 1, &di, &offset);
-	if (samp) {
-		dts_offset = samp->DTS;
-		gf_isom_sample_del(&samp);
-	}
-
-	is_cenc = gf_isom_is_cenc_media(import->orig, track_in, 1);
-	if (gf_isom_is_media_encrypted(import->orig, track_in, 1)) {
-		gf_isom_get_original_format_type(import->orig, track_in, 1, &mstype);
-	}
-	has_seig = GF_FALSE;
-	if (is_cenc && gf_isom_has_cenc_sample_group(import->dest, track) ) {
-		has_seig = GF_TRUE;
-	}
-
-	duration = (u64) (((Double)import->duration * gf_isom_get_media_timescale(import->orig, track_in)) / 1000);
-	gf_isom_set_nalu_extract_mode(import->orig, track_in, GF_ISOM_NALU_EXTRACT_INSPECT);
-
-	cdur = gf_isom_get_constant_sample_duration(import->orig, track_in);
-	gf_isom_enable_raw_pack(import->orig, track_in, 2048);
-
-	if (import->flags & GF_IMPORT_FORCE_XPS_INBAND) {
-		if (is_cenc ) {
-			GF_LOG(GF_LOG_WARNING, GF_LOG_PARSER, ("[ISOM import] CENC media detected - cannot switch parameter set storage mode\n"));
-		} else if (import->flags & GF_IMPORT_USE_DATAREF) {
-			GF_LOG(GF_LOG_WARNING, GF_LOG_PARSER, ("[ISOM import] Cannot switch parameter set storage mode when using data reference\n"));
-		} else {
-			switch (mstype) {
-			case GF_ISOM_SUBTYPE_AVC_H264:
-				gf_isom_set_nalu_extract_mode(import->orig, track_in, GF_ISOM_NALU_EXTRACT_INSPECT | GF_ISOM_NALU_EXTRACT_INBAND_PS_FLAG);
-				gf_isom_avc_set_inband_config(import->dest, track, 1);
-				break;
-			case GF_ISOM_SUBTYPE_HVC1:
-				gf_isom_set_nalu_extract_mode(import->orig, track_in, GF_ISOM_NALU_EXTRACT_INSPECT | GF_ISOM_NALU_EXTRACT_INBAND_PS_FLAG);
-				gf_isom_hevc_set_inband_config(import->dest, track, 1);
-				break;
-			}
-		}
-	}
-	switch (mstype) {
-	case GF_ISOM_SUBTYPE_AVC_H264:
-	case GF_ISOM_SUBTYPE_SVC_H264:
-	case GF_ISOM_SUBTYPE_MVC_H264:
-	case GF_ISOM_SUBTYPE_AVC2_H264:
-	case GF_ISOM_SUBTYPE_AVC3_H264:
-	case GF_ISOM_SUBTYPE_AVC4_H264:
-	case GF_ISOM_SUBTYPE_HEV1:
-	case GF_ISOM_SUBTYPE_HVC1:
-	case GF_ISOM_SUBTYPE_LHE1:
-	case GF_ISOM_SUBTYPE_LHV1:
-	case GF_ISOM_SUBTYPE_HVT1:
-		is_nalu_video = GF_TRUE;
-		break;
-	}
-
-	num_samples = gf_isom_get_sample_count(import->orig, track_in);
-
-	if (is_cenc) {
-		u32 container_type;
-		e = gf_isom_cenc_get_sample_aux_info(import->orig, track_in, 0, NULL, &container_type);
-		if (e)
-			goto exit;
-		e = gf_isom_cenc_allocate_storage(import->dest, track, container_type, 0, 0, NULL);
-		if (e) goto exit;
-		e = gf_isom_clone_pssh(import->dest, import->orig, GF_FALSE);
-		if (e) goto exit;
-	}
-	for (i=0; i<num_samples; i++) {
-		if (import->flags & GF_IMPORT_USE_DATAREF) {
-			samp = gf_isom_get_sample_info(import->orig, track_in, i+1, &di, &offset);
-			if (!samp) {
-				e = gf_isom_last_error(import->orig);
-				goto exit;
-			}
-			samp->DTS -= dts_offset;
-			e = gf_isom_add_sample_reference(import->dest, track, di, samp, offset);
-		} else {
-			samp = gf_isom_get_sample(import->orig, track_in, i+1, &di);
-			if (!samp) {
-				/*couldn't get the sample, but still move on*/
-				goto exit;
-			}
-			samp->DTS -= dts_offset;
-
-			if (samp->nb_pack && duration && (samp->DTS + samp->nb_pack*cdur > duration) ) {
-				u32 nb_samp = (u32) ( (duration - samp->DTS) / cdur);
-				u32 csize = samp->dataLength / samp->nb_pack;
-				if (!nb_samp) {
-					gf_isom_sample_del(&samp);
-					break;
-				}
-				samp->dataLength = csize*nb_samp;
-				samp->nb_pack = nb_samp;
-				duration = samp->DTS-1;
-			}
-			/*if not first sample and same DTS as previous sample, force DTS++*/
-			if (i && (samp->DTS<=sampDTS)) {
-				if (i+1 < num_samples) {
-					GF_LOG(GF_LOG_WARNING, GF_LOG_PARSER, ("[ISOM import] 0-duration sample detected at DTS %u - adjusting\n", samp->DTS));
-				}
-				samp->DTS = sampDTS + 1;
-			}
-			e = gf_isom_add_sample(import->dest, track, di, samp);
-		}
-		sampDTS = samp->DTS;
-		if (samp->nb_pack)
-			i+= samp->nb_pack-1;
-
-		gf_isom_sample_del(&samp);
-
-		gf_isom_copy_sample_info(import->dest, track, import->orig, track_in, i+1);
-
-		if (import->audio_roll_change) {
-			gf_isom_set_sample_roll_group(import->dest, track, i+1, import->audio_roll);
-		}
-
-		gf_set_progress("Importing ISO File", i+1, num_samples);
-
-
-		if (e)
-			goto exit;
-		if (is_cenc) {
-			GF_CENCSampleAuxInfo *sai;
-			u32 container_type, len, j, Is_Encrypted;
-			u8 IV_size;
-			bin128 KID;
-			u8 crypt_byte_block, skip_byte_block;
-			u8 constant_IV_size;
-			bin128 constant_IV;
-			GF_BitStream *bs;
-			char *buffer;
-
-			sai = NULL;
-			e = gf_isom_cenc_get_sample_aux_info(import->orig, track_in, i+1, &sai, &container_type);
-			if (e)
-				goto exit;
-
-			e = gf_isom_get_sample_cenc_info(import->orig, track_in, i+1, &Is_Encrypted, &IV_size, &KID, &crypt_byte_block, &skip_byte_block, &constant_IV_size, &constant_IV);
-			if (e) goto exit;
-
-			if (Is_Encrypted) {
-				bs = gf_bs_new(NULL, 0, GF_BITSTREAM_WRITE);
-				gf_bs_write_data(bs, (const char *)sai->IV, IV_size);
-				if (sai->subsample_count) {
-					gf_bs_write_u16(bs, sai->subsample_count);
-					for (j = 0; j < sai->subsample_count; j++) {
-						gf_bs_write_u16(bs, sai->subsamples[j].bytes_clear_data);
-						gf_bs_write_u32(bs, sai->subsamples[j].bytes_encrypted_data);
-					}
-				}
-				gf_isom_cenc_samp_aux_info_del(sai);
-				gf_bs_get_content(bs, &buffer, &len);
-				gf_bs_del(bs);
-				e = gf_isom_track_cenc_add_sample_info(import->dest, track, container_type, IV_size, buffer, len, is_nalu_video, NULL);
-				gf_free(buffer);
-			} else {
-				e = gf_isom_track_cenc_add_sample_info(import->dest, track, container_type, IV_size, NULL, samp->dataLength, is_nalu_video, NULL);
-			}
-			if (e) goto exit;
-
-			if (has_seig) {
-				e = gf_isom_set_sample_cenc_group(import->dest, track, i+1, Is_Encrypted, IV_size, KID, crypt_byte_block, skip_byte_block, constant_IV_size, constant_IV);
-				if (e) goto exit;
-			}
-		}
-		if (duration && (sampDTS > duration) ) break;
-		if (import->flags & GF_IMPORT_DO_ABORT) break;
-	}
-
-	//adjust last sample duration
-	if (i==num_samples) {
-		u32 dur = gf_isom_get_sample_duration(import->orig, track_in, num_samples);
-		gf_isom_set_last_sample_duration(import->dest, track, dur);
-	} else {
-		s64 mediaOffset;
-		if (gf_isom_get_edit_list_type(import->orig, track_in, &mediaOffset)) {
-			GF_LOG(GF_LOG_WARNING, GF_LOG_AUTHOR, ("[ISOBMF Import] Multiple edits found in source media, import may be broken\n"));
-		}
-		gf_isom_update_edit_list_duration(import->dest, track);
-		gf_isom_update_duration(import->dest);
-	}
-
-	if (gf_isom_has_time_offset(import->orig, track_in)==2) {
-		e = gf_isom_set_composition_offset_mode(import->dest, track, GF_TRUE);
-		if (e)
-			goto exit;
-	}
-
-
-	if (import->esd) {
-		if (!import->esd->slConfig) {
-			import->esd->slConfig = origin_esd ? origin_esd->slConfig : NULL;
-			if (origin_esd) origin_esd->slConfig = NULL;
-		}
-		if (!import->esd->decoderConfig) {
-			import->esd->decoderConfig = origin_esd ? origin_esd->decoderConfig : NULL;
-			if (origin_esd) origin_esd->decoderConfig = NULL;
-		}
-	}
-
-	gf_media_update_bitrate(import->dest, track);
-	if (mtype == GF_ISOM_MEDIA_VISUAL) {
-		if (import->flags & GF_IMPORT_USE_CCST) {
-			e = gf_isom_set_image_sequence_coding_constraints(import->dest, track, di, GF_FALSE, GF_FALSE, GF_TRUE, 15);
-			if (e) goto exit;
-		}
-		if (import->is_alpha) {
-			e = gf_isom_set_image_sequence_alpha(import->dest, track, di, GF_FALSE);
-			if (e) goto exit;
-		}
-	}
-
-exit:
-	if (origin_esd) gf_odf_desc_del((GF_Descriptor *) origin_esd);
-	gf_isom_set_nalu_extract_mode(import->orig, track_in, cur_extract_mode);
-	return e;
-}
-
-#ifndef GPAC_DISABLE_MPEG2PS
-
-#include "mpeg2_ps.h"
-
-GF_Err gf_import_mpeg_ps_video(GF_MediaImporter *import)
-{
-	GF_Err e;
-	mpeg2ps_t *ps;
-	Double FPS;
-	char *buf;
-	u8 ftype;
-	u32 track, di, streamID, mtype, w, h, ar, nb_streams, buf_len, frames, ref_frame, timescale, dts_inc, last_pos;
-	u64 file_size, duration;
-	Bool destroy_esd;
-
-	if (import->flags & GF_IMPORT_USE_DATAREF)
-		return gf_import_message(import, GF_NOT_SUPPORTED, "Cannot use data referencing with MPEG-1/2 files");
-
-	/*no auto frame-rate detection*/
-	if (import->video_fps == GF_IMPORT_AUTO_FPS)
-		import->video_fps = GF_IMPORT_DEFAULT_FPS;
-
-	ps = mpeg2ps_init(import->in_name);
-	if (!ps) return gf_import_message(import, GF_NON_COMPLIANT_BITSTREAM, "Failed to open MPEG file %s", import->in_name);
-
-	if (import->flags & GF_IMPORT_PROBE_ONLY) {
-		u32 i, nb_v_str;
-		import->nb_tracks = 0;
-		nb_v_str = nb_streams = mpeg2ps_get_video_stream_count(ps);
-		for (i=0; i<nb_streams; i++) {
-			import->tk_info[import->nb_tracks].track_num = i+1;
-			import->tk_info[import->nb_tracks].type = GF_ISOM_MEDIA_VISUAL;
-			import->tk_info[import->nb_tracks].flags = GF_IMPORT_OVERRIDE_FPS;
-
-			import->tk_info[import->nb_tracks].video_info.FPS = mpeg2ps_get_video_stream_framerate(ps, i);
-			import->tk_info[import->nb_tracks].video_info.width = mpeg2ps_get_video_stream_width(ps, i);
-			import->tk_info[import->nb_tracks].video_info.height = mpeg2ps_get_video_stream_height(ps, i);
-			import->tk_info[import->nb_tracks].video_info.par = mpeg2ps_get_video_stream_aspect_ratio(ps, i);
-
-			import->tk_info[import->nb_tracks].media_type = GF_MEDIA_TYPE_MPG1;
-			if (mpeg2ps_get_video_stream_type(ps, i) == MPEG_VIDEO_MPEG2) import->tk_info[import->nb_tracks].media_type ++;
-
-			import->nb_tracks++;
-		}
-		nb_streams = mpeg2ps_get_audio_stream_count(ps);
-		for (i=0; i<nb_streams; i++) {
-			import->tk_info[import->nb_tracks].track_num = nb_v_str + i+1;
-			import->tk_info[import->nb_tracks].type = GF_ISOM_MEDIA_AUDIO;
-			switch (mpeg2ps_get_audio_stream_type(ps, i)) {
-			case MPEG_AUDIO_MPEG:
-				import->tk_info[import->nb_tracks].media_type = GF_MEDIA_TYPE_MPGA;
-				break;
-			case MPEG_AUDIO_AC3:
-				import->tk_info[import->nb_tracks].media_type = GF_MEDIA_TYPE_AC3;
-				break;
-			case MPEG_AUDIO_LPCM:
-				import->tk_info[import->nb_tracks].media_type = GF_MEDIA_TYPE_LPCM;
-				break;
-			default:
-				import->tk_info[import->nb_tracks].media_type = GF_MEDIA_TYPE_UNK;
-				break;
-			}
-			import->tk_info[import->nb_tracks].audio_info.sample_rate = mpeg2ps_get_audio_stream_sample_freq(ps, i);
-			import->tk_info[import->nb_tracks].audio_info.nb_channels = mpeg2ps_get_audio_stream_channels(ps, i);
-			import->nb_tracks ++;
-		}
-		mpeg2ps_close(ps);
-		return GF_OK;
-	}
-
-
-	streamID = 0;
-	nb_streams = mpeg2ps_get_video_stream_count(ps);
-	if ((nb_streams>1) && !import->trackID) {
-		mpeg2ps_close(ps);
-		return gf_import_message(import, GF_BAD_PARAM, "%d video tracks in MPEG file - please indicate track to import", nb_streams);
-	}
-	/*audio*/
-	if (import->trackID>nb_streams) {
-		mpeg2ps_close(ps);
-		return GF_OK;
-	}
-	if (import->trackID) streamID = import->trackID - 1;
-
-	if (streamID>=nb_streams) {
-		mpeg2ps_close(ps);
-		return gf_import_message(import, GF_BAD_PARAM, "Desired video track not found in MPEG file (%d visual streams)", nb_streams);
-	}
-	w = mpeg2ps_get_video_stream_width(ps, streamID);
-	h = mpeg2ps_get_video_stream_height(ps, streamID);
-	ar = mpeg2ps_get_video_stream_aspect_ratio(ps, streamID);
-	mtype = (mpeg2ps_get_video_stream_type(ps, streamID) == MPEG_VIDEO_MPEG2) ? GPAC_OTI_VIDEO_MPEG2_MAIN : GPAC_OTI_VIDEO_MPEG1;
-	FPS = mpeg2ps_get_video_stream_framerate(ps, streamID);
-	if (import->video_fps) FPS = (Double) import->video_fps;
-	get_video_timing(FPS, &timescale, &dts_inc);
-
-	duration = import->duration;
-	duration *= timescale;
-	duration /= 1000;
-
-	destroy_esd = GF_FALSE;
-	if (!import->esd) {
-		destroy_esd = GF_TRUE;
-		import->esd = gf_odf_desc_esd_new(0);
-	}
-	track = gf_isom_new_track(import->dest, import->esd->ESID, GF_ISOM_MEDIA_VISUAL, timescale);
-	e = gf_isom_last_error(import->dest);
-	if (!track) goto exit;
-	gf_isom_set_track_enabled(import->dest, track, 1);
-	if (!import->esd->ESID) import->esd->ESID = gf_isom_get_track_id(import->dest, track);
-	import->final_trackID = import->esd->ESID;
-
-	if (!import->esd->decoderConfig) import->esd->decoderConfig = (GF_DecoderConfig *) gf_odf_desc_new(GF_ODF_DCD_TAG);
-	if (!import->esd->slConfig) import->esd->slConfig = (GF_SLConfig *) gf_odf_desc_new(GF_ODF_SLC_TAG);
-	import->esd->slConfig->timestampResolution = timescale;
-	if (import->esd->decoderConfig->decoderSpecificInfo) gf_odf_desc_del((GF_Descriptor *) import->esd->decoderConfig->decoderSpecificInfo);
-	import->esd->decoderConfig->decoderSpecificInfo = NULL;
-	import->esd->decoderConfig->streamType = GF_STREAM_VISUAL;
-	import->esd->decoderConfig->objectTypeIndication = mtype;
-	e = gf_isom_new_mpeg4_description(import->dest, track, import->esd, NULL, NULL, &di);
-	if (e) goto exit;
-
-	gf_import_message(import, GF_OK, "%s Video import - Resolution %d x %d @ %02.4f FPS", (mtype==GPAC_OTI_VIDEO_MPEG1) ? "MPEG-1" : "MPEG-2", w, h, FPS);
-	gf_isom_set_visual_info(import->dest, track, di, w, h);
-
-	if (!gf_isom_get_media_timescale(import->dest, track)) {
-		e = gf_import_message(import, GF_BAD_PARAM, "No timescale for imported track - ignoring");
-		if (e) goto exit;
-	}
-
-	gf_isom_set_cts_packing(import->dest, track, GF_TRUE);
-
-	file_size = mpeg2ps_get_ps_size(ps);
-	last_pos = 0;
-	frames = 1;
-	ref_frame = 1;
-	while (mpeg2ps_get_video_frame(ps, streamID, (u8 **) &buf, &buf_len, &ftype, TS_90000, NULL)) {
-		GF_ISOSample *samp;
-		if ((buf[buf_len - 4] == 0) && (buf[buf_len - 3] == 0) && (buf[buf_len - 2] == 1)) buf_len -= 4;
-		samp = gf_isom_sample_new();
-		samp->data = buf;
-		samp->dataLength = buf_len;
-		samp->DTS = (u64)dts_inc*(frames-1);
-		samp->IsRAP = (ftype==1) ? RAP : RAP_NO;
-		samp->CTS_Offset = 0;
-		e = gf_isom_add_sample(import->dest, track, di, samp);
-		samp->data = NULL;
-		gf_isom_sample_del(&samp);
-		if (e) goto exit;
-
-		last_pos = (u32) mpeg2ps_get_video_pos(ps, streamID);
-		gf_set_progress("Importing MPEG-PS Video", last_pos/1024, file_size/1024);
-
-		if (ftype != 3) {
-			gf_isom_modify_cts_offset(import->dest, track, ref_frame, (frames-ref_frame)*dts_inc);
-			ref_frame = frames;
-		}
-		frames++;
-
-		if (duration && (dts_inc*(frames-1) >= duration) ) break;
-		if (import->flags & GF_IMPORT_DO_ABORT) break;
-	}
-	gf_isom_set_cts_packing(import->dest, track, GF_FALSE);
-	if (!(import->flags & GF_IMPORT_NO_EDIT_LIST))
-		update_edit_list_for_bframes(import->dest, track);
-
-	if (last_pos!=file_size) gf_set_progress("Importing MPEG-PS Video", frames, frames);
-
-	gf_media_update_bitrate(import->dest, track);
-	if (ar) gf_media_change_par(import->dest, track, ar>>16, ar&0xffff, GF_FALSE);
-
-exit:
-	if (import->esd && destroy_esd) {
-		gf_odf_desc_del((GF_Descriptor *) import->esd);
-		import->esd = NULL;
-	}
-	mpeg2ps_close(ps);
-	return e;
-}
-
-GF_Err gf_import_mpeg_ps_audio(GF_MediaImporter *import)
-{
-	GF_Err e;
-	mpeg2ps_t *ps;
-	char *buf;
-	u32 track, di, streamID, mtype, sr, nb_ch, nb_streams, buf_len, frames, hdr, last_pos;
-	u64 file_size, duration;
-	Bool destroy_esd;
-	GF_ISOSample *samp;
-
-	if (import->flags & GF_IMPORT_PROBE_ONLY) return GF_OK;
-
-	if (import->flags & GF_IMPORT_USE_DATAREF)
-		return gf_import_message(import, GF_NOT_SUPPORTED, "Cannot use data referencing with MPEG-1/2 files");
-
-	ps = mpeg2ps_init(import->in_name);
-	if (!ps) return gf_import_message(import, GF_NON_COMPLIANT_BITSTREAM, "Failed to open MPEG file %s", import->in_name);
-
-
-	streamID = 0;
-	nb_streams = mpeg2ps_get_audio_stream_count(ps);
-	if ((nb_streams>1) && !import->trackID) {
-		mpeg2ps_close(ps);
-		return gf_import_message(import, GF_BAD_PARAM, "%d audio tracks in MPEG file - please indicate track to import", nb_streams);
-	}
-
-	if (import->trackID) {
-		u32 nb_v = mpeg2ps_get_video_stream_count(ps);
-		/*video*/
-		if (import->trackID<=nb_v) {
-			mpeg2ps_close(ps);
-			return GF_OK;
-		}
-		streamID = import->trackID - 1 - nb_v;
-	}
-
-	if (streamID>=nb_streams) {
-		mpeg2ps_close(ps);
-		return gf_import_message(import, GF_BAD_PARAM, "Desired audio track not found in MPEG file (%d audio streams)", nb_streams);
-	}
-
-	mtype = mpeg2ps_get_audio_stream_type(ps, streamID);
-	if (mtype != MPEG_AUDIO_MPEG) {
-		mpeg2ps_close(ps);
-		return gf_import_message(import, GF_NOT_SUPPORTED, "Audio format not supported in MP4");
-	}
-
-	if (mpeg2ps_get_audio_frame(ps, streamID, (u8**) &buf, &buf_len, TS_90000, NULL, NULL) == 0) {
-		mpeg2ps_close(ps);
-		return gf_import_message(import, GF_IO_ERR, "Cannot fetch audio frame from MPEG file");
-	}
-
-	hdr = GF_4CC((u8)buf[0],(u8)buf[1],(u8)buf[2],(u8)buf[3]);
-	mtype = gf_mp3_object_type_indication(hdr);
-	sr = gf_mp3_sampling_rate(hdr);
-	nb_ch = gf_mp3_num_channels(hdr);
-
-	destroy_esd = GF_FALSE;
-	if (!import->esd) {
-		destroy_esd = GF_TRUE;
-		import->esd = gf_odf_desc_esd_new(0);
-	}
-	track = gf_isom_new_track(import->dest, import->esd->ESID, GF_ISOM_MEDIA_AUDIO, sr);
-	e = gf_isom_last_error(import->dest);
-	if (!track) goto exit;
-	gf_isom_set_track_enabled(import->dest, track, 1);
-	if (!import->esd->ESID) import->esd->ESID = gf_isom_get_track_id(import->dest, track);
-	import->final_trackID = import->esd->ESID;
-
-	if (!import->esd->decoderConfig) import->esd->decoderConfig = (GF_DecoderConfig *) gf_odf_desc_new(GF_ODF_DCD_TAG);
-	if (!import->esd->slConfig) import->esd->slConfig = (GF_SLConfig *) gf_odf_desc_new(GF_ODF_SLC_TAG);
-	import->esd->slConfig->timestampResolution = sr;
-	if (import->esd->decoderConfig->decoderSpecificInfo) gf_odf_desc_del((GF_Descriptor *) import->esd->decoderConfig->decoderSpecificInfo);
-	import->esd->decoderConfig->decoderSpecificInfo = NULL;
-	import->esd->decoderConfig->streamType = GF_STREAM_AUDIO;
-	import->esd->decoderConfig->objectTypeIndication = mtype;
-	e = gf_isom_new_mpeg4_description(import->dest, track, import->esd, NULL, NULL, &di);
-	if (e) goto exit;
-
-	gf_isom_set_audio_info(import->dest, track, di, sr, nb_ch, 16, import->asemode);
-	gf_import_message(import, GF_OK, "%s Audio import - sample rate %d - %d channel%s", (mtype==GPAC_OTI_AUDIO_MPEG1) ? "MPEG-1" : "MPEG-2", sr, nb_ch, (nb_ch>1) ? "s" : "");
-
-
-	duration = (u64) ((Double)import->duration/1000.0 * sr);
-
-	samp = gf_isom_sample_new();
-	samp->IsRAP = RAP;
-	samp->DTS = 0;
-
-	file_size = mpeg2ps_get_ps_size(ps);
-	frames = 0;
-	do {
-		samp->data = buf;
-		samp->dataLength = buf_len;
-		e = gf_isom_add_sample(import->dest, track, di, samp);
-		if (e) goto exit;
-		samp->DTS += gf_mp3_window_size(hdr);
-		last_pos = (u32) mpeg2ps_get_audio_pos(ps, streamID);
-		gf_set_progress("Importing MPEG-PS Audio", last_pos/1024, file_size/1024);
-		frames++;
-		if (duration && (samp->DTS>=duration)) break;
-		if (import->flags & GF_IMPORT_DO_ABORT) break;
-	}  while (mpeg2ps_get_audio_frame(ps, streamID, (u8**)&buf, &buf_len, TS_90000, NULL, NULL));
-
-	samp->data = NULL;
-	gf_isom_sample_del(&samp);
-	if (last_pos!=file_size) gf_set_progress("Importing MPEG-PS Audio", frames, frames);
-	gf_media_update_bitrate(import->dest, track);
-
-exit:
-	if (import->esd && destroy_esd) {
-		gf_odf_desc_del((GF_Descriptor *) import->esd);
-		import->esd = NULL;
-	}
-	mpeg2ps_close(ps);
-	return e;
-}
-#endif /*GPAC_DISABLE_MPEG2PS*/
-
-
-GF_Err gf_import_nhnt(GF_MediaImporter *import)
-{
-	GF_Err e;
-	Bool destroy_esd, next_is_start;
-	u32 track, di, mtype, max_size, count, w, h, sig;
-	GF_ISOSample *samp;
-	s64 media_size, media_done;
-	u64 offset, duration;
-	GF_BitStream *bs;
-	FILE *nhnt, *mdia, *info;
-	char *ext, szName[1000], szMedia[1000], szNhnt[1000];
-
-	if (import->flags & GF_IMPORT_PROBE_ONLY) {
-		import->nb_tracks = 1;
-		import->tk_info[0].track_num = 1;
-		import->tk_info[0].type = 0;
-		import->tk_info[0].flags = GF_IMPORT_USE_DATAREF;
-		return GF_OK;
-	}
-
-	strcpy(szName, import->in_name);
-	ext = strrchr(szName, '.');
-	if (ext) ext[0] = 0;
-
-	strcpy(szMedia, szName);
-	strcat(szMedia, ".nhnt");
-	nhnt = gf_fopen(szMedia, "rb");
-	if (!nhnt) return gf_import_message(import, GF_URL_ERROR, "Cannot find NHNT file %s", szMedia);
-
-	strcpy(szMedia, szName);
-	strcat(szMedia, ".media");
-	mdia = gf_fopen(szMedia, "rb");
-	if (!mdia) {
-		gf_fclose(nhnt);
-		return gf_import_message(import, GF_URL_ERROR, "Cannot find MEDIA file %s", szMedia);
-	}
-
-	destroy_esd = GF_FALSE;
-	if (!import->esd) {
-		import->esd = gf_odf_desc_esd_new(2);
-		destroy_esd = GF_TRUE;
-	}
-	/*update stream type/oti*/
-	if (!import->esd->decoderConfig) import->esd->decoderConfig = (GF_DecoderConfig *) gf_odf_desc_new(GF_ODF_DCD_TAG);
-	if (!import->esd->slConfig) import->esd->slConfig = (GF_SLConfig *) gf_odf_desc_new(GF_ODF_SLC_TAG);
-
-
-	strcpy(szNhnt, szName);
-	strcat(szNhnt, ".info");
-	info = gf_fopen(szNhnt, "rb");
-	if (info) {
-		if (import->esd->decoderConfig->decoderSpecificInfo) gf_odf_desc_del((GF_Descriptor *) import->esd->decoderConfig->decoderSpecificInfo);
-		import->esd->decoderConfig->decoderSpecificInfo = NULL;
-		import->esd->decoderConfig->decoderSpecificInfo = (GF_DefaultDescriptor *) gf_odf_desc_new(GF_ODF_DSI_TAG);
-		gf_fseek(info, 0, SEEK_END);
-		import->esd->decoderConfig->decoderSpecificInfo->dataLength = (u32) gf_ftell(info);
-		import->esd->decoderConfig->decoderSpecificInfo->data = (char*)gf_malloc(sizeof(char) * import->esd->decoderConfig->decoderSpecificInfo->dataLength);
-		gf_fseek(info, 0, SEEK_SET);
-		if (0==fread(import->esd->decoderConfig->decoderSpecificInfo->data, 1, import->esd->decoderConfig->decoderSpecificInfo->dataLength, info)) {
-			GF_LOG(GF_LOG_WARNING, GF_LOG_PARSER,
-			       ("[NHML import] Failed to read dataLength\n"));
-		}
-		gf_fclose(info);
-	}
-	/*keep parsed dsi (if any) if no .info file exists*/
-
-	bs = gf_bs_from_file(nhnt, GF_BITSTREAM_READ);
-	sig = GF_4CC(gf_bs_read_u8(bs), gf_bs_read_u8(bs), gf_bs_read_u8(bs), gf_bs_read_u8(bs));
-	if (sig == GF_MEDIA_TYPE_NHNT) sig = 0;
-	else if (sig == GF_MEDIA_TYPE_NHNL) sig = 1;
-	else {
-		gf_import_message(import, GF_NON_COMPLIANT_BITSTREAM, "Invalid NHNT signature");
-		e = GF_NON_COMPLIANT_BITSTREAM;
-		goto exit;
-	}
-	/*version*/
-	gf_bs_read_u8(bs);
-	import->esd->decoderConfig->streamType = gf_bs_read_u8(bs);
-	import->esd->decoderConfig->objectTypeIndication = gf_bs_read_u8(bs);
-	gf_bs_read_u16(bs);
-	import->esd->decoderConfig->bufferSizeDB = gf_bs_read_u24(bs);
-	import->esd->decoderConfig->avgBitrate = gf_bs_read_u32(bs);
-	import->esd->decoderConfig->maxBitrate = gf_bs_read_u32(bs);
-	import->esd->slConfig->timestampResolution = gf_bs_read_u32(bs);
-
-	w = h = 0;
-	switch (import->esd->decoderConfig->streamType) {
-	case GF_STREAM_SCENE:
-		mtype = GF_ISOM_MEDIA_SCENE;
-		/*we don't know PLs from NHNT...*/
-		gf_isom_set_pl_indication(import->dest, GF_ISOM_PL_SCENE, 0xFE);
-		gf_isom_set_pl_indication(import->dest, GF_ISOM_PL_GRAPHICS, 0xFE);
-		break;
-	case GF_STREAM_VISUAL:
-		mtype = GF_ISOM_MEDIA_VISUAL;
-#ifndef GPAC_DISABLE_AV_PARSERS
-		if (import->esd->decoderConfig->objectTypeIndication==GPAC_OTI_VIDEO_MPEG4_PART2) {
-			GF_M4VDecSpecInfo dsi;
-			if (!import->esd->decoderConfig->decoderSpecificInfo) {
-				e = GF_NON_COMPLIANT_BITSTREAM;
-				goto exit;
-			}
-			e = gf_m4v_get_config(import->esd->decoderConfig->decoderSpecificInfo->data, import->esd->decoderConfig->decoderSpecificInfo->dataLength, &dsi);
-			if (e) goto exit;
-			w = dsi.width;
-			h = dsi.height;
-		}
-#endif
-		break;
-	case GF_STREAM_AUDIO:
-		mtype = GF_ISOM_MEDIA_AUDIO;
-		break;
-	case GF_STREAM_MPEG7:
-		mtype = GF_ISOM_MEDIA_MPEG7;
-		break;
-	case GF_STREAM_IPMP:
-		mtype = GF_ISOM_MEDIA_IPMP;
-		break;
-	case GF_STREAM_OCI:
-		mtype = GF_ISOM_MEDIA_OCI;
-		break;
-	case GF_STREAM_MPEGJ:
-		mtype = GF_ISOM_MEDIA_MPEGJ;
-		break;
-	/*note we cannot import OD from NHNT*/
-	case GF_STREAM_OD:
-		e = GF_NOT_SUPPORTED;
-		goto exit;
-	case GF_STREAM_INTERACT:
-		mtype = GF_ISOM_MEDIA_SCENE;
-		break;
-	default:
-		mtype = GF_ISOM_MEDIA_ESM;
-		break;
-	}
-	track = gf_isom_new_track(import->dest, import->esd->ESID, mtype, import->esd->slConfig->timestampResolution);
-	if (!track) {
-		e = gf_isom_last_error(import->dest);
-		goto exit;
-	}
-	gf_isom_set_track_enabled(import->dest, track, 1);
-	if (!import->esd->ESID) import->esd->ESID = gf_isom_get_track_id(import->dest, track);
-	import->final_trackID = import->esd->ESID;
-	e = gf_isom_new_mpeg4_description(import->dest, track, import->esd, (import->flags & GF_IMPORT_USE_DATAREF) ? szMedia : NULL, NULL, &di);
-	if (e) goto exit;
-
-	if (w && h) {
-		gf_isom_set_visual_info(import->dest, track, di, w, h);
-		gf_media_update_par(import->dest, track);
-	}
-
-	gf_import_message(import, GF_OK, "NHNT import - Stream Type %s - ObjectTypeIndication 0x%02x", gf_odf_stream_type_name(import->esd->decoderConfig->streamType), import->esd->decoderConfig->objectTypeIndication);
-
-	duration = (u64) ( ((Double) import->duration)/ 1000 * import->esd->slConfig->timestampResolution);
-
-	samp = gf_isom_sample_new();
-	samp->data = (char*)gf_malloc(sizeof(char) * 1024);
-	max_size = 1024;
-	count = 0;
-	gf_fseek(mdia, 0, SEEK_END);
-	media_size = gf_ftell(mdia);
-	gf_fseek(mdia, 0, SEEK_SET);
-	media_done = 0;
-	next_is_start = GF_TRUE;
-
-	while (!feof(nhnt)) {
-		Bool is_start, is_end;
-		samp->dataLength = gf_bs_read_u24(bs);
-		samp->IsRAP = gf_bs_read_int(bs, 1);
-		is_start = (Bool)gf_bs_read_int(bs, 1);
-		if (next_is_start) {
-			is_start = GF_TRUE;
-			next_is_start = GF_FALSE;
-		}
-		is_end = (Bool)gf_bs_read_int(bs, 1);
-		if (is_end) next_is_start = GF_TRUE;
-		/*3 reserved + AU type (2)*/
-		gf_bs_read_int(bs, 5);
-		if (sig) {
-			u64 CTS;
-			offset = gf_bs_read_u64(bs);
-			CTS = gf_bs_read_u64(bs);
-			samp->DTS = gf_bs_read_u64(bs);
-			samp->CTS_Offset = (u32) (CTS - samp->DTS);
-		} else {
-			offset = gf_bs_read_u32(bs);
-			samp->CTS_Offset = gf_bs_read_u32(bs);
-			samp->DTS = gf_bs_read_u32(bs);
-			samp->CTS_Offset -= (u32) samp->DTS;
-		}
-		if (!count && samp->DTS) samp->DTS = 0;
-		count++;
-
-		if (import->flags & GF_IMPORT_USE_DATAREF) {
-			if (!is_start) {
-				e = gf_import_message(import, GF_NOT_SUPPORTED, "Fragmented NHNT file detected - cannot use data referencing");
-				goto exit;
-			}
-			e = gf_isom_add_sample_reference(import->dest, track, di, samp, offset);
-		} else {
-			if (samp->dataLength>max_size) {
-				samp->data = (char*)gf_realloc(samp->data, sizeof(char) * samp->dataLength);
-				max_size = samp->dataLength;
-			}
-			gf_fseek(mdia, offset, SEEK_SET);
-			if (0==fread( samp->data, 1, samp->dataLength, mdia)) {
-				GF_LOG(GF_LOG_WARNING, GF_LOG_PARSER, ("Failed to read samp->dataLength\n"));
-			}
-			if (is_start) {
-				e = gf_isom_add_sample(import->dest, track, di, samp);
-			} else {
-				e = gf_isom_append_sample_data(import->dest, track, samp->data, samp->dataLength);
-			}
-		}
-		media_done += samp->dataLength;
-		gf_set_progress("Importing NHNT", (u32) (media_done/1024), (u32) (media_size/1024));
-		if (e) goto exit;
-		if (!gf_bs_available(bs)) break;
-		if (duration && (samp->DTS > duration)) break;
-		if (import->flags & GF_IMPORT_DO_ABORT) break;
-	}
-	if (media_done!=media_size) gf_set_progress("Importing NHNT", (u32) (media_size/1024), (u32) (media_size/1024));
-	gf_isom_sample_del(&samp);
-	gf_media_update_bitrate(import->dest, track);
-
-exit:
-	gf_bs_del(bs);
-	gf_fclose(nhnt);
-	gf_fclose(mdia);
-	if (import->esd && destroy_esd) {
-		gf_odf_desc_del((GF_Descriptor *) import->esd);
-		import->esd = NULL;
-	}
-	return e;
-}
-
-
-typedef struct
-{
-	Bool from_is_start, from_is_end, to_is_start, to_is_end;
-	u64 from_pos, to_pos;
-	char *from_id, *to_id;
-	GF_List *id_stack;
-	GF_SAXParser *sax;
-} XMLBreaker;
-
-
-static void nhml_node_start(void *sax_cbck, const char *node_name, const char *name_space, const GF_XMLAttribute *attributes, u32 nb_attributes)
-{
-	XMLBreaker *breaker = (XMLBreaker *)sax_cbck;
-	char *node_id;
-	u32 i;
-	GF_XMLAttribute *att;
-	node_id = NULL;
-	for (i=0; i<nb_attributes; i++) {
-		att = (GF_XMLAttribute *) &attributes[i];
-		if (stricmp(att->name, "DEF") && stricmp(att->name, "id")) continue;
-		node_id = gf_strdup(att->value);
-		break;
-	}
-	if (!node_id) {
-		node_id = gf_strdup("__nhml__none");
-		gf_list_add(breaker->id_stack, node_id);
-		return;
-	}
-	gf_list_add(breaker->id_stack, node_id);
-
-	if (breaker->from_is_start && breaker->from_id && !strcmp(breaker->from_id, node_id)) {
-		breaker->from_pos = gf_xml_sax_get_node_start_pos(breaker->sax);
-		breaker->from_is_start = GF_FALSE;
-	}
-	if (breaker->to_is_start && breaker->to_id && !strcmp(breaker->to_id, node_id)) {
-		breaker->to_pos = gf_xml_sax_get_node_start_pos(breaker->sax);
-		breaker->to_is_start = GF_FALSE;
-	}
-	if (!breaker->to_is_start && !breaker->from_is_start && !breaker->to_is_end && !breaker->from_is_end) {
-		gf_xml_sax_suspend(breaker->sax, GF_TRUE);
-	}
-
-}
-
-static void nhml_node_end(void *sax_cbck, const char *node_name, const char *name_space)
-{
-	XMLBreaker *breaker = (XMLBreaker *)sax_cbck;
-	char *node_id = (char *)gf_list_last(breaker->id_stack);
-	gf_list_rem_last(breaker->id_stack);
-	if (breaker->from_is_end && breaker->from_id && !strcmp(breaker->from_id, node_id)) {
-		breaker->from_pos = gf_xml_sax_get_node_end_pos(breaker->sax);
-		breaker->from_is_end = GF_FALSE;
-	}
-	if (breaker->to_is_end && breaker->to_id && !strcmp(breaker->to_id, node_id)) {
-		breaker->to_pos = gf_xml_sax_get_node_end_pos(breaker->sax);
-		breaker->to_is_end = GF_FALSE;
-	}
-	gf_free(node_id);
-	if (!breaker->to_is_start && !breaker->from_is_start && !breaker->to_is_end && !breaker->from_is_end) {
-		gf_xml_sax_suspend(breaker->sax, GF_TRUE);
-	}
-}
-
-
-GF_Err gf_import_sample_from_xml(GF_MediaImporter *import, GF_ISOSample *samp, char *xml_file, char *xmlFrom, char *xmlTo, u32 *max_size)
-{
-	GF_Err e;
-	u32 read;
-	XMLBreaker breaker;
-	char *tmp;
-	FILE *xml;
-	u8 szBOM[3];
-	if (!xml_file || !xmlFrom || !xmlTo) return GF_BAD_PARAM;
-
-	memset(&breaker, 0, sizeof(XMLBreaker));
-
-	xml = gf_fopen(xml_file, "rb");
-	if (!xml) {
-		e = gf_import_message(import, GF_BAD_PARAM, "NHML import failure: file %s not found", xml_file);
-		goto exit;
-	}
-	//we cannot use files with BOM since the XML position we get from the parser are offsets in the UTF-8 version of the XML.
-	//TODO: to support files with BOM we would need to serialize on the fly the callback from the sax parser
-	read = (u32) fread(szBOM, 1, 3, xml);
-	if (read==3) {
-		fseek(xml, 0, SEEK_SET);
-		if ((szBOM[0]==0xFF) || (szBOM[0]==0xFE) || (szBOM[0]==0xEF)) {
-			e = gf_import_message(import, GF_NOT_SUPPORTED, "NHML import failure: XML file %s uses BOM, please convert to plin UTF-8 or ANSI first", xml_file);
-			goto exit;
-		}
-	}
-
-
-	memset(&breaker, 0, sizeof(XMLBreaker));
-	breaker.id_stack = gf_list_new();
-
-	if (strstr(xmlFrom, ".start")) breaker.from_is_start = GF_TRUE;
-	else breaker.from_is_end = GF_TRUE;
-	tmp = strchr(xmlFrom, '.');
-	*tmp = 0;
-	if (stricmp(xmlFrom, "doc")) breaker.from_id = gf_strdup(xmlFrom);
-	/*doc start pos is 0, no need to look for it*/
-	else if (breaker.from_is_start) breaker.from_is_start = GF_FALSE;
-	*tmp = '.';
-
-	if (strstr(xmlTo, ".start")) breaker.to_is_start = GF_TRUE;
-	else breaker.to_is_end = GF_TRUE;
-	tmp = strchr(xmlTo, '.');
-	*tmp = 0;
-	if (stricmp(xmlTo, "doc")) breaker.to_id = gf_strdup(xmlTo);
-	/*doc end pos is file size, no need to look for it*/
-	else if (breaker.to_is_end) breaker.to_is_end = GF_FALSE;
-	*tmp = '.';
-
-	breaker.sax = gf_xml_sax_new(nhml_node_start, nhml_node_end, NULL, &breaker);
-	e = gf_xml_sax_parse_file(breaker.sax, xml_file, NULL);
-	gf_xml_sax_del(breaker.sax);
-	if (e<0) goto exit;
-	e = GF_OK;
-
-	if (!breaker.to_id) {
-		gf_fseek(xml, 0, SEEK_END);
-		breaker.to_pos = gf_ftell(xml);
-		gf_fseek(xml, 0, SEEK_SET);
-	}
-	if(breaker.to_pos < breaker.from_pos) {
-		e = gf_import_message(import, GF_BAD_PARAM, "NHML import failure: xmlFrom %s is located after xmlTo %s", xmlFrom, xmlTo);
-		goto exit;
-	}
-
-	assert(breaker.to_pos > breaker.from_pos);
-
-	samp->dataLength = (u32) (breaker.to_pos - breaker.from_pos);
-	if (*max_size < samp->dataLength) {
-		*max_size = samp->dataLength;
-		samp->data = (char*)gf_realloc(samp->data, sizeof(char)*samp->dataLength);
-	}
-	gf_fseek(xml, breaker.from_pos, SEEK_SET);
-	if (0==fread(samp->data, 1, samp->dataLength, xml)) {
-		GF_LOG(GF_LOG_WARNING, GF_LOG_PARSER, ("Failed to read samp->dataLength\n"));
-	}
-
-exit:
-	if (xml) gf_fclose(xml);
-	while (gf_list_count(breaker.id_stack)) {
-		char *id = (char *)gf_list_last(breaker.id_stack);
-		gf_list_rem_last(breaker.id_stack);
-		gf_free(id);
-	}
-	gf_list_del(breaker.id_stack);
-	if (breaker.from_id) gf_free(breaker.from_id);
-	if (breaker.to_id) gf_free(breaker.to_id);
-	return e;
-}
-
-
-#ifndef GPAC_DISABLE_ZLIB
-
-/*since 0.2.2, we use zlib for xmt/x3d reading to handle gz files*/
-#include <zlib.h>
-
-#define ZLIB_COMPRESS_SAFE	4
-
-static GF_Err compress_sample_data(GF_ISOSample *samp, u32 *max_size, char **dict, u32 offset)
-{
-	z_stream stream;
-	int err;
-	char *dest = (char *)gf_malloc(sizeof(char)*samp->dataLength*ZLIB_COMPRESS_SAFE);
-	stream.next_in = (Bytef*)samp->data + offset;
-	stream.avail_in = (uInt)samp->dataLength - offset;
-	stream.next_out = ( Bytef*)dest;
-	stream.avail_out = (uInt)samp->dataLength*ZLIB_COMPRESS_SAFE;
-	stream.zalloc = (alloc_func)NULL;
-	stream.zfree = (free_func)NULL;
-	stream.opaque = (voidpf)NULL;
-
-	err = deflateInit(&stream, 9);
-	if (err != Z_OK) {
-		gf_free(dest);
-		return GF_IO_ERR;
-	}
-	if (dict && *dict) {
-		err = deflateSetDictionary(&stream, (Bytef *)*dict, (u32) strlen(*dict));
-		if (err != Z_OK) {
-			GF_LOG(GF_LOG_ERROR, GF_LOG_PARSER, ("[NHML import] Error assigning dictionary\n"));
-			deflateEnd(&stream);
-			gf_free(dest);
-			return GF_IO_ERR;
-		}
-	}
-	err = deflate(&stream, Z_FINISH);
-	if (err != Z_STREAM_END) {
-		deflateEnd(&stream);
-		gf_free(dest);
-		return GF_IO_ERR;
-	}
-	if (samp->dataLength - offset<stream.total_out) {
-		GF_LOG(GF_LOG_WARNING, GF_LOG_PARSER, ("[NHML import] compressed data (%d) bigger than input data (%d)\n", (u32) stream.total_out, (u32) samp->dataLength - offset));
-	}
-	if (dict) {
-		if (*dict) gf_free(*dict);
-		*dict = (char*)gf_malloc(sizeof(char)*samp->dataLength);
-		memcpy(*dict, samp->data, samp->dataLength);
-	}
-	if (*max_size < stream.total_out) {
-		*max_size = samp->dataLength*ZLIB_COMPRESS_SAFE;
-		samp->data = (char*)gf_realloc(samp->data, *max_size * sizeof(char));
-	}
-
-	memcpy(samp->data + offset, dest, sizeof(char)*stream.total_out);
-	samp->dataLength = (u32) (offset + stream.total_out);
-	gf_free(dest);
-
-	deflateEnd(&stream);
-	return GF_OK;
-}
-
-#endif /*GPAC_DISABLE_ZLIB*/
-
-static void nhml_on_progress(void *cbk, u64 done, u64 tot)
-{
-	gf_set_progress("NHML Loading", done, tot);
-}
-
-#define NHML_SCAN_INT(_fmt, _value)	\
-	{\
-	if (strstr(att->value, "0x")) { u32 __i; sscanf(att->value+2, "%x", &__i); _value = __i; }\
-	else if (strstr(att->value, "0X")) { u32 __i; sscanf(att->value+2, "%X", &__i); _value = __i; }\
-	else sscanf(att->value, _fmt, &_value); \
-	}\
-
-
-/*FIXME - need LARGE FILE support in NHNT - add a new version*/
-GF_Err gf_import_nhml_dims(GF_MediaImporter *import, Bool dims_doc)
-{
-	GF_Err e;
-	GF_DIMSDescription dims;
-	Bool destroy_esd, inRootOD, do_compress, is_dims;
-	u32 i, track, tkID, di, mtype, max_size, count, streamType, oti, timescale, specInfoSize, header_end, dts_inc, par_den, par_num;
-	GF_ISOSample *samp;
-	GF_XMLAttribute *att;
-	s64 media_size, media_done, offset;
-	u64 duration, sample_duration;
-	FILE *nhml, *mdia, *info;
-	char *dictionary = NULL, *auxiliary_mime_types = NULL;
-	char *ext, szName[1000], szMedia[GF_MAX_PATH], szMediaTemp[GF_MAX_PATH], szInfo[GF_MAX_PATH], szXmlFrom[1000], szXmlTo[1000], szXmlHeaderEnd[1000];
-	char *specInfo;
-	GF_GenericSampleDescription sdesc;
-	GF_DOMParser *parser;
-	GF_XMLNode *root, *node, *childnode;
-	char *szRootName, *szSampleName, *szSubSampleName, *szImpName;
-#ifndef GPAC_DISABLE_ZLIB
-	Bool use_dict = GF_FALSE;
-#endif
-
-	szRootName = dims_doc ? "DIMSStream" : "NHNTStream";
-	szSampleName = dims_doc ? "DIMSUnit" : "NHNTSample";
-	szSubSampleName = dims_doc ? "DIMSSubUnit" : "NHNTSubSample";
-	szImpName = dims_doc ? "DIMS" : "NHML";
-
-	if (import->flags & GF_IMPORT_PROBE_ONLY) {
-		import->nb_tracks = 1;
-		import->tk_info[0].track_num = 1;
-		import->tk_info[0].type = 0;
-		import->tk_info[0].flags = GF_IMPORT_USE_DATAREF;
-		return GF_OK;
-	}
-	nhml = gf_fopen(import->in_name, "rt");
-	if (!nhml) return gf_import_message(import, GF_URL_ERROR, "Cannot find %s file %s", szImpName, import->in_name);
-
-	strcpy(szName, import->in_name);
-	ext = strrchr(szName, '.');
-	if (ext) ext[0] = 0;
-
-	strcpy(szMedia, szName);
-	strcat(szMedia, ".media");
-	strcpy(szInfo, szName);
-	strcat(szInfo, ".info");
-
-	parser = gf_xml_dom_new();
-	e = gf_xml_dom_parse(parser, import->in_name, nhml_on_progress, import);
-	if (e) {
-		gf_fclose(nhml);
-		gf_import_message(import, e, "Error parsing %s file: Line %d - %s", szImpName, gf_xml_dom_get_line(parser), gf_xml_dom_get_error(parser));
-		gf_xml_dom_del(parser);
-		return e;
-	}
-	root = gf_xml_dom_get_root(parser);
-	if (!root) {
-		e = gf_import_message(import, GF_BAD_PARAM, "Error parsing %s file - no root node found", szImpName);
-		gf_xml_dom_del(parser);
-		return e;
-	}
-
-	mdia = NULL;
-	destroy_esd = GF_FALSE;
-	dts_inc = 0;
-	inRootOD = GF_FALSE;
-	do_compress = GF_FALSE;
-	is_dims = GF_FALSE;
-	specInfo = NULL;
-	samp = NULL;
-	memset(&dims, 0, sizeof(GF_DIMSDescription));
-	dims.profile = dims.level = 255;
-	dims.streamType = GF_TRUE;
-	dims.containsRedundant = 1;
-
-	if (stricmp(root->name, szRootName)) {
-		e = gf_import_message(import, GF_BAD_PARAM, "Error parsing %s file - \"%s\" root expected, got \"%s\"", szImpName, szRootName, root->name);
-		goto exit;
-	}
-
-	memset(&sdesc, 0, sizeof(GF_GenericSampleDescription));
-	tkID = mtype = streamType = oti = par_den = par_num = 0;
-	timescale = 1000;
-	i=0;
-	strcpy(szXmlHeaderEnd, "");
-	header_end = 0;
-
-	while ((att = (GF_XMLAttribute *)gf_list_enum(root->attributes, &i))) {
-		if (!stricmp(att->name, "streamType")) {
-			NHML_SCAN_INT("%u", streamType)
-		} else if (!stricmp(att->name, "mediaType") && (strlen(att->value)==4)) {
-			mtype = GF_4CC(att->value[0], att->value[1], att->value[2], att->value[3]);
-		} else if (!stricmp(att->name, "mediaSubType") && (strlen(att->value)==4)) {
-			sdesc.codec_tag = GF_4CC(att->value[0], att->value[1], att->value[2], att->value[3]);
-		} else if (!stricmp(att->name, "objectTypeIndication")) {
-			NHML_SCAN_INT("%u", oti)
-		} else if (!stricmp(att->name, "timeScale")) {
-			NHML_SCAN_INT("%u", timescale)
-		} else if (!stricmp(att->name, "width")) {
-			NHML_SCAN_INT("%hu", sdesc.width)
-		} else if (!stricmp(att->name, "height")) {
-			NHML_SCAN_INT("%hu", sdesc.height)
-		} else if (!stricmp(att->name, "parNum")) {
-			NHML_SCAN_INT("%u", par_num)
-		} else if (!stricmp(att->name, "parDen")) {
-			NHML_SCAN_INT("%u", par_den)
-		} else if (!stricmp(att->name, "sampleRate")) {
-			NHML_SCAN_INT("%u", sdesc.samplerate)
-		} else if (!stricmp(att->name, "numChannels")) {
-			NHML_SCAN_INT("%hu", sdesc.nb_channels)
-		} else if (!stricmp(att->name, "baseMediaFile")) {
-			char *url = gf_url_concatenate(import->in_name, att->value);
-			strcpy(szMedia, url ? url : att->value);
-			if (url) gf_free(url);
-		} else if (!stricmp(att->name, "specificInfoFile")) {
-			char *url = gf_url_concatenate(import->in_name, att->value);
-			strcpy(szInfo, url ? url : att->value);
-			if (url) gf_free(url);
-		} else if (!stricmp(att->name, "headerEnd")) {
-			NHML_SCAN_INT("%u", header_end)
-		} else if (!stricmp(att->name, "trackID")) {
-			NHML_SCAN_INT("%u", tkID)
-		} else if (!stricmp(att->name, "inRootOD")) {
-			inRootOD = (!stricmp(att->value, "yes") );
-		} else if (!stricmp(att->name, "DTS_increment")) {
-			NHML_SCAN_INT("%u", dts_inc)
-		} else if (!stricmp(att->name, "gzipSamples")) {
-			do_compress = (!stricmp(att->value, "yes")) ? GF_TRUE : GF_FALSE;
-		} else if (!stricmp(att->name, "auxiliaryMimeTypes")) {
-			auxiliary_mime_types = gf_strdup(att->name);
-		}
-#ifndef GPAC_DISABLE_ZLIB
-		else if (!stricmp(att->name, "gzipDictionary")) {
-			u64 d_size;
-			if (stricmp(att->value, "self")) {
-				char *url = gf_url_concatenate(import->in_name, att->value);
-				FILE *d = gf_fopen(url ? url : att->value, "rb");
-				if (url) gf_free(url);
-				if (!d) {
-					gf_import_message(import, GF_IO_ERR, "Cannot open dictionary file %s", att->value);
-					continue;
-				}
-				gf_fseek(d, 0, SEEK_END);
-				d_size = gf_ftell(d);
-				dictionary = (char*)gf_malloc(sizeof(char)*(size_t)(d_size+1));
-				gf_fseek(d, 0, SEEK_SET);
-				d_size = fread(dictionary, sizeof(char), (size_t)d_size, d);
-				dictionary[d_size]=0;
-			}
-			use_dict = GF_TRUE;
-		}
-#endif
-		/*unknown desc related*/
-		else if (!stricmp(att->name, "compressorName")) {
-			strcpy(sdesc.compressor_name, att->value);
-		} else if (!stricmp(att->name, "codecVersion")) {
-			NHML_SCAN_INT("%hu", sdesc.version)
-		} else if (!stricmp(att->name, "codecRevision")) {
-			NHML_SCAN_INT("%hu", sdesc.revision)
-		} else if (!stricmp(att->name, "codecVendor") && (strlen(att->value)==4)) {
-			sdesc.vendor_code = GF_4CC(att->value[0], att->value[1], att->value[2], att->value[3]);
-		} else if (!stricmp(att->name, "temporalQuality")) {
-			NHML_SCAN_INT("%u", sdesc.temporal_quality)
-		} else if (!stricmp(att->name, "spatialQuality")) {
-			NHML_SCAN_INT("%u", sdesc.spatial_quality)
-		} else if (!stricmp(att->name, "horizontalResolution")) {
-			NHML_SCAN_INT("%u", sdesc.h_res)
-		} else if (!stricmp(att->name, "verticalResolution")) {
-			NHML_SCAN_INT("%u", sdesc.v_res)
-		} else if (!stricmp(att->name, "bitDepth")) {
-			NHML_SCAN_INT("%hu", sdesc.depth)
-		} else if (!stricmp(att->name, "bitsPerSample")) {
-			NHML_SCAN_INT("%hu", sdesc.bits_per_sample)
-		}
-		/*DIMS stuff*/
-		else if (!stricmp(att->name, "profile")) {
-			NHML_SCAN_INT("%c", dims.profile)
-		} else if (!stricmp(att->name, "level")) {
-			NHML_SCAN_INT("%c", dims.level)
-		} else if (!stricmp(att->name, "pathComponents")) {
-			NHML_SCAN_INT("%c", dims.pathComponents)
-		} else if (!stricmp(att->name, "useFullRequestHost") && !stricmp(att->value, "yes")) {
-			dims.fullRequestHost = GF_TRUE;
-		} else if (!stricmp(att->name, "stream_type") && !stricmp(att->value, "secondary")) {
-			dims.streamType = GF_FALSE;
-		} else if (!stricmp(att->name, "contains_redundant")) {
-			if (!stricmp(att->value, "main")) {
-				dims.containsRedundant = 1;
-			} else if (!stricmp(att->value, "redundant")) {
-				dims.containsRedundant = 2;
-			} else if (!stricmp(att->value, "main+redundant")) {
-				dims.containsRedundant = 3;
-			}
-		} else if (!stricmp(att->name, "text_encoding") || !stricmp(att->name, "encoding")) {
-			dims.textEncoding = att->value;
-		} else if (!stricmp(att->name, "content_encoding")) {
-			if (!strcmp(att->value, "deflate")) {
-				dims.contentEncoding = att->value;
-				do_compress = GF_TRUE;
-			}
-		} else if (!stricmp(att->name, "content_script_types")) {
-			dims.content_script_types = att->value;
-		} else if (!stricmp(att->name, "mime_type")) {
-			dims.mime_type = att->value;
-		} else if (!stricmp(att->name, "media_namespace")) {
-			dims.mime_type = att->value;
-		} else if (!stricmp(att->name, "media_schema_location")) {
-			dims.xml_schema_loc = att->value;
-		} else if (!stricmp(att->name, "xml_namespace")) {
-			dims.mime_type = att->value;
-		} else if (!stricmp(att->name, "xml_schema_location")) {
-			dims.xml_schema_loc = att->value;
-		} else if (!stricmp(att->name, "xmlHeaderEnd")) {
-			strcpy(szXmlHeaderEnd, att->value);
-		}
-	}
-	if (sdesc.samplerate && !timescale) {
-		timescale = sdesc.samplerate;
-	}
-	if (!sdesc.bits_per_sample) {
-		sdesc.bits_per_sample = 16;
-	}
-
-	if (dims_doc || (sdesc.codec_tag==GF_ISOM_SUBTYPE_3GP_DIMS)) {
-		mtype = GF_ISOM_MEDIA_DIMS;
-		sdesc.codec_tag=GF_ISOM_SUBTYPE_3GP_DIMS;
-		is_dims = GF_TRUE;
-		streamType = 0;
-		import->flags &= ~GF_IMPORT_USE_DATAREF;
-	}
-
-	mdia = gf_fopen(szMedia, "rb");
-
-	specInfoSize = 0;
-	if (!streamType && !mtype && !sdesc.codec_tag) {
-		e = gf_import_message(import, GF_NOT_SUPPORTED, "Error parsing %s file - StreamType or MediaType not specified", szImpName);
-		goto exit;
-	}
-
-	info = gf_fopen(szInfo, "rb");
-	if (info) {
-		gf_fseek(info, 0, SEEK_END);
-		specInfoSize = (u32) gf_ftell(info);
-		specInfo = (char*)gf_malloc(sizeof(char) * (specInfoSize+1));
-		gf_fseek(info, 0, SEEK_SET);
-		specInfoSize = (u32) fread(specInfo, sizeof(char), specInfoSize, info);
-		specInfo[specInfoSize] = 0;
-		gf_fclose(info);
-	} else if (header_end) {
-		/* for text based streams, the decoder specific info can be at the beginning of the file */
-		specInfoSize = header_end;
-		specInfo = (char*)gf_malloc(sizeof(char) * (specInfoSize+1));
-		specInfoSize = (u32) fread(specInfo, sizeof(char), specInfoSize, mdia);
-		specInfo[specInfoSize] = 0;
-		header_end = specInfoSize;
-	} else if (strlen(szXmlHeaderEnd)) {
-		/* for XML based streams, the decoder specific info can be up to some element in the file */
-		samp = gf_isom_sample_new();
-		max_size = 0;
-		strcpy(szXmlFrom, "doc.start");
-		e = gf_import_sample_from_xml(import, samp, szMedia, szXmlFrom, szXmlHeaderEnd, &max_size);
-		if (e) {
-			gf_isom_sample_del(&samp);
-			goto exit;
-		}
-		specInfo = (char*)gf_malloc(sizeof(char) * (samp->dataLength+1));
-		memcpy(specInfo, samp->data, samp->dataLength);
-		specInfoSize = samp->dataLength;
-		specInfo[specInfoSize] = 0;
-		gf_isom_sample_del(&samp);
-	}
-
-	i=0;
-	while ((node = (GF_XMLNode *) gf_list_enum(root->content, &i))) {
-		if (node->type) continue;
-		if (stricmp(node->name, "DecoderSpecificInfo") ) continue;
-
-		e = gf_xml_parse_bit_sequence(node, &specInfo, &specInfoSize);
-		if (e) goto exit;
-		break;
-	}
-
-
-	/*compressing samples, remove data ref*/
-	if (do_compress) import->flags &= ~GF_IMPORT_USE_DATAREF;
-
-	if (streamType) {
-		if (!import->esd) {
-			import->esd = gf_odf_desc_esd_new(2);
-			destroy_esd = GF_TRUE;
-			import->esd->ESID = tkID;
-		}
-		/*update stream type/oti*/
-		if (!import->esd->decoderConfig) import->esd->decoderConfig = (GF_DecoderConfig *) gf_odf_desc_new(GF_ODF_DCD_TAG);
-		if (!import->esd->slConfig) import->esd->slConfig = (GF_SLConfig *) gf_odf_desc_new(GF_ODF_SLC_TAG);
-		import->esd->decoderConfig->streamType = streamType;
-		import->esd->decoderConfig->objectTypeIndication = oti;
-
-		if (import->esd->decoderConfig->decoderSpecificInfo) gf_odf_desc_del((GF_Descriptor *) import->esd->decoderConfig->decoderSpecificInfo);
-		import->esd->decoderConfig->decoderSpecificInfo = NULL;
-
-		import->esd->decoderConfig->decoderSpecificInfo = (GF_DefaultDescriptor *) gf_odf_desc_new(GF_ODF_DSI_TAG);
-		import->esd->decoderConfig->decoderSpecificInfo->dataLength = specInfoSize;
-		import->esd->decoderConfig->decoderSpecificInfo->data = specInfo;
-		specInfo = NULL;
-		specInfoSize = 0;
-		import->esd->slConfig->timestampResolution = timescale;
-
-
-		switch (import->esd->decoderConfig->streamType) {
-		case GF_STREAM_SCENE:
-			mtype = GF_ISOM_MEDIA_SCENE;
-			break;
-		case GF_STREAM_VISUAL:
-			mtype = GF_ISOM_MEDIA_VISUAL;
-#ifndef GPAC_DISABLE_AV_PARSERS
-			if (import->esd->decoderConfig->objectTypeIndication==GPAC_OTI_VIDEO_MPEG4_PART2) {
-				GF_M4VDecSpecInfo dsi;
-				if (!import->esd->decoderConfig->decoderSpecificInfo) {
-					e = GF_NON_COMPLIANT_BITSTREAM;
-					goto exit;
-				}
-				e = gf_m4v_get_config(import->esd->decoderConfig->decoderSpecificInfo->data, import->esd->decoderConfig->decoderSpecificInfo->dataLength, &dsi);
-				sdesc.width = dsi.width;
-				sdesc.height = dsi.height;
-				if (e) goto exit;
-			}
-#endif
-			break;
-		case GF_STREAM_AUDIO:
-			mtype = GF_ISOM_MEDIA_AUDIO;
-			if (!sdesc.samplerate) sdesc.samplerate = 44100;
-			if (!sdesc.nb_channels) sdesc.nb_channels = 2;
-			break;
-		case GF_STREAM_MPEG7:
-			mtype = GF_ISOM_MEDIA_MPEG7;
-			break;
-		case GF_STREAM_IPMP:
-			mtype = GF_ISOM_MEDIA_IPMP;
-			break;
-		case GF_STREAM_OCI:
-			mtype = GF_ISOM_MEDIA_OCI;
-			break;
-		case GF_STREAM_MPEGJ:
-			mtype = GF_ISOM_MEDIA_MPEGJ;
-			break;
-		/*note we cannot import OD from NHNT*/
-		case GF_STREAM_OD:
-			e = GF_NOT_SUPPORTED;
-			goto exit;
-		case GF_STREAM_INTERACT:
-			mtype = GF_ISOM_MEDIA_SCENE;
-			break;
-		default:
-			if (!mtype) mtype = GF_ISOM_MEDIA_ESM;
-			break;
-		}
-
-		track = gf_isom_new_track(import->dest, import->esd->ESID, mtype, timescale);
-		if (!track) {
-			e = gf_isom_last_error(import->dest);
-			goto exit;
-		}
-		e = gf_isom_new_mpeg4_description(import->dest, track, import->esd, (import->flags & GF_IMPORT_USE_DATAREF) ? szMedia : NULL, NULL, &di);
-		if (e) goto exit;
-
-		gf_import_message(import, GF_OK, "NHML import - Stream Type %s - ObjectTypeIndication 0x%02x", gf_odf_stream_type_name(import->esd->decoderConfig->streamType), import->esd->decoderConfig->objectTypeIndication);
-
-	} else if (is_dims) {
-		track = gf_isom_new_track(import->dest, tkID, mtype, timescale);
-		if (!track) {
-			e = gf_isom_last_error(import->dest);
-			goto exit;
-		}
-		e = gf_isom_new_dims_description(import->dest, track, &dims, NULL, NULL, &di);
-		if (e) goto exit;
-
-		gf_import_message(import, GF_OK, "3GPP DIMS import");
-	} else if (mtype == GF_ISOM_MEDIA_MPEG_SUBT || mtype == GF_ISOM_MEDIA_SUBT || mtype == GF_ISOM_MEDIA_TEXT) {
-		track = gf_isom_new_track(import->dest, tkID, mtype, timescale);
-		if (!track) {
-			e = gf_isom_last_error(import->dest);
-			goto exit;
-		}
-		if (sdesc.codec_tag == GF_ISOM_SUBTYPE_STPP) {
-			e = gf_isom_new_xml_subtitle_description(import->dest, track,
-			        dims.mime_type, dims.xml_schema_loc, auxiliary_mime_types,
-			        &di);
-		} else if (sdesc.codec_tag == GF_ISOM_SUBTYPE_SBTT) {
-			e = gf_isom_new_stxt_description(import->dest, track, GF_ISOM_SUBTYPE_SBTT,
-			                                 dims.mime_type, dims.contentEncoding, specInfo,
-			                                 &di);
-		} else if (sdesc.codec_tag == GF_ISOM_SUBTYPE_STXT) {
-			e = gf_isom_new_stxt_description(import->dest, track, GF_ISOM_SUBTYPE_STXT,
-			                                 dims.mime_type, dims.contentEncoding, specInfo,
-			                                 &di);
-		} else {
-			e = GF_NOT_SUPPORTED;
-		}
-		if (e) goto exit;
-	} else if (mtype == GF_ISOM_MEDIA_META) {
-		track = gf_isom_new_track(import->dest, tkID, mtype, timescale);
-		if (!track) {
-			e = gf_isom_last_error(import->dest);
-			goto exit;
-		}
-		if(sdesc.codec_tag == GF_ISOM_SUBTYPE_METX) {
-			e = gf_isom_new_xml_metadata_description(import->dest, track,
-			        dims.mime_type, dims.xml_schema_loc, dims.textEncoding,
-			        &di);
-		} else if (sdesc.codec_tag == GF_ISOM_SUBTYPE_METT) {
-			e = gf_isom_new_stxt_description(import->dest, track, GF_ISOM_SUBTYPE_METT,
-			                                 dims.mime_type, dims.textEncoding, specInfo,
-			                                 &di);
-		} else {
-			e = GF_NOT_SUPPORTED;
-		}
-		if (e) goto exit;
-	} else {
-		char szT[5];
-		sdesc.extension_buf = specInfo;
-		sdesc.extension_buf_size = specInfoSize;
-		if (!sdesc.vendor_code) sdesc.vendor_code = GF_VENDOR_GPAC;
-
-		track = gf_isom_new_track(import->dest, tkID, mtype, timescale);
-		if (!track) {
-			e = gf_isom_last_error(import->dest);
-			goto exit;
-		}
-
-		e = gf_isom_new_generic_sample_description(import->dest, track, (import->flags & GF_IMPORT_USE_DATAREF) ? szMedia : NULL, NULL, &sdesc, &di);
-		if (e) goto exit;
-
-		strcpy(szT, gf_4cc_to_str(mtype));
-		gf_import_message(import, GF_OK, "NHML import - MediaType \"%s\" - SubType \"%s\"", szT, gf_4cc_to_str(sdesc.codec_tag));
-	}
-
-	gf_isom_set_track_enabled(import->dest, track, 1);
-	import->final_trackID = gf_isom_get_track_id(import->dest, track);
-	if (import->esd && !import->esd->ESID) import->esd->ESID = import->final_trackID;
-
-	if (sdesc.width && sdesc.height) {
-		u32 w = sdesc.width;
-		gf_isom_set_visual_info(import->dest, track, di, sdesc.width, sdesc.height);
-		if (par_den && par_num) {
-			gf_media_change_par(import->dest, track, par_num, par_den, GF_FALSE);
-			w *= par_num;
-			w /= par_den;
-		} else {
-			gf_media_update_par(import->dest, track);
-		}
-		gf_isom_set_track_layout_info(import->dest, track, w << 16, sdesc.height << 16, 0, 0, 0);
-	}
-	else if (sdesc.samplerate && sdesc.nb_channels) {
-		gf_isom_set_audio_info(import->dest, track, di, sdesc.samplerate, sdesc.nb_channels, (u8) sdesc.bits_per_sample, import->asemode);
-	}
-
-	duration = (u64) ( ((Double) import->duration)/ 1000 * timescale);
-
-	samp = gf_isom_sample_new();
-	samp->data = (char*)gf_malloc(sizeof(char) * 1024);
-	max_size = 1024;
-	count = 0;
-	media_size = 0;
-	if (mdia) {
-		gf_fseek(mdia, 0, SEEK_END);
-		media_size = gf_ftell(mdia);
-		gf_fseek(mdia, 0, SEEK_SET);
-	}
-	/* if we've read the header from the same file, mark the header data as used */
-	media_done = header_end;
-
-	sample_duration = 0;
-	samp->IsRAP = RAP;
-	i=0;
-	while ((node = (GF_XMLNode *) gf_list_enum(root->content, &i))) {
-		u32 j, dims_flags, sap_type;
-		Bool append, compress, has_subbs;
-		char *base_data = NULL;
-		if (node->type) continue;
-		if (stricmp(node->name, szSampleName) ) continue;
-
-		strcpy(szMediaTemp, "");
-		strcpy(szXmlFrom, "");
-		strcpy(szXmlTo, "");
-
-		/*by default handle all samples as contiguous*/
-		offset = 0;
-		samp->dataLength = 0;
-		dims_flags = 0;
-		append = GF_FALSE;
-		compress = do_compress;
-		sample_duration = 0;
-		sap_type = 0;
-
-		j=0;
-		while ( (att = (GF_XMLAttribute *)gf_list_enum(node->attributes, &j))) {
-			if (!stricmp(att->name, "DTS") || !stricmp(att->name, "time")) {
-				u32 h, m, s, ms;
-				u64 dst_val;
-				if (strchr(att->value, ':') && sscanf(att->value, "%u:%u:%u.%u", &h, &m, &s, &ms) == 4) {
-					samp->DTS = (u64) ( (Double) ( ((h*3600.0 + m*60.0 + s)*1000 + ms) / 1000.0) * timescale );
-				} else if (sscanf(att->value, ""LLU, &dst_val)==1) {
-					samp->DTS = dst_val;
-				}
-			}
-			else if (!stricmp(att->name, "CTSOffset")) samp->CTS_Offset = atoi(att->value);
-			else if (!stricmp(att->name, "isRAP") && !samp->IsRAP) {
-				samp->IsRAP = (!stricmp(att->value, "yes")) ? RAP : RAP_NO;
-			}
-			else if (!stricmp(att->name, "isSyncShadow")) samp->IsRAP = !stricmp(att->value, "yes") ? RAP_REDUNDANT : RAP_NO;
-			else if (!stricmp(att->name, "SAPType") && !samp->IsRAP) sap_type = atoi(att->value);
-			else if (!stricmp(att->name, "mediaOffset")) offset = (s64) atof(att->value) ;
-			else if (!stricmp(att->name, "dataLength")) samp->dataLength = atoi(att->value);
-			else if (!stricmp(att->name, "mediaFile")) {
-				if (!strncmp(att->value, "data:", 5)) {
-					char *base = strstr(att->value, "base64,");
-					if (!base) {
-						GF_LOG(GF_LOG_WARNING, GF_LOG_PARSER, ("[NHML import] Data encoding scheme not recognized - skipping\n"));
-					} else {
-						base_data = att->value;
-					}
-				} else {
-					char *url = gf_url_concatenate(import->in_name, att->value);
-					strcpy(szMediaTemp, url ? url : att->value);
-					if (url) gf_free(url);
-				}
-			}
-			else if (!stricmp(att->name, "xmlFrom")) strcpy(szXmlFrom, att->value);
-			else if (!stricmp(att->name, "xmlTo")) strcpy(szXmlTo, att->value);
-			/*DIMS flags*/
-			else if (!stricmp(att->name, "is-Scene") && !stricmp(att->value, "yes"))
-				dims_flags |= GF_DIMS_UNIT_S;
-			else if (!stricmp(att->name, "is-RAP") && !stricmp(att->value, "yes")) {
-				dims_flags |= GF_DIMS_UNIT_M;
-				samp->IsRAP = RAP;
-			}
-			else if (!stricmp(att->name, "is-redundant") && !stricmp(att->value, "yes"))
-				dims_flags |= GF_DIMS_UNIT_I;
-			else if (!stricmp(att->name, "redundant-exit") && !stricmp(att->value, "yes"))
-				dims_flags |= GF_DIMS_UNIT_D;
-			else if (!stricmp(att->name, "priority") && !stricmp(att->value, "high"))
-				dims_flags |= GF_DIMS_UNIT_P;
-			else if (!stricmp(att->name, "compress") && !stricmp(att->value, "yes"))
-				dims_flags |= GF_DIMS_UNIT_C;
-			else if (!stricmp(att->name, "duration") )
-				sscanf(att->value, ""LLU, &sample_duration);
-		}
-		if (samp->IsRAP==RAP)
-			dims_flags |= GF_DIMS_UNIT_M;
-		if (!count && samp->DTS) samp->DTS = 0;
-
-		if (!(dims_flags & GF_DIMS_UNIT_C)) compress = GF_FALSE;
-		count++;
-
-		has_subbs = GF_FALSE;
-		j=0;
-		while ((childnode = (GF_XMLNode *) gf_list_enum(node->content, &j))) {
-			if (childnode->type) continue;
-			if (!stricmp(childnode->name, "BS")) {
-				has_subbs = GF_TRUE;
-				break;
-			}
-		}
-
-
-		if (import->flags & GF_IMPORT_USE_DATAREF) {
-			if (offset) offset = media_done;
-			e = gf_isom_add_sample_reference(import->dest, track, di, samp, offset);
-		} else if (strlen(szXmlFrom) && strlen(szXmlTo)) {
-			char *xml_file;
-			if (strlen(szMediaTemp)) xml_file = szMediaTemp;
-			else xml_file = szMedia;
-			samp->dataLength = max_size;
-			e = gf_import_sample_from_xml(import, samp, xml_file, szXmlFrom, szXmlTo, &max_size);
-		} else if (is_dims && !strlen(szMediaTemp)) {
-			GF_BitStream *bs;
-			char *content = gf_xml_dom_serialize(node, GF_TRUE);
-
-			samp->dataLength = 3 + (u32) strlen(content);
-
-			if (samp->dataLength>max_size) {
-				samp->data = (char*)gf_realloc(samp->data, sizeof(char) * samp->dataLength);
-				max_size = samp->dataLength;
-			}
-
-			bs = gf_bs_new(samp->data, samp->dataLength, GF_BITSTREAM_WRITE);
-			gf_bs_write_u16(bs, samp->dataLength-2);
-			gf_bs_write_u8(bs, (u8) dims_flags);
-			gf_bs_write_data(bs, content, (samp->dataLength-3));
-			gf_free(content);
-			gf_bs_del(bs);
-			/*same DIMS unit*/
-			if (gf_isom_get_sample_from_dts(import->dest, track, samp->DTS))
-				append = GF_TRUE;
-
-		} else if (has_subbs) {
-			if (samp->data) gf_free(samp->data );
-			samp->data = 0;
-			samp->dataLength = 0;
-			e = gf_xml_parse_bit_sequence(node, &samp->data, &samp->dataLength);
-			max_size = samp->dataLength;
-		} else if (base_data) {
-			char *start = strchr(base_data, ',');
-			if (start) {
-				u32 len = (u32)strlen(start+1);
-				if (len>max_size) {
-					max_size=len;
-					samp->data = gf_realloc(samp->data, sizeof(char)*max_size);
-				}
-				samp->dataLength = gf_base64_decode(start, len, samp->data, len);
-			}
-		} else {
-			Bool close = GF_FALSE, has_subsamples = GF_FALSE;
-			FILE *f = mdia;
-
-			j = 0;
-			while ((childnode = (GF_XMLNode *)gf_list_enum(node->content, &j))) {
-				if (childnode->type) continue;
-				if (!stricmp(childnode->name, szSubSampleName)) {
-					has_subsamples = GF_TRUE;
-					break;
-				}
-			}
-			//JLF: not sure why this test is here, it could be usefull to describe subsamples but using data source
-			//from sample or baseMediaFile ...
-			if (has_subsamples && (mdia != NULL) ) {
-				e = gf_import_message(import, GF_BAD_PARAM, "%s import failure: you shall have either mediaFile (sample) or subsamples. Aborting.", szImpName);
-				goto exit;
-			}
-
-			if (strlen(szMediaTemp)) {
-				f = gf_fopen(szMediaTemp, "rb");
-				if (!f) {
-					e = gf_import_message(import, GF_BAD_PARAM, "%s import failure: file %s not found", szImpName, szMediaTemp);
-					goto exit;
-				}
-				close = GF_TRUE;
-				if (offset) gf_fseek(f, offset, SEEK_SET);
-			} else {
-				if (!offset) offset = media_done;
-			}
-
-			if (f) {
-				if (!samp->dataLength) {
-					//u64 cur_pos = gf_ftell(f);
-					gf_fseek(f, 0, SEEK_END);
-					assert(gf_ftell(f) < 1<<31);
-					samp->dataLength = (u32) gf_ftell(f);
-					//not needed, seek override below : gf_fseek(f, cur_pos, SEEK_SET);
-				}
-				gf_fseek(f, offset, SEEK_SET);
-
-				if (is_dims) {
-					u32 read;
-					GF_BitStream *bs;
-					if (samp->dataLength+3>max_size) {
-						samp->data = (char*)gf_realloc(samp->data, sizeof(char) * (samp->dataLength+3));
-						max_size = samp->dataLength+3;
-					}
-					bs = gf_bs_new(samp->data, samp->dataLength+3, GF_BITSTREAM_WRITE);
-					gf_bs_write_u16(bs, samp->dataLength+1);
-					gf_bs_write_u8(bs, (u8) dims_flags);
-					read = (u32) fread( samp->data+3, sizeof(char), samp->dataLength, f);
-					if (samp->dataLength != read) {
-						GF_LOG(GF_LOG_ERROR, GF_LOG_PARSER, ("[NHML import dims] Failed to fully read sample: dataLength %d read %d\n", samp->dataLength, read));
-					}
-					gf_bs_del(bs);
-					samp->dataLength+=3;
-
-					/*same DIMS unit*/
-					if (gf_isom_get_sample_from_dts(import->dest, track, samp->DTS))
-						append = GF_TRUE;
-				} else {
-					u32 read;
-					if (samp->dataLength>max_size) {
-						samp->data = (char*)gf_realloc(samp->data, sizeof(char) * samp->dataLength);
-						max_size = samp->dataLength;
-					}
-					read = (u32) fread(samp->data, sizeof(char), samp->dataLength, f);
-					if (samp->dataLength != read) {
-						GF_LOG(GF_LOG_ERROR, GF_LOG_PARSER, ("[NHML import] Failed to fully read sample: dataLength %d read %d\n", samp->dataLength, read));
-					}
-				}
-				if (close) gf_fclose(f);
-			}
-		}
-		if (e) goto exit;
-
-		if (is_dims) {
-			if (strstr(samp->data+3, "svg ")) dims_flags |= GF_DIMS_UNIT_S;
-			if (dims_flags & GF_DIMS_UNIT_S) dims_flags |= GF_DIMS_UNIT_P;
-			samp->data[2] = dims_flags;
-		}
-
-		if (compress) {
-#ifndef GPAC_DISABLE_ZLIB
-			e = compress_sample_data(samp, &max_size, use_dict ? &dictionary : NULL, is_dims ? 3 : 0);
-			if (e) goto exit;
-			if (is_dims) {
-				GF_BitStream *bs = gf_bs_new(samp->data, samp->dataLength, GF_BITSTREAM_WRITE);
-				gf_bs_write_u16(bs, samp->dataLength-2);
-				gf_bs_del(bs);
-			}
-#else
-			GF_LOG(GF_LOG_ERROR, GF_LOG_CONTAINER, ("Error: your version of GPAC was compile with no libz support. Abort."));
-			e = GF_NOT_SUPPORTED;
-			goto exit;
-#endif
-		}
-		if (is_dims && (samp->dataLength > 0xFFFF)) {
-			e = gf_import_message(import, GF_BAD_PARAM, "DIMS import failure: sample data is too long - maximum size allowed: 65532 bytes");
-			goto exit;
-		}
-
-
-		if ((samp->IsRAP==RAP_REDUNDANT) && !is_dims) {
-			e = gf_isom_add_sample_shadow(import->dest, track, samp);
-		} else if (append) {
-			e = gf_isom_append_sample_data(import->dest, track, samp->data, samp->dataLength);
-		} else {
-			e = gf_isom_add_sample(import->dest, track, di, samp);
-			if (e) goto exit;
-
-			j = 0;
-			while ((childnode = (GF_XMLNode *)gf_list_enum(node->content, &j))) {
-				if (childnode->type) continue;
-				if (!stricmp(childnode->name, szSubSampleName)) {
-					u32 k = 0;
-					while ((att = (GF_XMLAttribute *)gf_list_enum(childnode->attributes, &k))) {
-						if (!stricmp(att->name, "mediaFile")) {
-							u32 subsMediaFileSize = 0;
-							char *subsMediaFileData = NULL;
-							char *sub_file_url = gf_url_concatenate(import->in_name, att->value);
-							FILE *f = sub_file_url ? gf_fopen(sub_file_url, "rb") : NULL;
-							if (sub_file_url) gf_free(sub_file_url);
-
-							if (!f) {
-								GF_LOG(GF_LOG_ERROR, GF_LOG_CONTAINER, ("Error: mediaFile \"%s\" not found for subsample. Abort.\n", att->value));
-								e = GF_BAD_PARAM;
-								goto exit;
-							}
-							gf_fseek(f, 0, SEEK_END);
-							assert(gf_ftell(f) < (1 << 31));
-							subsMediaFileSize = (u32)gf_ftell(f);
-							subsMediaFileData = gf_malloc(subsMediaFileSize);
-							gf_fseek(f, 0, SEEK_SET);
-							gf_fread(subsMediaFileData, 1, subsMediaFileSize, f);
-							gf_fclose(f);
-							e = gf_isom_add_subsample(import->dest, track, gf_isom_get_sample_count(import->dest, track), 0, subsMediaFileSize, 0, 0, GF_FALSE);
-							if (e) {
-								GF_LOG(GF_LOG_ERROR, GF_LOG_CONTAINER, ("Error: couldn't add subsample (mediaFile=\"%s\", size=%u. Abort.\n", att->value, subsMediaFileSize));
-								gf_free(subsMediaFileData);
-								goto exit;
-							}
-							e = gf_isom_append_sample_data(import->dest, track, subsMediaFileData, subsMediaFileSize);
-							if (e) {
-								GF_LOG(GF_LOG_ERROR, GF_LOG_CONTAINER, ("Error: couldn't append subsample data (mediaFile=\"%s\", size=%u. Abort.\n", att->value, subsMediaFileSize));
-								gf_free(subsMediaFileData);
-								goto exit;
-							}
-							gf_free(subsMediaFileData);
-						}
-					}
-				}
-			}
-		}
-		if (sap_type==SAP_TYPE_3) {
-			gf_isom_set_sample_rap_group(import->dest, track, gf_isom_get_sample_count(import->dest, track), 0);
-		}
-		samp->IsRAP = RAP_NO;
-		samp->CTS_Offset = 0;
-		if (sample_duration)
-			samp->DTS += sample_duration;
-		else
-			samp->DTS += dts_inc;
-		media_done += samp->dataLength;
-		gf_set_progress(is_dims ? "Importing DIMS" : "Importing NHML", (u32) media_done, (u32) (media_size ? media_size : media_done+1) );
-		if (duration && (samp->DTS > duration)) break;
-		if (import->flags & GF_IMPORT_DO_ABORT) break;
-	}
-
-	if (sample_duration) {
-		gf_isom_set_last_sample_duration(import->dest, track, (u32) sample_duration);
-	}
-
-	if (media_done!=media_size) gf_set_progress(is_dims ? "Importing DIMS" : "Importing NHML", (u32) media_size, (u32) media_size);
-	gf_media_update_bitrate(import->dest, track);
-
-	if (inRootOD) gf_isom_add_track_to_root_od(import->dest, track);
-
-exit:
-	gf_fclose(nhml);
-	if (samp) {
-		samp->dataLength = 1;
-		gf_isom_sample_del(&samp);
-	}
-	if (mdia) gf_fclose(mdia);
-	if (import->esd && destroy_esd) {
-		gf_odf_desc_del((GF_Descriptor *) import->esd);
-		import->esd = NULL;
-	}
-	gf_xml_dom_del(parser);
-	if (specInfo) gf_free(specInfo);
-	if (dictionary) gf_free(dictionary);
-	if (auxiliary_mime_types) gf_free(auxiliary_mime_types);
-	return e;
-}
-
-
-GF_Err gf_import_amr_evrc_smv(GF_MediaImporter *import)
-{
-	GF_Err e;
-	u32 track, trackID, di, sample_rate, block_size, i, read;
-	GF_ISOSample *samp;
-	char magic[20], *msg;
-	Bool delete_esd, update_gpp_cfg;
-	u32 media_done, mtype, oti, nb_frames;
-	u64 offset, media_size, duration;
-	GF_3GPConfig gpp_cfg;
-	FILE *mdia;
-	msg = NULL;
-
-	if (import->flags & GF_IMPORT_PROBE_ONLY) {
-		import->nb_tracks = 1;
-		import->tk_info[0].track_num = 1;
-		import->tk_info[0].type = GF_ISOM_MEDIA_AUDIO;
-		import->tk_info[0].flags = GF_IMPORT_USE_DATAREF | GF_IMPORT_FORCE_MPEG4 | GF_IMPORT_3GPP_AGGREGATION;
-		return GF_OK;
-	}
-
-	mdia = gf_fopen(import->in_name, "rb");
-	if (!mdia) return gf_import_message(import, GF_URL_ERROR, "Cannot find file %s", import->in_name);
-
-	update_gpp_cfg = GF_FALSE;
-	oti = mtype = 0;
-	sample_rate = 8000;
-	block_size = 160;
-	if (6 > fread(magic, sizeof(char), 20, mdia)) {
-		gf_fclose(mdia);
-		return gf_import_message(import, GF_URL_ERROR, "Cannot guess type for file %s, size lower than 6", import->in_name);
-
-	}
-	if (!strnicmp(magic, "#!AMR\n", 6)) {
-		gf_import_message(import, GF_OK, "Importing AMR Audio");
-		gf_fseek(mdia, 6, SEEK_SET);
-		mtype = GF_ISOM_SUBTYPE_3GP_AMR;
-		update_gpp_cfg = GF_TRUE;
-		msg = "Importing AMR";
-	}
-	else if (!strnicmp(magic, "#!EVRC\n", 7)) {
-		gf_import_message(import, GF_OK, "Importing EVRC Audio");
-		gf_fseek(mdia, 7, SEEK_SET);
-		mtype = GF_ISOM_SUBTYPE_3GP_EVRC;
-		oti = GPAC_OTI_AUDIO_EVRC_VOICE;
-		msg = "Importing EVRC";
-	}
-	else if (!strnicmp(magic, "#!SMV\n", 6)) {
-		gf_import_message(import, GF_OK, "Importing SMV Audio");
-		gf_fseek(mdia, 6, SEEK_SET);
-		mtype = GF_ISOM_SUBTYPE_3GP_SMV;
-		oti = GPAC_OTI_AUDIO_SMV_VOICE;
-		msg = "Importing SMV";
-	}
-	else if (!strnicmp(magic, "#!AMR_MC1.0\n", 12)) {
-		gf_fclose(mdia);
-		return gf_import_message(import, GF_NOT_SUPPORTED, "Multichannel AMR Audio Not Supported");
-	}
-	else if (!strnicmp(magic, "#!AMR-WB\n", 9)) {
-		gf_import_message(import, GF_OK, "Importing AMR WideBand Audio");
-		gf_fseek(mdia, 9, SEEK_SET);
-		mtype = GF_ISOM_SUBTYPE_3GP_AMR_WB;
-		sample_rate = 16000;
-		block_size = 320;
-		update_gpp_cfg = GF_TRUE;
-		msg = "Importing AMR-WB";
-	}
-	else if (!strnicmp(magic, "#!AMR-WB_MC1.0\n", 15)) {
-		gf_fclose(mdia);
-		return gf_import_message(import, GF_NOT_SUPPORTED, "Multichannel AMR WideBand Audio Not Supported");
-	}
-	else {
-		char *ext = strrchr(import->in_name, '.');
-		if (ext && !stricmp(ext, ".amr")) {
-			mtype = GF_ISOM_SUBTYPE_3GP_AMR;
-			update_gpp_cfg = GF_TRUE;
-			ext = "AMR";
-			msg = "Importing AMR";
-		}
-		else if (ext && !stricmp(ext, ".evc")) {
-			mtype = GF_ISOM_SUBTYPE_3GP_EVRC;
-			oti = GPAC_OTI_AUDIO_EVRC_VOICE;
-			ext = "EVRC";
-			msg = "Importing EVRC";
-		}
-		else if (ext && !stricmp(ext, ".smv")) {
-			mtype = GF_ISOM_SUBTYPE_3GP_SMV;
-			oti = GPAC_OTI_AUDIO_SMV_VOICE;
-			ext = "SMV";
-			msg = "Importing SMV";
-		}
-		else {
-			gf_fclose(mdia);
-			return gf_import_message(import, GF_NON_COMPLIANT_BITSTREAM, "Corrupted AMR/SMV/EVRC file header");
-		}
-
-		gf_fseek(mdia, 0, SEEK_SET);
-		gf_import_message(import, GF_OK, "Importing %s Audio (File header corrupted, missing \"#!%s\\n\")", ext, ext);
-	}
-
-	delete_esd = GF_FALSE;
-	trackID = 0;
-
-	if (import->esd) trackID = import->esd->ESID;
-
-	track = gf_isom_new_track(import->dest, trackID, GF_ISOM_MEDIA_AUDIO, sample_rate);
-	if (!track) {
-		e = gf_isom_last_error(import->dest);
-		goto exit;
-	}
-	gf_isom_set_track_enabled(import->dest, track, 1);
-	if (import->esd && !import->esd->ESID) import->esd->ESID = gf_isom_get_track_id(import->dest, track);
-	import->final_trackID = gf_isom_get_track_id(import->dest, track);
-
-	memset(&gpp_cfg, 0, sizeof(GF_3GPConfig));
-	gpp_cfg.type = mtype;
-	gpp_cfg.vendor = GF_VENDOR_GPAC;
-	gpp_cfg.frames_per_sample = import->frames_per_sample;
-	if (!gpp_cfg.frames_per_sample) gpp_cfg.frames_per_sample  = 1;
-	else if (gpp_cfg.frames_per_sample >15) gpp_cfg.frames_per_sample = 15;
-
-	if (import->flags & GF_IMPORT_USE_DATAREF) gpp_cfg.frames_per_sample  = 1;
-
-
-	if (oti && (import->flags & GF_IMPORT_FORCE_MPEG4)) {
-		if (!import->esd) {
-			delete_esd = GF_TRUE;
-			import->esd = gf_odf_desc_esd_new(2);
-			import->esd->ESID = trackID;
-		}
-		import->esd->decoderConfig->streamType = GF_STREAM_AUDIO;
-		import->esd->decoderConfig->objectTypeIndication = oti;
-		e = gf_isom_new_mpeg4_description(import->dest, track, import->esd, (import->flags & GF_IMPORT_USE_DATAREF) ? import->in_name : NULL, NULL, &di);
-		if (e) goto exit;
-	} else {
-		import->flags &= ~GF_IMPORT_FORCE_MPEG4;
-		e = gf_isom_3gp_config_new(import->dest, track, &gpp_cfg, (import->flags & GF_IMPORT_USE_DATAREF) ? import->in_name : NULL, NULL, &di);
-		if (e) goto exit;
-	}
-	gf_isom_set_audio_info(import->dest, track, di, sample_rate, 1, 16, import->asemode);
-	duration = import->duration;
-	duration *= sample_rate;
-	duration /= 1000;
-
-	samp = gf_isom_sample_new();
-	samp->data = (char*)gf_malloc(sizeof(char) * 200);
-	samp->IsRAP = RAP;
-	offset = gf_ftell(mdia);
-	gf_fseek(mdia, 0, SEEK_END);
-	media_size = gf_ftell(mdia) - offset;
-	gf_fseek(mdia, offset, SEEK_SET);
-
-	media_done = 0;
-	nb_frames = 0;
-
-	while (!feof(mdia)) {
-		u8 ft, toc;
-
-		offset = gf_ftell(mdia);
-		toc = fgetc(mdia);
-		switch (gpp_cfg.type) {
-		case GF_ISOM_SUBTYPE_3GP_AMR:
-		case GF_ISOM_SUBTYPE_3GP_AMR_WB:
-			ft = (toc >> 3) & 0x0F;
-			if (gpp_cfg.type==GF_ISOM_SUBTYPE_3GP_AMR_WB) {
-				samp->dataLength = (u32)GF_AMR_WB_FRAME_SIZE[ft];
-			} else {
-				samp->dataLength = (u32)GF_AMR_FRAME_SIZE[ft];
-			}
-			samp->data[0] = toc;
-			if (samp->dataLength) {
-				/*update mode set (same mechanism for both AMR and AMR-WB*/
-				gpp_cfg.AMR_mode_set |= (1<<ft);
-			}
-			break;
-		case GF_ISOM_SUBTYPE_3GP_EVRC:
-		case GF_ISOM_SUBTYPE_3GP_SMV:
-			for (i=0; i<GF_SMV_EVRC_RATE_TO_SIZE_NB; i++) {
-				if (GF_SMV_EVRC_RATE_TO_SIZE[2*i]==toc) {
-					/*remove rate_type byte*/
-					samp->dataLength = (u32)GF_SMV_EVRC_RATE_TO_SIZE[2*i+1] - 1;
-					break;
-				}
-			}
-			if (!samp->dataLength) {
-				e = gf_import_message(import, GF_NON_COMPLIANT_BITSTREAM, "Corrupted TOC (%d)", toc);
-				goto exit;
-			}
-			samp->data[0] = toc;
-			break;
-		}
-
-		if (samp->dataLength) {
-			read = (u32) fread( samp->data + 1, sizeof(char), samp->dataLength, mdia);
-			if (read != samp->dataLength) {
-				e = gf_import_message(import, GF_NON_COMPLIANT_BITSTREAM, "Failed to read logs");
-				goto exit;
-			}
-		}
-		samp->dataLength += 1;
-		/*if last frame is "no data", abort - this happens in many files with constant mode (ie constant files), where
-		adding this last frame will result in a non-compact version of the stsz table, hence a bigger file*/
-		if ((samp->dataLength==1) && feof(mdia))
-			break;
-
-
-		if (import->flags & GF_IMPORT_USE_DATAREF) {
-			e = gf_isom_add_sample_reference(import->dest, track, di, samp, offset);
-		} else if (!nb_frames) {
-			e = gf_isom_add_sample(import->dest, track, di, samp);
-		} else {
-			e = gf_isom_append_sample_data(import->dest, track, samp->data, samp->dataLength);
-		}
-		if (e) goto exit;
-		nb_frames++;
-		if (nb_frames==gpp_cfg.frames_per_sample) nb_frames=0;
-
-		samp->DTS += block_size;
-		media_done += samp->dataLength;
-		gf_set_progress(msg, (u32) media_done, (u32) media_size);
-		if (duration && (samp->DTS > duration)) break;
-		if (import->flags & GF_IMPORT_DO_ABORT) break;
-	}
-	gf_isom_sample_del(&samp);
-	gf_isom_refresh_size_info(import->dest, track);
-
-	if (import->flags & GF_IMPORT_FORCE_MPEG4) gf_media_update_bitrate(import->dest, track);
-
-	if (update_gpp_cfg) gf_isom_3gp_config_update(import->dest, track, &gpp_cfg, 1);
-
-exit:
-	if (delete_esd) {
-		gf_odf_desc_del((GF_Descriptor *) import->esd);
-		import->esd = NULL;
-	}
-	gf_fclose(mdia);
-	return e;
-}
-
-/*QCP codec GUIDs*/
-static const char *QCP_QCELP_GUID_1 = "\x41\x6D\x7F\x5E\x15\xB1\xD0\x11\xBA\x91\x00\x80\x5F\xB4\xB9\x7E";
-static const char *QCP_QCELP_GUID_2 = "\x42\x6D\x7F\x5E\x15\xB1\xD0\x11\xBA\x91\x00\x80\x5F\xB4\xB9\x7E";
-static const char *QCP_EVRC_GUID = "\x8D\xD4\x89\xE6\x76\x90\xB5\x46\x91\xEF\x73\x6A\x51\x00\xCE\xB4";
-static const char *QCP_SMV_GUID = "\x75\x2B\x7C\x8D\x97\xA7\x46\xED\x98\x5E\xD5\x3C\x8C\xC7\x5F\x84";
-
-GF_Err gf_import_qcp(GF_MediaImporter *import)
-{
-	GF_Err e;
-	u32 track, trackID, di, i, nb_pck, riff_size, chunk_size, pck_size, block_size, bps, samplerate, vrat_rate_flag, size_in_packets, nb_frames;
-	u64 max_size, duration;
-	GF_BitStream *bs;
-	GF_ISOSample *samp;
-	char magic[12], GUID[16], name[81], fmt[162];
-	u32 rtable_cnt;
-	u64 offset, media_size, media_done;
-	Bool has_pad;
-	QCPRateTable rtable[8];
-	Bool delete_esd;
-	GF_3GPConfig gpp_cfg;
-	FILE *mdia;
-
-	if (import->flags & GF_IMPORT_PROBE_ONLY) {
-		import->nb_tracks = 1;
-		import->tk_info[0].track_num = 1;
-		import->tk_info[0].type = GF_ISOM_MEDIA_AUDIO;
-		import->tk_info[0].flags = GF_IMPORT_USE_DATAREF | GF_IMPORT_FORCE_MPEG4 | GF_IMPORT_3GPP_AGGREGATION;
-		return GF_OK;
-	}
-
-	memset(&gpp_cfg, 0, sizeof(GF_3GPConfig));
-	gpp_cfg.vendor = GF_VENDOR_GPAC;
-	delete_esd = GF_FALSE;
-
-	mdia = gf_fopen(import->in_name, "rb");
-	if (!mdia) return gf_import_message(import, GF_URL_ERROR, "Cannot find file %s", import->in_name);
-
-	bs = gf_bs_from_file(mdia, GF_BITSTREAM_READ);
-	gf_bs_read_data(bs, magic, 4);
-	if (strnicmp(magic, "RIFF", 4)) {
-		e = gf_import_message(import, GF_NON_COMPLIANT_BITSTREAM, "Broken QCP file: RIFF header not found");
-		goto exit;
-	}
-	riff_size = gf_bs_read_u32_le(bs);
-	gf_bs_read_data(bs, fmt, 162);
-	gf_bs_seek(bs, 8);
-	gf_bs_read_data(bs, magic, 4);
-	if (strnicmp(magic, "QLCM", 4)) {
-		e = gf_import_message(import, GF_NON_COMPLIANT_BITSTREAM, "Broken QCP file: QLCM header not found");
-		goto exit;
-	}
-	max_size = gf_bs_get_size(bs);
-	if (max_size != riff_size+8) {
-		e = gf_import_message(import, GF_NON_COMPLIANT_BITSTREAM, "Broken QCP file: Expecting RIFF-Size %d got %d", max_size-8, riff_size);
-		goto exit;
-	}
-	/*fmt*/
-	gf_bs_read_data(bs, magic, 4);
-	if (strnicmp(magic, "fmt ", 4)) {
-		e = gf_import_message(import, GF_NON_COMPLIANT_BITSTREAM, "Broken QCP file: FMT not found");
-		goto exit;
-	}
-	chunk_size = gf_bs_read_u32_le(bs);
-	has_pad = (chunk_size%2) ? GF_TRUE : GF_FALSE;
-	/*major = */gf_bs_read_u8(bs);
-	/*minor = */gf_bs_read_u8(bs);
-	chunk_size -= 2;
-	/*codec info*/
-	gf_bs_read_data(bs, GUID, 16);
-	/*version = */gf_bs_read_u16_le(bs);
-	chunk_size -= 18;
-	gf_bs_read_data(bs, name, 80);
-	name[80]=0;
-	chunk_size -= 80;
-	/*avg_bps = */gf_bs_read_u16_le(bs);
-	pck_size = gf_bs_read_u16_le(bs);
-	block_size = gf_bs_read_u16_le(bs);
-	samplerate = gf_bs_read_u16_le(bs);
-	bps = gf_bs_read_u16_le(bs);
-	rtable_cnt = gf_bs_read_u32_le(bs);
-	chunk_size -= 14;
-	/*skip var rate*/
-	for (i=0; i<8; i++) {
-		rtable[i].pck_size = gf_bs_read_u8(bs);
-		rtable[i].rate_idx = gf_bs_read_u8(bs);
-	}
-	chunk_size -= 16;
-	gf_bs_skip_bytes(bs, 5*4);/*reserved*/
-	chunk_size -= 20;
-	gf_bs_skip_bytes(bs, chunk_size);
-	if (has_pad) gf_bs_read_u8(bs);
-
-	if (!strncmp(GUID, QCP_QCELP_GUID_1, 16) || !strncmp(GUID, QCP_QCELP_GUID_2, 16)) {
-		gpp_cfg.type = GF_ISOM_SUBTYPE_3GP_QCELP;
-		strcpy(name, "QCELP-13K");
-	} else if (!strncmp(GUID, QCP_EVRC_GUID, 16)) {
-		gpp_cfg.type = GF_ISOM_SUBTYPE_3GP_EVRC;
-		strcpy(name, "EVRC");
-	} else if (!strncmp(GUID, QCP_SMV_GUID, 16)) {
-		gpp_cfg.type = GF_ISOM_SUBTYPE_3GP_SMV;
-		strcpy(name, "SMV");
-	} else {
-		gpp_cfg.type = 0;
-	}
-	/*vrat*/
-	gf_bs_read_data(bs, magic, 4);
-	if (strnicmp(magic, "vrat", 4)) {
-		e = gf_import_message(import, GF_NON_COMPLIANT_BITSTREAM, "Broken QCP file: VRAT not found");
-		goto exit;
-	}
-	chunk_size = gf_bs_read_u32_le(bs);
-	has_pad = (chunk_size%2) ? GF_TRUE : GF_FALSE;
-	vrat_rate_flag = gf_bs_read_u32_le(bs);
-	size_in_packets = gf_bs_read_u32_le(bs);
-	chunk_size -= 8;
-	gf_bs_skip_bytes(bs, chunk_size);
-	if (has_pad) gf_bs_read_u8(bs);
-
-	if (!gpp_cfg.type) {
-		e = gf_import_message(import, GF_NOT_SUPPORTED, "Unknown QCP file codec %s", name);
-		goto exit;
-	}
-
-	gf_import_message(import, GF_OK, "Importing %s Audio - SampleRate %d", name, samplerate);
-
-	trackID = 0;
-
-	if (import->esd) trackID = import->esd->ESID;
-
-	track = gf_isom_new_track(import->dest, trackID, GF_ISOM_MEDIA_AUDIO, samplerate);
-	if (!track) {
-		e = gf_isom_last_error(import->dest);
-		goto exit;
-	}
-	gf_isom_set_track_enabled(import->dest, track, 1);
-	if (import->esd && !import->esd->ESID) import->esd->ESID = gf_isom_get_track_id(import->dest, track);
-	import->final_trackID = gf_isom_get_track_id(import->dest, track);
-
-	if (import->flags & GF_IMPORT_FORCE_MPEG4) {
-		if (!import->esd) {
-			import->esd = gf_odf_desc_esd_new(2);
-			delete_esd = GF_TRUE;
-		}
-		if (!import->esd->decoderConfig) import->esd->decoderConfig = (GF_DecoderConfig*)gf_odf_desc_new(GF_ODF_DCD_TAG);
-		import->esd->decoderConfig->streamType = GF_STREAM_AUDIO;
-		switch (gpp_cfg.type) {
-		case GF_ISOM_SUBTYPE_3GP_QCELP:
-			import->esd->decoderConfig->objectTypeIndication = GPAC_OTI_AUDIO_13K_VOICE;
-			/*DSI is fmt*/
-			if (!import->esd->decoderConfig->decoderSpecificInfo) import->esd->decoderConfig->decoderSpecificInfo = (GF_DefaultDescriptor *) gf_odf_desc_new(GF_ODF_DSI_TAG);
-			if (import->esd->decoderConfig->decoderSpecificInfo->data) gf_free(import->esd->decoderConfig->decoderSpecificInfo->data);
-			import->esd->decoderConfig->decoderSpecificInfo->dataLength = 162;
-			import->esd->decoderConfig->decoderSpecificInfo->data = (char*)gf_malloc(sizeof(char)*162);
-			memcpy(import->esd->decoderConfig->decoderSpecificInfo->data, fmt, 162);
-			break;
-		case GF_ISOM_SUBTYPE_3GP_EVRC:
-			import->esd->decoderConfig->objectTypeIndication = GPAC_OTI_AUDIO_EVRC_VOICE;
-			break;
-		case GF_ISOM_SUBTYPE_3GP_SMV:
-			import->esd->decoderConfig->objectTypeIndication = GPAC_OTI_AUDIO_SMV_VOICE;
-			break;
-		}
-		e = gf_isom_new_mpeg4_description(import->dest, track, import->esd, (import->flags & GF_IMPORT_USE_DATAREF) ? import->in_name : NULL, NULL, &di);
-		if (e) goto exit;
-	} else {
-		if (import->frames_per_sample<=1) import->frames_per_sample=1;
-		else if (import->frames_per_sample>15) import->frames_per_sample=15;
-		gpp_cfg.frames_per_sample = import->frames_per_sample;
-		e = gf_isom_3gp_config_new(import->dest, track, &gpp_cfg, (import->flags & GF_IMPORT_USE_DATAREF) ? import->in_name : NULL, NULL, &di);
-		if (e) goto exit;
-	}
-	gf_isom_set_audio_info(import->dest, track, di, samplerate, 1, (u8) bps, import->asemode);
-
-	duration = import->duration;
-	duration *= samplerate;
-	duration /= 1000;
-
-	samp = gf_isom_sample_new();
-	samp->data = (char*)gf_malloc(sizeof(char) * 200);
-	samp->IsRAP = RAP;
-	max_size = 200;
-	offset = gf_ftell(mdia);
-	gf_fseek(mdia, 0, SEEK_END);
-	media_size = gf_ftell(mdia) - offset;
-	gf_fseek(mdia, offset, SEEK_SET);
-
-	nb_pck = 0;
-	media_done = 0;
-	nb_frames = 0;
-	while (gf_bs_available(bs)) {
-		gf_bs_read_data(bs, magic, 4);
-		chunk_size = gf_bs_read_u32_le(bs);
-		has_pad = (chunk_size%2) ? GF_TRUE : GF_FALSE;
-		/*process chunk by chunk*/
-		if (!strnicmp(magic, "data", 4)) {
-
-			while (chunk_size) {
-				u32 idx = 0;
-				u32 size = 0;
-
-				offset = gf_bs_get_position(bs);
-				/*get frame rate idx*/
-				if (vrat_rate_flag) {
-					idx = gf_bs_read_u8(bs);
-					chunk_size-=1;
-					for (i=0; i<rtable_cnt; i++) {
-						if (rtable[i].rate_idx==idx) {
-							size = rtable[i].pck_size;
-							break;
-						}
-					}
-					samp->dataLength = size+1;
-				} else {
-					size = pck_size;
-					samp->dataLength = size;
-				}
-				if (max_size<samp->dataLength) {
-					samp->data = (char*)gf_realloc(samp->data, sizeof(char)*samp->dataLength);
-					max_size=samp->dataLength;
-				}
-				if (import->flags & GF_IMPORT_USE_DATAREF) {
-					e = gf_isom_add_sample_reference(import->dest, track, di, samp, offset);
-					gf_bs_skip_bytes(bs, size);
-				} else {
-					if (vrat_rate_flag) {
-						samp->data[0] = idx;
-						gf_bs_read_data(bs, &samp->data[1], size);
-					} else {
-						gf_bs_read_data(bs, samp->data, size);
-					}
-					if (!nb_frames) {
-						e = gf_isom_add_sample(import->dest, track, di, samp);
-					} else {
-						e = gf_isom_append_sample_data(import->dest, track, samp->data, samp->dataLength);
-					}
-					nb_frames++;
-					if (nb_frames==import->frames_per_sample) nb_frames=0;
-				}
-				if (e) goto exit;
-				chunk_size -= size;
-				samp->DTS += block_size;
-				if (size_in_packets) {
-					gf_set_progress("Importing QCP", (u32) nb_pck, (u32) size_in_packets);
-				} else {
-					gf_set_progress("Importing QCP", (u32) media_done, (u32) media_size);
-				}
-				nb_pck++;
-				media_done += samp->dataLength;
-				if (duration && (samp->DTS > duration)) break;
-				if (import->flags & GF_IMPORT_DO_ABORT) break;
-			}
-		} else if (!strnicmp(magic, "labl", 4)) {
-		} else if (!strnicmp(magic, "offs", 4)) {
-		} else if (!strnicmp(magic, "cnfg", 4)) {
-		} else if (!strnicmp(magic, "text", 4)) {
-		}
-		gf_bs_skip_bytes(bs, chunk_size);
-		if (has_pad) gf_bs_read_u8(bs);
-	}
-	gf_isom_sample_del(&samp);
-	gf_isom_set_brand_info(import->dest, GF_ISOM_BRAND_3G2A, 65536);
-	if (import->flags & GF_IMPORT_FORCE_MPEG4) gf_media_update_bitrate(import->dest, track);
-	gf_set_progress("Importing QCP", size_in_packets, size_in_packets);
-
-exit:
-	if (delete_esd && import->esd) {
-		gf_odf_desc_del((GF_Descriptor *)import->esd);
-		import->esd = NULL;
-	}
-	gf_bs_del(bs);
-	gf_fclose(mdia);
-	return e;
-}
-
-/*read that amount of data at each IO access rather than fetching byte by byte...*/
-Bool H263_IsStartCode(GF_BitStream *bs)
-{
-	u32 c;
-	c = gf_bs_peek_bits(bs, 22, 0);
-	if (c==0x20) return GF_TRUE;
-	return GF_FALSE;
-}
-
-#define H263_CACHE_SIZE	4096
-u32 H263_NextStartCode(GF_BitStream *bs)
-{
-	u32 v, bpos;
-	unsigned char h263_cache[H263_CACHE_SIZE];
-	u64 end, cache_start, load_size;
-	u64 start = gf_bs_get_position(bs);
-
-	/*skip 16b header*/
-	gf_bs_read_u16(bs);
-	bpos = 0;
-	load_size = 0;
-	cache_start = 0;
-	end = 0;
-	v = 0xffffffff;
-	while (!end) {
-		/*refill cache*/
-		if (bpos == (u32) load_size) {
-			if (!gf_bs_available(bs)) break;
-			load_size = gf_bs_available(bs);
-			if (load_size>H263_CACHE_SIZE) load_size=H263_CACHE_SIZE;
-			bpos = 0;
-			cache_start = gf_bs_get_position(bs);
-			gf_bs_read_data(bs, (char *) h263_cache, (u32) load_size);
-		}
-		v = (v<<8) | h263_cache[bpos];
-		bpos++;
-		if ((v >> (32-22)) == 0x20) end = cache_start+bpos-4;
-	}
-	gf_bs_seek(bs, start);
-	if (!end) end = gf_bs_get_size(bs);
-	return (u32) (end-start);
-}
-static void h263_get_pic_size(GF_BitStream *bs, u32 fmt, u32 *w, u32 *h)
-{
-	switch (fmt) {
-	case 1:
-		*w = 128;
-		*h = 96;
-		break;
-	case 2:
-		*w = 176;
-		*h = 144;
-		break;
-	case 3:
-		*w = 352;
-		*h = 288;
-		break;
-	case 4:
-		*w = 704;
-		*h = 576;
-		break;
-	case 5:
-		*w = 1409;
-		*h = 1152 ;
-		break;
-	default:
-		*w = *h = 0;
-		break;
-	}
-}
-
-GF_Err gf_import_h263(GF_MediaImporter *import)
-{
-	GF_Err e;
-	u32 track, trackID, di, max_size, timescale, w, h, fmt, nb_samp, dts_inc;
-	u64 offset, media_size, media_done, duration;
-	GF_ISOSample *samp;
-	char *samp_data;
-	GF_3GPConfig gpp_cfg;
-	Double FPS;
-	FILE *mdia;
-	GF_BitStream *bs;
-
-	mdia = gf_fopen(import->in_name, "rb");
-	if (!mdia) return gf_import_message(import, GF_URL_ERROR, "Cannot find file %s", import->in_name);
-
-	e = GF_OK;
-	bs = gf_bs_from_file(mdia, GF_BITSTREAM_READ);
-	if (!H263_IsStartCode(bs)) {
-		e = gf_import_message(import, GF_NON_COMPLIANT_BITSTREAM, "Cannot find H263 Picture Start Code");
-		goto exit;
-	}
-	/*no auto frame-rate detection*/
-	if (import->video_fps == GF_IMPORT_AUTO_FPS)
-		import->video_fps = GF_IMPORT_DEFAULT_FPS;
-
-	FPS = (Double) import->video_fps;
-	/*for H263 we use 15 fps by default!!*/
-	if (!FPS) FPS = 15;
-	get_video_timing(FPS, &timescale, &dts_inc);
-
-	/*parse header*/
-	gf_bs_read_int(bs, 22);
-	gf_bs_read_int(bs, 8);
-	/*spare+0+split_screen_indicator+document_camera_indicator+freeze_picture_release*/
-	gf_bs_read_int(bs, 5);
-
-	fmt = gf_bs_read_int(bs, 3);
-	h263_get_pic_size(bs, fmt, &w, &h);
-	if (!w || !h) {
-		e = gf_import_message(import, GF_NOT_SUPPORTED, "Unsupported H263 frame header");
-		goto exit;
-	}
-	if (import->flags & GF_IMPORT_PROBE_ONLY) {
-		import->nb_tracks = 1;
-		import->tk_info[0].track_num = 1;
-		import->tk_info[0].type = GF_ISOM_MEDIA_VISUAL;
-		import->tk_info[0].flags = GF_IMPORT_USE_DATAREF | GF_IMPORT_OVERRIDE_FPS;
-		import->tk_info[0].video_info.width = w;
-		import->tk_info[0].video_info.height = h;
-		goto exit;
-	}
-
-	trackID = 0;
-
-	if (import->esd) {
-		trackID = import->esd->ESID;
-		if (!import->esd->slConfig) import->esd->slConfig = (GF_SLConfig*) gf_odf_desc_new(GF_ODF_SLC_TAG);
-	}
-	track = gf_isom_new_track(import->dest, trackID, GF_ISOM_MEDIA_VISUAL, timescale);
-	if (!track) {
-		e = gf_isom_last_error(import->dest);
-		goto exit;
-	}
-	gf_isom_set_track_enabled(import->dest, track, 1);
-	if (import->esd && !import->esd->ESID) import->esd->ESID = gf_isom_get_track_id(import->dest, track);
-	import->final_trackID = gf_isom_get_track_id(import->dest, track);
-
-	memset(&gpp_cfg, 0, sizeof(GF_3GPConfig));
-	gpp_cfg.type = GF_ISOM_SUBTYPE_3GP_H263;
-	gpp_cfg.vendor = GF_VENDOR_GPAC;
-	/*FIXME - we need more in-depth parsing of the bitstream to detect P3@L10 (streaming wireless)*/
-	gpp_cfg.H263_profile = 0;
-	gpp_cfg.H263_level = 10;
-	e = gf_isom_3gp_config_new(import->dest, track, &gpp_cfg, (import->flags & GF_IMPORT_USE_DATAREF) ? import->in_name : NULL, NULL, &di);
-	if (e) goto exit;
-	gf_isom_set_visual_info(import->dest, track, di, w, h);
-	gf_import_message(import, GF_OK, "Importing H263 video - %d x %d @ %02.4f", w, h, FPS);
-
-	samp = gf_isom_sample_new();
-
-	duration = (u64) ( ((Double)import->duration) * timescale / 1000.0);
-	media_size = gf_bs_get_size(bs);
-	nb_samp = 0;
-	media_done = 0;
-
-	max_size = 4096;
-	samp_data = (char*)gf_malloc(sizeof(char)*max_size);
-	gf_bs_seek(bs, 0);
-	offset = 0;
-	while (gf_bs_available(bs)) {
-		samp->dataLength = H263_NextStartCode(bs);
-		if (samp->dataLength>max_size) {
-			max_size = samp->dataLength;
-			samp_data = (char*)gf_realloc(samp_data, sizeof(char)*max_size);
-		}
-		gf_bs_read_data(bs, samp_data, samp->dataLength);
-		/*we ignore pict number and import at const FPS*/
-		samp->IsRAP = (samp_data[4]&0x02) ? RAP_NO : RAP;
-		samp->data = samp_data;
-		if (import->flags & GF_IMPORT_USE_DATAREF) {
-			e = gf_isom_add_sample_reference(import->dest, track, di, samp, offset);
-		} else {
-			e = gf_isom_add_sample(import->dest, track, di, samp);
-		}
-		if (e) goto exit;
-		samp->data = NULL;
-		samp->DTS += dts_inc;
-		nb_samp ++;
-		offset += samp->dataLength;
-		gf_set_progress("Importing H263", media_done, media_size);
-		media_done += samp->dataLength;
-
-		if ((duration && (samp->DTS > duration) ) || (import->flags & GF_IMPORT_DO_ABORT)) {
-			break;
-		}
-	}
-	gf_free(samp_data);
-	gf_isom_sample_del(&samp);
-	gf_set_progress("Importing H263", nb_samp, nb_samp);
-	gf_isom_modify_alternate_brand(import->dest, GF_ISOM_BRAND_3GG6, 1);
-	gf_isom_modify_alternate_brand(import->dest, GF_ISOM_BRAND_3GG5, 1);
-
-exit:
-	gf_bs_del(bs);
-	gf_fclose(mdia);
-	return e;
-}
-
-GF_EXPORT
-GF_Err gf_media_avc_rewrite_samples(GF_ISOFile *file, u32 track, u32 prev_size, u32 new_size)
-{
-	u32 i, count, di, remain, msize;
-	char *buffer;
-
-	msize = 4096;
-	buffer = (char*)gf_malloc(sizeof(char)*msize);
-	count = gf_isom_get_sample_count(file, track);
-	for (i=0; i<count; i++) {
-		GF_ISOSample *samp = gf_isom_get_sample(file, track, i+1, &di);
-		GF_BitStream *oldbs = gf_bs_new(samp->data, samp->dataLength, GF_BITSTREAM_READ);
-		GF_BitStream *newbs = gf_bs_new(NULL, 0, GF_BITSTREAM_WRITE);
-		remain = samp->dataLength;
-		while (remain) {
-			u32 size = gf_bs_read_int(oldbs, prev_size);
-			gf_bs_write_int(newbs, size, new_size);
-			remain -= prev_size/8;
-			if (size>msize) {
-				msize = size;
-				buffer = (char*)gf_realloc(buffer, sizeof(char)*msize);
-			}
-			gf_bs_read_data(oldbs, buffer, size);
-			gf_bs_write_data(newbs, buffer, size);
-			remain -= size;
-		}
-		gf_bs_del(oldbs);
-		gf_free(samp->data);
-		samp->data = NULL;
-		samp->dataLength = 0;
-		gf_bs_get_content(newbs, &samp->data, &samp->dataLength);
-		gf_bs_del(newbs);
-		gf_isom_update_sample(file, track, i+1, samp, GF_TRUE);
-		gf_isom_sample_del(&samp);
-	}
-	gf_free(buffer);
-	return GF_OK;
-}
-
-#ifndef GPAC_DISABLE_AV_PARSERS
-
-static GF_Err gf_import_avc_h264(GF_MediaImporter *import)
-{
-	u64 nal_start, nal_end, total_size;
-	u32 nal_size, track, trackID, di, cur_samp, nb_i, nb_idr, nb_p, nb_b, nb_sp, nb_si, nb_sei, max_w, max_h, max_total_delay, nb_nalus;
-	s32 idx, sei_recovery_frame_count;
-	u64 duration;
-	u8 nal_type;
-	GF_Err e;
-	FILE *mdia;
-	AVCState avc;
-	GF_AVCConfigSlot *slc;
-	GF_AVCConfig *avccfg, *svccfg, *dstcfg;
-	GF_BitStream *bs;
-	GF_BitStream *sample_data;
-	Bool flush_sample, sample_is_rap, sample_has_islice, sample_has_slice, is_islice, first_nal, slice_is_ref, has_cts_offset, detect_fps, is_paff, set_subsamples, slice_force_ref;
-	u32 ref_frame, timescale, copy_size, size_length, dts_inc;
-	s32 last_poc, max_last_poc, max_last_b_poc, poc_diff, prev_last_poc, min_poc, poc_shift;
-	Bool first_avc;
-	u32 use_opengop_gdr = 0;
-	u32 last_svc_sps;
-	u32 prev_nalu_prefix_size, res_prev_nalu_prefix;
-	u8 priority_prev_nalu_prefix;
-	Double FPS;
-	char *buffer;
-	Bool sample_is_ref, has_redundant;
-	u32 max_size = 4096;
-
-	if (import->flags & GF_IMPORT_PROBE_ONLY) {
-		import->nb_tracks = 1;
-		import->tk_info[0].track_num = 1;
-		import->tk_info[0].type = GF_ISOM_MEDIA_VISUAL;
-		import->tk_info[0].flags = GF_IMPORT_OVERRIDE_FPS | GF_IMPORT_FORCE_PACKED;
-		return GF_OK;
-	}
-
-	set_subsamples = (import->flags & GF_IMPORT_SET_SUBSAMPLES) ? GF_TRUE : GF_FALSE;
-
-	mdia = gf_fopen(import->in_name, "rb");
-	if (!mdia) return gf_import_message(import, GF_URL_ERROR, "Cannot find file %s", import->in_name);
-
-	detect_fps = GF_TRUE;
-	FPS = (Double) import->video_fps;
-	if (!FPS) {
-		FPS = GF_IMPORT_DEFAULT_FPS;
-	} else {
-		if (import->video_fps == GF_IMPORT_AUTO_FPS)
-			import->video_fps = GF_IMPORT_DEFAULT_FPS; /*fps=auto is handled as auto-detection in h264*/
-		else
-			detect_fps = GF_FALSE;                     /*fps is forced by the caller*/
-	}
-	get_video_timing(FPS, &timescale, &dts_inc);
-
-	poc_diff = 0;
-
-
-restart_import:
-
-	memset(&avc, 0, sizeof(AVCState));
-	avc.sps_active_idx = -1;
-	avccfg = gf_odf_avc_cfg_new();
-	svccfg = gf_odf_avc_cfg_new();
-	/*we don't handle split import (one track / layer)*/
-	svccfg->complete_representation = 1;
-	buffer = (char*)gf_malloc(sizeof(char) * max_size);
-	sample_data = NULL;
-	first_avc = GF_TRUE;
-	last_svc_sps = 0;
-	sei_recovery_frame_count = -1;
-	sample_is_ref = GF_FALSE;
-	has_redundant = GF_FALSE;
-
-	bs = gf_bs_from_file(mdia, GF_BITSTREAM_READ);
-	if (!gf_media_nalu_is_start_code(bs)) {
-		e = gf_import_message(import, GF_NON_COMPLIANT_BITSTREAM, "Cannot find H264 start code");
-		goto exit;
-	}
-
-	/*NALU size packing disabled*/
-	if (!(import->flags & GF_IMPORT_FORCE_PACKED)) size_length = 32;
-	/*if import in edit mode, use smallest NAL size and adjust on the fly*/
-	else if (gf_isom_get_mode(import->dest)!=GF_ISOM_OPEN_WRITE) size_length = 8;
-	else size_length = 32;
-
-	trackID = 0;
-
-	if (import->esd) trackID = import->esd->ESID;
-
-	track = gf_isom_new_track(import->dest, trackID, GF_ISOM_MEDIA_VISUAL, timescale);
-	if (!track) {
-		e = gf_isom_last_error(import->dest);
-		goto exit;
-	}
-	gf_isom_set_track_enabled(import->dest, track, 1);
-	if (import->esd && !import->esd->ESID) import->esd->ESID = gf_isom_get_track_id(import->dest, track);
-	import->final_trackID = gf_isom_get_track_id(import->dest, track);
-	if (import->esd && import->esd->dependsOnESID) {
-		gf_isom_set_track_reference(import->dest, track, GF_ISOM_REF_DECODE, import->esd->dependsOnESID);
-	}
-
-	e = gf_isom_avc_config_new(import->dest, track, avccfg, NULL, NULL, &di);
-	if (e) goto exit;
-
-	gf_isom_set_nalu_extract_mode(import->dest, track, GF_ISOM_NALU_EXTRACT_INSPECT);
-
-	sample_data = NULL;
-	sample_is_rap = GF_FALSE;
-	sample_has_islice = GF_FALSE;
-	sample_has_slice = GF_FALSE;
-	cur_samp = 0;
-	is_paff = GF_FALSE;
-	total_size = gf_bs_get_size(bs);
-	nal_start = gf_bs_get_position(bs);
-	duration = (u64) ( ((Double)import->duration) * timescale / 1000.0);
-
-	nb_i = nb_idr = nb_p = nb_b = nb_sp = nb_si = nb_sei = 0;
-	max_w = max_h = 0;
-	first_nal = GF_TRUE;
-	ref_frame = 0;
-	last_poc = max_last_poc = max_last_b_poc = prev_last_poc = 0;
-	max_total_delay = 0;
-
-	gf_isom_set_cts_packing(import->dest, track, GF_TRUE);
-	has_cts_offset = GF_FALSE;
-	min_poc = 0;
-	poc_shift = 0;
-	prev_nalu_prefix_size = 0;
-	res_prev_nalu_prefix = 0;
-	priority_prev_nalu_prefix = 0;
-	nb_nalus = 0;
-
-	while (gf_bs_available(bs)) {
-		u8 nal_hdr, skip_nal, is_subseq, add_sps, nal_ref_idc;
-		u32 nal_and_trailing_size;
-
-		nal_and_trailing_size = nal_size = gf_media_nalu_next_start_code_bs(bs);
-		if (!(import->flags & GF_IMPORT_KEEP_TRAILING)) {
-			nal_size = gf_media_nalu_payload_end_bs(bs);
-		}
-
-		if (nal_size>max_size) {
-			buffer = (char*)gf_realloc(buffer, sizeof(char)*nal_size);
-			max_size = nal_size;
-		}
-
-		/*read the file, and work on a memory buffer*/
-		gf_bs_read_data(bs, buffer, nal_size);
-
-		gf_bs_seek(bs, nal_start);
-		nal_hdr = gf_bs_read_u8(bs);
-		nal_type = nal_hdr & 0x1F;
-
-		is_subseq = 0;
-		skip_nal = 0;
-		copy_size = flush_sample = GF_FALSE;
-		is_islice = GF_FALSE;
-
-		if (nal_type == GF_AVC_NALU_SVC_SUBSEQ_PARAM || nal_type == GF_AVC_NALU_SVC_PREFIX_NALU || nal_type == GF_AVC_NALU_SVC_SLICE) {
-			avc.is_svc = GF_TRUE;
-		}
-		nb_nalus ++;
-
-		switch (gf_media_avc_parse_nalu(bs, nal_hdr, &avc)) {
-		case 1:
-			if (import->flags & GF_IMPORT_FORCE_XPS_INBAND) {
-				if (sample_has_slice) flush_sample = GF_TRUE;
-			} else {
-				flush_sample = GF_TRUE;
-			}
-			break;
-		case -1:
-			gf_import_message(import, GF_OK, "Warning: Error parsing NAL unit");
-			skip_nal = 1;
-			break;
-		case -2:
-			skip_nal = 1;
-			break;
-		default:
-			break;
-		}
-		switch (nal_type) {
-		case GF_AVC_NALU_SVC_SUBSEQ_PARAM:
-			is_subseq = 1;
-		case GF_AVC_NALU_SEQ_PARAM:
-			idx = gf_media_avc_read_sps(buffer, nal_size, &avc, is_subseq, NULL);
-			if (idx<0) {
-				if (avc.sps[0].profile_idc) {
-					GF_LOG(GF_LOG_WARNING, GF_LOG_CONTAINER, ("Error parsing SeqInfo"));
-				} else {
-					e = gf_import_message(import, GF_NON_COMPLIANT_BITSTREAM, "Error parsing SeqInfo");
-					goto exit;
-				}
-			}
-			add_sps = 0;
-			dstcfg = (import->flags & GF_IMPORT_SVC_EXPLICIT) ? svccfg : avccfg;
-			if (is_subseq) {
-				if ((avc.sps[idx].state & AVC_SUBSPS_PARSED) && !(avc.sps[idx].state & AVC_SUBSPS_DECLARED)) {
-					avc.sps[idx].state |= AVC_SUBSPS_DECLARED;
-					add_sps = 1;
-					avc.sps[idx].sbusps_crc = gf_crc_32(buffer, nal_size);
-				}
-				dstcfg = svccfg;
-				if (import->flags & GF_IMPORT_SVC_NONE) {
-					add_sps = 0;
-				}
-			} else {
-				if ((avc.sps[idx].state & AVC_SPS_PARSED) && !(avc.sps[idx].state & AVC_SPS_DECLARED)) {
-					avc.sps[idx].state |= AVC_SPS_DECLARED;
-					add_sps = 1;
-				}
-			}
-			if (avc.sps[idx].state & AVC_SUBSPS_DECLARED) {
-				if (import->flags & GF_IMPORT_SVC_NONE) {
-					copy_size = 0;
-				} else {
-					/*some streams are not really nice and reuse sps idx with differnet parameters (typically
-					when concatenated bitstreams). Since we cannot put two SPS with the same idx in the decoder config, we keep them in the
-					video bitstream*/
-					if (avc.sps[idx].sbusps_crc != gf_crc_32(buffer, nal_size) ) {
-						copy_size = nal_size;
-					}
-				}
-			}
-
-			//always keep NAL
-			if (import->flags & GF_IMPORT_FORCE_XPS_INBAND) {
-				copy_size = nal_size;
-				if (sample_has_slice) flush_sample = GF_TRUE;
-			}
-
-			//first declaration of SPS,
-			if (add_sps) {
-				dstcfg->configurationVersion = 1;
-				dstcfg->profile_compatibility = avc.sps[idx].prof_compat;
-				dstcfg->AVCProfileIndication = avc.sps[idx].profile_idc;
-				dstcfg->AVCLevelIndication = avc.sps[idx].level_idc;
-
-				dstcfg->chroma_format = avc.sps[idx].chroma_format;
-				dstcfg->luma_bit_depth = 8 + avc.sps[idx].luma_bit_depth_m8;
-				dstcfg->chroma_bit_depth = 8 + avc.sps[idx].chroma_bit_depth_m8;
-				/*try to patch ?*/
-				if (!gf_avc_is_rext_profile(dstcfg->AVCProfileIndication)
-					&& ((dstcfg->chroma_format>1) || (dstcfg->luma_bit_depth>8) || (dstcfg->chroma_bit_depth>8))
-				) {
-					if ((dstcfg->luma_bit_depth>8) || (dstcfg->chroma_bit_depth>8)) {
-						dstcfg->AVCProfileIndication=110;
-					} else {
-						dstcfg->AVCProfileIndication = (dstcfg->chroma_format==3) ? 244 : 122;
-					}
-				}
-
-				if (import->flags & GF_IMPORT_FORCE_XPS_INBAND) {
-					copy_size = nal_size;
-				} else {
-					slc = (GF_AVCConfigSlot*)gf_malloc(sizeof(GF_AVCConfigSlot));
-					slc->size = nal_size;
-					slc->id = idx;
-					slc->data = (char*)gf_malloc(sizeof(char)*slc->size);
-					memcpy(slc->data, buffer, sizeof(char)*slc->size);
-					gf_list_add(dstcfg->sequenceParameterSets, slc);
-				}
-
-				/*disable frame rate scan, most bitstreams have wrong values there*/
-				if (detect_fps && avc.sps[idx].vui.timing_info_present_flag
-				        /*if detected FPS is greater than 1000, assume wrong timing info*/
-				        && (avc.sps[idx].vui.time_scale <= 1000*avc.sps[idx].vui.num_units_in_tick)
-				   ) {
-					/*ISO/IEC 14496-10 n11084 Table E-6*/
-					/* not used :				u8 DeltaTfiDivisorTable[] = {1,1,1,2,2,2,2,3,3,4,6}; */
-					u8 DeltaTfiDivisorIdx;
-					if (!avc.sps[idx].vui.pic_struct_present_flag) {
-						DeltaTfiDivisorIdx = 1 + (1-avc.s_info.field_pic_flag);
-					} else {
-						if (!avc.sei.pic_timing.pic_struct)
-							DeltaTfiDivisorIdx = 2;
-						else if (avc.sei.pic_timing.pic_struct == 8)
-							DeltaTfiDivisorIdx = 6;
-						else
-							DeltaTfiDivisorIdx = (avc.sei.pic_timing.pic_struct+1) / 2;
-					}
-					timescale = 2 * avc.sps[idx].vui.time_scale;
-					dts_inc =   2 * avc.sps[idx].vui.num_units_in_tick * DeltaTfiDivisorIdx;
-					FPS = (Double)timescale / dts_inc;
-					detect_fps = GF_FALSE;
-
-					if (!avc.sps[idx].vui.fixed_frame_rate_flag)
-						GF_LOG(GF_LOG_INFO, GF_LOG_CODING, ("[avc-h264] Possible Variable Frame Rate: VUI \"fixed_frame_rate_flag\" absent.\n"));
-
-					gf_isom_remove_track(import->dest, track);
-					if (sample_data) gf_bs_del(sample_data);
-					gf_odf_avc_cfg_del(avccfg);
-					avccfg = NULL;
-					gf_odf_avc_cfg_del(svccfg);
-					svccfg = NULL;
-					gf_free(buffer);
-					buffer = NULL;
-					gf_bs_del(bs);
-					bs = NULL;
-					gf_fseek(mdia, 0, SEEK_SET);
-					goto restart_import;
-				}
-
-				if (is_subseq) {
-					if (last_svc_sps<(u32) idx) {
-						if (import->flags & GF_IMPORT_SVC_EXPLICIT) {
-							gf_import_message(import, GF_OK, "SVC-H264 import - frame size %d x %d at %02.3f FPS", avc.sps[idx].width, avc.sps[idx].height, FPS);
-						} else {
-							gf_import_message(import, GF_OK, "SVC Detected - SSPS ID %d - frame size %d x %d", idx-GF_SVC_SSPS_ID_SHIFT, avc.sps[idx].width, avc.sps[idx].height);
-						}
-						last_svc_sps = idx;
-					}
-					/* prevent from adding the subseq PS to the samples */
-					copy_size = 0;
-				} else {
-					if (first_avc) {
-						first_avc = GF_FALSE;
-						if (!(import->flags & GF_IMPORT_SVC_EXPLICIT)) {
-							gf_import_message(import, GF_OK, "AVC-H264 import - frame size %d x %d at %02.3f FPS", avc.sps[idx].width, avc.sps[idx].height, FPS);
-						}
-					}
-				}
-				if (!is_subseq || (import->flags & GF_IMPORT_SVC_EXPLICIT)) {
-					if ((max_w <= avc.sps[idx].width) && (max_h <= avc.sps[idx].height)) {
-						max_w = avc.sps[idx].width;
-						max_h = avc.sps[idx].height;
-					}
-				}
-			}
-			break;
-		case GF_AVC_NALU_PIC_PARAM:
-			idx = gf_media_avc_read_pps(buffer, nal_size, &avc);
-			if (idx<0) {
-				e = gf_import_message(import, GF_NON_COMPLIANT_BITSTREAM, "Error parsing Picture Param");
-				goto exit;
-			}
-			/*some streams are not really nice and reuse sps idx with differnet parameters (typically
-			when concatenated bitstreams). Since we cannot put two SPS with the same idx in the decoder config, we keep them in the
-			video bitstream - if same CRC for the PPS, this is the same PPS, don't copy over*/
-			if (avc.pps[idx].status > 1) {
-				u32 pps_crc = gf_crc_32(buffer, nal_size);
-				if (pps_crc != avc.pps[idx].status) {
-					copy_size = nal_size;
-				}
-			}
-
-			//always keep NAL
-			if (import->flags & GF_IMPORT_FORCE_XPS_INBAND) {
-				copy_size = nal_size;
-				if (sample_has_slice) flush_sample = GF_TRUE;
-			} else {
-				if (avc.pps[idx].status==1) {
-					avc.pps[idx].status = gf_crc_32(buffer, nal_size);
-					slc = (GF_AVCConfigSlot*)gf_malloc(sizeof(GF_AVCConfigSlot));
-					slc->size = nal_size;
-					slc->id = idx;
-					slc->data = (char*)gf_malloc(sizeof(char)*slc->size);
-					memcpy(slc->data, buffer, sizeof(char)*slc->size);
-
-					/* by default, we put all PPS in the base AVC layer,
-					  they will be moved to the SVC layer upon analysis of SVC slice. */
-					//dstcfg = (import->flags & GF_IMPORT_SVC_EXPLICIT) ? svccfg : avccfg;
-					dstcfg = avccfg;
-
-					if (import->flags & GF_IMPORT_SVC_EXPLICIT)
-						dstcfg = svccfg;
-
-					gf_list_add(dstcfg->pictureParameterSets, slc);
-				}
-			}
-			break;
-		case GF_AVC_NALU_SEI:
-			if (import->flags & GF_IMPORT_NO_SEI) {
-				copy_size = 0;
-			} else {
-				if (avc.sps_active_idx != -1) {
-					copy_size = gf_media_avc_reformat_sei(buffer, nal_size, &avc);
-				} else {
-					//if no state yet, import SEI
-					copy_size = nal_size;
-				}
-				if (copy_size)
-					nb_sei++;
-			}
-			break;
-
-		case GF_AVC_NALU_NON_IDR_SLICE:
-		case GF_AVC_NALU_DP_A_SLICE:
-		case GF_AVC_NALU_DP_B_SLICE:
-		case GF_AVC_NALU_DP_C_SLICE:
-		case GF_AVC_NALU_IDR_SLICE:
-			if (!skip_nal) {
-				copy_size = nal_size;
-				switch (avc.s_info.slice_type) {
-				case GF_AVC_TYPE_P:
-				case GF_AVC_TYPE2_P:
-					nb_p++;
-					break;
-				case GF_AVC_TYPE_I:
-				case GF_AVC_TYPE2_I:
-					nb_i++;
-					is_islice = GF_TRUE;
-					break;
-				case GF_AVC_TYPE_B:
-				case GF_AVC_TYPE2_B:
-					nb_b++;
-					break;
-				case GF_AVC_TYPE_SP:
-				case GF_AVC_TYPE2_SP:
-					nb_sp++;
-					break;
-				case GF_AVC_TYPE_SI:
-				case GF_AVC_TYPE2_SI:
-					nb_si++;
-					break;
-				}
-			}
-			break;
-
-		/*remove*/
-		case GF_AVC_NALU_ACCESS_UNIT:
-			if (import->keep_audelim) {
-				copy_size = nal_size;
-			} else {
-				copy_size = 0;
-			}
-			break;
-		case GF_AVC_NALU_FILLER_DATA:
-		case GF_AVC_NALU_END_OF_SEQ:
-		case GF_AVC_NALU_END_OF_STREAM:
-			break;
-
-		case GF_AVC_NALU_SVC_PREFIX_NALU:
-			if (import->flags & GF_IMPORT_SVC_NONE) {
-				copy_size = 0;
-				break;
-			}
-			copy_size = nal_size;
-			break;
-		case GF_AVC_NALU_SVC_SLICE:
-		{
-			u32 i;
-			for (i = 0; i < gf_list_count(avccfg->pictureParameterSets); i ++) {
-				slc = (GF_AVCConfigSlot*)gf_list_get(avccfg->pictureParameterSets, i);
-				if (avc.s_info.pps->id == slc->id) {
-					/* This PPS is used by an SVC NAL unit, it should be moved to the SVC Config Record) */
-					gf_list_rem(avccfg->pictureParameterSets, i);
-					i--;
-					gf_list_add(svccfg->pictureParameterSets, slc);
-				}
-			}
-		}
-		if (import->flags & GF_IMPORT_SVC_NONE) {
-			copy_size = 0;
-			break;
-		}
-		if (! skip_nal) {
-			copy_size = nal_size;
-			switch (avc.s_info.slice_type) {
-			case GF_AVC_TYPE_P:
-			case GF_AVC_TYPE2_P:
-				avc.s_info.sps->nb_ep++;
-				break;
-			case GF_AVC_TYPE_I:
-			case GF_AVC_TYPE2_I:
-				avc.s_info.sps->nb_ei++;
-				break;
-			case GF_AVC_TYPE_B:
-			case GF_AVC_TYPE2_B:
-				avc.s_info.sps->nb_eb++;
-				break;
-			}
-		}
-		break;
-
-		case GF_AVC_NALU_SEQ_PARAM_EXT:
-			idx = gf_media_avc_read_sps_ext(buffer, nal_size);
-			if (idx<0 || idx>31) {
-				e = gf_import_message(import, GF_NON_COMPLIANT_BITSTREAM, "Error parsing Sequence Param Extension");
-				goto exit;
-			}
-
-			if (! (avc.sps[idx].state & AVC_SPS_EXT_DECLARED)) {
-				avc.sps[idx].state |= AVC_SPS_EXT_DECLARED;
-
-				slc = (GF_AVCConfigSlot*)gf_malloc(sizeof(GF_AVCConfigSlot));
-				slc->size = nal_size;
-				slc->id = idx;
-				slc->data = (char*)gf_malloc(sizeof(char)*slc->size);
-				memcpy(slc->data, buffer, sizeof(char)*slc->size);
-
-				if (!avccfg->sequenceParameterSetExtensions)
-					avccfg->sequenceParameterSetExtensions = gf_list_new();
-
-				gf_list_add(avccfg->sequenceParameterSetExtensions, slc);
-			}
-			break;
-
-		case GF_AVC_NALU_SLICE_AUX:
-
-		default:
-			gf_import_message(import, GF_OK, "WARNING: NAL Unit type %d not handled - adding", nal_type);
-			copy_size = nal_size;
-			break;
-		}
-
-		if (!nal_size) break;
-
-		if (flush_sample && sample_data) {
-			Bool is_rap=GF_FALSE;;
-			GF_ISOSample *samp = gf_isom_sample_new();
-			samp->DTS = (u64)dts_inc*cur_samp;
-			samp->IsRAP = sample_is_rap ? RAP : RAP_NO;
-			if (!sample_is_rap) {
-				if (sample_has_islice && (import->flags & GF_IMPORT_FORCE_SYNC) && (sei_recovery_frame_count==0)) {
-					samp->IsRAP = RAP;
-					if (!use_opengop_gdr) {
-						use_opengop_gdr = 1;
-						GF_LOG(GF_LOG_WARNING, GF_LOG_CODING, ("[AVC Import] Forcing non-IDR samples with I slices to be marked as sync points - resulting file will not be ISO conformant\n"));
-					}
-				}
-			}
-			gf_bs_get_content(sample_data, &samp->data, &samp->dataLength);
-			gf_bs_del(sample_data);
-			sample_data = NULL;
-
-			if (prev_nalu_prefix_size) {
-				u32 size, reserved, nb_subs;
-				u8 priority;
-				Bool discardable;
-
-				samp->dataLength -= size_length/8 + prev_nalu_prefix_size;
-
-				if (set_subsamples) {
-					/* determine the number of subsamples */
-					nb_subs = gf_isom_sample_has_subsamples(import->dest, track, cur_samp+1, 0);
-					if (nb_subs) {
-						/* fetch size, priority, reserved and discardable info for last subsample */
-						gf_isom_sample_get_subsample(import->dest, track, cur_samp+1, 0, nb_subs, &size, &priority, &reserved, &discardable);
-
-						/*remove last subsample entry!*/
-						gf_isom_add_subsample(import->dest, track, cur_samp+1, 0, 0, 0, 0, GF_FALSE);
-					}
-				}
-
-				/*rewrite last NALU prefix at the beginning of next sample*/
-				sample_data = gf_bs_new(NULL, 0, GF_BITSTREAM_WRITE);
-				gf_bs_write_data(sample_data, samp->data + samp->dataLength, size_length/8 + prev_nalu_prefix_size);
-
-				if (set_subsamples) {
-					/*add subsample entry to next sample*/
-					gf_isom_add_subsample(import->dest, track, cur_samp+2, 0, size_length/8 + prev_nalu_prefix_size, priority, reserved, discardable);
-				}
-
-				prev_nalu_prefix_size = 0;
-			}
-			/*CTS recomuting is much trickier than with MPEG-4 ASP due to b-slice used as references - we therefore
-			store the POC as the CTS offset and update the whole table at the end*/
-			samp->CTS_Offset = last_poc - poc_shift;
-			assert(last_poc >= poc_shift);
-			e = gf_isom_add_sample(import->dest, track, di, samp);
-			if (e) goto exit;
-
-			sample_has_slice = GF_FALSE;
-			cur_samp++;
-
-			if (samp->IsRAP) is_rap = GF_TRUE;
-
-			/*write sampleGroups info*/
-			if (!samp->IsRAP && ( (sei_recovery_frame_count>=0) || sample_has_islice) ) {
-				/*generic GDR*/
-				if (sei_recovery_frame_count > 0) {
-					if (!use_opengop_gdr) use_opengop_gdr = 1;
-					e = gf_isom_set_sample_roll_group(import->dest, track, cur_samp, (s16) sei_recovery_frame_count);
-				}
-				/*open-GOP*/
-				else if ((sei_recovery_frame_count == 0) && sample_has_islice) {
-					if (!use_opengop_gdr) use_opengop_gdr = 2;
-					e = gf_isom_set_sample_rap_group(import->dest, track, cur_samp, 0);
-					is_rap = GF_TRUE;
-				}
-				if (e) goto exit;
-			}
-			//write sample deps
-			if (import->flags & GF_IMPORT_SAMPLE_DEPS) {
-				u32 isLeading, dependsOn, dependedOn, hasRedundant;
-				isLeading = 0; //for avc we would need to parse sub-seq info SEI
-				dependsOn = is_rap ? 2 : 1;
-				dependedOn = sample_is_ref ? 1 : 2;
-				hasRedundant = has_redundant ? 1 : 2;
-
-				e = gf_isom_sample_set_dep_info(import->dest, track, cur_samp, isLeading, dependsOn, dependedOn, hasRedundant);
-				if (e) goto exit;
-			}
-			sample_is_ref = GF_FALSE;
-			has_redundant = GF_FALSE;
-
-			gf_isom_sample_del(&samp);
-			gf_set_progress("Importing AVC-H264", (u32) (nal_start/1024), (u32) (total_size/1024) );
-			first_nal = GF_TRUE;
-
-			if (min_poc > last_poc)
-				min_poc = last_poc;
-
-			sample_has_islice = GF_FALSE;
-			sei_recovery_frame_count = -1;
-		}
-
-
-		if (copy_size) {
-			//nal in current sample is a ref
-			nal_ref_idc = (nal_hdr & 0x60) >> 5;
-			if (nal_ref_idc) {
-				sample_is_ref = GF_TRUE;
-			}
-			
-			if (is_islice)
-				sample_has_islice = GF_TRUE;
-
-			if ((size_length<32) && ( (u32) (1<<size_length)-1 < copy_size)) {
-				u32 diff_size = 8;
-				while ((size_length<32) && ( (u32) (1<<(size_length+diff_size))-1 < copy_size)) diff_size+=8;
-				/*only 8bits, 16bits and 32 bits*/
-				if (size_length+diff_size == 24) diff_size+=8;
-
-				gf_import_message(import, GF_OK, "Adjusting AVC SizeLength to %d bits", size_length+diff_size);
-				gf_media_avc_rewrite_samples(import->dest, track, size_length, size_length+diff_size);
-
-				/*rewrite current sample*/
-				if (sample_data) {
-					char *sd;
-					u32 sd_l;
-					GF_BitStream *prev_sd;
-					gf_bs_get_content(sample_data, &sd, &sd_l);
-					gf_bs_del(sample_data);
-					sample_data = gf_bs_new(NULL, 0, GF_BITSTREAM_WRITE);
-					prev_sd = gf_bs_new(sd, sd_l, GF_BITSTREAM_READ);
-					while (gf_bs_available(prev_sd)) {
-						char *buf;
-						u32 s = gf_bs_read_int(prev_sd, size_length);
-						gf_bs_write_int(sample_data, s, size_length+diff_size);
-						buf = (char*)gf_malloc(sizeof(char)*s);
-						gf_bs_read_data(prev_sd, buf, s);
-						gf_bs_write_data(sample_data, buf, s);
-						gf_free(buf);
-					}
-					gf_bs_del(prev_sd);
-					gf_free(sd);
-				}
-				size_length+=diff_size;
-
-			}
-			if (!sample_data) sample_data = gf_bs_new(NULL, 0, GF_BITSTREAM_WRITE);
-			gf_bs_write_int(sample_data, copy_size, size_length);
-			gf_bs_write_data(sample_data, buffer, copy_size);
-
-			/*fixme - we need finer grain for priority*/
-			if ((nal_type==GF_AVC_NALU_SVC_PREFIX_NALU) || (nal_type==GF_AVC_NALU_SVC_SLICE)) {
-				u32 res = 0;
-				u8 prio;
-				unsigned char *p = (unsigned char *) buffer;
-				res |= (p[0] & 0x60) ? 0x80000000 : 0; // RefPicFlag
-				res |= 0 ? 0x40000000 : 0;             // RedPicFlag TODO: not supported, would require to parse NAL unit payload
-				res |= (1<=nal_type && nal_type<=5) || (nal_type==GF_AVC_NALU_SVC_PREFIX_NALU) || (nal_type==GF_AVC_NALU_SVC_SLICE) ? 0x20000000 : 0;  // VclNALUnitFlag
-				res |= p[1] << 16;                     // use values of IdrFlag and PriorityId directly from SVC extension header
-				res |= p[2] << 8;                      // use values of DependencyId and QualityId directly from SVC extension header
-				res |= p[3] & 0xFC;                    // use values of TemporalId and UseRefBasePicFlag directly from SVC extension header
-				res |= 0 ? 0x00000002 : 0;             // StoreBaseRepFlag TODO: SVC FF mentions a store_base_rep_flag which cannot be found in SVC spec
-
-				// priority_id (6 bits) in SVC has inverse meaning -> lower value means higher priority - invert it and scale it to 8 bits
-				prio = (63 - (p[1] & 0x3F)) << 2;
-
-				if (set_subsamples) {
-					gf_isom_add_subsample(import->dest, track, cur_samp+1, 0, copy_size+size_length/8, prio, res, GF_TRUE);
-				}
-
-				if (nal_type==GF_AVC_NALU_SVC_PREFIX_NALU) {
-					/* remember reserved and priority value */
-					res_prev_nalu_prefix = res;
-					priority_prev_nalu_prefix = prio;
-				}
-			} else if (set_subsamples) {
-				/* use the res and priority value of last prefix NALU */
-				gf_isom_add_subsample(import->dest, track, cur_samp+1, 0, copy_size+size_length/8, priority_prev_nalu_prefix, res_prev_nalu_prefix, GF_FALSE);
-			}
-			if (nal_type!=GF_AVC_NALU_SVC_PREFIX_NALU) {
-				res_prev_nalu_prefix = 0;
-				priority_prev_nalu_prefix = 0;
-			}
-
-			if (nal_type != GF_AVC_NALU_SVC_PREFIX_NALU) {
-				prev_nalu_prefix_size = 0;
-			} else {
-				prev_nalu_prefix_size += nal_size;
-			}
-
-			switch (nal_type) {
-			case GF_AVC_NALU_SVC_SLICE:
-			case GF_AVC_NALU_NON_IDR_SLICE:
-			case GF_AVC_NALU_DP_A_SLICE:
-			case GF_AVC_NALU_DP_B_SLICE:
-			case GF_AVC_NALU_DP_C_SLICE:
-			case GF_AVC_NALU_IDR_SLICE:
-			case GF_AVC_NALU_SLICE_AUX:
-				sample_has_slice = GF_TRUE;
-				if (!is_paff && avc.s_info.bottom_field_flag)
-					is_paff = GF_TRUE;
-
-				slice_is_ref = (avc.s_info.nal_unit_type==GF_AVC_NALU_IDR_SLICE) ? GF_TRUE : GF_FALSE;
-				if (slice_is_ref)
-					nb_idr++;
-				slice_force_ref = GF_FALSE;
-
-				if (avc.s_info.redundant_pic_cnt>0) {
-					has_redundant = GF_TRUE;
-				}
-
-				/*we only indicate TRUE IDRs for sync samples (cf AVC file format spec).
-				SEI recovery should be used to build sampleToGroup & RollRecovery tables*/
-				if (first_nal) {
-					first_nal = GF_FALSE;
-					if (avc.sei.recovery_point.valid || (import->flags & GF_IMPORT_FORCE_SYNC)) {
-						Bool bIntraSlice = gf_media_avc_slice_is_intra(&avc);
-						assert(avc.s_info.nal_unit_type!=GF_AVC_NALU_IDR_SLICE || bIntraSlice);
-
-						sei_recovery_frame_count = avc.sei.recovery_point.frame_cnt;
-
-						/*we allow to mark I-frames as sync on open-GOPs (with sei_recovery_frame_count=0) when forcing sync even when the SEI RP is not available*/
-						if (!avc.sei.recovery_point.valid && bIntraSlice) {
-							sei_recovery_frame_count = 0;
-							if (use_opengop_gdr == 1) {
-								use_opengop_gdr = 2; /*avoid message flooding*/
-								GF_LOG(GF_LOG_WARNING, GF_LOG_CODING, ("[AVC Import] No valid SEI Recovery Point found although needed - forcing\n"));
-							}
-						}
-						avc.sei.recovery_point.valid = 0;
-						if (bIntraSlice && (import->flags & GF_IMPORT_FORCE_SYNC) && (sei_recovery_frame_count==0))
-							slice_force_ref = GF_TRUE;
-					}
-					sample_is_rap = gf_media_avc_slice_is_IDR(&avc);
-				}
-
-				if (avc.s_info.poc<poc_shift) {
-					u32 j;
-					if (ref_frame) {
-						for (j=ref_frame; j<=cur_samp; j++) {
-							GF_ISOSample *samp = gf_isom_get_sample_info(import->dest, track, j, NULL, NULL);
-							if (!samp) break;
-							samp->CTS_Offset += poc_shift;
-							samp->CTS_Offset -= avc.s_info.poc;
-							gf_isom_modify_cts_offset(import->dest, track, j, samp->CTS_Offset);
-							gf_isom_sample_del(&samp);
-						}
-					}
-					poc_shift = avc.s_info.poc;
-				}
-
-				/*if #pics, compute smallest POC increase*/
-				if (avc.s_info.poc != last_poc) {
-					if (!poc_diff || (poc_diff > abs(avc.s_info.poc-last_poc))) {
-						poc_diff = abs(avc.s_info.poc-last_poc);/*ideally we would need to start the parsing again as poc_diff helps computing max_total_delay*/
-					}
-					last_poc = avc.s_info.poc;
-				}
-
-				/*ref slice, reset poc*/
-				if (slice_is_ref) {
-					ref_frame = cur_samp+1;
-					max_last_poc = last_poc = max_last_b_poc = 0;
-					poc_shift = 0;
-				}
-				/*forced ref slice*/
-				else if (slice_force_ref) {
-					ref_frame = cur_samp+1;
-					/*adjust POC shift as sample will now be marked as sync, so wo must store poc as if IDR (eg POC=0) for our CTS offset computing to be correct*/
-					poc_shift = avc.s_info.poc;
-				}
-				/*strictly less - this is a new P slice*/
-				else if (max_last_poc<last_poc) {
-					max_last_b_poc = 0;
-					//prev_last_poc = max_last_poc;
-					max_last_poc = last_poc;
-				}
-				/*stricly greater*/
-				else if (max_last_poc>last_poc) {
-					/*need to store TS offsets*/
-					has_cts_offset = GF_TRUE;
-					switch (avc.s_info.slice_type) {
-					case GF_AVC_TYPE_B:
-					case GF_AVC_TYPE2_B:
-						if (!max_last_b_poc) {
-							max_last_b_poc = last_poc;
-						}
-						/*if same poc than last max, this is a B-slice*/
-						else if (last_poc>max_last_b_poc) {
-							max_last_b_poc = last_poc;
-						}
-						/*otherwise we had a B-slice reference: do nothing*/
-
-						break;
-					}
-				}
-
-				/*compute max delay (applicable when B slice are present)*/
-				if (ref_frame && poc_diff && (s32)(cur_samp-(ref_frame-1)-last_poc/poc_diff)>(s32)max_total_delay) {
-					max_total_delay = cur_samp - (ref_frame-1) - last_poc/poc_diff;
-				}
-			}
-		}
-
-		gf_bs_align(bs);
-		nal_end = gf_bs_get_position(bs);
-		assert(nal_start <= nal_end);
-		assert(nal_end <= nal_start + nal_and_trailing_size);
-		if (nal_end != nal_start + nal_and_trailing_size)
-			gf_bs_seek(bs, nal_start + nal_and_trailing_size);
-
-		if (!gf_bs_available(bs)) break;
-		if (duration && (dts_inc*cur_samp > duration)) break;
-		if (import->flags & GF_IMPORT_DO_ABORT) break;
-
-		/*consume next start code*/
-		nal_start = gf_media_nalu_next_start_code_bs(bs);
-		if (nal_start) {
-			GF_LOG(GF_LOG_ERROR, GF_LOG_CODING, ("[avc-h264] invalid nal_size (%u)? Skipping "LLU" bytes to reach next start code\n", nal_size, nal_start));
-			gf_bs_skip_bytes(bs, nal_start);
-		}
-		nal_start = gf_media_nalu_is_start_code(bs);
-		if (!nal_start) {
-			GF_LOG(GF_LOG_ERROR, GF_LOG_CODING, ("[avc-h264] error: no start code found ("LLU" bytes read out of "LLU") - leaving\n", gf_bs_get_position(bs), gf_bs_get_size(bs)));
-			break;
-		}
-		nal_start = gf_bs_get_position(bs);
-	}
-
-	/*final flush*/
-	if (sample_data) {
-		GF_ISOSample *samp = gf_isom_sample_new();
-		samp->DTS = (u64)dts_inc*cur_samp;
-		samp->IsRAP = sample_is_rap ? RAP : RAP_NO;
-		if (!sample_is_rap && sample_has_islice && (import->flags & GF_IMPORT_FORCE_SYNC)) {
-			samp->IsRAP = RAP;
-		}
-		/*we store the frame order (based on the POC) as the CTS offset and update the whole table at the end*/
-		samp->CTS_Offset = last_poc - poc_shift;
-		gf_bs_get_content(sample_data, &samp->data, &samp->dataLength);
-		gf_bs_del(sample_data);
-		sample_data = NULL;
-		e = gf_isom_add_sample(import->dest, track, di, samp);
-		if (e) goto exit;
-		gf_isom_sample_del(&samp);
-		gf_set_progress("Importing AVC-H264", (u32) cur_samp, cur_samp+1);
-		cur_samp++;
-
-		//write sample deps
-		if (import->flags & GF_IMPORT_SAMPLE_DEPS) {
-			u32 isLeading, dependsOn, dependedOn;
-			isLeading = 0;
-			dependsOn = (sample_is_rap || sample_has_islice) ? 2 : 1;
-			dependedOn = sample_is_ref ? 1 : 2;
-
-			e = gf_isom_sample_set_dep_info(import->dest, track, cur_samp, isLeading, dependsOn, dependedOn, 2);
-			if (e) goto exit;
-		}
-		sample_is_ref = GF_FALSE;
-
-	}
-
-
-	/*recompute all CTS offsets*/
-	if (has_cts_offset) {
-		u32 i, last_cts_samp;
-		u64 last_dts, max_cts, min_cts, min_cts_offset;
-		if (!poc_diff) poc_diff = 1;
-		/*no b-frame references, no need to cope with negative poc*/
-		if (!max_total_delay) {
-			min_poc=0;
-			max_total_delay = 1;
-		}
-		cur_samp = gf_isom_get_sample_count(import->dest, track);
-		min_poc *= -1;
-		last_dts = 0;
-		max_cts = 0;
-		min_cts = (u64) -1;
-		min_cts_offset = (u64) -1;
-		last_cts_samp = 0;
-
-		for (i=0; i<cur_samp; i++) {
-			u64 cts;
-			/*not using descIdx and data_offset will only fetch DTS, CTS and RAP which is all we need*/
-			GF_ISOSample *samp = gf_isom_get_sample_info(import->dest, track, i+1, NULL, NULL);
-			/*poc re-init (RAP and POC to 0, otherwise that's SEI recovery), update base DTS*/
-			if (samp->IsRAP /*&& !samp->CTS_Offset*/)
-				last_dts = samp->DTS * (1+is_paff);
-
-			/*CTS offset is frame POC (refers to last IDR)*/
-			cts = ( (min_poc + (s32) samp->CTS_Offset) * dts_inc ) / poc_diff + (u32) last_dts;
-
-			/*if PAFF, 2 pictures (eg poc) <=> 1 aggregated frame (eg sample), divide by 2*/
-			if (is_paff) {
-				cts /= 2;
-				/*in some cases the poc is not on the top field - if that is the case, round up*/
-				if (cts%dts_inc) {
-					cts = ((cts/dts_inc)+1)*dts_inc;
-				}
-			}
-
-			/*B-frames offset*/
-			cts += (u32) (max_total_delay*dts_inc);
-
-			samp->CTS_Offset = (u32) (cts - samp->DTS);
-
-			if (samp->CTS_Offset < min_cts_offset)
-				min_cts_offset = samp->CTS_Offset;
-
-			if (max_cts < samp->DTS + samp->CTS_Offset) {
-				max_cts = samp->DTS + samp->CTS_Offset;
-				last_cts_samp = i;
-			}
-			if (min_cts >= samp->DTS + samp->CTS_Offset)
-				min_cts = samp->DTS + samp->CTS_Offset;
-
-
-			/*this should never happen, however some streams seem to do weird POC increases (cf sorenson streams, last 2 frames),
-			this should hopefully take care of some bugs and ensure proper CTS...*/
-			if ((s32)samp->CTS_Offset<0) {
-				u32 j, k;
-				samp->CTS_Offset = 0;
-				gf_isom_modify_cts_offset(import->dest, track, i+1, samp->CTS_Offset);
-				for (j=last_cts_samp; j<i; j++) {
-					GF_ISOSample *asamp = gf_isom_get_sample_info(import->dest, track, j+1, NULL, NULL);
-					for (k=j+1; k<=i; k++) {
-						GF_ISOSample *bsamp = gf_isom_get_sample_info(import->dest, track, k+1, NULL, NULL);
-						if (asamp->CTS_Offset+asamp->DTS==bsamp->CTS_Offset+bsamp->DTS) {
-							max_cts += dts_inc;
-							bsamp->CTS_Offset = (u32) (max_cts - bsamp->DTS);
-							gf_isom_modify_cts_offset(import->dest, track, k+1, bsamp->CTS_Offset);
-						}
-						gf_isom_sample_del(&bsamp);
-					}
-					gf_isom_sample_del(&asamp);
-				}
-				max_cts = samp->DTS + samp->CTS_Offset;
-			} else {
-				gf_isom_modify_cts_offset(import->dest, track, i+1, samp->CTS_Offset);
-			}
-			gf_isom_sample_del(&samp);
-		}
-
-		if (min_cts_offset > 0) {
-			gf_isom_shift_cts_offset(import->dest, track, (s32)min_cts_offset);
-			max_cts -= min_cts_offset;
-			min_cts -= min_cts_offset;
-		}
-		/*and repack table*/
-		gf_isom_set_cts_packing(import->dest, track, GF_FALSE);
-
-		if (!(import->flags & GF_IMPORT_NO_EDIT_LIST) && min_cts) {
-			last_dts = max_cts - min_cts + gf_isom_get_sample_duration(import->dest, track, gf_isom_get_sample_count(import->dest, track) );
-
-			last_dts *= gf_isom_get_timescale(import->dest);
-			last_dts /= gf_isom_get_media_timescale(import->dest, track);
-			gf_isom_set_edit_segment(import->dest, track, 0, last_dts, min_cts, GF_ISOM_EDIT_NORMAL);
-		}
-	} else {
-		gf_isom_remove_cts_info(import->dest, track);
-	}
-
-	if (gf_isom_get_sample_count(import->dest,track) == 1) {
-	    gf_isom_set_last_sample_duration(import->dest, track, dts_inc );
-	}
-
-	gf_set_progress("Importing AVC-H264", (u32) cur_samp, cur_samp);
-
-	gf_isom_set_visual_info(import->dest, track, di, max_w, max_h);
-	avccfg->nal_unit_size = size_length/8;
-	svccfg->nal_unit_size = size_length/8;
-
-
-	if (import->flags & GF_IMPORT_FORCE_XPS_INBAND) {
-		gf_isom_avc_config_update(import->dest, track, 1, avccfg);
-		gf_isom_avc_set_inband_config(import->dest, track, 1);
-	} else if (gf_list_count(avccfg->sequenceParameterSets) || !gf_list_count(svccfg->sequenceParameterSets) ) {
-		gf_isom_avc_config_update(import->dest, track, 1, avccfg);
-		if (gf_list_count(svccfg->sequenceParameterSets)) {
-			gf_isom_svc_config_update(import->dest, track, 1, svccfg, GF_TRUE);
-		}
-	} else {
-		gf_isom_svc_config_update(import->dest, track, 1, svccfg, GF_FALSE);
-	}
-
-	if (import->flags & GF_IMPORT_USE_CCST) {
-		e = gf_isom_set_image_sequence_coding_constraints(import->dest, track, di, GF_FALSE, GF_FALSE, GF_TRUE, 15);
-		if (e) goto exit;
-	}
-	if (import->is_alpha) {
-		e = gf_isom_set_image_sequence_alpha(import->dest, track, di, GF_FALSE);
-		if (e) goto exit;
-	}
-
-	e = gf_media_update_par(import->dest, track);
-	if (e) goto exit;
-	/*arbitrary: use the last active SPS*/
-	if (avc.sps[avc.sps_active_idx].vui_parameters_present_flag && avc.sps[avc.sps_active_idx].vui.colour_description_present_flag) {
-		e = gf_isom_set_visual_color_info(import->dest, track, di, GF_ISOM_SUBTYPE_NCLX, avc.sps[avc.sps_active_idx].vui.colour_primaries, avc.sps[avc.sps_active_idx].vui.transfer_characteristics, avc.sps[avc.sps_active_idx].vui.matrix_coefficients, avc.sps[avc.sps_active_idx].vui.video_full_range_flag, NULL, 0);
-		if (e) goto exit;
-	}
-	gf_media_update_bitrate(import->dest, track);
-
-	gf_isom_set_pl_indication(import->dest, GF_ISOM_PL_VISUAL, 0x7F);
-	gf_isom_modify_alternate_brand(import->dest, GF_ISOM_BRAND_AVC1, 1);
-
-	if (!gf_list_count(avccfg->sequenceParameterSets) && !gf_list_count(svccfg->sequenceParameterSets) && !(import->flags & GF_IMPORT_FORCE_XPS_INBAND)) {
-		e = gf_import_message(import, GF_NON_COMPLIANT_BITSTREAM, "Import results: No SPS or PPS found in the bitstream ! Nothing imported\n");
-	} else {
-		u32 i;
-		if (nb_sp || nb_si) {
-			gf_import_message(import, GF_OK, "AVC Import results: %d samples (%d NALUs) - Slices: %d I %d P %d B %d SP %d SI - %d SEI - %d IDR",
-			                  cur_samp, nb_nalus, nb_i, nb_p, nb_b, nb_sp, nb_si, nb_sei, nb_idr);
-		} else {
-			gf_import_message(import, GF_OK, "AVC Import results: %d samples (%d NALUs) - Slices: %d I %d P %d B - %d SEI - %d IDR",
-			                  cur_samp, nb_nalus, nb_i, nb_p, nb_b, nb_sei, nb_idr);
-		}
-
-		for (i=0; i<gf_list_count(svccfg->sequenceParameterSets); i++) {
-			AVC_SPS *sps;
-			GF_AVCConfigSlot *svcc = (GF_AVCConfigSlot*)gf_list_get(svccfg->sequenceParameterSets, i);
-			sps = & avc.sps[svcc->id];
-			if (sps && (sps->state & AVC_SUBSPS_PARSED)) {
-				gf_import_message(import, GF_OK, "SVC (SSPS ID %d) Import results: Slices: %d I %d P %d B", svcc->id - GF_SVC_SSPS_ID_SHIFT, sps->nb_ei, sps->nb_ep, sps->nb_eb);
-			}
-		}
-
-		if (max_total_delay>1) {
-			gf_import_message(import, GF_OK, "Stream uses forward prediction - stream CTS offset: %d frames", max_total_delay);
-		}
-	}
-
-	if (use_opengop_gdr==2) {
-		gf_import_message(import, GF_OK, "OpenGOP detected - adjusting file brand");
-		gf_isom_modify_alternate_brand(import->dest, GF_ISOM_BRAND_ISO6, 1);
-	}
-
-	/*rewrite ESD*/
-	if (import->esd) {
-		if (!import->esd->slConfig) import->esd->slConfig = (GF_SLConfig*) gf_odf_desc_new(GF_ODF_SLC_TAG);
-		import->esd->slConfig->predefined = 2;
-		import->esd->slConfig->timestampResolution = timescale;
-		if (import->esd->decoderConfig) gf_odf_desc_del((GF_Descriptor *)import->esd->decoderConfig);
-		import->esd->decoderConfig = gf_isom_get_decoder_config(import->dest, track, 1);
-		gf_isom_change_mpeg4_description(import->dest, track, 1, import->esd);
-	}
-
-exit:
-	if (sample_data) gf_bs_del(sample_data);
-	gf_odf_avc_cfg_del(avccfg);
-	gf_odf_avc_cfg_del(svccfg);
-	gf_free(buffer);
-	gf_bs_del(bs);
-	gf_fclose(mdia);
-	return e;
-}
-
-#ifndef GPAC_DISABLE_HEVC
-static GF_HEVCParamArray *get_hevc_param_array(GF_HEVCConfig *hevc_cfg, u8 type)
-{
-	u32 i, count = hevc_cfg->param_array ? gf_list_count(hevc_cfg->param_array) : 0;
-	for (i=0; i<count; i++) {
-		GF_HEVCParamArray *ar = (GF_HEVCParamArray*)gf_list_get(hevc_cfg->param_array, i);
-		if (ar->type==type) return ar;
-	}
-	return NULL;
-}
-
-
-static void hevc_set_parall_type(GF_HEVCConfig *hevc_cfg)
-{
-	u32 use_tiles, use_wpp, nb_pps, i, count;
-	HEVCState hevc;
-	GF_HEVCParamArray *ar = get_hevc_param_array(hevc_cfg, GF_HEVC_NALU_PIC_PARAM);
-	if (!ar)
-		return;
-
-	count = gf_list_count(ar->nalus);
-
-	memset(&hevc, 0, sizeof(HEVCState));
-	hevc.sps_active_idx = -1;
-
-	use_tiles = 0;
-	use_wpp = 0;
-	nb_pps = 0;
-
-	for (i=0; i<count; i++) {
-		HEVC_PPS *pps;
-		GF_AVCConfigSlot *slc = (GF_AVCConfigSlot*)gf_list_get(ar->nalus, i);
-		s32 idx = gf_media_hevc_read_pps(slc->data, slc->size, &hevc);
-
-		if (idx>=0) {
-			nb_pps++;
-			pps = &hevc.pps[idx];
-			if (!pps->entropy_coding_sync_enabled_flag && pps->tiles_enabled_flag)
-				use_tiles++;
-			else if (pps->entropy_coding_sync_enabled_flag && !pps->tiles_enabled_flag)
-				use_wpp++;
-		}
-	}
-	if (!use_tiles && !use_wpp) hevc_cfg->parallelismType = 1;
-	else if (!use_wpp && (use_tiles==nb_pps) ) hevc_cfg->parallelismType = 2;
-	else if (!use_tiles && (use_wpp==nb_pps) ) hevc_cfg->parallelismType = 3;
-	else hevc_cfg->parallelismType = 0;
-}
-
-#endif
-
-static GF_Err gf_lhevc_set_operating_points_information(GF_ISOFile *file, u32 hevc_track, u32 track, HEVC_VPS *vps, u8 *max_temporal_id)
-{
-	GF_OperatingPointsInformation *oinf;
-	u32 di = 0;
-	GF_BitStream *bs;
-	char *data;
-	u32 data_size;
-	u32 i;
-
-	if (!vps->vps_extension_found) return GF_OK;
-
-	oinf = gf_isom_oinf_new_entry();
-	if (!oinf) return GF_OUT_OF_MEM;
-
-	oinf->scalability_mask = 0;
-	for (i = 0; i < 16; i++) {
-		if (vps->scalability_mask[i])
-			oinf->scalability_mask |= 1 << i;
-	}
-
-	for (i = 0; i < vps->num_profile_tier_level; i++) {
-		HEVC_ProfileTierLevel ptl = (i == 0) ? vps->ptl : vps->ext_ptl[i-1];
-		LHEVC_ProfileTierLevel *lhevc_ptl;
-		GF_SAFEALLOC(lhevc_ptl, LHEVC_ProfileTierLevel);
-		lhevc_ptl->general_profile_space = ptl.profile_space;
-		lhevc_ptl->general_tier_flag = ptl.tier_flag;
-		lhevc_ptl->general_profile_idc = ptl.profile_idc;
-		lhevc_ptl->general_profile_compatibility_flags = ptl.profile_compatibility_flag;
-		lhevc_ptl->general_constraint_indicator_flags = 0;
-		if (ptl.general_progressive_source_flag)
-			lhevc_ptl->general_constraint_indicator_flags |= ((u64)1) << 47;
-		if (ptl.general_interlaced_source_flag)
-			lhevc_ptl->general_constraint_indicator_flags |= ((u64)1) << 46;
-		if (ptl.general_non_packed_constraint_flag)
-			lhevc_ptl->general_constraint_indicator_flags |= ((u64)1) << 45;
-		if (ptl.general_frame_only_constraint_flag)
-			lhevc_ptl->general_constraint_indicator_flags |= ((u64)1) << 44;
-		lhevc_ptl->general_constraint_indicator_flags |= ptl.general_reserved_44bits;
-		lhevc_ptl->general_level_idc = ptl.level_idc;
-		gf_list_add(oinf->profile_tier_levels, lhevc_ptl);
-	}
-
-	for (i = 0; i < vps->num_output_layer_sets; i++) {
-		LHEVC_OperatingPoint *op;
-		u32 j;
-		u16 minPicWidth, minPicHeight, maxPicWidth, maxPicHeight;
-		u8 maxChromaFormat, maxBitDepth;
-		u8 maxTemporalId;
-		GF_SAFEALLOC(op, LHEVC_OperatingPoint);
-		op->output_layer_set_idx = i;
-		op->layer_count = vps->num_necessary_layers[i];
-		minPicWidth = minPicHeight = maxPicWidth = maxPicHeight = maxTemporalId = 0;
-		maxChromaFormat = maxBitDepth = 0;
-		for (j = 0; j < op->layer_count; j++) {
-			u32 format_idx;
-			u32 bitDepth;
-			op->layers_info[j].ptl_idx = vps->profile_tier_level_idx[i][j];
-			op->layers_info[j].layer_id = j;
-			op->layers_info[j].is_outputlayer = vps->output_layer_flag[i][j];
-			//FIXME: we consider that this flag is never set
-			op->layers_info[j].is_alternate_outputlayer = GF_FALSE;
-			if (!maxTemporalId || (maxTemporalId < max_temporal_id[op->layers_info[j].layer_id]))
-				maxTemporalId = max_temporal_id[op->layers_info[j].layer_id];
-			format_idx = vps->rep_format_idx[op->layers_info[j].layer_id];
-			if (!minPicWidth || (minPicWidth > vps->rep_formats[format_idx].pic_width_luma_samples))
-				minPicWidth = vps->rep_formats[format_idx].pic_width_luma_samples;
-			if (!minPicHeight || (minPicHeight > vps->rep_formats[format_idx].pic_height_luma_samples))
-				minPicHeight = vps->rep_formats[format_idx].pic_height_luma_samples;
-			if (!maxPicWidth || (maxPicWidth < vps->rep_formats[format_idx].pic_width_luma_samples))
-				maxPicWidth = vps->rep_formats[format_idx].pic_width_luma_samples;
-			if (!maxPicHeight || (maxPicHeight < vps->rep_formats[format_idx].pic_height_luma_samples))
-				maxPicHeight = vps->rep_formats[format_idx].pic_height_luma_samples;
-			if (!maxChromaFormat || (maxChromaFormat < vps->rep_formats[format_idx].chroma_format_idc))
-				maxChromaFormat = vps->rep_formats[format_idx].chroma_format_idc;
-			bitDepth = vps->rep_formats[format_idx].bit_depth_chroma > vps->rep_formats[format_idx].bit_depth_luma ? vps->rep_formats[format_idx].bit_depth_chroma : vps->rep_formats[format_idx].bit_depth_luma;
-			if (!maxChromaFormat || (maxChromaFormat < bitDepth))
-				maxChromaFormat = bitDepth;
-		}
-		op->max_temporal_id = maxTemporalId;
-		op->minPicWidth = minPicWidth;
-		op->minPicHeight = minPicHeight;
-		op->maxPicWidth = maxPicWidth;
-		op->maxPicHeight = maxPicHeight;
-		op->maxChromaFormat = maxChromaFormat;
-		op->maxBitDepth = maxBitDepth;
-		op->frame_rate_info_flag = GF_FALSE; //FIXME: should fetch this info from VUI
-		op->bit_rate_info_flag = GF_FALSE; //we don't use it
-		gf_list_add(oinf->operating_points, op);
-	}
-
-	for (i = 0; i < vps->max_layers; i++) {
-		LHEVC_DependentLayer *dep;
-		u32 j, k;
-		GF_SAFEALLOC(dep, LHEVC_DependentLayer);
-		dep->dependent_layerID = vps->layer_id_in_nuh[i];
-		for (j = 0; j < vps->max_layers; j++) {
-			if (vps->direct_dependency_flag[dep->dependent_layerID][j]) {
-				dep->dependent_on_layerID[dep->num_layers_dependent_on] = j;
-				dep->num_layers_dependent_on ++;
-			}
-		}
-		k = 0;
-		for (j = 0; j < 16; j++) {
-			if (oinf->scalability_mask & (1 << j)) {
-				dep->dimension_identifier[j] = vps->dimension_id[i][k];
-				k++;
-			}
-		}
-		gf_list_add(oinf->dependency_layers, dep);
-	}
-
-	//write Operating Points Information Sample Group
-	bs = gf_bs_new(NULL, 0, GF_BITSTREAM_WRITE);
-	gf_isom_oinf_write_entry(oinf, bs);
-	gf_bs_get_content(bs, &data, &data_size);
-	gf_bs_del(bs);
-	gf_isom_oinf_del_entry(oinf);
-	gf_isom_add_sample_group_info(file, hevc_track ? hevc_track : track, GF_ISOM_SAMPLE_GROUP_OINF, data, data_size, GF_TRUE, &di);
-
-	if (hevc_track) {
-		gf_isom_set_track_reference(file, track, GF_ISOM_REF_OREF, gf_isom_get_track_id(file, hevc_track) );
-	}
-	gf_free(data);
-	return GF_OK;
-}
-
-
-typedef struct
-{
-	u32 layer_id_plus_one;
-	u32 min_temporal_id, max_temporal_id;
-} LHVCLayerInfo;
-
-static void gf_lhevc_set_layer_information(GF_ISOFile *file, u32 track, LHVCLayerInfo *linf)
-{
-	u32 i, nb_layers=0, di=0;
-	char *data;
-	u32 data_size;
-
-	GF_BitStream *bs = gf_bs_new(NULL, 0, GF_BITSTREAM_WRITE);
-
-	for (i=0; i<64; i++) {
-		if (linf[i].layer_id_plus_one) nb_layers++;
-	}
-	gf_bs_write_int(bs, 0, 2);
-	gf_bs_write_int(bs, nb_layers, 6);
-	for (i=0; i<nb_layers; i++) {
-		if (! linf[i].layer_id_plus_one) continue;
-		gf_bs_write_int(bs, 0, 4);
-		gf_bs_write_int(bs, linf[i].layer_id_plus_one - 1, 6);
-		gf_bs_write_int(bs, linf[i].min_temporal_id, 3);
-		gf_bs_write_int(bs, linf[i].max_temporal_id, 3);
-		gf_bs_write_int(bs, 0, 1);
-		gf_bs_write_int(bs, 0xFF, 7);
-
-	}
-	gf_bs_get_content(bs, &data, &data_size);
-	gf_bs_del(bs);
-	gf_isom_add_sample_group_info(file, track, GF_ISOM_SAMPLE_GROUP_LINF, data, data_size, GF_TRUE, &di);
-	gf_free(data);
-}
-
-static GF_Err gf_import_hevc(GF_MediaImporter *import)
-{
-#ifdef GPAC_DISABLE_HEVC
-	return GF_NOT_SUPPORTED;
-#else
-	Bool detect_fps;
-	u64 nal_start, nal_end, total_size;
-	u32 i, nal_size, track, trackID, di, cur_samp, nb_i, nb_idr, nb_p, nb_b, nb_sp, nb_si, nb_sei, max_w, max_h, max_w_b, max_h_b, max_total_delay, nb_nalus, hevc_base_track;
-	s32 idx, sei_recovery_frame_count;
-	u64 duration;
-	GF_Err e;
-	FILE *mdia;
-	HEVCState hevc;
-	GF_AVCConfigSlot *slc;
-	GF_HEVCConfig *hevc_cfg, *lhvc_cfg, *dst_cfg;
-	GF_HEVCParamArray *spss, *ppss, *vpss;
-	GF_BitStream *bs;
-	GF_BitStream *sample_data;
-	Bool flush_sample, flush_next_sample, is_empty_sample, sample_has_islice, sample_has_vps, sample_has_sps, is_islice, first_nal, slice_is_ref, has_cts_offset, is_paff, set_subsamples, slice_force_ref;
-	u32 ref_frame, timescale, copy_size, size_length, dts_inc;
-	s32 last_poc, max_last_poc, max_last_b_poc, poc_diff, prev_last_poc, min_poc, poc_shift;
-	Bool first_hevc, /*has_hevc, */ has_lhvc;
-	u32 use_opengop_gdr = 0;
-	u8 layer_ids[64];
-	SAPType sample_rap_type;
-	s32 cur_vps_id = -1;
-	u8 max_temporal_id[64];
-	u32 min_layer_id = (u32) -1;
-	LHVCLayerInfo linf[64];
-	Bool sample_is_ref;
-
-
-	Double FPS;
-	char *buffer;
-	u32 max_size = 4096;
-
-	if (import->flags & GF_IMPORT_PROBE_ONLY) {
-		import->nb_tracks = 1;
-		import->tk_info[0].track_num = 1;
-		import->tk_info[0].type = GF_ISOM_MEDIA_VISUAL;
-		import->tk_info[0].flags = GF_IMPORT_OVERRIDE_FPS | GF_IMPORT_FORCE_PACKED;
-		return GF_OK;
-	}
-
-	memset(linf, 0, sizeof(linf));
-
-	set_subsamples = (import->flags & GF_IMPORT_SET_SUBSAMPLES) ? GF_TRUE : GF_FALSE;
-
-	mdia = gf_fopen(import->in_name, "rb");
-	if (!mdia) return gf_import_message(import, GF_URL_ERROR, "Cannot find file %s", import->in_name);
-
-	detect_fps = GF_TRUE;
-	FPS = (Double) import->video_fps;
-	if (!FPS) {
-		FPS = GF_IMPORT_DEFAULT_FPS;
-	} else {
-		if (import->video_fps == GF_IMPORT_AUTO_FPS) {
-			import->video_fps = GF_IMPORT_DEFAULT_FPS;	/*fps=auto is handled as auto-detection in h264*/
-		} else {
-			/*fps is forced by the caller*/
-			detect_fps = GF_FALSE;
-		}
-	}
-	get_video_timing(FPS, &timescale, &dts_inc);
-
-	poc_diff = 0;
-
-restart_import:
-
-	memset(&hevc, 0, sizeof(HEVCState));
-	hevc.sps_active_idx = -1;
-	dst_cfg = hevc_cfg = gf_odf_hevc_cfg_new();
-	lhvc_cfg = gf_odf_hevc_cfg_new();
-	lhvc_cfg->complete_representation = GF_TRUE;
-	lhvc_cfg->is_lhvc = GF_TRUE;
-	buffer = (char*)gf_malloc(sizeof(char) * max_size);
-	sample_data = NULL;
-	first_hevc = GF_TRUE;
-	sei_recovery_frame_count = -1;
-	spss = ppss = vpss = NULL;
-	nb_nalus = 0;
-	hevc_base_track = 0;
-	/*has_hevc = */has_lhvc = GF_FALSE;
-	sample_is_ref = 0;
-
-	bs = gf_bs_from_file(mdia, GF_BITSTREAM_READ);
-	if (!gf_media_nalu_is_start_code(bs)) {
-		e = gf_import_message(import, GF_NON_COMPLIANT_BITSTREAM, "Cannot find HEVC start code");
-		goto exit;
-	}
-
-	/*NALU size packing disabled*/
-	if (!(import->flags & GF_IMPORT_FORCE_PACKED)) size_length = 32;
-	/*if import in edit mode, use smallest NAL size and adjust on the fly*/
-	else if (gf_isom_get_mode(import->dest)!=GF_ISOM_OPEN_WRITE) size_length = 8;
-	else size_length = 32;
-
-	trackID = 0;
-
-	if (import->esd) trackID = import->esd->ESID;
-
-	track = gf_isom_new_track(import->dest, trackID, GF_ISOM_MEDIA_VISUAL, timescale);
-	if (!track) {
-		e = gf_isom_last_error(import->dest);
-		goto exit;
-	}
-	gf_isom_set_track_enabled(import->dest, track, 1);
-	if (import->esd && !import->esd->ESID) import->esd->ESID = gf_isom_get_track_id(import->dest, track);
-	import->final_trackID = gf_isom_get_track_id(import->dest, track);
-	if (import->esd && import->esd->dependsOnESID) {
-		gf_isom_set_track_reference(import->dest, track, GF_ISOM_REF_DECODE, import->esd->dependsOnESID);
-	}
-
-	e = gf_isom_hevc_config_new(import->dest, track, hevc_cfg, NULL, NULL, &di);
-	if (e) goto exit;
-
-	gf_isom_set_nalu_extract_mode(import->dest, track, GF_ISOM_NALU_EXTRACT_INSPECT);
-	memset(layer_ids, 0, sizeof(u8)*64);
-
-	sample_data = NULL;
-	sample_rap_type = RAP_NO;
-	sample_has_islice = GF_FALSE;
-	sample_has_sps = GF_FALSE;
-	sample_has_vps = GF_FALSE;
-	cur_samp = 0;
-	is_paff = GF_FALSE;
-	total_size = gf_bs_get_size(bs);
-	nal_start = gf_bs_get_position(bs);
-	duration = (u64) ( ((Double)import->duration) * timescale / 1000.0);
-
-	nb_i = nb_idr = nb_p = nb_b = nb_sp = nb_si = nb_sei = 0;
-	max_w = max_h = max_w_b = max_h_b = 0;
-	first_nal = GF_TRUE;
-	ref_frame = 0;
-	last_poc = max_last_poc = max_last_b_poc = prev_last_poc = 0;
-	max_total_delay = 0;
-
-	gf_isom_set_cts_packing(import->dest, track, GF_TRUE);
-	has_cts_offset = GF_FALSE;
-	min_poc = 0;
-	poc_shift = 0;
-	flush_next_sample = GF_FALSE;
-	is_empty_sample = GF_TRUE;
-	memset(max_temporal_id, 0, 64*sizeof(u8));
-
-	while (gf_bs_available(bs)) {
-		s32 res;
-		GF_HEVCConfig *prev_cfg;
-		u8 nal_unit_type, temporal_id, layer_id;
-		Bool skip_nal, add_sps, is_slice, has_vcl_nal;
-		u32 nal_and_trailing_size;
-
-		has_vcl_nal = GF_FALSE;
-		nal_and_trailing_size = nal_size = gf_media_nalu_next_start_code_bs(bs);
-		if (!(import->flags & GF_IMPORT_KEEP_TRAILING)) {
-			nal_size = gf_media_nalu_payload_end_bs(bs);
-		}
-
-
-		if (nal_size>max_size) {
-			buffer = (char*)gf_realloc(buffer, sizeof(char)*nal_size);
-			max_size = nal_size;
-		}
-
-		/*read the file, and work on a memory buffer*/
-		gf_bs_read_data(bs, buffer, nal_size);
-
-//		gf_bs_seek(bs, nal_start);
-
-		res = gf_media_hevc_parse_nalu(buffer, nal_size, &hevc, &nal_unit_type, &temporal_id, &layer_id);
-
-		if (max_temporal_id[layer_id] < temporal_id)
-			max_temporal_id[layer_id] = temporal_id;
-
-		if (layer_id && (import->flags & GF_IMPORT_SVC_NONE)) {
-			goto next_nal;
-		}
-
-		nb_nalus++;
-
-		is_islice = GF_FALSE;
-
-		prev_cfg = dst_cfg;
-
-		if (layer_id) {
-			dst_cfg = lhvc_cfg;
-			has_lhvc = GF_TRUE;
-		} else {
-			dst_cfg = hevc_cfg;
-			//has_hevc = GF_TRUE;
-		}
-
-		if (prev_cfg != dst_cfg) {
-			vpss = get_hevc_param_array(dst_cfg, GF_HEVC_NALU_VID_PARAM);
-			spss = get_hevc_param_array(dst_cfg, GF_HEVC_NALU_SEQ_PARAM);
-			ppss = get_hevc_param_array(dst_cfg, GF_HEVC_NALU_PIC_PARAM);
-		}
-
-		skip_nal = GF_FALSE;
-		copy_size = flush_sample = GF_FALSE;
-		is_slice = GF_FALSE;
-
-		switch (res) {
-		case 1:
-			if (import->flags & GF_IMPORT_FORCE_XPS_INBAND) {
-				if (!is_empty_sample)
-					flush_sample = GF_TRUE;
-			} else {
-				flush_sample = GF_TRUE;
-			}
-			break;
-		case -1:
-			gf_import_message(import, GF_OK, "Warning: Error parsing NAL unit");
-			skip_nal = GF_TRUE;
-			break;
-		case -2:
-			skip_nal = GF_TRUE;
-			break;
-		default:
-			break;
-		}
-
-		if ( (layer_id == min_layer_id) && flush_next_sample && (nal_unit_type!=GF_HEVC_NALU_SEI_SUFFIX)) {
-			flush_next_sample = GF_FALSE;
-			flush_sample = GF_TRUE;
-		}
-
-		switch (nal_unit_type) {
-		case GF_HEVC_NALU_VID_PARAM:
-			if (import->flags & GF_IMPORT_NO_VPS_EXTENSIONS) {
-				//this may modify nal_size, but we don't use it for bitstream reading
-				idx = gf_media_hevc_read_vps_ex(buffer, &nal_size, &hevc, GF_TRUE);
-			} else {
-				idx = hevc.last_parsed_vps_id;
-			}
-			if (idx<0) {
-				e = gf_import_message(import, GF_NON_COMPLIANT_BITSTREAM, "Error parsing Video Param");
-				goto exit;
-			}
-			/*if we get twice the same VPS put in the the bitstream and set array_completeness to 0 ...*/
-			if (hevc.vps[idx].state == 2) {
-				if (hevc.vps[idx].crc != gf_crc_32(buffer, nal_size)) {
-					copy_size = nal_size;
-					assert(vpss);
-					vpss->array_completeness = 0;
-				}
-			}
-
-			if (hevc.vps[idx].state==1) {
-				hevc.vps[idx].state = 2;
-				hevc.vps[idx].crc = gf_crc_32(buffer, nal_size);
-
-				dst_cfg->avgFrameRate = hevc.vps[idx].rates[0].avg_pic_rate;
-				dst_cfg->constantFrameRate = hevc.vps[idx].rates[0].constand_pic_rate_idc;
-				dst_cfg->numTemporalLayers = hevc.vps[idx].max_sub_layers;
-				dst_cfg->temporalIdNested = hevc.vps[idx].temporal_id_nesting;
-				//TODO set scalability mask
-
-				if (!vpss) {
-					GF_SAFEALLOC(vpss, GF_HEVCParamArray);
-					vpss->nalus = gf_list_new();
-					gf_list_add(dst_cfg->param_array, vpss);
-					vpss->array_completeness = 1;
-					vpss->type = GF_HEVC_NALU_VID_PARAM;
-				}
-
-				if (import->flags & GF_IMPORT_FORCE_XPS_INBAND) {
-					vpss->array_completeness = 0;
-					copy_size = nal_size;
-					sample_has_vps = GF_TRUE;
-				}
-
-				slc = (GF_AVCConfigSlot*)gf_malloc(sizeof(GF_AVCConfigSlot));
-				slc->size = nal_size;
-				slc->id = idx;
-				slc->data = (char*)gf_malloc(sizeof(char)*slc->size);
-				memcpy(slc->data, buffer, sizeof(char)*slc->size);
-
-				gf_list_add(vpss->nalus, slc);
-
-			}
-
-			if (import->flags & GF_IMPORT_FORCE_XPS_INBAND) {
-				copy_size = nal_size;
-				sample_has_vps = GF_TRUE;
-				if (!is_empty_sample)
-					flush_sample = GF_TRUE;
-			}
-
-			cur_vps_id = idx;
-			break;
-		case GF_HEVC_NALU_SEQ_PARAM:
-			idx = hevc.last_parsed_sps_id;
-			if (idx<0) {
-				e = gf_import_message(import, GF_NON_COMPLIANT_BITSTREAM, "Error parsing SeqInfo");
-				break;
-			}
-			add_sps = GF_FALSE;
-			if ((hevc.sps[idx].state & AVC_SPS_PARSED) && !(hevc.sps[idx].state & AVC_SPS_DECLARED)) {
-				hevc.sps[idx].state |= AVC_SPS_DECLARED;
-				add_sps = GF_TRUE;
-				hevc.sps[idx].crc = gf_crc_32(buffer, nal_size);
-			}
-
-			/*if we get twice the same SPS put it in the bitstream and set array_completeness to 0 ...*/
-			else if (hevc.sps[idx].state & AVC_SPS_DECLARED) {
-				if (hevc.sps[idx].crc != gf_crc_32(buffer, nal_size)) {
-					copy_size = nal_size;
-					assert(spss);
-					spss->array_completeness = 0;
-				}
-			}
-
-			if (add_sps) {
-				dst_cfg->configurationVersion = 1;
-				dst_cfg->profile_space = hevc.sps[idx].ptl.profile_space;
-				dst_cfg->tier_flag = hevc.sps[idx].ptl.tier_flag;
-				dst_cfg->profile_idc = hevc.sps[idx].ptl.profile_idc;
-				dst_cfg->general_profile_compatibility_flags = hevc.sps[idx].ptl.profile_compatibility_flag;
-				dst_cfg->progressive_source_flag = hevc.sps[idx].ptl.general_progressive_source_flag;
-				dst_cfg->interlaced_source_flag = hevc.sps[idx].ptl.general_interlaced_source_flag;
-				dst_cfg->non_packed_constraint_flag = hevc.sps[idx].ptl.general_non_packed_constraint_flag;
-				dst_cfg->frame_only_constraint_flag = hevc.sps[idx].ptl.general_frame_only_constraint_flag;
-
-				dst_cfg->constraint_indicator_flags = hevc.sps[idx].ptl.general_reserved_44bits;
-				dst_cfg->level_idc = hevc.sps[idx].ptl.level_idc;
-
-				dst_cfg->chromaFormat = hevc.sps[idx].chroma_format_idc;
-				dst_cfg->luma_bit_depth = hevc.sps[idx].bit_depth_luma;
-				dst_cfg->chroma_bit_depth = hevc.sps[idx].bit_depth_chroma;
-
-				if (!spss) {
-					GF_SAFEALLOC(spss, GF_HEVCParamArray);
-					spss->nalus = gf_list_new();
-					gf_list_add(dst_cfg->param_array, spss);
-					spss->array_completeness = 1;
-					spss->type = GF_HEVC_NALU_SEQ_PARAM;
-				}
-
-				/*disable frame rate scan, most bitstreams have wrong values there*/
-				if (detect_fps && hevc.sps[idx].has_timing_info
-				        /*if detected FPS is greater than 1000, assume wrong timing info*/
-				        && (hevc.sps[idx].time_scale <= 1000*hevc.sps[idx].num_units_in_tick)
-				   ) {
-					timescale = hevc.sps[idx].time_scale;
-					dts_inc =   hevc.sps[idx].num_units_in_tick;
-					FPS = (Double)timescale / dts_inc;
-					detect_fps = GF_FALSE;
-					gf_isom_remove_track(import->dest, track);
-					if (sample_data) gf_bs_del(sample_data);
-					gf_odf_hevc_cfg_del(hevc_cfg);
-					hevc_cfg = NULL;
-					gf_odf_hevc_cfg_del(lhvc_cfg);
-					lhvc_cfg = NULL;
-					gf_free(buffer);
-					buffer = NULL;
-					gf_bs_del(bs);
-					bs = NULL;
-					gf_fseek(mdia, 0, SEEK_SET);
-					goto restart_import;
-				}
-
-				if (import->flags & GF_IMPORT_FORCE_XPS_INBAND) {
-					spss->array_completeness = 0;
-					copy_size = nal_size;
-				}
-
-				slc = (GF_AVCConfigSlot*)gf_malloc(sizeof(GF_AVCConfigSlot));
-				slc->size = nal_size;
-				slc->id = idx;
-				slc->data = (char*)gf_malloc(sizeof(char)*slc->size);
-				memcpy(slc->data, buffer, sizeof(char)*slc->size);
-				gf_list_add(spss->nalus, slc);
-
-				if (first_hevc) {
-					first_hevc = GF_FALSE;
-					gf_import_message(import, GF_OK, "HEVC import - frame size %d x %d at %02.3f FPS", hevc.sps[idx].width, hevc.sps[idx].height, FPS);
-				} else {
-					gf_import_message(import, GF_OK, "LHVC detected - %d x %d at %02.3f FPS", hevc.sps[idx].width, hevc.sps[idx].height, FPS);
-				}
-
-				if ((max_w <= hevc.sps[idx].width) && (max_h <= hevc.sps[idx].height)) {
-					max_w = hevc.sps[idx].width;
-					max_h = hevc.sps[idx].height;
-				}
-				if (!layer_id && (max_w_b <= hevc.sps[idx].width) && (max_h_b <= hevc.sps[idx].height)) {
-					max_w_b = hevc.sps[idx].width;
-					max_h_b = hevc.sps[idx].height;
-				}
-			}
-			if (import->flags & GF_IMPORT_FORCE_XPS_INBAND) {
-				copy_size = nal_size;
-				sample_has_sps = GF_TRUE;
-				if (!is_empty_sample)
-					flush_sample = GF_TRUE;
-			}
-			break;
-
-		case GF_HEVC_NALU_PIC_PARAM:
-			idx = hevc.last_parsed_pps_id;
-			if (idx<0) {
-				e = gf_import_message(import, GF_NON_COMPLIANT_BITSTREAM, "Error parsing Picture Param");
-				goto exit;
-			}
-			/*if we get twice the same PPS put it in the bitstream and set array_completeness to 0 ...*/
-			if (hevc.pps[idx].state == 2) {
-				if (hevc.pps[idx].crc != gf_crc_32(buffer, nal_size)) {
-					copy_size = nal_size;
-					if (import->flags & GF_IMPORT_FORCE_XPS_INBAND) {
-					} else if (!ppss) {
-						GF_LOG(GF_LOG_WARNING, GF_LOG_CODING, ("[HEVC Import] Redefinition of PPS with id %d on a different layer but using out-of-band parameter set storage, resulting file might be broken\n", idx));
-					} else {
-						ppss->array_completeness = 0;
-					}
-				}
-			}
-
-			if (hevc.pps[idx].state==1) {
-				hevc.pps[idx].state = 2;
-				hevc.pps[idx].crc = gf_crc_32(buffer, nal_size);
-
-				if (!ppss) {
-					GF_SAFEALLOC(ppss, GF_HEVCParamArray);
-					ppss->nalus = gf_list_new();
-					gf_list_add(dst_cfg->param_array, ppss);
-					ppss->array_completeness = 1;
-					ppss->type = GF_HEVC_NALU_PIC_PARAM;
-				}
-
-				if (import->flags & GF_IMPORT_FORCE_XPS_INBAND) {
-					ppss->array_completeness = 0;
-					copy_size = nal_size;
-				}
-
-				slc = (GF_AVCConfigSlot*)gf_malloc(sizeof(GF_AVCConfigSlot));
-				slc->size = nal_size;
-				slc->id = idx;
-				slc->data = (char*)gf_malloc(sizeof(char)*slc->size);
-				memcpy(slc->data, buffer, sizeof(char)*slc->size);
-
-				gf_list_add(ppss->nalus, slc);
-			}
-			if (import->flags & GF_IMPORT_FORCE_XPS_INBAND) {
-				copy_size = nal_size;
-				if (!is_empty_sample && !layer_id)
-					flush_sample = GF_TRUE;
-			}
-
-			break;
-		case GF_HEVC_NALU_SEI_SUFFIX:
-			if (import->flags & GF_IMPORT_NO_SEI) {
-					copy_size = 0;
-			} else {
-				if (hevc.sps_active_idx != -1) {
-					copy_size = nal_size;
-					if (!layer_id) {
-						if (!is_empty_sample) flush_next_sample = GF_TRUE;
-						else copy_size = 0;
-					}
-					if (copy_size)
-						nb_sei++;
-				}
-			}
-			break;
-		case GF_HEVC_NALU_SEI_PREFIX:
-			if (import->flags & GF_IMPORT_NO_SEI) {
-				copy_size = 0;
-			} else {
-				if (hevc.sps_active_idx != -1) {
-					//todo: inspect SEI and decide what we import
-					copy_size = nal_size;
-				} else {
-					//if no state yet, import SEI
-					copy_size = nal_size;
-				}
-			}
-			if (copy_size) {
-				nb_sei++;
-			}
-			if (nal_size) {
-				//FIXME should not be minus 1 in layer_ids[layer_id - 1] but the previous layer in the tree
-				if (!layer_id || !layer_ids[layer_id - 1])
-					flush_sample = GF_TRUE;
-			}
-			break;
-
-		/*slice_segment_layer_rbsp*/
-		case GF_HEVC_NALU_SLICE_STSA_N:
-		case GF_HEVC_NALU_SLICE_STSA_R:
-		case GF_HEVC_NALU_SLICE_RADL_R:
-		case GF_HEVC_NALU_SLICE_RASL_R:
-		case GF_HEVC_NALU_SLICE_RADL_N:
-		case GF_HEVC_NALU_SLICE_RASL_N:
-		case GF_HEVC_NALU_SLICE_TRAIL_N:
-		case GF_HEVC_NALU_SLICE_TRAIL_R:
-		case GF_HEVC_NALU_SLICE_TSA_N:
-		case GF_HEVC_NALU_SLICE_TSA_R:
-		case GF_HEVC_NALU_SLICE_BLA_W_LP:
-		case GF_HEVC_NALU_SLICE_BLA_W_DLP:
-		case GF_HEVC_NALU_SLICE_BLA_N_LP:
-		case GF_HEVC_NALU_SLICE_IDR_W_DLP:
-		case GF_HEVC_NALU_SLICE_IDR_N_LP:
-		case GF_HEVC_NALU_SLICE_CRA:
-			is_slice = GF_TRUE;
-			if (min_layer_id > layer_id)
-				min_layer_id = layer_id;
-			/*			if ((hevc.s_info.slice_segment_address<=100) || (hevc.s_info.slice_segment_address>=200))
-							skip_nal = 1;
-						if (!hevc.s_info.slice_segment_address)
-							skip_nal = 0;
-			*/
-			if (! skip_nal) {
-				copy_size = nal_size;
-				has_vcl_nal = GF_TRUE;
-				switch (hevc.s_info.slice_type) {
-				case GF_HEVC_SLICE_TYPE_P:
-					nb_p++;
-					break;
-				case GF_HEVC_SLICE_TYPE_I:
-					nb_i++;
-					is_islice = GF_TRUE;
-					break;
-				case GF_HEVC_SLICE_TYPE_B:
-					nb_b++;
-					break;
-				}
-			}
-			break;
-
-		case GF_HEVC_NALU_ACCESS_UNIT:
-			if (import->keep_audelim) {
-				copy_size = nal_size;
-			} else {
-				copy_size = 0;
-			}
-			break;
-		/*remove*/
-		case GF_HEVC_NALU_FILLER_DATA:
-		case GF_HEVC_NALU_END_OF_SEQ:
-		case GF_HEVC_NALU_END_OF_STREAM:
-			break;
-
-		default:
-			gf_import_message(import, GF_OK, "WARNING: NAL Unit type %d not handled - adding", nal_unit_type);
-			copy_size = nal_size;
-			break;
-		}
-
-		if (!nal_size) break;
-		if (copy_size) {
-			linf[layer_id].layer_id_plus_one = layer_id + 1;
-			if (! linf[layer_id].max_temporal_id ) linf[layer_id].max_temporal_id = temporal_id;
-			else if (linf[layer_id].max_temporal_id < temporal_id) linf[layer_id].max_temporal_id = temporal_id;
-
-			if (! linf[layer_id].min_temporal_id ) linf[layer_id].min_temporal_id = temporal_id;
-			else if (linf[layer_id].min_temporal_id > temporal_id) linf[layer_id].min_temporal_id = temporal_id;
-		}
-
-		if (flush_sample && is_empty_sample)
-			flush_sample = GF_FALSE;
-
-		if (flush_sample && sample_data) {
-			Bool is_rap=GF_FALSE;
-			GF_ISOSample *samp = gf_isom_sample_new();
-			samp->DTS = (u64)dts_inc*cur_samp;
-			samp->IsRAP = ((sample_rap_type==SAP_TYPE_1) || (sample_rap_type==SAP_TYPE_2)) ? RAP : RAP_NO;
-			if (! samp->IsRAP) {
-				if (sample_has_islice && (import->flags & GF_IMPORT_FORCE_SYNC) && (sei_recovery_frame_count==0)) {
-					samp->IsRAP = RAP;
-					if (!use_opengop_gdr) {
-						use_opengop_gdr = 1;
-						GF_LOG(GF_LOG_WARNING, GF_LOG_CODING, ("[HEVC Import] Forcing non-IDR samples with I slices to be marked as sync points - resulting file will not be ISO conformant\n"));
-					}
-				}
-			}
-			gf_bs_get_content(sample_data, &samp->data, &samp->dataLength);
-			gf_bs_del(sample_data);
-			sample_data = NULL;
-
-			if (samp->IsRAP) is_rap = GF_TRUE;
-
-			//fixme, we should check sps and vps IDs when missing
-			if ((import->flags & GF_IMPORT_FORCE_XPS_INBAND) && sample_rap_type && (!sample_has_vps || !sample_has_sps) ) {
-				u32 k;
-				GF_BitStream *fbs = gf_bs_new(NULL, 0, GF_BITSTREAM_WRITE);
-				if (!sample_has_vps) {
-					if (!vpss)
-						vpss = get_hevc_param_array(hevc_cfg, GF_HEVC_NALU_VID_PARAM);
-					assert(vpss);
-					for (k=0;k<gf_list_count(vpss->nalus); k++) {
-						GF_AVCConfigSlot *slc = gf_list_get(vpss->nalus, k);
-						gf_bs_write_int(fbs, slc->size, size_length);
-						gf_bs_write_data(fbs, slc->data, slc->size);
-					}
-				}
-				if (!sample_has_sps) {
-					if (!spss)
-						spss = get_hevc_param_array(hevc_cfg, GF_HEVC_NALU_SEQ_PARAM);
-					assert(spss);
-					for (k=0;k<gf_list_count(spss->nalus); k++) {
-						GF_AVCConfigSlot *slc = gf_list_get(spss->nalus, k);
-						gf_bs_write_int(fbs, slc->size, size_length);
-						gf_bs_write_data(fbs, slc->data, slc->size);
-					}
-				}
-				gf_bs_write_data(fbs, samp->data, samp->dataLength);
-				gf_free(samp->data);
-				gf_bs_get_content(fbs, &samp->data, &samp->dataLength);
-				gf_bs_del(fbs);
-			}
-
-			/*CTS recomuting is much trickier than with MPEG-4 ASP due to b-slice used as references - we therefore
-			store the POC as the CTS offset and update the whole table at the end*/
-			samp->CTS_Offset = last_poc - poc_shift;
-			assert(last_poc >= poc_shift);
-			e = gf_isom_add_sample(import->dest, track, di, samp);
-			if (e) goto exit;
-
-			cur_samp++;
-
-			/*write sampleGroups info*/
-			if (!samp->IsRAP && ((sei_recovery_frame_count>=0) || sample_has_islice || (sample_rap_type && (sample_rap_type<=SAP_TYPE_3)) ) ) {
-				/*generic GDR*/
-				if (sei_recovery_frame_count > 0) {
-					if (!use_opengop_gdr) use_opengop_gdr = 1;
-					e = gf_isom_set_sample_roll_group(import->dest, track, cur_samp, (s16) sei_recovery_frame_count);
-				}
-				/*open-GOP*/
-				else if (sample_rap_type==SAP_TYPE_3) {
-					if (!min_layer_id && !use_opengop_gdr) use_opengop_gdr = 2;
-					e = gf_isom_set_sample_rap_group(import->dest, track, cur_samp, 0);
-
-					is_rap = GF_TRUE;
-				}
-				if (e) goto exit;
-			}
-
-			//write sample deps
-			if (import->flags & GF_IMPORT_SAMPLE_DEPS) {
-				u32 isLeading, dependsOn, dependedOn;
-				isLeading = 0;
-				dependsOn = is_rap ? 2 : 1;
-				dependedOn = sample_is_ref ? 1 : 2;
-
-				e = gf_isom_sample_set_dep_info(import->dest, track, cur_samp, isLeading, dependsOn, dependedOn, 2);
-				if (e) goto exit;
-			}
-			sample_is_ref = GF_FALSE;
-
-
-			gf_isom_sample_del(&samp);
-			gf_set_progress("Importing HEVC", (u32) (nal_start/1024), (u32) (total_size/1024) );
-			first_nal = GF_TRUE;
-
-			if (min_poc > last_poc)
-				min_poc = last_poc;
-
-			sample_has_islice = GF_FALSE;
-			sample_has_vps = GF_FALSE;
-			sample_has_sps = GF_FALSE;
-			sei_recovery_frame_count = -1;
-			is_empty_sample = GF_TRUE;
-		}
-
-		if (copy_size) {
-			if (!sample_is_ref) {
-				HEVC_VPS *vps;
-				switch (nal_unit_type) {
-				case GF_HEVC_NALU_SLICE_TRAIL_N:
-				case GF_HEVC_NALU_SLICE_TSA_N:
-				case GF_HEVC_NALU_SLICE_STSA_N:
-				case GF_HEVC_NALU_SLICE_RADL_N:
-				case GF_HEVC_NALU_SLICE_RASL_N:
-				case GF_HEVC_NALU_SLICE_RSV_VCL_N10:
-				case GF_HEVC_NALU_SLICE_RSV_VCL_N12:
-				case GF_HEVC_NALU_SLICE_RSV_VCL_N14:
-					vps = &hevc.vps[hevc.s_info.sps->vps_id];
-					if ((u32) temporal_id + 1 < vps->max_sub_layers) {
-						sample_is_ref = GF_TRUE;
-					}
-					break;
-				default:
-					if (nal_unit_type<GF_HEVC_NALU_VID_PARAM)
-						sample_is_ref = GF_TRUE;
-				}
-			}
-
-			if (is_islice)
-				sample_has_islice = GF_TRUE;
-
-			if ((size_length<32) && ( (u32) (1<<size_length)-1 < copy_size)) {
-				u32 diff_size = 8;
-				while ((size_length<32) && ( (u32) (1<<(size_length+diff_size))-1 < copy_size)) diff_size+=8;
-				/*only 8bits, 16bits and 32 bits*/
-				if (size_length+diff_size == 24) diff_size+=8;
-
-				gf_import_message(import, GF_OK, "Adjusting HEVC SizeLength to %d bits", size_length+diff_size);
-				gf_media_avc_rewrite_samples(import->dest, track, size_length, size_length+diff_size);
-
-				/*rewrite current sample*/
-				if (sample_data) {
-					char *sd;
-					u32 sd_l;
-					GF_BitStream *prev_sd;
-					gf_bs_get_content(sample_data, &sd, &sd_l);
-					gf_bs_del(sample_data);
-					sample_data = gf_bs_new(NULL, 0, GF_BITSTREAM_WRITE);
-					prev_sd = gf_bs_new(sd, sd_l, GF_BITSTREAM_READ);
-					while (gf_bs_available(prev_sd)) {
-						char *buf;
-						u32 s = gf_bs_read_int(prev_sd, size_length);
-						gf_bs_write_int(sample_data, s, size_length+diff_size);
-						buf = (char*)gf_malloc(sizeof(char)*s);
-						gf_bs_read_data(prev_sd, buf, s);
-						gf_bs_write_data(sample_data, buf, s);
-						gf_free(buf);
-					}
-					gf_bs_del(prev_sd);
-					gf_free(sd);
-				}
-				size_length+=diff_size;
-
-			}
-			if (!sample_data) sample_data = gf_bs_new(NULL, 0, GF_BITSTREAM_WRITE);
-			gf_bs_write_int(sample_data, copy_size, size_length);
-			gf_bs_write_data(sample_data, buffer, copy_size);
-
-			if (set_subsamples) {
-				/* use the res and priority value of last prefix NALU */
-				gf_isom_add_subsample(import->dest, track, cur_samp+1, 0, copy_size+size_length/8, 0, 0, GF_FALSE);
-			}
-
-			if (has_vcl_nal) {
-				is_empty_sample = GF_FALSE;
-			}
-			layer_ids[layer_id] = 1;
-
-			if ((layer_id == min_layer_id) && is_slice) {
-				slice_is_ref = gf_media_hevc_slice_is_IDR(&hevc);
-				if (slice_is_ref)
-					nb_idr++;
-				slice_force_ref = GF_FALSE;
-
-				/*we only indicate TRUE IDRs for sync samples (cf AVC file format spec).
-				SEI recovery should be used to build sampleToGroup & RollRecovery tables*/
-				if (first_nal) {
-					first_nal = GF_FALSE;
-					if (hevc.sei.recovery_point.valid || (import->flags & GF_IMPORT_FORCE_SYNC)) {
-						Bool bIntraSlice = gf_media_hevc_slice_is_intra(&hevc);
-						sei_recovery_frame_count = hevc.sei.recovery_point.frame_cnt;
-
-						/*we allow to mark I-frames as sync on open-GOPs (with sei_recovery_frame_count=0) when forcing sync even when the SEI RP is not available*/
-						if (!hevc.sei.recovery_point.valid && bIntraSlice) {
-							sei_recovery_frame_count = 0;
-							if (use_opengop_gdr == 1) {
-								use_opengop_gdr = 2; /*avoid message flooding*/
-								GF_LOG(GF_LOG_WARNING, GF_LOG_CODING, ("[HEVC Import] No valid SEI Recovery Point found although needed - forcing\n"));
-							}
-						}
-						hevc.sei.recovery_point.valid = 0;
-						if (bIntraSlice && (import->flags & GF_IMPORT_FORCE_SYNC) && (sei_recovery_frame_count==0))
-							slice_force_ref = GF_TRUE;
-					}
-					sample_rap_type = RAP_NO;
-					if (gf_media_hevc_slice_is_IDR(&hevc)) {
-						sample_rap_type = SAP_TYPE_1;
-					}
-					else {
-						switch (hevc.s_info.nal_unit_type) {
-						case GF_HEVC_NALU_SLICE_BLA_W_LP:
-						case GF_HEVC_NALU_SLICE_BLA_W_DLP:
-							sample_rap_type = SAP_TYPE_3;
-							break;
-						case GF_HEVC_NALU_SLICE_BLA_N_LP:
-							sample_rap_type = SAP_TYPE_1;
-							break;
-						case GF_HEVC_NALU_SLICE_CRA:
-							sample_rap_type = SAP_TYPE_3;
-							break;
-						}
-					}
-				}
-
-				if (hevc.s_info.poc<poc_shift) {
-					u32 j;
-					if (ref_frame) {
-						for (j=ref_frame; j<=cur_samp; j++) {
-							GF_ISOSample *samp = gf_isom_get_sample_info(import->dest, track, j, NULL, NULL);
-							if (!samp) break;
-							samp->CTS_Offset += poc_shift;
-							samp->CTS_Offset -= hevc.s_info.poc;
-							gf_isom_modify_cts_offset(import->dest, track, j, samp->CTS_Offset);
-							gf_isom_sample_del(&samp);
-						}
-					}
-					poc_shift = hevc.s_info.poc;
-				}
-
-				/*if #pics, compute smallest POC increase*/
-				if (hevc.s_info.poc != last_poc) {
-					if (!poc_diff || (poc_diff > abs(hevc.s_info.poc-last_poc))) {
-						poc_diff = abs(hevc.s_info.poc - last_poc);/*ideally we would need to start the parsing again as poc_diff helps computing max_total_delay*/
-					}
-					last_poc = hevc.s_info.poc;
-					assert(is_slice);
-				}
-
-				/*ref slice, reset poc*/
-				if (slice_is_ref) {
-					ref_frame = cur_samp+1;
-					max_last_poc = last_poc = max_last_b_poc = 0;
-					poc_shift = 0;
-				}
-				/*forced ref slice*/
-				else if (slice_force_ref) {
-					ref_frame = cur_samp+1;
-					/*adjust POC shift as sample will now be marked as sync, so wo must store poc as if IDR (eg POC=0) for our CTS offset computing to be correct*/
-					poc_shift = hevc.s_info.poc;
-				}
-				/*strictly less - this is a new P slice*/
-				else if (max_last_poc<last_poc) {
-					max_last_b_poc = 0;
-					//prev_last_poc = max_last_poc;
-					max_last_poc = last_poc;
-				}
-				/*stricly greater*/
-				else if (max_last_poc>last_poc) {
-					/*need to store TS offsets*/
-					has_cts_offset = GF_TRUE;
-					switch (hevc.s_info.slice_type) {
-					case GF_AVC_TYPE_B:
-					case GF_AVC_TYPE2_B:
-						if (!max_last_b_poc) {
-							max_last_b_poc = last_poc;
-						}
-						/*if same poc than last max, this is a B-slice*/
-						else if (last_poc>max_last_b_poc) {
-							max_last_b_poc = last_poc;
-						}
-						/*otherwise we had a B-slice reference: do nothing*/
-
-						break;
-					}
-				}
-
-				/*compute max delay (applicable when B slice are present)*/
-				if (ref_frame && poc_diff && (s32)(cur_samp-(ref_frame-1)-last_poc/poc_diff)>(s32)max_total_delay) {
-					max_total_delay = cur_samp - (ref_frame-1) - last_poc/poc_diff;
-				}
-			}
-		}
-
-next_nal:
-		gf_bs_align(bs);
-		nal_end = gf_bs_get_position(bs);
-		assert(nal_start <= nal_end);
-		assert(nal_end <= nal_start + nal_and_trailing_size);
-		if (nal_end != nal_start + nal_and_trailing_size)
-			gf_bs_seek(bs, nal_start + nal_and_trailing_size);
-
-		if (!gf_bs_available(bs)) break;
-		if (duration && (dts_inc*cur_samp > duration)) break;
-		if (import->flags & GF_IMPORT_DO_ABORT) break;
-
-		/*consume next start code*/
-		nal_start = gf_media_nalu_next_start_code_bs(bs);
-		if (nal_start) {
-			GF_LOG(GF_LOG_ERROR, GF_LOG_CODING, ("[hevc] invalid nal_size (%u)? Skipping "LLU" bytes to reach next start code\n", nal_size, nal_start));
-			gf_bs_skip_bytes(bs, nal_start);
-		}
-		nal_start = gf_media_nalu_is_start_code(bs);
-		if (!nal_start) {
-			GF_LOG(GF_LOG_ERROR, GF_LOG_CODING, ("[hevc] error: no start code found ("LLU" bytes read out of "LLU") - leaving\n", gf_bs_get_position(bs), gf_bs_get_size(bs)));
-			break;
-		}
-		nal_start = gf_bs_get_position(bs);
-	}
-
-	/*final flush*/
-	if (sample_data) {
-		GF_ISOSample *samp = gf_isom_sample_new();
-		samp->DTS = (u64)dts_inc*cur_samp;
-		samp->IsRAP = (sample_rap_type == SAP_TYPE_1) ? RAP : RAP_NO;
-		if (!sample_rap_type && sample_has_islice && (import->flags & GF_IMPORT_FORCE_SYNC)) {
-			samp->IsRAP = RAP;
-		}
-		/*we store the frame order (based on the POC) as the CTS offset and update the whole table at the end*/
-		samp->CTS_Offset = last_poc - poc_shift;
-		gf_bs_get_content(sample_data, &samp->data, &samp->dataLength);
-		gf_bs_del(sample_data);
-		sample_data = NULL;
-		e = gf_isom_add_sample(import->dest, track, di, samp);
-		if (e) goto exit;
-
-		gf_isom_sample_del(&samp);
-		gf_set_progress("Importing HEVC", (u32) cur_samp, cur_samp+1);
-		cur_samp++;
-
-		//write sample deps
-		if (import->flags & GF_IMPORT_SAMPLE_DEPS) {
-			u32 isLeading, dependsOn, dependedOn;
-			isLeading = 0;
-			dependsOn = (sample_rap_type && (sample_rap_type <= SAP_TYPE_3)) ? 2 : 1;
-			dependedOn = sample_is_ref ? 1 : 2;
-
-			e = gf_isom_sample_set_dep_info(import->dest, track, cur_samp, isLeading, dependsOn, dependedOn, 2);
-			if (e) goto exit;
-		}
-		sample_is_ref = GF_FALSE;
-	}
-
-
-	/*recompute all CTS offsets*/
-	if (has_cts_offset) {
-		u32 last_cts_samp;
-		u64 last_dts, max_cts, min_cts, min_cts_offset;
-		if (!poc_diff) poc_diff = 1;
-		/*no b-frame references, no need to cope with negative poc*/
-		if (!max_total_delay) {
-			min_poc=0;
-			max_total_delay = 1;
-		}
-		cur_samp = gf_isom_get_sample_count(import->dest, track);
-		min_poc *= -1;
-		last_dts = 0;
-		max_cts = 0;
-		min_cts = (u64) -1;
-		min_cts_offset = (u64) -1;
-		last_cts_samp = 0;
-
-		for (i=0; i<cur_samp; i++) {
-			u64 cts;
-			/*not using descIdx and data_offset will only fetch DTS, CTS and RAP which is all we need*/
-			GF_ISOSample *samp = gf_isom_get_sample_info(import->dest, track, i+1, NULL, NULL);
-			/*poc re-init (RAP and POC to 0, otherwise that's SEI recovery), update base DTS*/
-			if (samp->IsRAP /*&& !samp->CTS_Offset*/)
-				last_dts = samp->DTS * (1+is_paff);
-
-			/*CTS offset is frame POC (refers to last IDR)*/
-			cts = (min_poc + (s32) samp->CTS_Offset) * dts_inc/poc_diff + (u32) last_dts;
-
-			/*if PAFF, 2 pictures (eg poc) <=> 1 aggregated frame (eg sample), divide by 2*/
-			if (is_paff) {
-				cts /= 2;
-				/*in some cases the poc is not on the top field - if that is the case, round up*/
-				if (cts%dts_inc) {
-					cts = ((cts/dts_inc)+1)*dts_inc;
-				}
-			}
-
-			/*B-frames offset*/
-			cts += (u32) (max_total_delay*dts_inc);
-
-			samp->CTS_Offset = (u32) (cts - samp->DTS);
-
-			if (samp->CTS_Offset < min_cts_offset)
-				min_cts_offset = samp->CTS_Offset;
-
-			if (max_cts < samp->DTS + samp->CTS_Offset) {
-				max_cts = samp->DTS + samp->CTS_Offset;
-				last_cts_samp = i;
-			}
-			if (min_cts > samp->DTS + samp->CTS_Offset) {
-				min_cts = samp->DTS + samp->CTS_Offset;
-			}
-
-			/*this should never happen, however some streams seem to do weird POC increases (cf sorenson streams, last 2 frames),
-			this should hopefully take care of some bugs and ensure proper CTS...*/
-			if ((s32)samp->CTS_Offset<0) {
-				u32 j, k;
-				samp->CTS_Offset = 0;
-				gf_isom_modify_cts_offset(import->dest, track, i+1, samp->CTS_Offset);
-				for (j=last_cts_samp; j<i; j++) {
-					GF_ISOSample *asamp = gf_isom_get_sample_info(import->dest, track, j+1, NULL, NULL);
-					for (k=j+1; k<=i; k++) {
-						GF_ISOSample *bsamp = gf_isom_get_sample_info(import->dest, track, k+1, NULL, NULL);
-						if (asamp->CTS_Offset+asamp->DTS==bsamp->CTS_Offset+bsamp->DTS) {
-							max_cts += dts_inc;
-							bsamp->CTS_Offset = (u32) (max_cts - bsamp->DTS);
-							gf_isom_modify_cts_offset(import->dest, track, k+1, bsamp->CTS_Offset);
-						}
-						gf_isom_sample_del(&bsamp);
-					}
-					gf_isom_sample_del(&asamp);
-				}
-				max_cts = samp->DTS + samp->CTS_Offset;
-			} else {
-				gf_isom_modify_cts_offset(import->dest, track, i+1, samp->CTS_Offset);
-			}
-			gf_isom_sample_del(&samp);
-		}
-		if (min_cts_offset > 0) {
-			gf_isom_shift_cts_offset(import->dest, track, (s32)min_cts_offset);
-			max_cts -= min_cts_offset;
-			min_cts -= min_cts_offset;
-		}
-		/*and repack table*/
-		gf_isom_set_cts_packing(import->dest, track, GF_FALSE);
-
-		if (!(import->flags & GF_IMPORT_NO_EDIT_LIST) && min_cts) {
-			last_dts = max_cts - min_cts + gf_isom_get_sample_duration(import->dest, track, gf_isom_get_sample_count(import->dest, track) );
-			last_dts *= gf_isom_get_timescale(import->dest);
-			last_dts /= gf_isom_get_media_timescale(import->dest, track);
-			gf_isom_set_edit_segment(import->dest, track, 0, last_dts, min_cts, GF_ISOM_EDIT_NORMAL);
-		}
-	} else {
-		gf_isom_remove_cts_info(import->dest, track);
-	}
-
-	gf_set_progress("Importing HEVC", (u32) cur_samp, cur_samp);
-
-	hevc_cfg->nal_unit_size = lhvc_cfg->nal_unit_size = size_length/8;
-
-
-	//LHVC bitstream with external base layer
-	if (min_layer_id != 0) {
-		gf_isom_set_visual_info(import->dest, track, di, max_w, max_h);
-		//Because layer_id of vps is 0, we need to clone vps from hevc_cfg to lhvc_cfg first
-		for (i = 0; i < gf_list_count(hevc_cfg->param_array); i++) {
-			u32 j, k, count2;
-			GF_HEVCParamArray *s_ar = NULL;
-			GF_HEVCParamArray *ar = gf_list_get(hevc_cfg->param_array, i);
-			if (ar->type != GF_HEVC_NALU_VID_PARAM) continue;
-			count2 = gf_list_count(ar->nalus);
-			for (j=0; j<count2; j++) {
-				GF_AVCConfigSlot *sl = gf_list_get(ar->nalus, j);
-				GF_AVCConfigSlot *sl2;
-				u8 layer_id = ((sl->data[0] & 0x1) << 5) | (sl->data[1] >> 3);
-				if (layer_id) continue;
-
-				for (k=0; k < gf_list_count(lhvc_cfg->param_array); k++) {
-					s_ar = gf_list_get(lhvc_cfg->param_array, k);
-					if (s_ar->type==GF_HEVC_NALU_VID_PARAM)
-						break;
-					s_ar = NULL;
-				}
-				if (!s_ar) {
-					GF_SAFEALLOC(s_ar, GF_HEVCParamArray);
-					s_ar->nalus = gf_list_new();
-					s_ar->type = GF_HEVC_NALU_VID_PARAM;
-					gf_list_insert(lhvc_cfg->param_array, s_ar, 0);
-				}
-				s_ar->array_completeness = ar->array_completeness;
-
-				GF_SAFEALLOC(sl2, GF_AVCConfigSlot);
-				sl2->data = gf_malloc(sl->size);
-				memcpy(sl2->data, sl->data, sl->size);
-				sl2->id = sl->id;
-				sl2->size = sl->size;
-				gf_list_add(s_ar->nalus, sl2);
-			}
-		}
-		hevc_set_parall_type(lhvc_cfg);
-		//must use LHV1/LHC1 since no base HEVC in the track
-		gf_isom_lhvc_config_update(import->dest, track, 1, lhvc_cfg, GF_ISOM_LEHVC_ONLY);
-	}
-	//HEVC with optional lhvc
-	else {
-		gf_isom_set_visual_info(import->dest, track, di, max_w_b, max_h_b);
-		hevc_set_parall_type(hevc_cfg);
-		gf_isom_hevc_config_update(import->dest, track, 1, hevc_cfg);
-
-		if (has_lhvc) {
-			hevc_set_parall_type(lhvc_cfg);
-
-			lhvc_cfg->avgFrameRate = hevc_cfg->avgFrameRate;
-			lhvc_cfg->constantFrameRate = hevc_cfg->constantFrameRate;
-			lhvc_cfg->numTemporalLayers = hevc_cfg->numTemporalLayers;
-			lhvc_cfg->temporalIdNested = hevc_cfg->temporalIdNested;
-
-			if (import->flags&GF_IMPORT_SVC_EXPLICIT) {
-				gf_isom_lhvc_config_update(import->dest, track, 1, lhvc_cfg, GF_ISOM_LEHVC_WITH_BASE);
-				gf_isom_modify_alternate_brand(import->dest, GF_ISOM_BRAND_HVCE, 1);
-			} else {
-				gf_isom_lhvc_config_update(import->dest, track, 1, lhvc_cfg, GF_ISOM_LEHVC_WITH_BASE_BACKWARD);
-			}
-		}
-	}
-
-	if (import->flags & GF_IMPORT_FORCE_XPS_INBAND) {
-		gf_isom_hevc_set_inband_config(import->dest, track, 1);
-	}
-
-	if (import->flags & GF_IMPORT_USE_CCST) {
-		e = gf_isom_set_image_sequence_coding_constraints(import->dest, track, di, GF_FALSE, GF_FALSE, GF_TRUE, 15);
-		if (e) goto exit;
-	}
-	if (import->is_alpha) {
-		e = gf_isom_set_image_sequence_alpha(import->dest, track, di, GF_FALSE);
-		if (e) goto exit;
-	}
-
-	e = gf_media_update_par(import->dest, track);
-	if (e) goto exit;
-	{
-		/*arbitrary: use the last active SPS*/
-		if (hevc.sps[hevc.sps_active_idx].colour_description_present_flag) {
-			e = gf_isom_set_visual_color_info(import->dest, track, di, GF_ISOM_SUBTYPE_NCLX, hevc.sps[hevc.sps_active_idx].colour_primaries, hevc.sps[hevc.sps_active_idx].transfer_characteristic, hevc.sps[hevc.sps_active_idx].matrix_coeffs, hevc.sps[hevc.sps_active_idx].video_full_range_flag, NULL, 0);
-			if (e) goto exit;
-		}
-	}
-	gf_media_update_bitrate(import->dest, track);
-
-	gf_isom_set_brand_info(import->dest, GF_ISOM_BRAND_ISO4, 1);
-	gf_isom_modify_alternate_brand(import->dest, GF_ISOM_BRAND_ISOM, 0);
-
-	if (!vpss && !ppss && !spss) {
-		e = gf_import_message(import, GF_NON_COMPLIANT_BITSTREAM, "Import results: No SPS or PPS found in the bitstream ! Nothing imported\n");
-	} else {
-		if (nb_sp || nb_si) {
-			gf_import_message(import, GF_OK, "HEVC Import results: %d samples (%d NALUs) - Slices: %d I %d P %d B %d SP %d SI - %d SEI - %d IDR",
-			                  cur_samp, nb_nalus, nb_i, nb_p, nb_b, nb_sp, nb_si, nb_sei, nb_idr);
-		} else {
-			gf_import_message(import, GF_OK, "HEVC Import results: %d samples (%d NALUs) - Slices: %d I %d P %d B - %d SEI - %d IDR",
-			                  cur_samp, nb_nalus, nb_i, nb_p, nb_b, nb_sei, nb_idr);
-		}
-
-		if (max_total_delay>1) {
-			gf_import_message(import, GF_OK, "Stream uses forward prediction - stream CTS offset: %d frames", max_total_delay);
-		}
-	}
-
-	if (use_opengop_gdr==2) {
-		gf_import_message(import, GF_OK, "OpenGOP detected - adjusting file brand");
-		gf_isom_modify_alternate_brand(import->dest, GF_ISOM_BRAND_ISO6, 1);
-	}
-
-	/*rewrite ESD*/
-	if (import->esd) {
-		if (!import->esd->slConfig) import->esd->slConfig = (GF_SLConfig*) gf_odf_desc_new(GF_ODF_SLC_TAG);
-		import->esd->slConfig->predefined = 2;
-		import->esd->slConfig->timestampResolution = timescale;
-		if (import->esd->decoderConfig) gf_odf_desc_del((GF_Descriptor *)import->esd->decoderConfig);
-		import->esd->decoderConfig = gf_isom_get_decoder_config(import->dest, track, 1);
-		gf_isom_change_mpeg4_description(import->dest, track, 1, import->esd);
-	}
-
-	//base layer (i.e layer with layer_id = 0) not found in bitstream
-	//we are importing an LHVC bitstream with external base layer
-	//find this base layer with the imported tracks.
-	//if we find more than one HEVC/AVC track, return an warning
-	if (min_layer_id != 0) {
-		u32 avc_base_track, ref_track_id;
-		avc_base_track = hevc_base_track = 0;
-		for (i = 1; i <= gf_isom_get_track_count(import->dest); i++) {
-			u32 subtype = gf_isom_get_media_subtype(import->dest, i, 1);
-			switch (subtype) {
-			case GF_ISOM_SUBTYPE_AVC_H264:
-			case GF_ISOM_SUBTYPE_AVC2_H264:
-			case GF_ISOM_SUBTYPE_AVC3_H264:
-			case GF_ISOM_SUBTYPE_AVC4_H264:
-				if (!avc_base_track) {
-					avc_base_track = i;
-				} else {
-					gf_import_message(import, GF_BAD_PARAM, "Warning: More than one AVC bitstream found, use track %d as base layer", avc_base_track);
-				}
-				break;
-			case GF_ISOM_SUBTYPE_HVC1:
-			case GF_ISOM_SUBTYPE_HEV1:
-			case GF_ISOM_SUBTYPE_HVC2:
-			case GF_ISOM_SUBTYPE_HEV2:
-				if (!hevc_base_track) {
-					hevc_base_track = i;
-					if (avc_base_track) {
-						gf_import_message(import, GF_BAD_PARAM, "Warning: Found both AVC and HEVC tracks, using HEVC track %d as base layer", hevc_base_track);
-					}
-				} else {
-					gf_import_message(import, GF_BAD_PARAM, "Warning: More than one HEVC bitstream found, use track %d as base layer", avc_base_track);
-				}
-				break;
-			}
-		}
-		if (!hevc_base_track && !avc_base_track) {
-			gf_import_message(import, GF_BAD_PARAM, "Using LHVC external base layer, but no base layer not found - NOT SETTING SBAS TRACK REFERENCE!");
-		} else {
-			ref_track_id = gf_isom_get_track_id(import->dest, hevc_base_track ? hevc_base_track : avc_base_track);
-			gf_isom_set_track_reference(import->dest, track, GF_ISOM_REF_BASE, ref_track_id);
-		}
-	}
-
-	// This is a L-HEVC bitstream, add linf/cstg. If we have a base HEVC with several temporal sublayers, we don't set linf until we split
-	//the sublayers in different tracks
-	if (has_lhvc && (cur_vps_id >= 0) && (cur_vps_id < 16) && (hevc.vps[cur_vps_id].max_layers > 1) ) {
-		gf_lhevc_set_operating_points_information(import->dest, hevc_base_track, track, &hevc.vps[cur_vps_id], max_temporal_id);
-		gf_lhevc_set_layer_information(import->dest, track, &linf[0]);
-
-		//sets track in group of type group_type and id track_group_id. If do_add is GF_FALSE, track is removed from that group
-		e = gf_isom_set_track_group(import->dest, track, 1000+gf_isom_get_track_id(import->dest, track), GF_ISOM_BOX_TYPE_CSTG, GF_TRUE);
-
-	}
-
-exit:
-	if (sample_data) gf_bs_del(sample_data);
-	gf_odf_hevc_cfg_del(hevc_cfg);
-	gf_odf_hevc_cfg_del(lhvc_cfg);
-	gf_free(buffer);
-	gf_bs_del(bs);
-	gf_fclose(mdia);
-	return e;
-#endif //GPAC_DISABLE_HEVC
-}
-
-void av1_reset_frame_state(AV1StateFrame *frame_state) {
-	if (frame_state->header_obus) {
-		while (gf_list_count(frame_state->header_obus)) {
-			GF_AV1_OBUArrayEntry *a = (GF_AV1_OBUArrayEntry*)gf_list_get(frame_state->header_obus, 0);
-			if (a->obu) gf_free(a->obu);
-			gf_list_rem(frame_state->header_obus, 0);
-			gf_free(a);
-		}
-		gf_list_del(frame_state->header_obus);
-	}
-
-	if (frame_state->frame_obus) {
-		while (gf_list_count(frame_state->frame_obus)) {
-			GF_AV1_OBUArrayEntry *a = (GF_AV1_OBUArrayEntry*)gf_list_get(frame_state->frame_obus, 0);
-			if (a->obu) gf_free(a->obu);
-			gf_list_rem(frame_state->frame_obus, 0);
-			gf_free(a);
-		}
-		gf_list_del(frame_state->frame_obus);
-	}
-
-	memset(frame_state, 0, sizeof(AV1StateFrame));
-	frame_state->is_first_frame = GF_TRUE;
-}
-
-static Bool probe_webm_matrovska(GF_BitStream *bs)
-{
-	char probe[64], *found = NULL;
-	u64 pos = gf_bs_get_position(bs);
-	u32 read = gf_bs_read_data(bs, probe, sizeof(probe) - 1);
-	gf_bs_seek(bs, pos);
-	probe[read] = 0;
-	found = strstr(probe, "webm");
-	if (found) {
-		GF_LOG(GF_LOG_WARNING, GF_LOG_CONTAINER, ("AV1: guessed unsupported WebM container. Aborting.\n"));
-		return GF_TRUE;
-	}
-	found = strstr(probe, "matroska");
-	if (found) {
-		GF_LOG(GF_LOG_WARNING, GF_LOG_CONTAINER, ("AV1: guessed unsupported Matrovska container. Aborting.\n"));
-		return GF_TRUE;
-	}
-
-	return GF_FALSE;
-}
-
-static const char* av1_get_bs_syntax_name(GF_Err(*av1_bs_syntax)(GF_BitStream*, AV1State*))
-{
-	if (av1_bs_syntax == aom_av1_parse_temporal_unit_from_section5) {
-		return "OBU section 5";
-	} else if (av1_bs_syntax == aom_av1_parse_temporal_unit_from_annexb) {
-		return "AnnexB";
-	} else if (av1_bs_syntax == aom_av1_parse_temporal_unit_from_ivf) {
-		return "IVF";
-	} else {
-		assert(0);
-		return "Unknown";
-	}
-}
-
-static GF_Err gf_import_aom_av1(GF_MediaImporter *import)
-{
-#ifdef GPAC_DISABLE_AV1
-	return GF_NOT_SUPPORTED;
-#else
-	GF_Err e = GF_OK;
-	GF_AV1Config *av1_cfg = NULL;
-	AV1State state;
-	FILE *mdia = NULL;
-	GF_BitStream *bs = NULL;
-	u32 timescale = 0, dts_inc = 0, track_num = 0, track_id = 0, di = 0, cur_samp = 0;
-	Bool detect_fps;
-	Double FPS = 0.0;
-	u64 fsize, pos = 0;
-	GF_Err (*parse_temporal_unit)(GF_BitStream*, AV1State*) = NULL;
-
-	if (import->flags & GF_IMPORT_PROBE_ONLY) {
-		import->nb_tracks = 1;
-		import->tk_info[0].track_num = 1;
-		import->tk_info[0].type = GF_ISOM_MEDIA_VISUAL;
-		import->tk_info[0].flags = GF_IMPORT_OVERRIDE_FPS | GF_IMPORT_FORCE_PACKED;
-		return GF_OK;
-	}
-
-	memset(&state, 0, sizeof(AV1State));
-	av1_cfg = gf_odf_av1_cfg_new();
-	state.config = av1_cfg;
-	if (import->flags & GF_IMPORT_KEEP_AV1_TEMPORAL_OBU)
-		state.keep_temporal_delim = GF_TRUE;
-
-	mdia = gf_fopen(import->in_name, "rb");
-	if (!mdia) return gf_import_message(import, GF_URL_ERROR, "AV1: cannot find file %s", import->in_name);
-
-	detect_fps = GF_TRUE;
-	FPS = (Double)import->video_fps;
-	if (!FPS) {
-		FPS = GF_IMPORT_DEFAULT_FPS;
-	} else {
-		if (import->video_fps == GF_IMPORT_AUTO_FPS) {
-			import->video_fps = GF_IMPORT_DEFAULT_FPS;	/*fps=auto is handled as auto-detection in h264*/
-		} else {
-			/*fps is forced by the caller*/
-			detect_fps = GF_FALSE;
-		}
-	}
-	get_video_timing(FPS, &timescale, &dts_inc);
-
-	bs = gf_bs_from_file(mdia, GF_BITSTREAM_READ);
-	fsize = gf_bs_get_size(bs);
-	if (!fsize) {
-		gf_import_message(import, GF_NON_COMPLIANT_BITSTREAM, "[AV1] Error: bitstream size is 0 byte", import->in_name);
-		goto exit;
-	}
-
-	if (probe_webm_matrovska(bs))
-		goto exit;
-
-	if (import->streamFormat) {
-		gf_import_message(import, GF_OK, "AV1: forcing format \"%s\".", import->streamFormat);
-		if (!stricmp(import->streamFormat, "obu")) {
-			parse_temporal_unit = aom_av1_parse_temporal_unit_from_section5;
-		} else if (!stricmp(import->streamFormat, "annexB")) {
-			parse_temporal_unit = aom_av1_parse_temporal_unit_from_annexb;
-		} else if (!stricmp(import->streamFormat, "ivf")) {
-			parse_temporal_unit = aom_av1_parse_temporal_unit_from_ivf;
-		} else {
-			gf_import_message(import, GF_NOT_SUPPORTED, "AV1: unknown bitstream format \"%s\" found. Only \"obu\", \"annexB\" and \"ivf\" found.", import->streamFormat);
-			goto exit;
-		}
-	} else {
-		if (gf_media_probe_ivf(bs)) {
-			e = gf_media_aom_parse_ivf_file_header(bs, &state);
-			parse_temporal_unit = aom_av1_parse_temporal_unit_from_ivf;
-
-			if (detect_fps && (state.FPS != FPS)) {
-				import->video_fps = FPS = state.FPS;
-				get_video_timing(FPS, &timescale, &dts_inc);
-			}
-			pos = gf_bs_get_position(bs);
-		} else if (gf_media_aom_probe_annexb(bs)) {
-			parse_temporal_unit = aom_av1_parse_temporal_unit_from_annexb;
-		} else {
-			gf_bs_seek(bs, pos);
-			e = aom_av1_parse_temporal_unit_from_section5(bs, &state);
-			if (e) {
-				gf_import_message(import, GF_NOT_SUPPORTED, "AV1: couldn't guess bitstream format (IVF then Annex B then Section 5 tested).");
-				goto exit;
-			}
-			parse_temporal_unit = aom_av1_parse_temporal_unit_from_section5;
-		}
-	}
-	gf_bs_seek(bs, pos);
-
-	track_id = 0;
-	if (import->esd) track_id = import->esd->ESID;
-	track_num = gf_isom_new_track(import->dest, track_id, GF_ISOM_MEDIA_VISUAL, timescale);
-	if (!track_num) {
-		e = gf_isom_last_error(import->dest);
-		goto exit;
-	}
-	gf_isom_set_track_enabled(import->dest, track_num, 1);
-	if (import->esd && !import->esd->ESID) import->esd->ESID = gf_isom_get_track_id(import->dest, track_num);
-	import->final_trackID = gf_isom_get_track_id(import->dest, track_num);
-	if (import->esd && import->esd->dependsOnESID) {
-		gf_isom_set_track_reference(import->dest, track_num, GF_ISOM_REF_DECODE, import->esd->dependsOnESID);
-	}
-
-	while (gf_bs_available(bs)) {
-		av1_reset_frame_state(&state.frame_state);
-		pos = gf_bs_get_position(bs);
-
-		/*we process each TU and extract only the necessary OBUs*/
-		if (parse_temporal_unit(bs, &state) != GF_OK) {
-			gf_import_message(import, GF_NON_COMPLIANT_BITSTREAM, "Error parsing %s", av1_get_bs_syntax_name(parse_temporal_unit));
-			goto exit;
-		}
-
-		/*add sample*/
-		{
-			u32 frame_obus_idx = 0;
-			GF_ISOSample *samp = gf_isom_sample_new();
-			samp->DTS = (u64)dts_inc*cur_samp;
-			samp->IsRAP = state.frame_state.key_frame ? SAP_TYPE_1 : 0;
-			samp->CTS_Offset = 0;
-
-			for (frame_obus_idx = 0; frame_obus_idx < gf_list_count(state.frame_state.frame_obus); ++frame_obus_idx)
-				samp->dataLength += (u32)((GF_AV1_OBUArrayEntry*)gf_list_get(state.frame_state.frame_obus, frame_obus_idx))->obu_length;
-			samp->data = gf_malloc(samp->dataLength);
-
-			samp->dataLength = 0;
-			while (gf_list_count(state.frame_state.frame_obus)) {
-				GF_AV1_OBUArrayEntry *a = (GF_AV1_OBUArrayEntry*)gf_list_get(state.frame_state.frame_obus, 0);
-				if (a->obu) {
-					memcpy(samp->data + samp->dataLength, a->obu, (size_t)a->obu_length);
-					samp->dataLength += (u32)a->obu_length;
-					gf_free(a->obu);
-				}
-				gf_list_rem(state.frame_state.frame_obus, 0);
-				gf_free(a);
-			}
-
-			if (cur_samp == 0) {
-				while (gf_list_count(state.frame_state.header_obus)) {
-					GF_AV1_OBUArrayEntry *a = (GF_AV1_OBUArrayEntry*)gf_list_get(state.frame_state.header_obus, 0);
-					gf_list_add(av1_cfg->obu_array, a);
-					gf_list_rem(state.frame_state.header_obus, 0);
-				}
-
-				e = gf_isom_av1_config_new(import->dest, track_num, av1_cfg, NULL, NULL, &di);
-				if (e) goto exit;
-
-				gf_import_message(import, GF_OK, "Importing AV1 from %s file - size %dx%d bit-depth %d FPS %d/%d", av1_get_bs_syntax_name(parse_temporal_unit), state.width, state.height, state.bit_depth, timescale, dts_inc);
-
-			} else {
-				/*safety check: we only support static metadata*/
-				if (gf_list_count(state.frame_state.header_obus) > gf_list_count(av1_cfg->obu_array)) {
-					gf_import_message(import, GF_NOT_SUPPORTED, "More header OBUs in frame state than in config");
-					goto exit;
-				}
-
-				while (gf_list_count(state.frame_state.header_obus)) {
-					u32 obu_array_index = 0;
-					GF_AV1_OBUArrayEntry *a_hdr = (GF_AV1_OBUArrayEntry*)gf_list_get(state.frame_state.header_obus, 0);
-					for (obu_array_index = 0; obu_array_index < gf_list_count(av1_cfg->obu_array); ++obu_array_index) {
-						GF_AV1_OBUArrayEntry *a_cfg = (GF_AV1_OBUArrayEntry*)gf_list_get(av1_cfg->obu_array, obu_array_index);
-						if (a_cfg->obu_type == a_hdr->obu_type) {
-							if (a_cfg->obu_length != a_hdr->obu_length || memcmp(a_cfg->obu, a_hdr->obu, (size_t)a_hdr->obu_length)) {
-								gf_import_message(import, GF_NOT_SUPPORTED, "Changing AV1 header OBUs detected for file %s", import->in_name);
-								goto exit;
-							}
-						}
-					}
-					gf_list_rem(state.frame_state.header_obus, 0);
-					if (a_hdr->obu) gf_free(a_hdr->obu);
-					gf_free(a_hdr);
-				}
-
-			}
-
-			e = gf_isom_add_sample(import->dest, track_num, di, samp);
-			if (e) goto exit;
-			cur_samp++;
-
-			//write sample deps
-			if (import->flags & GF_IMPORT_SAMPLE_DEPS) {
-				u32 isLeading, dependsOn, dependedOn, hasRedundant;
-				isLeading = 0;
-				dependsOn = samp->IsRAP ? 2 : 1;
-				dependedOn = state.frame_state.refresh_frame_flags ? 1 : 2;
-				hasRedundant = 0;
-
-				e = gf_isom_sample_set_dep_info(import->dest, track_num, cur_samp, isLeading, dependsOn, dependedOn, hasRedundant);
-				if (e) goto exit;
-			}
-
-			gf_isom_sample_del(&samp);
-
-			gf_set_progress("Importing AV1", gf_bs_get_position(bs), fsize);
-		}
-	}
-
-	gf_set_progress("Importing AV1", (u32)cur_samp, cur_samp);
-	e = gf_isom_set_visual_info(import->dest, track_num, di, state.width, state.height);
-	if (e) goto exit;
-	e = gf_media_update_par(import->dest, track_num);
-	if (e) goto exit;
-
-	e = gf_isom_set_visual_color_info(import->dest, track_num, di, GF_ISOM_SUBTYPE_NCLX, state.color_primaries, state.transfer_characteristics, state.matrix_coefficients, state.color_range, NULL, 0);
-	if (e) goto exit;
-
-	gf_media_update_bitrate(import->dest, track_num);
-	if (import->flags & GF_IMPORT_USE_CCST) {
-		e = gf_isom_set_image_sequence_coding_constraints(import->dest, track_num, di, GF_FALSE, GF_FALSE, GF_TRUE, 15);
-		if (e) goto exit;
-	}
-	if (import->is_alpha) {
-		e = gf_isom_set_image_sequence_alpha(import->dest, track_num, di, GF_FALSE);
-		if (e) goto exit;
-	}
-
-	/*rewrite ESD*/
-	if (import->esd) {
-		if (!import->esd->slConfig) import->esd->slConfig = (GF_SLConfig*)gf_odf_desc_new(GF_ODF_SLC_TAG);
-		import->esd->slConfig->predefined = 2;
-		import->esd->slConfig->timestampResolution = timescale;
-		if (import->esd->decoderConfig) gf_odf_desc_del((GF_Descriptor *)import->esd->decoderConfig);
-		import->esd->decoderConfig = gf_isom_get_decoder_config(import->dest, track_num, 1);
-		gf_isom_change_mpeg4_description(import->dest, track_num, 1, import->esd);
-	}
-
-	gf_isom_set_brand_info(import->dest, GF_ISOM_BRAND_ISO4, 1);
-	gf_isom_modify_alternate_brand(import->dest, GF_ISOM_BRAND_ISOM, 0);
-	gf_isom_modify_alternate_brand(import->dest, GF_ISOM_BRAND_AV01, 1);
-
-exit:
-	av1_reset_frame_state(&state.frame_state);
-	gf_odf_av1_cfg_del(av1_cfg);
-	gf_bs_del(bs);
-	gf_fclose(mdia);
-	return e;
-#endif /*GPAC_DISABLE_AV1*/
-}
-
-
-static GF_Err gf_import_vp9(GF_MediaImporter *import)
-{
-#ifdef GPAC_DISABLE_VP9
-	return GF_NOT_SUPPORTED;
-#else
-	GF_Err e = GF_OK;
-	GF_VPConfig *vp9_cfg = NULL;
-	FILE *mdia = NULL;
-	GF_BitStream *bs = NULL;
-	u32 timescale = 0, dts_inc = 0, track_num = 0, track_id = 0, di = 0, cur_samp = 0, codec_fourcc = 0, num_frames = 0;
-	int width = 0, height = 0, renderWidth, renderHeight;
-	Double FPS = 0.0;
-	u64 pos = 0, fsize = 0;
-	Bool forced_fps = GF_FALSE;
-	u64 last_pts=0, cumulated_loop_dur=0;
-
-	if (import->flags & GF_IMPORT_PROBE_ONLY) {
-		import->nb_tracks = 1;
-		import->tk_info[0].track_num = 1;
-		import->tk_info[0].type = GF_ISOM_MEDIA_VISUAL;
-		import->tk_info[0].flags = GF_IMPORT_OVERRIDE_FPS | GF_IMPORT_FORCE_PACKED;
-		return GF_OK;
-	}
-
-	vp9_cfg = gf_odf_vp_cfg_new();
-
-	mdia = gf_fopen(import->in_name, "rb");
-	if (!mdia) return gf_import_message(import, GF_URL_ERROR, "[VP9] cannot find file %s", import->in_name);
-	bs = gf_bs_from_file(mdia, GF_BITSTREAM_READ);
-	fsize = gf_bs_get_size(bs);
-	if (!fsize) {
-		gf_import_message(import, GF_NON_COMPLIANT_BITSTREAM, "[VP9] Error: bitstream size is 0 byte", import->in_name);
-		goto exit;
-	}
-
-	if (probe_webm_matrovska(bs))
-		goto exit;
-
-	e = gf_media_parse_ivf_file_header(bs, &width, &height, &codec_fourcc, &timescale, &dts_inc, &num_frames);
-	if (e)
-		goto exit;
-
-	FPS = (Double)import->video_fps;
-	if (!FPS || import->video_fps == GF_IMPORT_AUTO_FPS) {
-		FPS = (double)timescale / dts_inc;
-	} else {
-		/*fps is forced by the caller*/
-		get_video_timing(FPS, &timescale, &dts_inc);
-		forced_fps = GF_TRUE;
-	}
-
-	track_id = 0;
-	if (import->esd) track_id = import->esd->ESID;
-	track_num = gf_isom_new_track(import->dest, track_id, GF_ISOM_MEDIA_VISUAL, timescale);
-	if (!track_num) {
-		e = gf_isom_last_error(import->dest);
-		goto exit;
-	}
-	gf_isom_set_track_enabled(import->dest, track_num, 1);
-	if (import->esd && !import->esd->ESID) import->esd->ESID = gf_isom_get_track_id(import->dest, track_num);
-	import->final_trackID = gf_isom_get_track_id(import->dest, track_num);
-	if (import->esd && import->esd->dependsOnESID) {
-		gf_isom_set_track_reference(import->dest, track_num, GF_ISOM_REF_DECODE, import->esd->dependsOnESID);
-	}
-
-	while (gf_bs_available(bs)) {
-		Bool key_frame = GF_FALSE;
-		u64 frame_size = 0, pts = 0;
-		int num_frames_in_superframe = 0, superframe_index_size = 0, i = 0;
-		u32 frame_sizes[VP9_MAX_FRAMES_IN_SUPERFRAME];
-
-		e = gf_media_parse_ivf_frame_header(bs, &frame_size, &pts);
-		if (e) goto exit;
-
-		if (!forced_fps) {
-			pts += cumulated_loop_dur;
-			if (last_pts && (pts < last_pts) ) {
-				pts -= cumulated_loop_dur;
-				gf_import_message(import, GF_NON_COMPLIANT_BITSTREAM, "[IVF] Corrupted timestamp "LLU" less than previous timestamp "LLU", assuming loop\n", pts, last_pts);
-				cumulated_loop_dur = last_pts + gf_isom_get_sample_duration(import->dest, track_num, cur_samp);
-				cumulated_loop_dur -= pts;
-				pts = cumulated_loop_dur;
-			}
-			last_pts = pts;
-		}
-		pos = gf_bs_get_position(bs);
-		if (gf_bs_available(bs) < frame_size) {
-			gf_import_message(import, GF_NON_COMPLIANT_BITSTREAM, "[VP9] IVF frame size is %u but there is only "LLU" bytes left.", frame_size, gf_bs_available(bs));
-			goto exit;
-		}
-
-		/*check if it is a superframe*/
-		if (vp9_parse_superframe(bs, frame_size, &num_frames_in_superframe, frame_sizes, &superframe_index_size) != GF_OK) {
-			gf_import_message(import, GF_NON_COMPLIANT_BITSTREAM, "[VP9] Error parsing sample %u superframe structure", cur_samp);
-			goto exit;
-		}
-
-		for (i = 0; i < num_frames_in_superframe; ++i) {
-			u64 pos2 = gf_bs_get_position(bs);
-			if (vp9_parse_sample(bs, vp9_cfg, &key_frame, &width, &height, &renderWidth, &renderHeight) != GF_OK) {
-				gf_import_message(import, GF_NON_COMPLIANT_BITSTREAM, "[VP9] Error parsing sample %u", cur_samp);
-				goto exit;
-			}
-			e = gf_bs_seek(bs, pos2 + frame_sizes[i]);
-			if (e) {
-				gf_import_message(import, GF_NON_COMPLIANT_BITSTREAM, "[VP9] Seek bad param (offset "LLU") at sample %u (1)", pos2 + frame_sizes[i], cur_samp);
-				goto exit;
-			}
-		}
-		if (gf_bs_get_position(bs) + superframe_index_size != pos + frame_size) {
-			GF_LOG(GF_LOG_WARNING, GF_LOG_CONTAINER, ("[VP9] Inconsistent IVF frame size of "LLU" bytes at sample %u.\n", frame_size, cur_samp));
-			GF_LOG(GF_LOG_WARNING, GF_LOG_CONTAINER, ("      Detected %d frames (+ %d bytes for the superframe index):\n", num_frames_in_superframe, superframe_index_size));
-			for (i = 0; i < num_frames_in_superframe; ++i) {
-				GF_LOG(GF_LOG_WARNING, GF_LOG_CONTAINER, ("         superframe %d, size is %u bytes\n", i, frame_sizes[i]));
-			}
-			GF_LOG(GF_LOG_WARNING, GF_LOG_CONTAINER, ("\n"));
-		}
-		e = gf_bs_seek(bs, pos + frame_size);
-		if (e) {
-			gf_import_message(import, GF_NON_COMPLIANT_BITSTREAM, "[VP9] Seek bad param (offset "LLU") at sample %u (2)", pos + frame_size, cur_samp);
-			goto exit;
-		}
-
-		/*add sample*/
-		{
-			GF_ISOSample *samp = gf_isom_sample_new();
-			samp->DTS = forced_fps ? (u64)dts_inc*cur_samp : pts;
-			samp->IsRAP = key_frame ? SAP_TYPE_1 : 0;
-			samp->CTS_Offset = 0;
-			samp->dataLength = (u32)(gf_bs_get_position(bs) - pos);
-			assert(samp->dataLength == frame_size);
-			samp->data = gf_malloc(samp->dataLength);
-			gf_bs_seek(bs, pos);
-			gf_bs_read_data(bs, samp->data, samp->dataLength);
-
-			if (cur_samp == 0) {
-				e = gf_isom_vp_config_new(import->dest, track_num, vp9_cfg, NULL, NULL, &di, GF_TRUE);
-				if (e) goto exit;
-			}
-
-			e = gf_isom_add_sample(import->dest, track_num, di, samp);
-			if (e) goto exit;
-
-			gf_isom_sample_del(&samp);
-
-			gf_set_progress("Importing VP9", gf_bs_get_position(bs), fsize);
-			cur_samp++;
-		}
-	}
-
-	gf_set_progress("Importing VP9", cur_samp, cur_samp);
-	e = gf_isom_set_visual_info(import->dest, track_num, di, width, height);
-#if 0 //TODO: find streams when this happens in render_size()
-	if (width != renderWidth) {
-		e = gf_isom_set_pixel_aspect_ratio(import->dest, track_num, di, , );
-		if (e) {
-			GF_LOG(GF_LOG_ERROR, GF_LOG_CONTAINER, ("[VP9] Error setting aspect ratio (%d:%d) with resolution %dx%d\n", xxx, yyy, width, height));
-		}
-	}
-#endif
-
-	e = gf_isom_set_track_layout_info(import->dest, track_num, renderWidth << 16, renderHeight << 16, 0, 0, 0);
-	if (e) goto exit;
-
-	gf_media_update_bitrate(import->dest, track_num);
-
-	if (import->flags & GF_IMPORT_USE_CCST) {
-		e = gf_isom_set_image_sequence_coding_constraints(import->dest, track_num, di, GF_FALSE, GF_FALSE, GF_TRUE, 15);
-		if (e) goto exit;
-	}
-	if (import->is_alpha) {
-		e = gf_isom_set_image_sequence_alpha(import->dest, track_num, di, GF_FALSE);
-		if (e) goto exit;
-	}
-
-	/*rewrite ESD*/
-	if (import->esd) {
-		if (!import->esd->slConfig) import->esd->slConfig = (GF_SLConfig*)gf_odf_desc_new(GF_ODF_SLC_TAG);
-		import->esd->slConfig->predefined = 2;
-		import->esd->slConfig->timestampResolution = timescale;
-		if (import->esd->decoderConfig) gf_odf_desc_del((GF_Descriptor *)import->esd->decoderConfig);
-		import->esd->decoderConfig = gf_isom_get_decoder_config(import->dest, track_num, 1);
-		gf_isom_change_mpeg4_description(import->dest, track_num, 1, import->esd);
-	}
-
-exit:
-	gf_odf_vp_cfg_del(vp9_cfg);
-	gf_bs_del(bs);
-	gf_fclose(mdia);
-	return e;
-#endif /*GPAC_DISABLE_VP9*/
-}
-
-static GF_Err gf_import_ivf(GF_MediaImporter *import)
-{
-	GF_Err e = GF_OK;
-	int width = 0, height = 0;
-	u32 codec_fourcc = 0, frame_rate = 0, time_scale = 0, num_frames = 0;
-	FILE *mdia = NULL;
-	GF_BitStream *bs = NULL;
-
-	mdia = gf_fopen(import->in_name, "rb");
-	if (!mdia) return gf_import_message(import, GF_URL_ERROR, "Cannot find file %s", import->in_name);
-	bs = gf_bs_from_file(mdia, GF_BITSTREAM_READ);
-
-	e = gf_media_parse_ivf_file_header(bs, &width, &height, &codec_fourcc, &frame_rate, &time_scale, &num_frames);
-	gf_fclose(mdia);
-	gf_bs_del(bs);
-	if (e)
-		return e;
-
-	switch (codec_fourcc) {
-	case GF_4CC('A', 'V', '0', '1'):
-		return gf_import_aom_av1(import);
-	case GF_4CC('V', 'P', '9', '0'):
-		return gf_import_vp9(import);
-	default: {
-		char *FourCC = (char*)&codec_fourcc;
-		GF_LOG(GF_LOG_ERROR, GF_LOG_CONTAINER, ("[IVF] Wrong codec FourCC. Only 'AV01' supported, got '%c%c%c%c'\n", FourCC[3], FourCC[2], FourCC[1], FourCC[0]));
-		return GF_NON_COMPLIANT_BITSTREAM;
-	}
-	}
-}
-
-#endif /*GPAC_DISABLE_AV_PARSERS*/
-
-#ifndef GPAC_DISABLE_OGG
-
-#define OGG_BUFFER_SIZE 4096
-
-Bool OGG_ReadPage(FILE *f_in, ogg_sync_state *oy, ogg_page *oggpage)
-{
-	if (feof(f_in)) return GF_FALSE;
-	while (ogg_sync_pageout(oy, oggpage ) != 1 ) {
-		char *buffer;
-		if (feof(f_in)) return GF_TRUE;
-		buffer = ogg_sync_buffer(oy, OGG_BUFFER_SIZE);
-		u32 bytes = (u32) fread(buffer, sizeof(char), OGG_BUFFER_SIZE, f_in);
-		if (ogg_sync_wrote(oy, bytes)) return GF_FALSE;
-	}
-	return GF_TRUE;
-}
-
-static u32 get_ogg_serial_no_for_stream(char *fileName, u32 stream_num, Bool is_video)
-{
-	ogg_sync_state oy;
-	u32 track, serial_no;
-	ogg_page oggpage;
-	ogg_packet oggpacket;
-	ogg_stream_state os;
-	FILE *f_in;
-
-	/*means first one*/
-	if (!stream_num) return 0;
-
-	f_in = gf_fopen(fileName, "rb");
-	if (!f_in) return 0;
-
-	track = 0;
-	serial_no = 0;
-	ogg_sync_init(&oy);
-	while (1) {
-		if (!OGG_ReadPage(f_in, &oy, &oggpage)) break;
-		if (!ogg_page_bos(&oggpage)) break;
-		track ++;
-		if (track != stream_num) continue;
-
-		serial_no = ogg_page_serialno(&oggpage);
-		ogg_stream_init(&os, serial_no);
-		ogg_stream_pagein(&os, &oggpage);
-		ogg_stream_packetpeek(&os, &oggpacket);
-
-		if (is_video && (oggpacket.bytes >= 7) && !strncmp((char *)&oggpacket.packet[1], "theora", 6)) {
-			ogg_stream_clear(&os);
-			break;
-		}
-		if (!is_video && (oggpacket.bytes >= 7) && !strncmp((char *)&oggpacket.packet[1], "vorbis", 6)) {
-			ogg_stream_clear(&os);
-			break;
-		}
-		if (!is_video && (oggpage.body_len >= 8) && !strncmp((char *)oggpage.body, "OpusHead", 6)) {
-			ogg_stream_clear(&os);
-			break;
-		}
-		ogg_stream_clear(&os);
-		serial_no = 0;
-	}
-	ogg_sync_clear(&oy);
-	gf_fclose(f_in);
-	return serial_no;
-}
-
-GF_Err gf_import_ogg_video(GF_MediaImporter *import)
-{
-	GF_Err e;
-	ogg_sync_state oy;
-	u32 di, track;
-	u64 tot_size, done, duration;
-	u32 w, h, fps_num, fps_den, keyframe_freq_force, theora_kgs, flag, dts_inc, timescale;
-	Double FPS;
-	Bool destroy_esd, go;
-	u32 serial_no, sno, num_headers;
-	ogg_packet oggpacket;
-	ogg_page oggpage;
-	ogg_stream_state os;
-	oggpack_buffer opb;
-	GF_BitStream *bs;
-	FILE *f_in;
-	GF_ISOSample *samp;
-
-
-	dts_inc = 0;
-	/*assume audio or simple AV file*/
-	if (import->flags & GF_IMPORT_PROBE_ONLY) {
-		f_in = gf_fopen(import->in_name, "rb");
-		if (!f_in) return GF_URL_ERROR;
-
-		import->nb_tracks = 0;
-		go = GF_TRUE;
-		ogg_sync_init(&oy);
-		while (go) {
-			if (!OGG_ReadPage(f_in, &oy, &oggpage)) break;
-
-			if (!ogg_page_bos(&oggpage)) {
-				go = GF_FALSE;
-				continue;
-			}
-			serial_no = ogg_page_serialno(&oggpage);
-			ogg_stream_init(&os, serial_no);
-			ogg_stream_pagein(&os, &oggpage);
-			ogg_stream_packetpeek(&os, &oggpacket);
-
-			import->tk_info[import->nb_tracks].track_num = import->nb_tracks+1;
-			if ((oggpacket.bytes >= 7) && !strncmp((char *)&oggpacket.packet[1], "theora", 6)) {
-				import->tk_info[import->nb_tracks].type = GF_ISOM_MEDIA_VISUAL;
-				import->tk_info[import->nb_tracks].flags = GF_IMPORT_OVERRIDE_FPS;
-
-				bs = gf_bs_new((char*)oggpacket.packet, oggpacket.bytes, GF_BITSTREAM_READ);
-				gf_bs_read_int(bs, 80);
-				import->tk_info[import->nb_tracks].video_info.width = gf_bs_read_u16(bs) << 4;
-				import->tk_info[import->nb_tracks].video_info.height = gf_bs_read_u16(bs) << 4;
-				gf_bs_read_int(bs, 64);
-				fps_num = gf_bs_read_u32(bs);
-				fps_den = gf_bs_read_u32(bs);
-				gf_bs_del(bs);
-				import->tk_info[import->nb_tracks].video_info.FPS = fps_num;
-				import->tk_info[import->nb_tracks].video_info.FPS /= fps_den;
-				import->tk_info[import->nb_tracks].media_type = GF_MEDIA_TYPE_THEO;
-			} else if ((oggpacket.bytes >= 7)
-				&& (!strncmp((char *)&oggpacket.packet[1], "vorbis", 6) || !strncmp((char *)&oggpacket.packet[1], "Opus", 4))
-				) {
-				import->tk_info[import->nb_tracks].type = GF_ISOM_MEDIA_AUDIO;
-				import->tk_info[import->nb_tracks].flags = 0;
-			}
-			ogg_stream_clear(&os);
-			import->nb_tracks++;
-		}
-		ogg_sync_clear(&oy);
-		gf_fclose(f_in);
-		return GF_OK;
-	}
-
-	if (import->flags & GF_IMPORT_USE_DATAREF) return gf_import_message(import, GF_NOT_SUPPORTED, "Cannot use data referencing with OGG files");
-
-	sno = get_ogg_serial_no_for_stream(import->in_name, import->trackID, GF_TRUE);
-	/*not our stream*/
-	if (!sno && import->trackID) return GF_OK;
-
-	f_in = gf_fopen(import->in_name, "rb");
-	if (!f_in) return gf_import_message(import, GF_URL_ERROR, "Opening file %s failed", import->in_name);
-
-	e = GF_OK;
-	done = 0;
-	gf_fseek(f_in, 0, SEEK_END);
-	tot_size = gf_ftell(f_in);
-	gf_fseek(f_in, 0, SEEK_SET);
-
-
-	destroy_esd = GF_FALSE;
-	samp = gf_isom_sample_new();
-
-	/*avoids gcc warnings*/
-	duration = 0;
-	FPS = 0;
-	num_headers = w = h = track = 0;
-
-	ogg_sync_init(&oy);
-
-	bs = NULL;
-	serial_no = 0;
-	go = GF_TRUE;
-	while (go) {
-		if (!OGG_ReadPage(f_in, &oy, &oggpage)) break;
-
-		if (ogg_page_bos(&oggpage)) {
-			if (serial_no) continue;
-			serial_no = ogg_page_serialno(&oggpage);
-			ogg_stream_init(&os, serial_no);
-			ogg_stream_pagein(&os, &oggpage);
-			ogg_stream_packetpeek(&os, &oggpacket);
-
-			/*not our stream*/
-			if (sno && (sno!=serial_no)) {
-				ogg_stream_clear(&os);
-				serial_no = 0;
-				continue;
-			}
-			if ((oggpacket.bytes < 7) || strncmp((char *)&oggpacket.packet[1], "theora", 6)) {
-				ogg_stream_clear(&os);
-				serial_no = 0;
-				continue;
-			}
-			/*that's ogg-theora*/
-			bs = gf_bs_new((char *)oggpacket.packet, oggpacket.bytes, GF_BITSTREAM_READ);
-			gf_bs_read_int(bs, 80);
-			w = gf_bs_read_u16(bs) << 4;
-			h = gf_bs_read_u16(bs) << 4;
-			gf_bs_read_int(bs, 64);
-			fps_num = gf_bs_read_u32(bs);
-			fps_den = gf_bs_read_u32(bs);
-			gf_bs_read_int(bs, 80);
-			gf_bs_read_int(bs, 6);
-			keyframe_freq_force = 1 << gf_bs_read_int(bs, 5);
-			theora_kgs = 0;
-			keyframe_freq_force--;
-			while (keyframe_freq_force) {
-				theora_kgs ++;
-				keyframe_freq_force >>= 1;
-			}
-			gf_bs_del(bs);
-
-			FPS = ((Double)fps_num) / fps_den;
-
-			/*note that we don't rewrite theora headers (just like in MPEG-4 video, systems timing overrides stream one)*/
-			if (import->video_fps) FPS = import->video_fps;
-			num_headers = 0;
-
-			gf_import_message(import, GF_OK, "OGG Theora import - %2.4f FPS - Resolution %d x %d", FPS, w, h);
-			bs = gf_bs_new(NULL, 0, GF_BITSTREAM_WRITE);
-			continue;
-		}
-		/*FIXME - check end of stream for concatenated files?*/
-
-		/*not our stream*/
-		if (ogg_stream_pagein(&os, &oggpage) != 0) continue;
-
-
-
-		while (ogg_stream_packetout(&os, &oggpacket ) > 0 ) {
-			if (num_headers<3) {
-				if(!w || !h) {
-					e = gf_import_message(import, GF_NON_COMPLIANT_BITSTREAM, "Couldn't find Theora main header");
-					goto exit;
-				}
-				/*copy headers*/
-				gf_bs_write_u16(bs, oggpacket.bytes);
-				gf_bs_write_data(bs, (char *)oggpacket.packet, oggpacket.bytes);
-				num_headers++;
-
-				/*let's go, create the track*/
-				if (num_headers==3) {
-					if (!import->esd) {
-						destroy_esd = GF_TRUE;
-						import->esd = gf_odf_desc_esd_new(0);
-					}
-					get_video_timing(FPS, &timescale, &dts_inc);
-					track = gf_isom_new_track(import->dest, import->esd->ESID, GF_ISOM_MEDIA_VISUAL, timescale);
-					if (!track) goto exit;
-					gf_isom_set_track_enabled(import->dest, track, 1);
-					if (!import->esd->ESID) import->esd->ESID = gf_isom_get_track_id(import->dest, track);
-					import->final_trackID = import->esd->ESID;
-					if (!import->esd->decoderConfig) import->esd->decoderConfig = (GF_DecoderConfig *) gf_odf_desc_new(GF_ODF_DCD_TAG);
-					if (!import->esd->slConfig) import->esd->slConfig = (GF_SLConfig *) gf_odf_desc_new(GF_ODF_SLC_TAG);
-					import->esd->slConfig->timestampResolution = timescale;
-					if (!import->esd->decoderConfig->decoderSpecificInfo) import->esd->decoderConfig->decoderSpecificInfo = (GF_DefaultDescriptor *) gf_odf_desc_new(GF_ODF_DSI_TAG);
-					gf_bs_get_content(bs, &import->esd->decoderConfig->decoderSpecificInfo->data, &import->esd->decoderConfig->decoderSpecificInfo->dataLength);
-					gf_bs_del(bs);
-					bs = NULL;
-					import->esd->decoderConfig->streamType = GF_STREAM_VISUAL;
-					import->esd->decoderConfig->objectTypeIndication = GPAC_OTI_MEDIA_THEORA;
-
-					e = gf_isom_new_mpeg4_description(import->dest, track, import->esd, NULL, NULL, &di);
-					if (e) goto exit;
-					gf_isom_set_visual_info(import->dest, track, di, w, h);
-
-					{
-						Double d = import->duration;
-						d *= import->esd->slConfig->timestampResolution;
-						d /= 1000;
-						duration = (u64) d;
-					}
-				}
-
-				continue;
-			}
-
-			/*we don't need adedicated parser for theora, just check it's a theora frame and get its key type
-			WATCHOUT theora bitsteram is in BE*/
-			oggpackB_readinit(&opb, oggpacket.packet, oggpacket.bytes);
-			flag = oggpackB_read(&opb, 1);
-			if (flag==0) {
-				/*add packet*/
-				samp->IsRAP = oggpackB_read(&opb, 1) ? RAP_NO : RAP;
-				samp->data = (char *)oggpacket.packet;
-				samp->dataLength = oggpacket.bytes;
-				e = gf_isom_add_sample(import->dest, track, di, samp);
-				if (e) goto exit;
-				samp->DTS += dts_inc;
-			}
-
-			gf_set_progress("Importing OGG Video", (u32) (done/1024), (u32) (tot_size/1024));
-			done += oggpacket.bytes;
-			if ((duration && (samp->DTS > duration) ) || (import->flags & GF_IMPORT_DO_ABORT)) {
-				go = GF_FALSE;
-				break;
-			}
-		}
-	}
-	gf_set_progress("Importing OGG Video", (u32) (tot_size/1024), (u32) (tot_size/1024));
-
-	if (!serial_no) {
-		gf_import_message(import, GF_OK, "OGG: No supported video found");
-	} else {
-		gf_media_update_bitrate(import->dest, track);
-
-		gf_isom_set_pl_indication(import->dest, GF_ISOM_PL_VISUAL, 0xFE);
-	}
-
-exit:
-	if (bs) gf_bs_del(bs);
-	samp->data = NULL;
-	gf_isom_sample_del(&samp);
-	ogg_sync_clear(&oy);
-	if (serial_no) ogg_stream_clear(&os);
-	if (import->esd && destroy_esd) {
-		gf_odf_desc_del((GF_Descriptor *) import->esd);
-		import->esd = NULL;
-	}
-	gf_fclose(f_in);
-	return e;
-}
-
-static void vorbis_release(ogg_audio_codec_desc *codec)
-{
-	if (codec->parserPrivateState) {
-		GF_VorbisParser *vp = (GF_VorbisParser*)codec->parserPrivateState;
-		if (vp->vbs) gf_bs_del(vp->vbs);
-		gf_free(vp);
-	}
-}
-
-static GF_Err vorbis_process(ogg_audio_codec_desc *codec, char *data, u32 data_length,
-	void *importer, Bool *destroy_esd, u32 *track, u32 *di, u64 *duration, int *block_size)
-{
-	GF_VorbisParser *vp = NULL;
-	GF_Err e = GF_OK;
-	GF_MediaImporter *import = (GF_MediaImporter*)importer;
-
-	if (!codec || !import || !track || !di || !destroy_esd || !duration || !block_size)
-		return GF_BAD_PARAM;
-
-	vp = (GF_VorbisParser*)codec->parserPrivateState;
-
-	if (!vp || vp->num_headers<3) {
-		if (!gf_vorbis_parse_header(codec, (char*)data, data_length)) {
-			e = GF_NON_COMPLIANT_BITSTREAM;
-			GF_LOG(GF_LOG_ERROR, GF_LOG_CODEC, ("Corrupted OGG Vorbis header"));
-			goto exit;
-		}
-		vp = (GF_VorbisParser*)codec->parserPrivateState;
-
-		/*copy headers*/
-		gf_bs_write_u16(vp->vbs, data_length);
-		gf_bs_write_data(vp->vbs, (char *)data, data_length);
-		vp->num_headers++;
-
-		/*let's go, create the track*/
-		if (vp->num_headers == 3) {
-			if (!codec->parserPrivateState) {
-				e = GF_NON_COMPLIANT_BITSTREAM;
-				GF_LOG(GF_LOG_ERROR, GF_LOG_CODEC, ("Corrupted OGG Vorbis headers found"));
-				goto exit;
-			}
-
-			GF_LOG(GF_LOG_INFO, GF_LOG_CODEC, ("OGG Vorbis import - sample rate %d - %d channel%s", codec->sample_rate, codec->channels, (codec->channels>1) ? "s" : ""));
-
-			if (!import->esd) {
-				*destroy_esd = GF_TRUE;
-				import->esd = gf_odf_desc_esd_new(0);
-			}
-			*track = gf_isom_new_track(import->dest, import->esd->ESID, GF_ISOM_MEDIA_AUDIO, codec->sample_rate);
-			if (!*track) {
-				e = gf_isom_last_error(import->dest);
-				goto exit;
-			}
-			gf_isom_set_track_enabled(import->dest, *track, 1);
-			if (!import->esd->ESID) import->esd->ESID = gf_isom_get_track_id(import->dest, *track);
-			import->final_trackID = import->esd->ESID;
-			if (!import->esd->decoderConfig) import->esd->decoderConfig = (GF_DecoderConfig *)gf_odf_desc_new(GF_ODF_DCD_TAG);
-			if (!import->esd->slConfig) import->esd->slConfig = (GF_SLConfig *)gf_odf_desc_new(GF_ODF_SLC_TAG);
-			import->esd->slConfig->timestampResolution = codec->sample_rate;
-			if (!import->esd->decoderConfig->decoderSpecificInfo) import->esd->decoderConfig->decoderSpecificInfo = (GF_DefaultDescriptor *)gf_odf_desc_new(GF_ODF_DSI_TAG);
-			gf_bs_get_content(vp->vbs, &import->esd->decoderConfig->decoderSpecificInfo->data, &import->esd->decoderConfig->decoderSpecificInfo->dataLength);
-			gf_bs_del(vp->vbs);
-			vp->vbs = NULL;
-			import->esd->decoderConfig->streamType = GF_STREAM_AUDIO;
-			import->esd->decoderConfig->avgBitrate = vp->avg_r;
-			import->esd->decoderConfig->maxBitrate = (vp->max_r>0) ? vp->max_r : vp->avg_r;
-			import->esd->decoderConfig->objectTypeIndication = GPAC_OTI_MEDIA_OGG;
-
-			e = gf_isom_new_mpeg4_description(import->dest, *track, import->esd, NULL, NULL, di);
-			if (e) goto exit;
-			gf_isom_set_audio_info(import->dest, *track, *di, codec->sample_rate, (codec->channels>1) ? 2 : 1, 16, import->asemode);
-
-			{
-				Double d = import->duration;
-				d *= codec->sample_rate;
-				d /= 1000;
-				*duration = (u64)d;
-			}
-		}
-		
-		*block_size = 0;
-		return GF_OK;
-	}
-
-	*block_size = gf_vorbis_check_frame(vp, (char *)data, data_length);
-
-exit:
-	return e;
-}
-
-static void opus_release(ogg_audio_codec_desc *codec)
-{
-	if (codec->parserPrivateState) {
-		GF_OpusSpecificBox *opus = (GF_OpusSpecificBox*)codec->parserPrivateState;
-		gf_free(opus);
-	}
-}
-
-static GF_Err opus_process(ogg_audio_codec_desc *codec, char *data, u32 data_length,
-	void *importer, Bool *destroy_esd, u32 *track, u32 *di, u64 *duration, int *block_size)
-{
-	GF_OpusSpecificBox *opus = NULL;
-	GF_Err e = GF_OK;
-	GF_MediaImporter *import = (GF_MediaImporter*)importer;
-	GF_BitStream *bs = NULL;
-	char tag[8];
-
-	if (!codec || !import || !track || !di || !destroy_esd || !duration || !block_size)
-		return GF_BAD_PARAM;
-
-	*block_size = 0;
-	opus = (GF_OpusSpecificBox*)codec->parserPrivateState;
-	bs = gf_bs_new(data, data_length, GF_BITSTREAM_READ);
-	gf_bs_read_data(bs, tag, 8);
-
-	if (!opus) {
-		/*Identification Header*/
-		u8 val;
-		val = gf_bs_read_u8(bs); /*version*/
-		if (val != 1) {
-			e = GF_NON_COMPLIANT_BITSTREAM;
-			goto exit;
-		}
-
-		GF_SAFEALLOC(opus, GF_OpusSpecificBox);
-		codec->parserPrivateState = (void*)opus;
-		codec->channels = opus->OutputChannelCount = gf_bs_read_u8(bs);
-		opus->PreSkip = gf_bs_read_u16_le(bs);
-		opus->InputSampleRate = gf_bs_read_u32_le(bs);
-		codec->sample_rate = 48000; /*Opus always outputs 48000 but stores the original opus->InputSampleRate rate*/
-		opus->OutputGain = gf_bs_read_u16_le(bs);
-
-		//TODO: parse and link to MP4 channel layouts - for now we just copy it binary as it is the same from Ogg to MP4
-		opus->ChannelMappingFamily = gf_bs_read_u8(bs);
-		if (opus->ChannelMappingFamily != 0) {
-			opus->StreamCount = gf_bs_read_u8(bs);
-			opus->CoupledCount = gf_bs_read_u8(bs);
-			gf_bs_read_data(bs, (char *) opus->ChannelMapping, opus->OutputChannelCount);
-		}
-
-		GF_LOG(GF_LOG_INFO, GF_LOG_CODEC, ("OGG Opus import - sample rate %d - %d channel%s", codec->sample_rate, codec->channels, (codec->channels>1) ? "s" : ""));
-
-		if (!import->esd) {
-			*destroy_esd = GF_TRUE;
-			import->esd = gf_odf_desc_esd_new(0);
-		}
-		*track = gf_isom_new_track(import->dest, import->esd->ESID, GF_ISOM_MEDIA_AUDIO, 48000/*block sizes are alway in always in 48kHz*/);
-		if (!*track) {
-			e = gf_isom_last_error(import->dest);
-			goto exit;
-		}
-		gf_isom_set_track_enabled(import->dest, *track, 1);
-		if (!import->esd->ESID) import->esd->ESID = gf_isom_get_track_id(import->dest, *track);
-		import->final_trackID = import->esd->ESID;
-		if (!import->esd->decoderConfig) import->esd->decoderConfig = (GF_DecoderConfig *)gf_odf_desc_new(GF_ODF_DCD_TAG);
-		if (!import->esd->slConfig) import->esd->slConfig = (GF_SLConfig *)gf_odf_desc_new(GF_ODF_SLC_TAG);
-		import->esd->slConfig->timestampResolution = 48000; /*block sizes are alway in always in 48kHz*/
-
-		import->esd->decoderConfig->streamType = GF_STREAM_AUDIO;
-		import->esd->decoderConfig->objectTypeIndication = GPAC_OTI_MEDIA_OPUS;
-
-		if (!import->esd->decoderConfig->decoderSpecificInfo) import->esd->decoderConfig->decoderSpecificInfo = (GF_DefaultDescriptor *)gf_odf_desc_new(GF_ODF_DSI_TAG);
-		e = gf_isom_opus_config_new(import->dest, *track, opus, NULL, NULL, di);
-		if (e) goto exit;
-
-		gf_isom_set_audio_info(import->dest, *track, *di, codec->sample_rate, codec->channels, 16, import->asemode);
-		gf_isom_modify_alternate_brand(import->dest, GF_ISOM_BRAND_OPUS, 0);
-
-		{
-			Double d = import->duration;
-			d *= codec->sample_rate;
-			d /= 1000;
-			*duration = (u64)d;
-		}
-	} else if (!memcmp(tag, "OpusTags", sizeof(tag))) {
-		/*skip*/
-		goto exit;
-	} else {
-		/*consider the whole packet as Ogg packets and ISOBMFF samples for Opus are framed similarly*/
-		static const int OpusFrameDurIn48k[] = { 480, 960, 1920, 2880, 480, 960, 1920, 2880, 480, 960, 1920, 2880,
-			480, 960, 480, 960,
-			120, 240, 480, 960, 120, 240, 480, 960, 120, 240, 480, 960, 120, 240, 480, 960,
-		};
-		int TOC_config = (data[0] & 0xf8) >> 3;
-		//int s = (data[0] & 0x04) >> 2;
-		*block_size = OpusFrameDurIn48k[TOC_config];
-
-		int c = data[0] & 0x03;
-		if (c == 1 || c == 2) {
-			*block_size *= 2;
-		} else if (c == 3) {
-			/*unknown number of frames*/
-			int num_frames = data[1] & 0x3f;
-			*block_size *= num_frames;
-		}
-	}
-
-exit:
-	gf_bs_del(bs);
-	return GF_OK;
-}
-
-static ogg_audio_codec_desc ogg_audio_codec_descs[] = {
-	{ "\1vorbis", NULL/*GF_VorbisParser*/, 0, 0, vorbis_process, vorbis_release },
-	{ "OpusHead", NULL/*GF_OpusParser*/, 0, 0, opus_process, opus_release },
-};
-
-GF_Err gf_import_ogg_audio(GF_MediaImporter *import)
-{
-#if defined(GPAC_DISABLE_AV_PARSERS)
-	return GF_NOT_SUPPORTED;
-#else
-
-	GF_Err e;
-	ogg_sync_state oy;
-	u32 di, track;
-	u64 done, tot_size, duration;
-	s32 block_size;
-	GF_ISOSample *samp;
-	Bool destroy_esd, go;
-	u32 serial_no, sno;
-	ogg_packet oggpacket;
-	ogg_page oggpage;
-	ogg_stream_state os;
-	ogg_audio_codec_desc *codec = NULL;
-	FILE *f_in;
-
-	if (import->flags & GF_IMPORT_PROBE_ONLY) return GF_OK;
-
-	if (import->flags & GF_IMPORT_USE_DATAREF) return gf_import_message(import, GF_NOT_SUPPORTED, "Cannot use data referencing with OGG files");
-
-	sno = get_ogg_serial_no_for_stream(import->in_name, import->trackID, GF_FALSE);
-	/*not our stream*/
-	if (!sno && import->trackID) return GF_OK;
-
-	f_in = gf_fopen(import->in_name, "rb");
-	if (!f_in) return gf_import_message(import, GF_URL_ERROR, "Opening file %s failed", import->in_name);
-
-	e = GF_OK;
-
-	done = 0;
-	gf_fseek(f_in, 0, SEEK_END);
-	tot_size = gf_ftell(f_in);
-	gf_fseek(f_in, 0, SEEK_SET);
-
-	destroy_esd = import->esd ? GF_FALSE : GF_TRUE;
-	samp = gf_isom_sample_new();
-	/*avoids gcc warnings*/
-	track = 0;
-	duration = 0;
-
-	ogg_sync_init(&oy);
-
-	serial_no = 0;
-	go = GF_TRUE;
-	while (go) {
-		if (!OGG_ReadPage(f_in, &oy, &oggpage)) break;
-
-		if (ogg_page_bos(&oggpage)) {
-			if (serial_no) continue;
-			serial_no = ogg_page_serialno(&oggpage);
-			ogg_stream_init(&os, serial_no);
-			ogg_stream_pagein(&os, &oggpage);
-			ogg_stream_packetpeek(&os, &oggpacket);
-			/*not our stream*/
-			if (sno && (sno!=serial_no)) {
-				ogg_stream_clear(&os);
-				serial_no = 0;
-				continue;
-			}
-			if (oggpacket.bytes < 7) {
-				ogg_stream_clear(&os);
-				serial_no = 0;
-				continue;
-			}
-
-			/*find codec*/
-			{
-				size_t size = sizeof(ogg_audio_codec_descs) / sizeof(ogg_audio_codec_desc);
-				size_t i;
-				for (i = 0; i < size; ++i) {
-					if (!strncmp((char *)oggpacket.packet, ogg_audio_codec_descs[i].codec_name, strlen(ogg_audio_codec_descs[i].codec_name))) {
-						codec = &ogg_audio_codec_descs[i];
-						break;
-					}
-				}
-				if (i == size) {
-					ogg_stream_clear(&os);
-					serial_no = 0;
-					continue;
-				}
-			}
-
-			continue;
-		}
-		/*FIXME - check end of stream for concatenated files?*/
-
-		/*not our stream*/
-		if (ogg_stream_pagein(&os, &oggpage) != 0) continue;
-
-		while (ogg_stream_packetout(&os, &oggpacket ) > 0 ) {
-			if (!codec) {
-				e = gf_import_message(import, GF_NOT_SUPPORTED, "OGG: unrecognized codec");
-				goto exit;
-			}
-
-			e = codec->process(codec, oggpacket.packet, oggpacket.bytes, import, &destroy_esd, &track, &di, &duration, &block_size);
-			if (e) goto exit;
-			if (!block_size) continue;
-
-			/*add packet*/
-			samp->IsRAP = RAP;
-			samp->data = (char *)oggpacket.packet;
-			samp->dataLength = oggpacket.bytes;
-			e = gf_isom_add_sample(import->dest, track, di, samp);
-			if (e) goto exit;
-			samp->DTS += block_size;
-
-			gf_set_progress("Importing OGG Audio", (u32) done, (u32) tot_size);
-			done += oggpacket.bytes;
-			if ((duration && (samp->DTS > duration) ) || (import->flags & GF_IMPORT_DO_ABORT)) {
-				go = GF_FALSE;
-				break;
-			}
-		}
-	}
-	gf_set_progress("Importing OGG Audio", (u32) tot_size, (u32) tot_size);
-
-	if (!serial_no) {
-		gf_import_message(import, GF_OK, "OGG: No supported audio found");
-	} else {
-		samp->data = NULL;
-		gf_isom_set_pl_indication(import->dest, GF_ISOM_PL_AUDIO, 0xFE);
-		gf_set_progress("Importing OGG Audio", (u32) tot_size, (u32) tot_size);
-
-		gf_media_update_bitrate(import->dest, track);
-
-		/*rewrite ESD*/
-		if (import->esd) {
-			if (import->esd->decoderConfig) gf_odf_desc_del((GF_Descriptor *)import->esd->decoderConfig);
-			import->esd->decoderConfig = gf_isom_get_decoder_config(import->dest, track, 1);
-			gf_isom_change_mpeg4_description(import->dest, track, 1, import->esd);
-		}
-	}
-
-exit:
-	gf_isom_sample_del(&samp);
-	if (serial_no) ogg_stream_clear(&os);
-	ogg_sync_clear(&oy);
-	if (codec && codec->release) codec->release(codec);
-
-	if (import->esd && destroy_esd) {
-		gf_odf_desc_del((GF_Descriptor *) import->esd);
-		import->esd = NULL;
-	}
-	gf_fclose(f_in);
-	return e;
-#endif /*defined(GPAC_DISABLE_AV_PARSERS) */
-}
-
-#endif /*GPAC_DISABLE_OGG*/
-
-GF_Err gf_import_raw_unit(GF_MediaImporter *import)
-{
-	GF_Err e;
-	GF_ISOSample *samp;
-	u32 mtype, track, di, timescale, read;
-	FILE *src;
-
-	if (import->flags & GF_IMPORT_PROBE_ONLY) {
-		import->flags |= GF_IMPORT_USE_DATAREF;
-		return GF_OK;
-	}
-
-	if (!import->esd || !import->esd->decoderConfig) {
-		return gf_import_message(import, GF_BAD_PARAM, "Raw stream needs ESD and DecoderConfig for import");
-	}
-
-	src = gf_fopen(import->in_name, "rb");
-	if (!src) return gf_import_message(import, GF_URL_ERROR, "Opening file %s failed", import->in_name);
-
-	switch (import->esd->decoderConfig->streamType) {
-	case GF_STREAM_SCENE:
-		mtype = GF_ISOM_MEDIA_SCENE;
-		break;
-	case GF_STREAM_VISUAL:
-		mtype = GF_ISOM_MEDIA_VISUAL;
-		break;
-	case GF_STREAM_AUDIO:
-		mtype = GF_ISOM_MEDIA_AUDIO;
-		break;
-	case GF_STREAM_TEXT:
-		mtype = GF_ISOM_MEDIA_TEXT;
-		break;
-	case GF_STREAM_MPEG7:
-		mtype = GF_ISOM_MEDIA_MPEG7;
-		break;
-	case GF_STREAM_IPMP:
-		mtype = GF_ISOM_MEDIA_IPMP;
-		break;
-	case GF_STREAM_OCI:
-		mtype = GF_ISOM_MEDIA_OCI;
-		break;
-	case GF_STREAM_MPEGJ:
-		mtype = GF_ISOM_MEDIA_MPEGJ;
-		break;
-	case GF_STREAM_INTERACT:
-		mtype = GF_STREAM_SCENE;
-		break;
-	/*not sure about this one...*/
-	case GF_STREAM_IPMP_TOOL:
-		mtype = GF_ISOM_MEDIA_IPMP;
-		break;
-	/*not sure about this one...*/
-	case GF_STREAM_FONT:
-		mtype = GF_ISOM_MEDIA_MPEGJ;
-		break;
-	default:
-		mtype = GF_ISOM_MEDIA_ESM;
-	}
-	timescale = import->esd->slConfig ? import->esd->slConfig->timestampResolution : 1000;
-	track = gf_isom_new_track(import->dest, import->esd->ESID, mtype, timescale);
-	if (!track) {
-		e = gf_isom_last_error(import->dest);
-		goto exit;
-	}
-	gf_isom_set_track_enabled(import->dest, track, 1);
-	if (!import->esd->ESID) import->esd->ESID = gf_isom_get_track_id(import->dest, track);
-	import->final_trackID = import->esd->ESID;
-	e = gf_isom_new_mpeg4_description(import->dest, track, import->esd, (import->flags & GF_IMPORT_USE_DATAREF) ? import->in_name : NULL, NULL, &di);
-	if (e) goto exit;
-
-	gf_import_message(import, GF_OK, "Raw Access Unit import (StreamType %s)", gf_odf_stream_type_name(import->esd->decoderConfig->streamType));
-
-	samp = gf_isom_sample_new();
-	gf_fseek(src, 0, SEEK_END);
-	assert(gf_ftell(src) < 1<<31);
-	samp->dataLength = (u32) gf_ftell(src);
-	gf_fseek(src, 0, SEEK_SET);
-	samp->IsRAP = RAP;
-	samp->data = (char *)gf_malloc(sizeof(char)*samp->dataLength);
-	read = (u32) fread(samp->data, sizeof(char), samp->dataLength, src);
-	if ( read != samp->dataLength ) {
-		e = gf_import_message(import, GF_IO_ERR, "Failed to read raw unit %d bytes", samp->dataLength);
-		goto exit;
-
-	}
-	e = gf_isom_add_sample(import->dest, track, di, samp);
-	gf_isom_sample_del(&samp);
-	gf_media_update_bitrate(import->dest, track);
-exit:
-	gf_fclose(src);
-	return e;
-}
-
-
-GF_Err gf_import_saf(GF_MediaImporter *import)
-{
-#ifndef GPAC_DISABLE_SAF
-	GF_Err e;
-	u32 track;
-	u64 tot;
-	FILE *saf;
-	GF_BitStream *bs;
-	if (import->flags & GF_IMPORT_PROBE_ONLY) {
-		import->flags |= GF_IMPORT_USE_DATAREF;
-	}
-
-	saf = gf_fopen(import->in_name, "rb");
-	if (!saf) return gf_import_message(import, GF_URL_ERROR, "Opening file %s failed", import->in_name);
-
-	track = 0;
-
-	bs = gf_bs_from_file(saf, GF_BITSTREAM_READ);
-	tot = gf_bs_get_size(bs);
-
-	while (gf_bs_available(bs)) {
-		Bool is_rap;
-		u32 cts, au_size, type, stream_id;
-		is_rap = (Bool)gf_bs_read_int(bs, 1);
-		gf_bs_read_int(bs, 15);
-		gf_bs_read_int(bs, 2);
-		cts = gf_bs_read_int(bs, 30);
-		au_size = gf_bs_read_u16(bs);
-		if (au_size<2) {
-			gf_bs_del(bs);
-			gf_fclose(saf);
-			return gf_import_message(import, GF_NON_COMPLIANT_BITSTREAM, "Invalid SAF Packet Header");
-		}
-		type = gf_bs_read_int(bs, 4);
-		stream_id = gf_bs_read_int(bs, 12);
-		au_size-=2;
-		if (!stream_id) stream_id = 1000;
-
-		if ((type==1) || (type==2) || (type==7)) {
-			Bool in_root_od = GF_FALSE;
-			u32 mtype, stype;
-			char *name = "Unknown";
-
-			u8 oti = gf_bs_read_u8(bs);
-			u8 st = gf_bs_read_u8(bs);
-			u32 ts_res = gf_bs_read_u24(bs);
-			u32 buffersize_db = gf_bs_read_u16(bs);
-
-			if (!ts_res) ts_res = 1000;
-
-			au_size -= 7;
-
-
-			mtype = GF_ISOM_MEDIA_ESM;
-			stype = 0;
-			if (st==GF_STREAM_SCENE) {
-				mtype = GF_ISOM_MEDIA_SCENE;
-				name = (char *) ( (oti==GPAC_OTI_SCENE_LASER) ? "LASeR Scene" : "BIFS Scene" );
-				stype = (oti==GPAC_OTI_SCENE_LASER) ? GF_MEDIA_TYPE_LASR : GF_MEDIA_TYPE_BIFS;
-				in_root_od = GF_TRUE;
-			}
-			else if (st==GF_STREAM_VISUAL) {
-				mtype = GF_ISOM_MEDIA_VISUAL;
-				switch (oti) {
-				case GPAC_OTI_VIDEO_AVC:
-				case GPAC_OTI_VIDEO_SVC:
-				case GPAC_OTI_VIDEO_MVC:
-					name = "AVC/H264 Video";
-					stype = GF_MEDIA_TYPE_H264;
-					break;
-				case GPAC_OTI_VIDEO_HEVC:
-				case GPAC_OTI_VIDEO_LHVC:
-					name = "HEVC Video";
-					stype = GF_MEDIA_TYPE_HEVC;
-					break;
-				case GPAC_OTI_VIDEO_MPEG4_PART2:
-					name = "MPEG-4 Video";
-					stype = GF_MEDIA_TYPE_MP4V;
-					break;
-				case GPAC_OTI_VIDEO_MPEG1:
-					name = "MPEG-1 Video";
-					stype = GF_MEDIA_TYPE_MP1V;
-					break;
-				case GPAC_OTI_VIDEO_MPEG2_SIMPLE:
-				case GPAC_OTI_VIDEO_MPEG2_MAIN:
-				case GPAC_OTI_VIDEO_MPEG2_SNR:
-				case GPAC_OTI_VIDEO_MPEG2_SPATIAL:
-				case GPAC_OTI_VIDEO_MPEG2_HIGH:
-				case GPAC_OTI_VIDEO_MPEG2_422:
-					name = "MPEG-2 Video";
-					stype = GF_MEDIA_TYPE_MP2V;
-					break;
-				case GPAC_OTI_IMAGE_JPEG:
-					name = "JPEG Image";
-					stype = GF_MEDIA_TYPE_JPEG;
-					break;
-				case GPAC_OTI_IMAGE_PNG:
-					name = "PNG Image";
-					stype = GF_MEDIA_TYPE_PNG;
-					break;
-				}
-			}
-			else if (st==GF_STREAM_AUDIO) {
-				mtype = GF_ISOM_MEDIA_AUDIO;
-				switch (oti) {
-				case GPAC_OTI_AUDIO_MPEG2_PART3:
-					name = "MPEG-2 Audio";
-					stype = GF_MEDIA_TYPE_MP2A;
-					break;
-				case GPAC_OTI_AUDIO_MPEG1:
-					name = "MPEG-1 Audio";
-					stype = GF_MEDIA_TYPE_MP1A;
-					break;
-				case GPAC_OTI_AUDIO_AAC_MPEG4:
-					name = "MPEG-4 Audio";
-					stype = GF_MEDIA_TYPE_MP4A;
-					break;
-				}
-			}
-
-
-			if (import->flags & GF_IMPORT_PROBE_ONLY) {
-				u32 i, found;
-				found = 0;
-				for (i=0; i<import->nb_tracks; i++) {
-					if (import->tk_info[i].track_num==stream_id) {
-						found = 1;
-						break;
-					}
-				}
-				if (!found) {
-					import->tk_info[import->nb_tracks].media_type = stype;
-					import->tk_info[import->nb_tracks].type = mtype;
-					import->tk_info[import->nb_tracks].flags = GF_IMPORT_USE_DATAREF;
-					import->tk_info[import->nb_tracks].track_num = stream_id;
-					import->nb_tracks++;
-				}
-			} else if ((stream_id==import->trackID) && !track) {
-				Bool delete_esd = GF_FALSE;
-				if (!import->esd) {
-					import->esd = gf_odf_desc_esd_new(0);
-					delete_esd = GF_TRUE;
-					if (import->esd->URLString) gf_free(import->esd->URLString);
-					import->esd->URLString = NULL;
-				}
-				import->esd->decoderConfig->streamType = st;
-				import->esd->decoderConfig->objectTypeIndication = oti;
-				import->esd->decoderConfig->bufferSizeDB = buffersize_db;
-				if ((st==0xFF) && (oti==0xFF)) {
-					assert(0);
-				}
-				if (type==7) {
-					u32 url_len = gf_bs_read_u16(bs);
-					import->esd->URLString = (char *)gf_malloc(sizeof(char)*(url_len+1));
-					gf_bs_read_data(bs, import->esd->URLString, url_len);
-					import->esd->URLString[url_len] = 0;
-					au_size-=2+url_len;
-				}
-				if (au_size) {
-					if (!import->esd->decoderConfig->decoderSpecificInfo) import->esd->decoderConfig->decoderSpecificInfo = (GF_DefaultDescriptor *) gf_odf_desc_new(GF_ODF_DSI_TAG);
-					if (import->esd->decoderConfig->decoderSpecificInfo->data ) gf_free(import->esd->decoderConfig->decoderSpecificInfo->data);
-					import->esd->decoderConfig->decoderSpecificInfo->dataLength = au_size;
-					import->esd->decoderConfig->decoderSpecificInfo->data = (char *)gf_malloc(sizeof(char)*au_size);
-					gf_bs_read_data(bs, import->esd->decoderConfig->decoderSpecificInfo->data, au_size);
-					au_size = 0;
-				}
-				if (gf_isom_get_track_by_id(import->dest, stream_id)) stream_id = 0;
-				track = gf_isom_new_track(import->dest, stream_id, mtype, ts_res);
-				gf_isom_set_track_enabled(import->dest, track, 1);
-				stream_id = import->final_trackID = import->esd->ESID = gf_isom_get_track_id(import->dest, track);
-				gf_isom_new_mpeg4_description(import->dest, track, import->esd, (import->flags & GF_IMPORT_USE_DATAREF) ? import->in_name : NULL, NULL, &mtype);
-				if (delete_esd) {
-					gf_odf_desc_del((GF_Descriptor *) import->esd);
-					import->esd = NULL;
-				}
-				if (in_root_od) gf_isom_add_track_to_root_od(import->dest, track);
-				gf_import_message(import, GF_OK, "Importing SAF stream %d: %s", stream_id, name);
-			}
-		}
-		else if ((type==4) && (stream_id==import->trackID) && track) {
-			GF_ISOSample *samp = gf_isom_sample_new();
-			samp->dataLength = au_size;
-			samp->DTS = cts;
-			samp->IsRAP = is_rap ? RAP : RAP_NO;
-			if (import->flags & GF_IMPORT_USE_DATAREF) {
-				e = gf_isom_add_sample_reference(import->dest, track, 1, samp, gf_bs_get_position(bs) );
-			} else {
-				samp->data = (char *)gf_malloc(sizeof(char)*samp->dataLength);
-				gf_bs_read_data(bs, samp->data, samp->dataLength);
-				au_size = 0;
-				e = gf_isom_add_sample(import->dest, track, 1, samp);
-			}
-			gf_isom_sample_del(&samp);
-			if (e) {
-				gf_bs_del(bs);
-				gf_fclose(saf);
-				return e;
-			}
-			gf_set_progress("Importing SAF", gf_bs_get_position(bs), tot);
-		}
-		gf_bs_skip_bytes(bs, au_size);
-	}
-	gf_bs_del(bs);
-	gf_fclose(saf);
-	if (import->flags & GF_IMPORT_PROBE_ONLY) return GF_OK;
-
-	gf_set_progress("Importing SAF", tot, tot);
-	gf_media_update_bitrate(import->dest, track);
-	return GF_OK;
-#else
-	return GF_NOT_SUPPORTED;
-#endif
-}
-
-typedef struct
-{
-	GF_MediaImporter *import;
-	u32 track;
-	u32 nb_i, nb_p, nb_b;
-	u64 last_dts;
-#ifndef GPAC_DISABLE_AV_PARSERS
-	GF_AVCConfig *avccfg;
-	AVCState avc;
-
-#ifndef GPAC_DISABLE_HEVC
-	GF_HEVCConfig *hevccfg;
-	HEVCState hevc;
-#endif //GPAC_DISABLE_HEVC
-
-#endif
-	Bool force_next_au_start;
-	Bool stream_setup;
-	u32 nb_video, nb_video_configured;
-	u32 nb_audio, nb_audio_configured;
-
-	Bool is_substream;
-} GF_TSImport;
-
-#ifndef GPAC_DISABLE_MPEG2TS
-
-/* Determine the ESD corresponding to the current track info based on the PID and sets the additional info
-   in the track info as described in this esd */
-static void m2ts_set_track_mpeg4_probe_info(GF_M2TS_ES *es, GF_ESD *esd,
-        struct __track_import_info* tk_info)
-{
-	if (esd && tk_info) {
-		switch (esd->decoderConfig->streamType) {
-		case GF_STREAM_SCENE:
-			tk_info->type = GF_ISOM_MEDIA_SCENE;
-			break;
-		case GF_STREAM_VISUAL:
-			tk_info->type = GF_ISOM_MEDIA_VISUAL;
-			break;
-		case GF_STREAM_AUDIO:
-			tk_info->type = GF_ISOM_MEDIA_AUDIO;
-			break;
-		case GF_STREAM_MPEG7:
-			tk_info->type = GF_ISOM_MEDIA_MPEG7;
-			break;
-		case GF_STREAM_IPMP:
-			tk_info->type = GF_ISOM_MEDIA_IPMP;
-			break;
-		case GF_STREAM_OCI:
-			tk_info->type = GF_ISOM_MEDIA_OCI;
-			break;
-		case GF_STREAM_MPEGJ:
-			tk_info->type = GF_ISOM_MEDIA_MPEGJ;
-			break;
-		case GF_STREAM_OD:
-			tk_info->type = GF_ISOM_MEDIA_OD;
-			break;
-		case GF_STREAM_INTERACT:
-			tk_info->type = GF_ISOM_MEDIA_SCENE;
-			break;
-		default:
-			tk_info->type = GF_ISOM_MEDIA_ESM;
-			break;
-		}
-	}
-}
-
-static void m2ts_set_tracks_mpeg4_probe_info(GF_MediaImporter *import, GF_M2TS_Program *prog, GF_List *ESDescriptors)
-{
-	u32 i, k, esd_count, stream_count;
-	s32 tk_idx;
-
-	esd_count = gf_list_count(ESDescriptors);
-	stream_count = gf_list_count(prog->streams);
-	for (k = 0; k < esd_count; k++) {
-		GF_M2TS_ES *es = NULL;
-		GF_ESD *esd = (GF_ESD *)gf_list_get(ESDescriptors, k);
-
-		for (i = 0; i < stream_count; i++) {
-			GF_M2TS_ES *es_tmp = (GF_M2TS_ES *)gf_list_get(prog->streams, i);
-			if (es_tmp->mpeg4_es_id == esd->ESID) {
-				es = es_tmp;
-				break;
-			}
-		}
-		if (es == NULL) continue;
-
-		if (esd->decoderConfig->streamType==GF_STREAM_OD)
-			es->flags |= GF_M2TS_ES_IS_MPEG4_OD;
-
-
-		tk_idx = -1;
-		for (i = 0; i < import->nb_tracks; i++) {
-			if (import->tk_info[i].track_num == es->pid) {
-				tk_idx = i;
-				break;
-			}
-		}
-
-		if (tk_idx == -1) continue;
-		if (import->tk_info[tk_idx].type != 0 && import->tk_info[tk_idx].type != GF_ISOM_MEDIA_ESM) continue;
-
-		m2ts_set_track_mpeg4_probe_info(es, esd, &import->tk_info[tk_idx]);
-	}
-
-}
-
-static void m2ts_set_track_mpeg4_creation_info(GF_MediaImporter *import, u32 *mtype, u32 *stype, u32 *oti)
-{
-	if (import->esd) {
-		*stype = import->esd->decoderConfig->streamType;
-		*oti = import->esd->decoderConfig->objectTypeIndication;
-		switch (*stype) {
-		case GF_STREAM_SCENE:
-			*mtype = GF_ISOM_MEDIA_SCENE;
-			break;
-		case GF_STREAM_OD:
-			*mtype = GF_ISOM_MEDIA_OD;
-			break;
-		case GF_STREAM_INTERACT:
-			*mtype = GF_ISOM_MEDIA_SCENE;
-			break;
-		case GF_STREAM_VISUAL:
-			*mtype = GF_ISOM_MEDIA_VISUAL;
-			break;
-		case GF_STREAM_AUDIO:
-			*mtype = GF_ISOM_MEDIA_AUDIO;
-			break;
-		default:
-			*mtype = GF_ISOM_MEDIA_ESM;
-			break;
-		}
-	}
-	if (*mtype == 0) {
-		*mtype = GF_ISOM_MEDIA_ESM;
-		*oti = 0;
-		*stype = 0;
-	}
-
-}
-
-static void m2ts_create_track(GF_TSImport *tsimp, u32 mtype, u32 stype, u32 oti, u32 mpeg4_es_id, Bool is_in_iod)
-{
-	GF_MediaImporter *import = (GF_MediaImporter *)tsimp->import;
-	if (mtype != GF_ISOM_MEDIA_ESM) {
-		u32 di;
-		Bool destroy_esd = GF_FALSE;
-		if (import->esd) mpeg4_es_id = import->esd->ESID;
-		else if (!mpeg4_es_id) mpeg4_es_id = import->trackID;
-
-		tsimp->track = gf_isom_new_track(import->dest, mpeg4_es_id, mtype, 90000);
-		if (!tsimp->track) {
-			tsimp->track = gf_isom_new_track(import->dest, 0, mtype, 90000);
-			if (!tsimp->track) {
-				//error
-			}
-		}
-		if (!import->esd) {
-			import->esd = gf_odf_desc_esd_new(2);
-			destroy_esd = GF_TRUE;
-		}
-		/*update stream type/oti*/
-		if (!import->esd->decoderConfig) import->esd->decoderConfig = (GF_DecoderConfig *) gf_odf_desc_new(GF_ODF_DCD_TAG);
-		if (!import->esd->slConfig) import->esd->slConfig = (GF_SLConfig *) gf_odf_desc_new(GF_ODF_SLC_TAG);
-		import->esd->decoderConfig->streamType = stype;
-		import->esd->decoderConfig->objectTypeIndication = oti;
-		import->esd->slConfig->timestampResolution = 90000;
-
-		gf_isom_set_track_enabled(import->dest, tsimp->track, 1);
-		//we store annexB format until we rewrite the sample, so don't inspect NALUs
-		gf_isom_set_nalu_extract_mode(import->dest, tsimp->track, GF_ISOM_NALU_EXTRACT_INSPECT);
-
-		if (!import->esd->ESID) import->esd->ESID = gf_isom_get_track_id(import->dest, tsimp->track);
-		gf_isom_new_mpeg4_description(import->dest, tsimp->track, import->esd, NULL, NULL, &di);
-		if (destroy_esd) {
-			gf_odf_desc_del((GF_Descriptor *)import->esd);
-			import->esd = NULL;
-		}
-
-		if (is_in_iod) gf_isom_add_track_to_root_od(import->dest, tsimp->track);
-
-		import->final_trackID = gf_isom_get_track_id(import->dest, tsimp->track);
-	}
-}
-
-/*rewrite last AVC sample currently stored in Annex-B format to ISO format (rewrite start code)*/
-void m2ts_rewrite_nalu_sample(GF_MediaImporter *import, GF_TSImport *tsimp)
-{
-	GF_Err e;
-	u32 sc_pos, start;
-	GF_BitStream *bs;
-	GF_ISOSample *samp;
-	u32 count = gf_isom_get_sample_count(import->dest, tsimp->track);
-	if (!count) return;
-
-	samp = gf_isom_get_sample(import->dest, tsimp->track, count, NULL);
-	sc_pos = 1;
-	start = 0;
-	bs = gf_bs_new(samp->data, samp->dataLength, GF_BITSTREAM_WRITE);
-	while (1) {
-		if (!samp->data[sc_pos] && !samp->data[sc_pos+1] && !samp->data[sc_pos+2] && (samp->data[sc_pos+3]==1)) {
-			gf_bs_seek(bs, start);
-			gf_bs_write_u32(bs, (u32) sc_pos-start-4);
-			start = sc_pos;
-		}
-		sc_pos++;
-		if (start+sc_pos>=samp->dataLength) break;
-	}
-	gf_bs_seek(bs, start);
-	gf_bs_write_u32(bs, samp->dataLength-start-4);
-
-	gf_bs_del(bs);
-
-	e = gf_isom_update_sample(import->dest, tsimp->track, count, samp, GF_TRUE);
-	if (e) {
-		GF_LOG(GF_LOG_ERROR, GF_LOG_CONTAINER, ("[MPEG-2 TS Import] Error rewriting AVC NALUs: %s\n", gf_error_to_string(e) ));
-	}
-	gf_isom_sample_del(&samp);
-}
-
-#ifndef GPAC_DISABLE_HEVC
-static void hevc_cfg_add_nalu(GF_MediaImporter *import, GF_HEVCConfig *hevccfg, u8 nal_type, char *data, u32 data_len)
-{
-	u32 i, count;
-	GF_AVCConfigSlot *sl;
-	GF_HEVCParamArray *ar = NULL;
-
-	count = gf_list_count(hevccfg->param_array);
-	for (i=0; i<count; i++) {
-		ar = (GF_HEVCParamArray*)gf_list_get(hevccfg->param_array, i);
-		if (ar->type == nal_type) break;
-		ar = NULL;
-	}
-	if (!ar) {
-		GF_SAFEALLOC(ar, GF_HEVCParamArray);
-		if (!ar) {
-			GF_LOG(GF_LOG_ERROR, GF_LOG_PARSER, ("[HEVCParse] Failed to allocate parameter set array\n"));
-			return;
-		}
-		ar->array_completeness = 1;
-		ar->type = nal_type;
-		ar->nalus = gf_list_new();
-		gf_list_add(hevccfg->param_array, ar);
-	}
-
-	if (import->flags & GF_IMPORT_FORCE_XPS_INBAND) {
-		ar->array_completeness = 0;
-		return;
-	}
-
-	if (data) {
-		GF_SAFEALLOC(sl, GF_AVCConfigSlot);
-		if (!sl) {
-			GF_LOG(GF_LOG_ERROR, GF_LOG_PARSER, ("[HEVCParse] Failed to allocate parameter set container\n"));
-			return;
-		}
-		sl->data = (char*)gf_malloc(sizeof(char)*data_len);
-		if (!sl) {
-			GF_LOG(GF_LOG_ERROR, GF_LOG_PARSER, ("[HEVCParse] Failed to allocate parameter set data\n"));
-			gf_free(sl);
-			return;
-		}
-		sl->size = data_len;
-		memcpy(sl->data, data, data_len);
-		gf_list_add(ar->nalus, sl);
-	} else {
-		ar->array_completeness = 0;
-	}
-}
-#endif //GPAC_DISABLE_HEVC
-
-void on_m2ts_import_data(GF_M2TS_Demuxer *ts, u32 evt_type, void *par)
-{
-	GF_Err e;
-	GF_ISOSample *samp;
-	Bool is_au_start;
-	u32 i, count, idx;
-	GF_M2TS_Program *prog;
-	GF_TSImport *tsimp = (GF_TSImport *) ts->user;
-	GF_MediaImporter *import= (GF_MediaImporter *)tsimp->import;
-	GF_M2TS_ES *es = NULL;
-	GF_M2TS_PES *pes = NULL;
-
-	switch (evt_type) {
-	case GF_M2TS_EVT_PAT_FOUND:
-		break;
-//	case GF_M2TS_EVT_PAT_REPEAT:
-//	case GF_M2TS_EVT_SDT_REPEAT:
-	case GF_M2TS_EVT_PMT_REPEAT:
-		/*abort upon first PMT repeat if not using 4on2. Otherwise we must parse the entire
-		bitstream to locate ODs sent in OD updates in order to get their stream types...*/
-		/*		if (!ts->has_4on2 && (import->flags & GF_IMPORT_PROBE_ONLY) && !import->track_id)
-					import->flags |= GF_IMPORT_DO_ABORT;
-		*/
-		break;
-	case GF_M2TS_EVT_PMT_UPDATE:
-		gf_import_message(import, GF_OK, "[MPEG-2 TS] PMT Update found - cannot import any further");
-		import->flags |= GF_IMPORT_DO_ABORT;
-		break;
-	case GF_M2TS_EVT_DURATION_ESTIMATED:
-		if (import->flags & GF_IMPORT_PROBE_ONLY) {
-			import->probe_duration = ((GF_M2TS_PES_PCK *) par)->PTS;
-		}
-		break;
-
-	/*case GF_M2TS_EVT_SDT_FOUND:
-		import->nb_progs = gf_list_count(ts->SDTs);
-		for (i=0; i<import->nb_progs; i++) {
-			GF_M2TS_SDT *sdt = (GF_M2TS_SDT *)gf_list_get(ts->SDTs, i);
-			strcpy(import->pg_info[i].name, sdt->service);
-			import->pg_info[i].number = sdt->service_id;
-		}
-		if (!ts->has_4on2 && import->flags & GF_IMPORT_PROBE_ONLY)
-			//import->flags |= GF_IMPORT_DO_ABORT;
-		break;*/
-	case GF_M2TS_EVT_PMT_FOUND:
-		prog = (GF_M2TS_Program*)par;
-
-		if (import->flags & GF_IMPORT_PROBE_ONLY) {
-			/*
-				we scan all the streams declared in this PMT to fill the tk_info structures
-				NOTE: in the T-DMB case, we also need to decode ObjectDescriptor Updates see "case GF_M2TS_EVT_SL_PCK"
-			*/
-			count = gf_list_count(prog->streams);
-			for (i=0; i<count; i++) {
-				es = (GF_M2TS_ES *)gf_list_get(prog->streams, i);
-				if (es->pid == prog->pmt_pid) continue;
-				if (es->flags & GF_M2TS_ES_IS_SECTION) {
-					//ses = (GF_M2TS_SECTION_ES *)es;
-				} else {
-					pes = (GF_M2TS_PES *)es;
-					gf_m2ts_set_pes_framing(pes, GF_M2TS_PES_FRAMING_DEFAULT);
-				}
-				idx = import->nb_tracks;
-				import->tk_info[idx].track_num = es->pid;
-				import->tk_info[idx].prog_num = prog->number;
-				import->tk_info[idx].mpeg4_es_id = es->mpeg4_es_id;
-
-				switch (es->stream_type) {
-				case GF_M2TS_VIDEO_MPEG1:
-					import->tk_info[idx].media_type = GF_MEDIA_TYPE_MPG1;
-					import->tk_info[idx].type = GF_ISOM_MEDIA_VISUAL;
-					import->tk_info[idx].lang = pes->lang;
-					import->nb_tracks++;
-					tsimp->nb_video++;
-					break;
-				case GF_M2TS_VIDEO_MPEG2:
-					import->tk_info[idx].media_type = GF_MEDIA_TYPE_MPG2;
-					import->tk_info[idx].type = GF_ISOM_MEDIA_VISUAL;
-					import->tk_info[idx].lang = pes->lang;
-					import->nb_tracks++;
-					tsimp->nb_video++;
-					break;
-				case GF_M2TS_VIDEO_MPEG4:
-					import->tk_info[idx].media_type = GF_MEDIA_TYPE_MP4V;
-					import->tk_info[idx].type = GF_ISOM_MEDIA_VISUAL;
-					import->tk_info[idx].lang = pes->lang;
-					import->nb_tracks++;
-					tsimp->nb_video++;
-					break;
-				case GF_M2TS_VIDEO_H264:
-				case GF_M2TS_VIDEO_SVC:
-					import->tk_info[idx].media_type = (es->stream_type==GF_M2TS_VIDEO_SVC) ? GF_MEDIA_TYPE_SVC : GF_MEDIA_TYPE_H264;
-					import->tk_info[idx].type = GF_ISOM_MEDIA_VISUAL;
-					import->tk_info[idx].lang = pes->lang;
-					import->nb_tracks++;
-					tsimp->nb_video++;
-					break;
-				case GF_M2TS_VIDEO_HEVC:
-				case GF_M2TS_VIDEO_HEVC_TEMPORAL:
-				case GF_M2TS_VIDEO_HEVC_MCTS:
-				case GF_M2TS_VIDEO_SHVC:
-				case GF_M2TS_VIDEO_SHVC_TEMPORAL:
-				case GF_M2TS_VIDEO_MHVC:
-				case GF_M2TS_VIDEO_MHVC_TEMPORAL:
-					import->tk_info[idx].media_type = (es->stream_type==GF_M2TS_VIDEO_HEVC) ? GF_MEDIA_TYPE_HEVC : GF_MEDIA_TYPE_LHVC;
-					import->tk_info[idx].type = GF_ISOM_MEDIA_VISUAL;
-					import->tk_info[idx].lang = pes->lang;
-					import->nb_tracks++;
-					tsimp->nb_video++;
-
-					switch (es->stream_type) {
-					case GF_M2TS_VIDEO_HEVC_MCTS:
-						import->tk_info[idx].media_type = GF_MEDIA_TYPE_HEVC;
-						break;
-					case GF_M2TS_VIDEO_HEVC_TEMPORAL:
-						import->tk_info[idx].media_type = GF_MEDIA_TYPE_HEVC;
-					case GF_M2TS_VIDEO_SHVC_TEMPORAL:
-					case GF_M2TS_VIDEO_MHVC_TEMPORAL:
-						import->tk_info[idx].video_info.temporal_enhancement = GF_TRUE;
-					}
-					break;
-				case GF_M2TS_AUDIO_MPEG1:
-					import->tk_info[idx].media_type = GF_MEDIA_TYPE_MPG1;
-					import->tk_info[idx].type = GF_ISOM_MEDIA_AUDIO;
-					import->tk_info[idx].lang = pes->lang;
-					import->nb_tracks++;
-					tsimp->nb_audio++;
-					break;
-				case GF_M2TS_AUDIO_MPEG2:
-					import->tk_info[idx].media_type = GF_MEDIA_TYPE_MPG2;
-					import->tk_info[idx].type = GF_ISOM_MEDIA_AUDIO;
-					import->tk_info[idx].lang = pes->lang;
-					import->nb_tracks++;
-					tsimp->nb_audio++;
-					break;
-				case GF_M2TS_AUDIO_AAC:
-				case GF_M2TS_AUDIO_LATM_AAC:
-					import->tk_info[idx].media_type = GF_MEDIA_TYPE_MP4A;
-					import->tk_info[idx].type = GF_ISOM_MEDIA_AUDIO;
-					import->tk_info[idx].lang = pes->lang;
-					import->nb_tracks++;
-					tsimp->nb_audio++;
-					break;
-				case GF_M2TS_AUDIO_AC3:
-					import->tk_info[idx].media_type = GF_MEDIA_TYPE_DAC3;
-					import->tk_info[idx].type = GF_ISOM_MEDIA_AUDIO;
-					import->tk_info[idx].lang = pes->lang;
-					import->nb_tracks++;
-					tsimp->nb_audio++;
-					break;
-				case GF_M2TS_AUDIO_EC3:
-					import->tk_info[idx].media_type = GF_MEDIA_TYPE_DEC3;
-					import->tk_info[idx].type = GF_ISOM_MEDIA_AUDIO;
-					import->tk_info[idx].lang = pes->lang;
-					import->nb_tracks++;
-					tsimp->nb_audio++;
-					break;
-				case GF_M2TS_AUDIO_DTS:
-					import->tk_info[idx].media_type = GF_MEDIA_TYPE_DTS;
-					import->tk_info[idx].type = GF_ISOM_MEDIA_AUDIO;
-					import->tk_info[idx].lang = pes->lang;
-					import->nb_tracks++;
-					tsimp->nb_audio++;
-					break;
-				case GF_M2TS_SYSTEMS_MPEG4_PES:
-				case GF_M2TS_SYSTEMS_MPEG4_SECTIONS:
-					if (es->stream_type == GF_M2TS_SYSTEMS_MPEG4_PES) {
-						import->tk_info[idx].media_type = GF_MEDIA_TYPE_M4SP;
-					} else {
-						import->tk_info[idx].media_type = GF_MEDIA_TYPE_M4SS;
-					}
-					if (prog->pmt_iod) {
-						GF_ESD *esd = gf_m2ts_get_esd(es);
-						m2ts_set_track_mpeg4_probe_info(es, esd, &import->tk_info[idx]);
-						if (esd && esd->decoderConfig->streamType == GF_STREAM_OD) {
-							es->flags |= GF_M2TS_ES_IS_MPEG4_OD;
-						}
-					} else {
-						import->tk_info[idx].type = GF_ISOM_MEDIA_ESM;
-					}
-					import->nb_tracks++;
-					break;
-				case GF_M2TS_METADATA_ID3_HLS:
-					import->tk_info[idx].media_type = GF_MEDIA_TYPE_ID3;
-					import->tk_info[idx].type = GF_ISOM_MEDIA_META;
-					import->tk_info[idx].lang = pes->lang;
-					import->nb_tracks++;
-					break;
-				default:
-					gf_import_message(import, GF_OK, "[MPEG-2 TS] Ignoring stream of type %d", es->stream_type);
-				}
-			}
-		} else {
-			/* We are not in PROBE mode, we are importing only one stream and don't care about the other streams */
-			u32 mtype, stype, oti;
-			Bool is_in_iod, found;
-
-			/* Since the GF_M2TS_ES_IS_MPEG4_OD flag is stored at the ES level and ES are reset after probe,
-			   we need to set it again as in probe mode */
-			found = GF_FALSE;
-			count = gf_list_count(prog->streams);
-			for (i=0; i<count; i++) {
-				GF_ESD *esd;
-				es = (GF_M2TS_ES *)gf_list_get(prog->streams, i);
-				if (es->pid == prog->pmt_pid) continue;
-				if (es->pid == import->trackID) found = GF_TRUE;
-				esd = gf_m2ts_get_esd(es);
-				if (esd && esd->decoderConfig->streamType == GF_STREAM_OD) {
-					es->flags |= GF_M2TS_ES_IS_MPEG4_OD;
-				}
-			}
-			/*this PMT is not the one of our stream*/
-			if (!found || !ts->ess[import->trackID]) return;
-
-			/*make sure all the streams in this programe are in RAW pes framing mode, so that we get notified of the
-			DTS/PTS*/
-			for (i=0; i<count; i++) {
-				es = (GF_M2TS_ES *)gf_list_get(prog->streams, i);
-				if (!(es->flags & GF_M2TS_ES_IS_SECTION)) {
-					gf_m2ts_set_pes_framing((GF_M2TS_PES *)es, GF_M2TS_PES_FRAMING_RAW);
-				}
-			}
-
-			es = ts->ess[import->trackID]; /* import->track_id == pid */
-
-			if (es->flags & GF_M2TS_ES_IS_SECTION) {
-				//ses = (GF_M2TS_SECTION_ES *)es;
-			} else {
-				pes = (GF_M2TS_PES *)es;
-				gf_m2ts_set_pes_framing(pes, GF_M2TS_PES_FRAMING_DEFAULT_NAL);
-			}
-
-			mtype = stype = oti = 0;
-			is_in_iod = GF_FALSE;
-
-			switch (es->stream_type) {
-			case GF_M2TS_VIDEO_MPEG1:
-				mtype = GF_ISOM_MEDIA_VISUAL;
-				stype = GF_STREAM_VISUAL;
-				oti = GPAC_OTI_VIDEO_MPEG1;
-				break;
-			case GF_M2TS_VIDEO_MPEG2:
-				mtype = GF_ISOM_MEDIA_VISUAL;
-				stype = GF_STREAM_VISUAL;
-				oti = GPAC_OTI_VIDEO_MPEG2_422;
-				break;
-			case GF_M2TS_VIDEO_MPEG4:
-				mtype = GF_ISOM_MEDIA_VISUAL;
-				stype = GF_STREAM_VISUAL;
-				oti = GPAC_OTI_VIDEO_MPEG4_PART2;
-				break;
-			case GF_M2TS_VIDEO_H264:
-				mtype = GF_ISOM_MEDIA_VISUAL;
-				stype = GF_STREAM_VISUAL;
-				oti = GPAC_OTI_VIDEO_AVC;
-				tsimp->avccfg = gf_odf_avc_cfg_new();
-				break;
-			case GF_M2TS_VIDEO_HEVC:
-			case GF_M2TS_VIDEO_HEVC_TEMPORAL:
-			case GF_M2TS_VIDEO_HEVC_MCTS:
-			case GF_M2TS_VIDEO_SHVC:
-			case GF_M2TS_VIDEO_SHVC_TEMPORAL:
-			case GF_M2TS_VIDEO_MHVC:
-			case GF_M2TS_VIDEO_MHVC_TEMPORAL:
-				mtype = GF_ISOM_MEDIA_VISUAL;
-				stype = GF_STREAM_VISUAL;
-				oti = GPAC_OTI_VIDEO_HEVC;
-#ifndef GPAC_DISABLE_HEVC
-				tsimp->hevccfg = gf_odf_hevc_cfg_new();
-				if (es->stream_type != GF_M2TS_VIDEO_HEVC) tsimp->is_substream = GF_TRUE;
-#endif //GPAC_DISABLE_HEVC
-				break;
-			case GF_M2TS_VIDEO_SVC:
-				mtype = GF_ISOM_MEDIA_VISUAL;
-				stype = GF_STREAM_VISUAL;
-				oti = GPAC_OTI_VIDEO_SVC;
-				tsimp->avccfg = gf_odf_avc_cfg_new();
-				break;
-			case GF_M2TS_AUDIO_MPEG1:
-				mtype = GF_ISOM_MEDIA_AUDIO;
-				stype = GF_STREAM_AUDIO;
-				oti = GPAC_OTI_AUDIO_MPEG1;
-				break;
-			case GF_M2TS_AUDIO_MPEG2:
-				mtype = GF_ISOM_MEDIA_AUDIO;
-				stype = GF_STREAM_AUDIO;
-				oti = GPAC_OTI_AUDIO_MPEG2_PART3;
-				break;
-			case GF_M2TS_AUDIO_LATM_AAC:
-			case GF_M2TS_AUDIO_AAC:
-				mtype = GF_ISOM_MEDIA_AUDIO;
-				stype = GF_STREAM_AUDIO;
-				oti = GPAC_OTI_AUDIO_AAC_MPEG4;
-				break;
-			case GF_M2TS_AUDIO_AC3:
-				mtype = GF_ISOM_MEDIA_AUDIO;
-				stype = GF_STREAM_AUDIO;
-				oti = GPAC_OTI_AUDIO_AC3;
-				break;
-			case GF_M2TS_AUDIO_EC3:
-				mtype = GF_ISOM_MEDIA_AUDIO;
-				stype = GF_STREAM_AUDIO;
-				oti = GPAC_OTI_AUDIO_EAC3;
-				break;
-			case GF_M2TS_SYSTEMS_MPEG4_PES:
-			case GF_M2TS_SYSTEMS_MPEG4_SECTIONS:
-				if (prog->pmt_iod && !import->esd) {
-					import->esd = gf_m2ts_get_esd(es);
-					m2ts_set_track_mpeg4_creation_info(import, &mtype, &stype, &oti);
-					is_in_iod = GF_TRUE;
-				}
-				break;
-			}
-			m2ts_create_track(tsimp, mtype, stype, oti, es->mpeg4_es_id, is_in_iod);
-		}
-		break;
-	case GF_M2TS_EVT_AAC_CFG:
-		if (!(import->flags & GF_IMPORT_PROBE_ONLY) && !tsimp->stream_setup) {
-			GF_ESD *esd = gf_isom_get_esd(import->dest, tsimp->track, 1);
-			if (esd) {
-				if (!esd->decoderConfig->decoderSpecificInfo) esd->decoderConfig->decoderSpecificInfo = (GF_DefaultDescriptor *) gf_odf_desc_new(GF_ODF_DSI_TAG);
-				if (esd->decoderConfig->decoderSpecificInfo->data) gf_free(esd->decoderConfig->decoderSpecificInfo->data);
-				esd->decoderConfig->decoderSpecificInfo->data = ((GF_M2TS_PES_PCK*)par)->data;
-				esd->decoderConfig->decoderSpecificInfo->dataLength = ((GF_M2TS_PES_PCK*)par)->data_len;
-				gf_isom_change_mpeg4_description(import->dest, tsimp->track, 1, esd);
-				esd->decoderConfig->decoderSpecificInfo->data = NULL;
-				gf_odf_desc_del((GF_Descriptor *)esd);
-				tsimp->stream_setup = GF_TRUE;
-				gf_isom_set_audio_info(import->dest, tsimp->track, 1, ((GF_M2TS_PES_PCK*)par)->stream->aud_sr, ((GF_M2TS_PES_PCK*)par)->stream->aud_nb_ch, 8, import->asemode);
-			}
-		}
-		break;
-	case GF_M2TS_EVT_PES_PCK:
-	{
-		GF_M2TS_PES_PCK *pck = (GF_M2TS_PES_PCK *)par;
-		is_au_start = (pck->flags & GF_M2TS_PES_PCK_AU_START);
-
-		if (import->flags & GF_IMPORT_PROBE_ONLY) {
-			for (i=0; i<import->nb_tracks; i++) {
-				if (import->tk_info[i].track_num == pck->stream->pid) {
-					if (pck->stream->aud_sr && ! import->tk_info[i].audio_info.sample_rate) {
-						import->tk_info[i].audio_info.sample_rate = pck->stream->aud_sr;
-						import->tk_info[i].audio_info.nb_channels = pck->stream->aud_nb_ch;
-						if ((pck->stream->stream_type==GF_M2TS_AUDIO_AAC) || (pck->stream->stream_type==GF_M2TS_AUDIO_LATM_AAC)) {
-							sprintf(import->tk_info[i].szCodecProfile, "mp4a.40.%02x", (u8) pck->stream->aud_aac_obj_type);
-						}
-						import->tk_info[i].audio_info.sample_rate = pck->stream->aud_sr;
-						import->tk_info[i].audio_info.nb_channels = pck->stream->aud_nb_ch;
-						tsimp->nb_audio_configured++;
-					}
-					/*unpack AVC config*/
-					else if (((pck->stream->stream_type==GF_M2TS_VIDEO_H264) || (pck->stream->stream_type==GF_M2TS_VIDEO_SVC)) && !pck->data[0] && !pck->data[1]) {
-						u32 nal_type = pck->data[4] & 0x1F;
-						if (nal_type == GF_AVC_NALU_SEQ_PARAM) {
-							sprintf(import->tk_info[i].szCodecProfile, "avc1.%02x%02x%02x", (u8) pck->data[5], (u8) pck->data[6], (u8) pck->data[7]);
-						}
-					}
-					else if (pck->stream->stream_type==GF_M2TS_VIDEO_HEVC) {
-						u32 nal_type = (pck->data[4] & 0x7E) >> 1;
-						if (nal_type == GF_HEVC_NALU_SEQ_PARAM) {
-							//todo ..;
-							sprintf(import->tk_info[i].szCodecProfile, "hvc1");
-						}
-					}
-					else if ((pck->stream->stream_type==GF_M2TS_AUDIO_EC3) || (pck->stream->stream_type==GF_M2TS_AUDIO_AC3) || (pck->stream->stream_type==GF_M2TS_AUDIO_DTS)) {
-						if (!import->tk_info[i].audio_info.sample_rate) {
-							//todo ...
-							import->tk_info[i].audio_info.sample_rate = 44100;
-							import->tk_info[i].audio_info.nb_channels = 2;
-							tsimp->nb_audio_configured++;
-						}
-					}
-
-					if (pck->stream->vid_w && ! import->tk_info[i].video_info.width ) {
-						import->tk_info[i].video_info.width = pck->stream->vid_w;
-						import->tk_info[i].video_info.height = pck->stream->vid_h;
-						tsimp->nb_video_configured++;
-					}
-
-					/*consider we are done if not using 4 on 2*/
-					if (!ts->has_4on2
-					        && (tsimp->nb_video_configured == tsimp->nb_video)
-					        && (tsimp->nb_audio_configured == tsimp->nb_audio)
-					        && import->probe_duration
-					   ) {
-						import->flags |= GF_IMPORT_DO_ABORT;
-					}
-					break;
-				}
-			}
-			if (!ts->has_4on2 && (import->trackID==pck->stream->pid) && (pck->stream->vid_h || pck->stream->aud_sr) )
-				import->flags |= GF_IMPORT_DO_ABORT;
-			return;
-		}
-
-		/* Even if we don't import this stream we need to check the first dts of the program */
-		if (!(pck->stream->flags & GF_M2TS_ES_FIRST_DTS) && is_au_start) {
-			pck->stream->flags |= GF_M2TS_ES_FIRST_DTS;
-			pck->stream->first_dts = (pck->PTS!=pck->DTS) ? pck->DTS : pck->PTS;
-			if (!pck->stream->program->first_dts || pck->stream->program->first_dts > pck->stream->first_dts) {
-				pck->stream->program->first_dts = 1 + pck->stream->first_dts;
-
-				if (pck->stream->pid != import->trackID) {
-					gf_m2ts_set_pes_framing((GF_M2TS_PES *)pck->stream, GF_M2TS_PES_FRAMING_SKIP);
-				}
-			}
-		}
-		if (pck->stream->pid != import->trackID) return;
-
-		/*avc data for the current sample is stored in annex-B, as we don't know the size of each nal
-		when called back (depending on PES packetization, the end of the nal could be in following pes)*/
-		if (tsimp->avccfg && !pck->data[0] && !pck->data[1]) {
-			GF_AVCConfigSlot *slc;
-			s32 idx;
-			Bool add_sps, is_subseq = GF_FALSE;
-			u32 nal_type = pck->data[4] & 0x1F;
-
-			switch (nal_type) {
-			case GF_AVC_NALU_SVC_SUBSEQ_PARAM:
-				is_subseq = GF_TRUE;
-			case GF_AVC_NALU_SEQ_PARAM:
-				idx = gf_media_avc_read_sps(pck->data+4, pck->data_len-4, &tsimp->avc, is_subseq, NULL);
-
-				add_sps = GF_FALSE;
-				if (idx>=0) {
-					if (is_subseq) {
-						if ((tsimp->avc.sps[idx].state & AVC_SUBSPS_PARSED) && !(tsimp->avc.sps[idx].state & AVC_SUBSPS_DECLARED)) {
-							tsimp->avc.sps[idx].state |= AVC_SUBSPS_DECLARED;
-							add_sps = GF_TRUE;
-						}
-					} else {
-						if ((tsimp->avc.sps[idx].state & AVC_SPS_PARSED) && !(tsimp->avc.sps[idx].state & AVC_SPS_DECLARED)) {
-							tsimp->avc.sps[idx].state |= AVC_SPS_DECLARED;
-							add_sps = GF_TRUE;
-						}
-					}
-					if (add_sps) {
-						/*always store nalu size on 4 bytes*/
-						tsimp->avccfg->nal_unit_size = 4;
-						tsimp->avccfg->configurationVersion = 1;
-						tsimp->avccfg->profile_compatibility = tsimp->avc.sps[idx].prof_compat;
-						tsimp->avccfg->AVCProfileIndication = tsimp->avc.sps[idx].profile_idc;
-						tsimp->avccfg->AVCLevelIndication = tsimp->avc.sps[idx].level_idc;
-
-						if (pck->stream->vid_w < tsimp->avc.sps[idx].width)
-							pck->stream->vid_w = tsimp->avc.sps[idx].width;
-						if (pck->stream->vid_h < tsimp->avc.sps[idx].height)
-							pck->stream->vid_h = tsimp->avc.sps[idx].height;
-
-						if (!(import->flags & GF_IMPORT_FORCE_XPS_INBAND)) {
-							slc = (GF_AVCConfigSlot*)gf_malloc(sizeof(GF_AVCConfigSlot));
-							slc->size = pck->data_len-4;
-							slc->data = (char*)gf_malloc(sizeof(char)*slc->size);
-							memcpy(slc->data, pck->data+4, sizeof(char)*slc->size);
-							gf_list_add(tsimp->avccfg->sequenceParameterSets, slc);
-						}
-					}
-				}
-				if (import->flags & GF_IMPORT_FORCE_XPS_INBAND) {
-					break;
-				}
-				return;
-			case GF_AVC_NALU_PIC_PARAM:
-				idx = gf_media_avc_read_pps(pck->data+4, pck->data_len-4, &tsimp->avc);
-				if ((idx>=0) && (tsimp->avc.pps[idx].status==1)) {
-					tsimp->avc.pps[idx].status = 2;
-					if (!(import->flags & GF_IMPORT_FORCE_XPS_INBAND)) {
-						slc = (GF_AVCConfigSlot*)gf_malloc(sizeof(GF_AVCConfigSlot));
-						slc->size = pck->data_len-4;
-						slc->data = (char*)gf_malloc(sizeof(char)*slc->size);
-						memcpy(slc->data, pck->data+4, sizeof(char)*slc->size);
-						gf_list_add(tsimp->avccfg->pictureParameterSets, slc);
-					}
-				}
-				if (import->flags & GF_IMPORT_FORCE_XPS_INBAND) {
-					break;
-				}
-				/*else discard because of invalid PPS*/
-				return;
-			/*remove*/
-			case GF_AVC_NALU_ACCESS_UNIT:
-				tsimp->force_next_au_start = GF_TRUE;
-				return;
-			case GF_AVC_NALU_FILLER_DATA:
-			case GF_AVC_NALU_END_OF_SEQ:
-			case GF_AVC_NALU_END_OF_STREAM:
-				return;
-			case GF_AVC_NALU_SEI:
-				break;
-
-			}
-
-			if (tsimp->force_next_au_start) {
-				is_au_start = GF_TRUE;
-				tsimp->force_next_au_start = GF_FALSE;
-			}
-		}
-
-		/*avc data for the current sample is stored in annex-B, as we don't know the size of each nal
-		when called back (depending on PES packetization, the end of the nal could be in following pes)*/
-#ifndef GPAC_DISABLE_HEVC
-		else if (tsimp->hevccfg && !pck->data[0] && !pck->data[1]) {
-			s32 idx;
-			Bool add_sps, is_subseq = GF_FALSE;
-			u32 nal_type = (pck->data[4] & 0x7E) >> 1;
-
-			switch (nal_type) {
-			case GF_HEVC_NALU_SEQ_PARAM:
-				idx = gf_media_hevc_read_sps(pck->data+4, pck->data_len-4, &tsimp->hevc);
-				add_sps = GF_FALSE;
-				if (idx>=0) {
-					if (is_subseq) {
-						if ((tsimp->hevc.sps[idx].state & AVC_SUBSPS_PARSED) && !(tsimp->hevc.sps[idx].state & AVC_SUBSPS_DECLARED)) {
-							tsimp->hevc.sps[idx].state |= AVC_SUBSPS_DECLARED;
-							add_sps = GF_TRUE;
-						}
-					} else {
-						if ((tsimp->hevc.sps[idx].state & AVC_SPS_PARSED) && !(tsimp->hevc.sps[idx].state & AVC_SPS_DECLARED)) {
-							tsimp->hevc.sps[idx].state |= AVC_SPS_DECLARED;
-							add_sps = GF_TRUE;
-						}
-					}
-					if (add_sps) {
-						/*always store nalu size on 4 bytes*/
-						tsimp->hevccfg->nal_unit_size = 4;
-						tsimp->hevccfg->configurationVersion = 1;
-
-						tsimp->hevccfg->configurationVersion = 1;
-						tsimp->hevccfg->profile_space = tsimp->hevc.sps[idx].ptl.profile_space;
-						tsimp->hevccfg->profile_idc = tsimp->hevc.sps[idx].ptl.profile_idc;
-						tsimp->hevccfg->constraint_indicator_flags = 0;
-						tsimp->hevccfg->level_idc = tsimp->hevc.sps[idx].ptl.level_idc;
-						tsimp->hevccfg->general_profile_compatibility_flags = tsimp->hevc.sps[idx].ptl.profile_compatibility_flag;
-						tsimp->hevccfg->chromaFormat = tsimp->hevc.sps[idx].chroma_format_idc;
-						tsimp->hevccfg->luma_bit_depth = tsimp->hevc.sps[idx].bit_depth_luma;
-						tsimp->hevccfg->chroma_bit_depth = tsimp->hevc.sps[idx].bit_depth_chroma;
-
-						hevc_cfg_add_nalu(import, tsimp->hevccfg, nal_type, pck->data+4, pck->data_len-4);
-
-						if (pck->stream->vid_w < tsimp->avc.sps[idx].width)
-							pck->stream->vid_w = tsimp->avc.sps[idx].width;
-						if (pck->stream->vid_h < tsimp->avc.sps[idx].height)
-							pck->stream->vid_h = tsimp->avc.sps[idx].height;
-					}
-				}
-				if (import->flags & GF_IMPORT_FORCE_XPS_INBAND) {
-					is_au_start = GF_TRUE;
-					break;
-				}
-				return;
-			case GF_HEVC_NALU_PIC_PARAM:
-				idx = gf_media_hevc_read_pps(pck->data+4, pck->data_len-4, &tsimp->hevc);
-				if ((idx>=0) && (tsimp->hevc.pps[idx].state==1)) {
-					tsimp->hevc.pps[idx].state = 2;
-					hevc_cfg_add_nalu(import, tsimp->hevccfg, nal_type, pck->data+4, pck->data_len-4);
-				}
-				if (import->flags & GF_IMPORT_FORCE_XPS_INBAND) {
-					is_au_start = GF_TRUE;
-					break;
-				}
-				return;
-			case GF_HEVC_NALU_VID_PARAM:
-				idx = gf_media_hevc_read_vps(pck->data+4, pck->data_len-4, &tsimp->hevc);
-				if ((idx>=0) && (tsimp->hevc.vps[idx].state==1)) {
-					tsimp->hevc.vps[idx].state = 2;
-					tsimp->hevccfg->avgFrameRate = tsimp->hevc.vps[idx].rates[0].avg_pic_rate;
-					tsimp->hevccfg->constantFrameRate = tsimp->hevc.vps[idx].rates[0].constand_pic_rate_idc;
-					tsimp->hevccfg->numTemporalLayers = tsimp->hevc.vps[idx].max_sub_layers;
-					hevc_cfg_add_nalu(import, tsimp->hevccfg, nal_type, pck->data+4, pck->data_len-4);
-				}
-				if (import->flags & GF_IMPORT_FORCE_XPS_INBAND) {
-					is_au_start = GF_TRUE;
-					break;
-				}
-				return;
-			/*remove*/
-			case GF_HEVC_NALU_ACCESS_UNIT:
-				tsimp->force_next_au_start = GF_TRUE;
-				return;
-			case GF_HEVC_NALU_FILLER_DATA:
-			case GF_HEVC_NALU_END_OF_SEQ:
-			case GF_HEVC_NALU_END_OF_STREAM:
-				return;
-			case GF_HEVC_NALU_SEI_PREFIX:
-				is_au_start = GF_TRUE;
-				break;
-			}
-
-			if (tsimp->force_next_au_start) {
-				is_au_start = GF_TRUE;
-				tsimp->force_next_au_start = GF_FALSE;
-			}
-		}
-#endif //GPAC_DISABLE_HEVC
-
-		if (!is_au_start) {
-			e = gf_isom_append_sample_data(import->dest, tsimp->track, (char*)pck->data, pck->data_len);
-			if (e) {
-				if (!gf_isom_get_sample_count(import->dest, tsimp->track)) {
-					GF_LOG(GF_LOG_WARNING, GF_LOG_CONTAINER, ("[MPEG-2 TS Import] missed beginning of sample data\n"));
-				} else {
-					GF_LOG(GF_LOG_ERROR, GF_LOG_CONTAINER, ("[MPEG-2 TS Import] Error appending sample data\n"));
-				}
-			}
-			if (pck->flags & GF_M2TS_PES_PCK_I_FRAME) tsimp->nb_i++;
-			if (pck->flags & GF_M2TS_PES_PCK_P_FRAME) tsimp->nb_p++;
-			if (pck->flags & GF_M2TS_PES_PCK_B_FRAME) tsimp->nb_b++;
-
-			if (pck->flags & GF_M2TS_PES_PCK_RAP) {
-				e = gf_isom_set_sample_rap(import->dest, tsimp->track);
-				if (e) {
-					GF_LOG(GF_LOG_ERROR, GF_LOG_CONTAINER, ("[MPEG-2 TS Import] Error setting RAP flag\n"));
-				}
-			}
-			return;
-		}
-
-		samp = gf_isom_sample_new();
-		samp->DTS = pck->DTS;
-		samp->CTS_Offset = (u32) (pck->PTS - samp->DTS);
-
-		if (pck->stream->first_dts==samp->DTS) {
-			switch (pck->stream->stream_type) {
-			case GF_M2TS_VIDEO_MPEG1:
-				gf_import_message(import, GF_OK, "MPEG-1 Video import (TS PID %d)", pck->stream->pid);
-				break;
-			case GF_M2TS_VIDEO_MPEG2:
-				gf_import_message(import, GF_OK, "MPEG-2 Video import (TS PID %d)", pck->stream->pid);
-				break;
-			case GF_M2TS_VIDEO_MPEG4:
-				gf_import_message(import, GF_OK, "MPEG-4 Video import (TS PID %d)", pck->stream->pid);
-				break;
-			case GF_M2TS_VIDEO_H264:
-				gf_import_message(import, GF_OK, "MPEG-4 AVC/H264 Video import (TS PID %d)", pck->stream->pid);
-				break;
-			case GF_M2TS_VIDEO_HEVC:
-				gf_import_message(import, GF_OK, "MPEG-H HEVC Video import (TS PID %d)", pck->stream->pid);
-				break;
-			case GF_M2TS_VIDEO_SVC:
-				gf_import_message(import, GF_OK, "H264-SVC Video import (TS PID %d)", pck->stream->pid);
-				break;
-			case GF_M2TS_AUDIO_MPEG1:
-				gf_import_message(import, GF_OK, "MPEG-1 Audio import - SampleRate %d Channels %d Language %s (TS PID %d)", pck->stream->aud_sr, pck->stream->aud_nb_ch, gf_4cc_to_str(pck->stream->lang), pck->stream->pid);
-				break;
-			case GF_M2TS_AUDIO_MPEG2:
-				gf_import_message(import, GF_OK, "MPEG-2 Audio import - SampleRate %d Channels %d Language %s (TS PID %d)", pck->stream->aud_sr, pck->stream->aud_nb_ch, gf_4cc_to_str(pck->stream->lang), pck->stream->pid);
-				break;
-			case GF_M2TS_AUDIO_AAC:
-				gf_import_message(import, GF_OK, "MPEG-4 AAC Audio import - SampleRate %d Channels %d Language %s (TS PID %d)", pck->stream->aud_sr, pck->stream->aud_nb_ch, gf_4cc_to_str(pck->stream->lang), pck->stream->pid);
-				break;
-			case GF_M2TS_AUDIO_AC3:
-				gf_import_message(import, GF_OK, "Dolby AC3 Audio import - SampleRate %d Channels %d Language %s (TS PID %d)", pck->stream->aud_sr, pck->stream->aud_nb_ch, gf_4cc_to_str(pck->stream->lang), pck->stream->pid);
-				break;
-			case GF_M2TS_AUDIO_EC3:
-				gf_import_message(import, GF_OK, "Dolby E-AC3 Audio import - SampleRate %d Channels %d Language %s (TS PID %d)", pck->stream->aud_sr, pck->stream->aud_nb_ch, gf_4cc_to_str(pck->stream->lang), pck->stream->pid);
-				break;
-			}
-			if (pck->stream->lang)
-				gf_isom_set_media_language(import->dest, tsimp->track, (char *) gf_4cc_to_str(pck->stream->lang)+1);
-		}
-		if (!tsimp->stream_setup) {
-			if (pck->stream->aud_sr) {
-				gf_isom_set_audio_info(import->dest, tsimp->track, 1, pck->stream->aud_sr, pck->stream->aud_nb_ch, 16, import->asemode);
-				tsimp->stream_setup = GF_TRUE;
-			}
-			else if (pck->stream->vid_w) {
-				u32 w = pck->stream->vid_w;
-				if (pck->stream->vid_par) w = w * (pck->stream->vid_par>>16) / (pck->stream->vid_par&0xffff);
-				gf_isom_set_visual_info(import->dest, tsimp->track, 1, pck->stream->vid_w, pck->stream->vid_h);
-				gf_isom_set_track_layout_info(import->dest, tsimp->track, w<<16, pck->stream->vid_h<<16, 0, 0, 0);
-				if (w != pck->stream->vid_w) {
-					e = gf_isom_set_pixel_aspect_ratio(import->dest, tsimp->track, 1, pck->stream->vid_par>>16, pck->stream->vid_par&0xff, GF_FALSE);
-					if (e) {
-						GF_LOG(GF_LOG_ERROR, GF_LOG_CONTAINER, ("[MPEG-2 TS Import] Error setting aspect ratio\n"));
-					}
-				}
-				tsimp->stream_setup = GF_TRUE;
-			}
-		}
-
-		if (samp->DTS < pck->stream->first_dts) {
-			u32 sample_num = gf_isom_get_sample_count(import->dest, tsimp->track);
-			u32 dur = gf_isom_get_sample_duration(import->dest, tsimp->track, sample_num);
-
-			pck->stream->first_dts = samp->DTS - (tsimp->last_dts + 1 + dur);
-			pck->stream->program->first_dts = pck->stream->first_dts;
-			GF_LOG(GF_LOG_WARNING, GF_LOG_CONTAINER, ("[MPEG-2 TS Import] negative time sample - PCR loop/discontinuity, adjusting\n"));
-		}
-		if (samp->DTS >= pck->stream->first_dts) {
-			samp->DTS -= pck->stream->first_dts;
-			samp->IsRAP = (pck->flags & GF_M2TS_PES_PCK_RAP) ? RAP : RAP_NO;
-			samp->data = pck->data;
-			samp->dataLength = pck->data_len;
-
-			if ((pck->stream->flags & GF_M2TS_ES_FIRST_DTS) && (samp->DTS + 1 == tsimp->last_dts)) {
-				e = gf_isom_append_sample_data(import->dest, tsimp->track, (char*)pck->data, pck->data_len);
-			} else {
-
-				if (tsimp->avccfg || tsimp->hevccfg) m2ts_rewrite_nalu_sample(import, tsimp);
-
-				e = gf_isom_add_sample(import->dest, tsimp->track, 1, samp);
-			}
-			if (e) {
-				GF_LOG(GF_LOG_ERROR, GF_LOG_CONTAINER, ("[MPEG-2 TS Import] PID %d: Error adding sample: %s\n", pck->stream->pid, gf_error_to_string(e)));
-				//import->flags |= GF_IMPORT_DO_ABORT;
-				import->last_error = e;
-			}
-			if (import->duration && (import->duration<=(samp->DTS+samp->CTS_Offset)/90)) {
-				//import->flags |= GF_IMPORT_DO_ABORT;
-			}
-
-			if (pck->flags & GF_M2TS_PES_PCK_I_FRAME) tsimp->nb_i++;
-			if (pck->flags & GF_M2TS_PES_PCK_P_FRAME) tsimp->nb_p++;
-			if (pck->flags & GF_M2TS_PES_PCK_B_FRAME) tsimp->nb_b++;
-			tsimp->last_dts = samp->DTS + 1;
-		} else {
-			GF_LOG(GF_LOG_ERROR, GF_LOG_CONTAINER, ("[MPEG-2 TS Import] negative time sample - skipping\n"));
-		}
-		samp->data = NULL;
-		gf_isom_sample_del(&samp);
->>>>>>> 4bf590a6
 	}
 
 	if (import->source_magic)
