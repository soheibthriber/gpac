/*
 *			GPAC - Multimedia Framework C SDK
 *
 *			Authors: Jean Le Feuvre, Romain Bouqueau, Cyril Concolato
 *			Copyright (c) Telecom ParisTech 2000-2019
 *					All rights reserved
 *
 *  This file is part of GPAC / Media Tools sub-project
 *
 *  GPAC is free software; you can redistribute it and/or modify
 *  it under the terms of the GNU Lesser General Public License as published by
 *  the Free Software Foundation; either version 2, or (at your option)
 *  any later version.
 *
 *  GPAC is distributed in the hope that it will be useful,
 *  but WITHOUT ANY WARRANTY; without even the implied warranty of
 *  MERCHANTABILITY or FITNESS FOR A PARTICULAR PURPOSE.  See the
 *  GNU Lesser General Public License for more details.
 *
 *  You should have received a copy of the GNU Lesser General Public
 *  License along with this library; see the file COPYING.  If not, write to
 *  the Free Software Foundation, 675 Mass Ave, Cambridge, MA 02139, USA.
 *
 */

#include <gpac/filters.h>
#include <gpac/constants.h>


#include <gpac/internal/media_dev.h>

#include <gpac/xml.h>


#ifndef GPAC_DISABLE_MEDIA_IMPORT

GF_Err gf_import_message(GF_MediaImporter *import, GF_Err e, char *format, ...)
{
#ifndef GPAC_DISABLE_LOG
	if (gf_log_tool_level_on(GF_LOG_AUTHOR, e ? GF_LOG_WARNING : GF_LOG_INFO)) {
		va_list args;
		char szMsg[1024];
		va_start(args, format);
		vsnprintf(szMsg, 1024, format, args);
		va_end(args);
		GF_LOG((u32) (e ? GF_LOG_WARNING : GF_LOG_INFO), GF_LOG_AUTHOR, ("%s\n", szMsg) );
	}
#endif
	return e;
}


static void gf_media_update_bitrate_ex(GF_ISOFile *file, u32 track, Bool use_esd)
{
#ifndef GPAC_DISABLE_ISOM_WRITE
	u32 i, count, timescale, db_size, cdur, csize;
	u64 time_wnd, rate, max_rate, avg_rate, bitrate;
	Double br;
	GF_ISOSample sample;

	db_size = 0;
	rate = max_rate = avg_rate = time_wnd = bitrate = 0;

	csize = 0;
	cdur = 0;
	if (gf_isom_get_media_type(file, track)==GF_ISOM_MEDIA_AUDIO) {
		csize = gf_isom_get_constant_sample_size(file, track);
		cdur = gf_isom_get_constant_sample_duration(file, track);
		if (cdur > 1) cdur = 0;
	}

	memset(&sample, 0, sizeof(GF_ISOSample));
	timescale = gf_isom_get_media_timescale(file, track);
	count = gf_isom_get_sample_count(file, track);

	if (csize && cdur) {
		db_size = 0;
		avg_rate = 8 * csize * timescale / cdur;
		bitrate = rate = avg_rate;
	} else {
		for (i=0; i<count; i++) {
			u32 di;
			GF_ISOSample *samp = gf_isom_get_sample_info_ex(file, track, i+1, &di, NULL, &sample);
			if (!samp) break;

			if (samp->dataLength > db_size) db_size = samp->dataLength;

			avg_rate += samp->dataLength;
			rate += samp->dataLength;
			if (samp->DTS > time_wnd + timescale) {
				if (rate > max_rate) max_rate = rate;
				time_wnd = samp->DTS;
				rate = 0;
			}
		}
	}

	br = (Double) (s64) gf_isom_get_media_duration(file, track);
	br /= timescale;
	if (br) {
		GF_ESD *esd = NULL;
		if (!csize || !cdur) {
			bitrate = (u32) ((Double) (s64)avg_rate / br);
			bitrate *= 8;
			max_rate *= 8;
		}
		if (!max_rate) max_rate = bitrate;

		if (use_esd) esd = gf_isom_get_esd(file, track, 1);
		if (esd) {
			esd->decoderConfig->avgBitrate = (u32) bitrate;
			esd->decoderConfig->maxBitrate = (u32) max_rate;
			esd->decoderConfig->bufferSizeDB = db_size;
			gf_isom_change_mpeg4_description(file, track, 1, esd);
			gf_odf_desc_del((GF_Descriptor *)esd);
		} else {
			/*move to bps*/
			gf_isom_update_bitrate(file, track, 1, (u32) bitrate, (u32) max_rate, db_size);
		}
	}
	
#endif
}

GF_EXPORT
void gf_media_update_bitrate(GF_ISOFile *file, u32 track)
{
	gf_media_update_bitrate_ex(file, track, GF_FALSE);

}
void gf_media_get_video_timing(Double fps, u32 *timescale, u32 *dts_inc)
{
	u32 fps_1000 = (u32) (fps*1000 + 0.5);
	/*handle all drop-frame formats*/
	if (fps_1000==29970) {
		*timescale = 30000;
		*dts_inc = 1001;
	}
	else if (fps_1000==23976) {
		*timescale = 24000;
		*dts_inc = 1001;
	}
	else if (fps_1000==59940) {
		*timescale = 60000;
		*dts_inc = 1001;
	} else {
		*timescale = fps_1000;
		*dts_inc = 1000;
	}
}


static GF_Err gf_import_afx_sc3dmc(GF_MediaImporter *import, Bool mult_desc_allowed)
{
	GF_Err e;
	Bool destroy_esd;
	u32 size, track, di, dsi_len;
	GF_ISOSample *samp;
	u32 codecid;
	char *dsi, *data;

	if (import->flags & GF_IMPORT_PROBE_ONLY) {
		import->tk_info[0].track_num = 1;
		import->tk_info[0].stream_type = GF_STREAM_SCENE;
		import->tk_info[0].codecid = GF_CODECID_AFX;
		import->nb_tracks = 1;
		return GF_OK;
	}

	e = gf_file_load_data(import->in_name, (u8 **) &data, &size);
	if (e) return gf_import_message(import, e, "Opening file %s failed", import->in_name);

	if ((s32) size < 0) return GF_IO_ERR;

	codecid = GF_CODECID_AFX;

	dsi = (char *)gf_malloc(1);
	dsi_len = 1;
	dsi[0] = GPAC_AFX_SCALABLE_COMPLEXITY;

	destroy_esd = GF_FALSE;
	if (!import->esd) {
		import->esd = gf_odf_desc_esd_new(0);
		destroy_esd = GF_TRUE;
	}
	/*update stream type/oti*/
	if (!import->esd->decoderConfig) import->esd->decoderConfig = (GF_DecoderConfig *) gf_odf_desc_new(GF_ODF_DCD_TAG);
	if (!import->esd->slConfig) import->esd->slConfig = (GF_SLConfig *) gf_odf_desc_new(GF_ODF_SLC_TAG);
	import->esd->decoderConfig->streamType = GF_STREAM_SCENE;
	import->esd->decoderConfig->objectTypeIndication = codecid;
	import->esd->decoderConfig->bufferSizeDB = size;
	import->esd->decoderConfig->avgBitrate = 8*size;
	import->esd->decoderConfig->maxBitrate = 8*size;
	import->esd->slConfig->timestampResolution = 1000;

	if (!import->esd->decoderConfig->decoderSpecificInfo) import->esd->decoderConfig->decoderSpecificInfo = (GF_DefaultDescriptor *) gf_odf_desc_new(GF_ODF_DSI_TAG);
	if (import->esd->decoderConfig->decoderSpecificInfo->data) gf_free(import->esd->decoderConfig->decoderSpecificInfo->data);
	import->esd->decoderConfig->decoderSpecificInfo->data = dsi;
	import->esd->decoderConfig->decoderSpecificInfo->dataLength = dsi_len;


	track = 0;
	if (mult_desc_allowed)
		track = gf_isom_get_track_by_id(import->dest, import->esd->ESID);
	if (!track)
		track = gf_isom_new_track(import->dest, import->esd->ESID, GF_ISOM_MEDIA_SCENE, 1000);
	if (!track) {
		e = gf_isom_last_error(import->dest);
		goto exit;
	}
	gf_isom_set_track_enabled(import->dest, track, GF_TRUE);
	if (!import->esd->ESID) import->esd->ESID = gf_isom_get_track_id(import->dest, track);
	import->final_trackID = import->esd->ESID;

	if (import->source_magic)
		gf_isom_set_track_magic(import->dest, track, import->source_magic);

	e = gf_isom_new_mpeg4_description(import->dest, track, import->esd, (import->flags & GF_IMPORT_USE_DATAREF) ? import->in_name : NULL, NULL, &di);
	if (e) goto exit;
	//gf_isom_set_visual_info(import->dest, track, di, w, h);
	samp = gf_isom_sample_new();
	samp->IsRAP = RAP;
	samp->dataLength = size;
	if (import->initial_time_offset) samp->DTS = (u64) (import->initial_time_offset*1000);

	gf_import_message(import, GF_OK, "%s import %s", "SC3DMC", import->in_name);

	/*we must start a track from DTS = 0*/
	if (!gf_isom_get_sample_count(import->dest, track) && samp->DTS) {
		/*todo - we could add an edit list*/
		samp->DTS=0;
	}

	gf_set_progress("Importing SC3DMC", 0, 1);
	if (import->flags & GF_IMPORT_USE_DATAREF) {
		e = gf_isom_add_sample_reference(import->dest, track, di, samp, (u64) 0);
	} else {
		samp->data = data;
		e = gf_isom_add_sample(import->dest, track, di, samp);
		samp->data = NULL;
	}
	gf_set_progress("Importing SC3DMC", 1, 1);

	gf_isom_sample_del(&samp);

exit:
	gf_free(data);
	if (import->esd && destroy_esd) {
		gf_odf_desc_del((GF_Descriptor *) import->esd);
		import->esd = NULL;
	}
	return e;
}

static GF_Err gf_import_isomedia_track(GF_MediaImporter *import)
{
	GF_Err e;
	u64 offset, sampDTS, duration, dts_offset;
	Bool is_nalu_video=GF_FALSE, has_seig;
	u32 track, di, trackID, track_in, i, num_samples, mtype, w, h, sr, sbr_sr, ch, mstype, cur_extract_mode, cdur, bps;
	s32 trans_x, trans_y;
	s16 layer;
	char *lang;
	const char *orig_name = gf_url_get_resource_name(gf_isom_get_filename(import->orig));
	Bool sbr, ps;
	GF_ISOSample *samp;
	GF_ESD *origin_esd;
	GF_InitialObjectDescriptor *iod;
	Bool is_cenc;
	GF_ISOTrackCloneFlags clone_flags;
	sampDTS = 0;
	if (import->flags & GF_IMPORT_PROBE_ONLY) {
		for (i=0; i<gf_isom_get_track_count(import->orig); i++) {
			import->tk_info[i].track_num = gf_isom_get_track_id(import->orig, i+1);
			mtype = gf_isom_get_media_type(import->orig, i+1);
			switch (mtype) {
			case GF_ISOM_MEDIA_VISUAL:
				import->tk_info[i].stream_type = GF_STREAM_VISUAL;
				break;
			case GF_ISOM_MEDIA_AUDIO:
				import->tk_info[i].stream_type = GF_STREAM_AUDIO;
				break;
			case GF_ISOM_MEDIA_TEXT:
				import->tk_info[i].stream_type = GF_STREAM_TEXT;
				break;
			case GF_ISOM_MEDIA_SCENE:
				import->tk_info[i].stream_type = GF_STREAM_SCENE;
				break;
			default:
				import->tk_info[i].stream_type = mtype;
				break;
			}
			if (import->tk_info[i].stream_type == GF_STREAM_VISUAL) {
				gf_isom_get_visual_info(import->orig, i+1, 1, &import->tk_info[i].video_info.width, &import->tk_info[i].video_info.height);
			} else if (import->tk_info[i].stream_type == GF_STREAM_AUDIO) {
				gf_isom_get_audio_info(import->orig, i+1, 1, &import->tk_info[i].audio_info.sample_rate, &import->tk_info[i].audio_info.nb_channels, NULL);
			}
			lang = NULL;
			gf_isom_get_media_language(import->orig, i+1, &lang);
			if (lang) {
				import->tk_info[i].lang = GF_4CC(' ', lang[0], lang[1], lang[2]);
				gf_free(lang);
				lang = NULL;
			}
			gf_media_get_rfc_6381_codec_name(import->orig, i+1, import->tk_info[i].szCodecProfile, GF_FALSE, GF_FALSE);

			import->nb_tracks ++;
		}
		return GF_OK;
	}

	trackID = import->trackID;
	if (!trackID) {
		if (gf_isom_get_track_count(import->orig) != 1) return gf_import_message(import, GF_BAD_PARAM, "Several tracks in MP4 - please indicate track to import");
		trackID = gf_isom_get_track_id(import->orig, 1);
	}
	track_in = gf_isom_get_track_by_id(import->orig, trackID);
	if (!track_in) return gf_import_message(import, GF_URL_ERROR, "Cannot find track ID %d in file", trackID);

	origin_esd = gf_isom_get_esd(import->orig, track_in, 1);

	if (import->esd && origin_esd) {
		origin_esd->OCRESID = import->esd->OCRESID;
		/*there may be other things to import...*/
	}
	ps = GF_FALSE;
	sbr = GF_FALSE;
	sbr_sr = 0;
	cur_extract_mode = gf_isom_get_nalu_extract_mode(import->orig, track_in);
	iod = (GF_InitialObjectDescriptor *) gf_isom_get_root_od(import->orig);
	if (iod && (iod->tag != GF_ODF_IOD_TAG)) {
		gf_odf_desc_del((GF_Descriptor *) iod);
		iod = NULL;
	}
	mtype = gf_isom_get_media_type(import->orig, track_in);
	if (mtype==GF_ISOM_MEDIA_VISUAL) {
		u8 PL = iod ? iod->visual_profileAndLevel : 0xFE;
		w = h = 0;
		gf_isom_get_visual_info(import->orig, track_in, 1, &w, &h);
#ifndef GPAC_DISABLE_AV_PARSERS
		/*for MPEG-4 visual, always check size (don't trust input file)*/
		if (origin_esd && (origin_esd->decoderConfig->objectTypeIndication==GF_CODECID_MPEG4_PART2)) {
			GF_M4VDecSpecInfo dsi;
			gf_m4v_get_config(origin_esd->decoderConfig->decoderSpecificInfo->data, origin_esd->decoderConfig->decoderSpecificInfo->dataLength, &dsi);
			w = dsi.width;
			h = dsi.height;
			PL = dsi.VideoPL;
		}
#endif
		gf_isom_set_pl_indication(import->dest, GF_ISOM_PL_VISUAL, PL);
	}
	else if (mtype==GF_ISOM_MEDIA_AUDIO) {
		u8 PL = iod ? iod->audio_profileAndLevel : 0xFE;
		bps = 16;
		sr = ch = sbr_sr = 0;
		sbr = GF_FALSE;
		ps = GF_FALSE;
		gf_isom_get_audio_info(import->orig, track_in, 1, &sr, &ch, &bps);
#ifndef GPAC_DISABLE_AV_PARSERS
		if (origin_esd && (origin_esd->decoderConfig->objectTypeIndication==GF_CODECID_AAC_MPEG4)) {
			if (origin_esd->decoderConfig->decoderSpecificInfo) {
				GF_M4ADecSpecInfo dsi;
				gf_m4a_get_config(origin_esd->decoderConfig->decoderSpecificInfo->data, origin_esd->decoderConfig->decoderSpecificInfo->dataLength, &dsi);
				sr = dsi.base_sr;
				if (dsi.has_sbr) sbr_sr = dsi.sbr_sr;
				ch = dsi.nb_chan;
				PL = dsi.audioPL;
				sbr = dsi.has_sbr ? ((dsi.base_object_type==GF_M4A_AAC_SBR || dsi.base_object_type==GF_M4A_AAC_PS) ? 2 : 1) : GF_FALSE;
				ps = dsi.has_ps;
			} else {
				GF_LOG(GF_LOG_WARNING, GF_LOG_PARSER, ("Missing DecoderSpecificInfo in MPEG-4 AAC stream\n"));
			}
		}
#endif
		gf_isom_set_pl_indication(import->dest, GF_ISOM_PL_AUDIO, PL);
	}
	else if (mtype==GF_ISOM_MEDIA_SUBPIC) {
		w = h = 0;
		trans_x = trans_y = 0;
		layer = 0;
		if (origin_esd && origin_esd->decoderConfig->objectTypeIndication == GF_CODECID_SUBPIC) {
			gf_isom_get_track_layout_info(import->orig, track_in, &w, &h, &trans_x, &trans_y, &layer);
		}
	}

	gf_odf_desc_del((GF_Descriptor *) iod);
	if ( ! gf_isom_get_track_count(import->dest)) {
		u32 timescale = gf_isom_get_timescale(import->orig);
		gf_isom_set_timescale(import->dest, timescale);
	}
	clone_flags = GF_ISOM_CLONE_TRACK_NO_QT;
	if (import->asemode == GF_IMPORT_AUDIO_SAMPLE_ENTRY_v1_QTFF)
		clone_flags = 0;

	if (import->flags & GF_IMPORT_USE_DATAREF) clone_flags |= GF_ISOM_CLONE_TRACK_KEEP_DREF;
	e = gf_isom_clone_track(import->orig, track_in, import->dest, clone_flags, &track);
	if (e) goto exit;

	di = 1;

	if (import->esd && import->esd->ESID) {
		e = gf_isom_set_track_id(import->dest, track, import->esd->ESID);
		if (e) goto exit;
	}

	import->final_trackID = gf_isom_get_track_id(import->dest, track);
	if (import->esd && import->esd->dependsOnESID) {
		gf_isom_set_track_reference(import->dest, track, GF_ISOM_REF_DECODE, import->esd->dependsOnESID);
	}

	if (import->trackID && !(import->flags & GF_IMPORT_KEEP_REFS)) {
		gf_isom_remove_track_references(import->dest, track);
	}

	if (import->source_magic)
		gf_isom_set_track_magic(import->dest, track, import->source_magic);

	mstype = gf_isom_get_media_subtype(import->orig, track_in, di);
	switch (mtype) {
	case GF_ISOM_MEDIA_VISUAL:
		gf_import_message(import, GF_OK, "IsoMedia import %s - track ID %d - Video (size %d x %d)", orig_name, trackID, w, h);
		break;
    case GF_ISOM_MEDIA_AUXV:
        gf_import_message(import, GF_OK, "IsoMedia import %s - track ID %d - Auxiliary Video (size %d x %d)", orig_name, trackID, w, h);
        break;
    case GF_ISOM_MEDIA_PICT:
        gf_import_message(import, GF_OK, "IsoMedia import %s - track ID %d - Picture sequence (size %d x %d)", orig_name, trackID, w, h);
        break;
	case GF_ISOM_MEDIA_AUDIO:
	{
		if (ps) {
			gf_import_message(import, GF_OK, "IsoMedia import %s - track ID %d - HE-AACv2 (SR %d - SBR-SR %d - %d channels)", orig_name, trackID, sr, sbr_sr, ch);
		} else if (sbr) {
			gf_import_message(import, GF_OK, "IsoMedia import %s - track ID %d - HE-AAC (SR %d - SBR-SR %d - %d channels)", orig_name, trackID, sr, sbr_sr, ch);
		} else {
			gf_import_message(import, GF_OK, "IsoMedia import %s - track ID %d - Audio (SR %d - %d channels)", orig_name, trackID, sr, ch);
		}
		if (import->asemode != GF_IMPORT_AUDIO_SAMPLE_ENTRY_NOT_SET) {
			gf_isom_get_audio_info(import->orig, track_in, 1, &sr, &ch, &bps);
			gf_isom_set_audio_info(import->dest, track, 1, sr, ch, bps, import->asemode);
		}
	}
	break;
	case GF_ISOM_MEDIA_SUBPIC:
		gf_import_message(import, GF_OK, "IsoMedia import %s - track ID %d - VobSub (size %d x %d)", orig_name, trackID, w, h);
		break;
	default:
	{
		char szT[5];
		mstype = gf_isom_get_mpeg4_subtype(import->orig, track_in, di);
		if (!mstype) mstype = gf_isom_get_media_subtype(import->orig, track_in, di);
		strcpy(szT, gf_4cc_to_str(mtype));
		gf_import_message(import, GF_OK, "IsoMedia import %s - track ID %d - media type \"%s:%s\"", orig_name, trackID, szT, gf_4cc_to_str(mstype));
	}
	break;
	}

	//this may happen with fragmented files
	dts_offset = 0;
	samp = gf_isom_get_sample_info(import->orig, track_in, 1, &di, &offset);
	if (samp) {
		dts_offset = samp->DTS;
		gf_isom_sample_del(&samp);
	}

	is_cenc = gf_isom_is_cenc_media(import->orig, track_in, 0);
	if (gf_isom_is_media_encrypted(import->orig, track_in, 0)) {
		gf_isom_get_original_format_type(import->orig, track_in, 0, &mstype);
	}
	has_seig = GF_FALSE;
	if (is_cenc && gf_isom_has_cenc_sample_group(import->orig, track_in)) {
		has_seig = GF_TRUE;
	}

	cdur = gf_isom_get_constant_sample_duration(import->orig, track_in);
	gf_isom_enable_raw_pack(import->orig, track_in, 2048);
	
	duration = (u64) (((Double)import->duration * gf_isom_get_media_timescale(import->orig, track_in)) / 1000);
	gf_isom_set_nalu_extract_mode(import->orig, track_in, GF_ISOM_NALU_EXTRACT_INSPECT);

	if (import->xps_inband) {
		if (is_cenc ) {
			GF_LOG(GF_LOG_WARNING, GF_LOG_PARSER, ("[ISOM import] CENC media detected - cannot switch parameter set storage mode\n"));
		} else if (import->flags & GF_IMPORT_USE_DATAREF) {
			GF_LOG(GF_LOG_WARNING, GF_LOG_PARSER, ("[ISOM import] Cannot switch parameter set storage mode when using data reference\n"));
		} else {
			switch (mstype) {
			case GF_ISOM_SUBTYPE_AVC_H264:
				gf_isom_set_nalu_extract_mode(import->orig, track_in, GF_ISOM_NALU_EXTRACT_INSPECT | GF_ISOM_NALU_EXTRACT_INBAND_PS_FLAG);
				gf_isom_avc_set_inband_config(import->dest, track, 1, (import->xps_inband==2) ? GF_TRUE : GF_FALSE);
				break;
			case GF_ISOM_SUBTYPE_HVC1:
				gf_isom_set_nalu_extract_mode(import->orig, track_in, GF_ISOM_NALU_EXTRACT_INSPECT | GF_ISOM_NALU_EXTRACT_INBAND_PS_FLAG);
				gf_isom_hevc_set_inband_config(import->dest, track, 1, (import->xps_inband==2) ? GF_TRUE : GF_FALSE);
				break;
			}
		}
	}
	switch (mstype) {
	case GF_ISOM_SUBTYPE_AVC_H264:
	case GF_ISOM_SUBTYPE_SVC_H264:
	case GF_ISOM_SUBTYPE_MVC_H264:
	case GF_ISOM_SUBTYPE_AVC2_H264:
	case GF_ISOM_SUBTYPE_AVC3_H264:
	case GF_ISOM_SUBTYPE_AVC4_H264:
	case GF_ISOM_SUBTYPE_HEV1:
	case GF_ISOM_SUBTYPE_HVC1:
	case GF_ISOM_SUBTYPE_LHE1:
	case GF_ISOM_SUBTYPE_LHV1:
	case GF_ISOM_SUBTYPE_HVT1:
		is_nalu_video = GF_TRUE;
		break;
	}
	num_samples = gf_isom_get_sample_count(import->orig, track_in);

	if (is_cenc) {
		u32 container_type;
		e = gf_isom_cenc_get_sample_aux_info(import->orig, track_in, 0, 1, NULL, &container_type);
		if (e)
			goto exit;
		e = gf_isom_cenc_allocate_storage(import->dest, track, container_type, 0, 0, NULL);
		if (e) goto exit;
		e = gf_isom_clone_pssh(import->dest, import->orig, GF_FALSE);
		if (e) goto exit;
	}
	for (i=0; i<num_samples; i++) {
		if (import->flags & GF_IMPORT_USE_DATAREF) {
			samp = gf_isom_get_sample_info(import->orig, track_in, i+1, &di, &offset);
			if (!samp) {
				e = gf_isom_last_error(import->orig);
				goto exit;
			}
			samp->DTS -= dts_offset;
			e = gf_isom_add_sample_reference(import->dest, track, di, samp, offset);
		} else {
			samp = gf_isom_get_sample(import->orig, track_in, i+1, &di);
			if (!samp) {
				/*couldn't get the sample, but still move on*/
				goto exit;
			}
			samp->DTS -= dts_offset;

			/*if packed samples (raw) and import duration is set, adjust the number of samples to add*/
			if (samp->nb_pack && duration && (samp->DTS + samp->nb_pack*cdur > duration) ) {
				u32 nb_samp = (u32) ( (duration - samp->DTS) / cdur);
				u32 csize = samp->dataLength / samp->nb_pack;
				if (!nb_samp) {
					gf_isom_sample_del(&samp);
					break;
				}
				samp->dataLength = csize*nb_samp;
				samp->nb_pack = nb_samp;
				duration = samp->DTS-1;
			}

			/*if not first sample and same DTS as previous sample, force DTS++*/
			if (i && (samp->DTS<=sampDTS)) {
				if (i+1 < num_samples) {
					GF_LOG(GF_LOG_WARNING, GF_LOG_PARSER, ("[ISOM import] 0-duration sample detected at DTS %u - adjusting\n", samp->DTS));
				}
				samp->DTS = sampDTS + 1;
			}
			e = gf_isom_add_sample(import->dest, track, di, samp);
		}
		sampDTS = samp->DTS;
		if (samp->nb_pack)
			i+= samp->nb_pack-1;
		gf_isom_sample_del(&samp);

		gf_isom_copy_sample_info(import->dest, track, import->orig, track_in, i+1);

		if (e)
			goto exit;
		if (is_cenc) {
			GF_CENCSampleAuxInfo *sai;
			u32 container_type, len, j;
			Bool Is_Encrypted;
			u8 IV_size;
			bin128 KID;
			u8 crypt_byte_block, skip_byte_block;
			u8 constant_IV_size;
			bin128 constant_IV;
			GF_BitStream *bs;
			u8 *buffer;

			sai = NULL;
			e = gf_isom_cenc_get_sample_aux_info(import->orig, track_in, i+1, di, &sai, &container_type);
			if (e)
				goto exit;

			e = gf_isom_get_sample_cenc_info(import->orig, track_in, i+1, &Is_Encrypted, &IV_size, &KID, &crypt_byte_block, &skip_byte_block, &constant_IV_size, &constant_IV);
			if (e) goto exit;

			if (Is_Encrypted) {
				bs = gf_bs_new(NULL, 0, GF_BITSTREAM_WRITE);
				gf_bs_write_data(bs, (const char *)sai->IV, IV_size);
				if (sai->subsample_count) {
					gf_bs_write_u16(bs, sai->subsample_count);
					for (j = 0; j < sai->subsample_count; j++) {
						gf_bs_write_u16(bs, sai->subsamples[j].bytes_clear_data);
						gf_bs_write_u32(bs, sai->subsamples[j].bytes_encrypted_data);
					}
				}
				gf_isom_cenc_samp_aux_info_del(sai);
				gf_bs_get_content(bs, &buffer, &len);
				gf_bs_del(bs);
				e = gf_isom_track_cenc_add_sample_info(import->dest, track, container_type, IV_size, buffer, len, is_nalu_video, NULL, GF_FALSE);
				gf_free(buffer);
			} else {
				e = gf_isom_track_cenc_add_sample_info(import->dest, track, container_type, IV_size, NULL, 0, is_nalu_video, NULL, GF_FALSE);
			}
			if (e) goto exit;

			if (has_seig) {
				e = gf_isom_set_sample_cenc_group(import->dest, track, i+1, Is_Encrypted, IV_size, KID, crypt_byte_block, skip_byte_block, constant_IV_size, constant_IV);
				if (e) goto exit;
			}
		}

		gf_set_progress("Importing ISO File", i+1, num_samples);
		if (duration && (sampDTS > duration) ) break;
	}

	//adjust last sample duration
	if (i==num_samples) {
		u32 dur = gf_isom_get_sample_duration(import->orig, track_in, num_samples);
		gf_isom_set_last_sample_duration(import->dest, track, dur);
	} else {
		s64 mediaOffset;
		if (gf_isom_get_edit_list_type(import->orig, track_in, &mediaOffset)) {
			GF_LOG(GF_LOG_WARNING, GF_LOG_AUTHOR, ("[ISOBMF Import] Multiple edits found in source media, import may be broken\n"));
		}
		gf_isom_update_edit_list_duration(import->dest, track);
		gf_isom_update_duration(import->dest);
	}

	if (gf_isom_has_time_offset(import->orig, track_in)==2) {
		e = gf_isom_set_composition_offset_mode(import->dest, track, GF_TRUE);
		if (e)
			goto exit;
	}


	if (import->esd) {
		if (!import->esd->slConfig) {
			import->esd->slConfig = origin_esd ? origin_esd->slConfig : NULL;
			if (origin_esd) origin_esd->slConfig = NULL;
		}
		if (!import->esd->decoderConfig) {
			import->esd->decoderConfig = origin_esd ? origin_esd->decoderConfig : NULL;
			if (origin_esd) origin_esd->decoderConfig = NULL;
		}
	}
	gf_media_update_bitrate_ex(import->dest, track, GF_TRUE);
	if (mtype == GF_ISOM_MEDIA_VISUAL) {
		if (import->is_alpha) {
			e = gf_isom_set_image_sequence_alpha(import->dest, track, di, GF_FALSE);
			if (e) goto exit;
		}
	}

exit:
	if (origin_esd) gf_odf_desc_del((GF_Descriptor *) origin_esd);
	gf_isom_set_nalu_extract_mode(import->orig, track_in, cur_extract_mode);
	return e;
}

static GF_Err gf_import_isomedia(GF_MediaImporter *import)
{
	u32 nb_tracks, i;
	if (import->trackID)
		return gf_import_isomedia_track(import);

	if (!import->orig) return GF_BAD_PARAM;

	nb_tracks = gf_isom_get_track_count(import->orig);
	for (i=0; i<nb_tracks; i++) {
		import->trackID = gf_isom_get_track_id(import->orig, i+1);
		if (import->trackID) {
			GF_Err e = gf_import_isomedia_track(import);
			import->trackID = 0;
			if (e) return e;
		}
	}
	return GF_OK;
}

GF_EXPORT
GF_Err gf_media_nal_rewrite_samples(GF_ISOFile *file, u32 track, u32 new_size)
{
	u32 i, count, di, remain, msize;
	char *buffer;

	msize = 4096;
	buffer = (char*)gf_malloc(sizeof(char)*msize);
	count = gf_isom_get_sample_count(file, track);
	for (i=0; i<count; i++) {
		GF_ISOSample *samp = gf_isom_get_sample(file, track, i+1, &di);
		GF_BitStream *oldbs = gf_bs_new(samp->data, samp->dataLength, GF_BITSTREAM_READ);
		GF_BitStream *newbs = gf_bs_new(NULL, 0, GF_BITSTREAM_WRITE);
		u32 prev_size = 8*gf_isom_get_nalu_length_field(file, track, di);
		if (!prev_size) return GF_NON_COMPLIANT_BITSTREAM;
		
		remain = samp->dataLength;
		while (remain) {
			u32 size = gf_bs_read_int(oldbs, prev_size);
			gf_bs_write_int(newbs, size, new_size);
			remain -= prev_size/8;
			if (size>msize) {
				msize = size;
				buffer = (char*)gf_realloc(buffer, sizeof(char)*msize);
			}
			gf_bs_read_data(oldbs, buffer, size);
			gf_bs_write_data(newbs, buffer, size);
			remain -= size;
		}
		gf_bs_del(oldbs);
		gf_free(samp->data);
		samp->data = NULL;
		samp->dataLength = 0;
		gf_bs_get_content(newbs, &samp->data, &samp->dataLength);
		gf_bs_del(newbs);
		gf_isom_update_sample(file, track, i+1, samp, GF_TRUE);
		gf_isom_sample_del(&samp);
	}
	gf_free(buffer);
	return GF_OK;
}

GF_EXPORT
GF_Err gf_media_import_chapters_file(GF_MediaImporter *import)
{
	s32 read=0;
	GF_Err e;
	u32 state, offset;
	u32 cur_chap;
	u64 ts;
	u32 i, h, m, s, ms, fr, fps;
	char line[1024];
	char szTitle[1024];
	FILE *f = gf_fopen(import->in_name, "rt");
	if (!f) return GF_URL_ERROR;

	read = (s32) fread(line, 1, 4, f);
	if (read < 0) {
		e = GF_IO_ERR;
		goto err_exit;
	}
	if (read < 4) {
		e = GF_URL_ERROR;
		goto err_exit;
	}

	if ((line[0]==(char)(0xFF)) && (line[1]==(char)(0xFE))) {
		if (!line[2] && !line[3]) {
			e = GF_NOT_SUPPORTED;
			goto err_exit;
		}
		offset = 2;
	} else if ((line[0]==(char)(0xFE)) && (line[1]==(char)(0xFF))) {
		if (!line[2] && !line[3]) {
			e = GF_NOT_SUPPORTED;
			goto err_exit;
		}
		offset = 2;
	} else if ((line[0]==(char)(0xEF)) && (line[1]==(char)(0xBB)) && (line[2]==(char)(0xBF))) {
		/*we handle UTF8 as asci*/
		offset = 3;
	} else {
		offset = 0;
	}
	gf_fseek(f, offset, SEEK_SET);

	if (import->flags & GF_IMPORT_PROBE_ONLY) {
		Bool is_chap_or_sub = GF_FALSE;
		import->nb_tracks = 0;
		while (!is_chap_or_sub && (fgets(line, 1024, f) != NULL)) {
			char *sep;
			strlwr(line);

			if (strstr(line, "addchapter(")) is_chap_or_sub = GF_TRUE;
			else if (strstr(line, "-->")) is_chap_or_sub = GF_TRUE;
			else if ((sep = strstr(line, "chapter")) != NULL) {
				sep+=7;
				if (!strncmp(sep+1, "name", 4)) is_chap_or_sub = GF_TRUE;
				else if (!strncmp(sep+2, "name", 4)) is_chap_or_sub = GF_TRUE;
				else if (!strncmp(sep+3, "name", 4)) is_chap_or_sub = GF_TRUE;
				else if (strstr(line, "Zoom") || strstr(line, "zoom")) is_chap_or_sub = GF_TRUE;
			}
		}
		gf_fclose(f);
		if (is_chap_or_sub) {
			import->nb_tracks = 1;
			import->tk_info[0].stream_type = GF_STREAM_TEXT;
			import->tk_info[0].is_chapter = GF_TRUE;
			return GF_OK;
		}
		return GF_NOT_SUPPORTED;
	}

	e = gf_isom_remove_chapter(import->dest, 0, 0);
	if (e) goto err_exit;

	if (!import->video_fps.num || !import->video_fps.den ) {
		/*try to figure out the frame rate*/
		for (i=0; i<gf_isom_get_track_count(import->dest); i++) {
			GF_ISOSample *samp;
			u32 timescale, inc;
            u32 mtype = gf_isom_get_media_type(import->dest, i+1);
			if (!gf_isom_is_video_handler_type(mtype)) continue;
			if (gf_isom_get_sample_count(import->dest, i+1) < 20) continue;
			samp = gf_isom_get_sample_info(import->dest, 1, 2, NULL, NULL);
			inc = (u32) samp->DTS;
			if (!inc) inc=1;
			timescale = gf_isom_get_media_timescale(import->dest, i+1);
			import->video_fps.num = timescale;
			import->video_fps.den = inc;
			gf_isom_sample_del(&samp);
			GF_LOG(GF_LOG_INFO, GF_LOG_AUTHOR, ("[Chapter import] Guessed video frame rate %u/%u\n", timescale, inc));
			break;
		}
		if (!import->video_fps.num || !import->video_fps.den) {
			import->video_fps.num = 25;
			import->video_fps.den = 1;
		}
	}

	cur_chap = 0;
	ts = 0;
	state = 0;
	while (fgets(line, 1024, f) != NULL) {
		char *title = NULL;
		u32 off = 0;
		char *sL;
		while (1) {
			u32 len = (u32) strlen(line);
			if (!len) break;
			switch (line[len-1]) {
			case '\n':
			case '\t':
			case '\r':
			case ' ':
				line[len-1] = 0;
				continue;
			}
			break;
		}

		while (line[off]==' ') off++;
		if (!strlen(line+off)) continue;
		sL = line+off;

		szTitle[0] = 0;
		/*ZoomPlayer chapters*/
		if (!strnicmp(sL, "AddChapter(", 11)) {
			u32 nb_fr;
			sscanf(sL, "AddChapter(%u,%1023s)", &nb_fr, szTitle);
			ts = nb_fr;
			ts *= 1000;
			ts = (u64) (((s64) ts )  *import->video_fps.den / import->video_fps.num);
			sL = strchr(sL, ',');
			strcpy(szTitle, sL+1);
			sL = strrchr(szTitle, ')');
			if (sL) sL[0] = 0;
		} else if (!strnicmp(sL, "AddChapterBySecond(", 19)) {
			u32 nb_s;
			sscanf(sL, "AddChapterBySecond(%u,%1023s)", &nb_s, szTitle);
			ts = nb_s;
			ts *= 1000;
			sL = strchr(sL, ',');
			strcpy(szTitle, sL+1);
			sL = strrchr(szTitle, ')');
			if (sL) sL[0] = 0;
		} else if (!strnicmp(sL, "AddChapterByTime(", 17)) {
			sscanf(sL, "AddChapterByTime(%u,%u,%u,%1023s)", &h, &m, &s, szTitle);
			ts = 3600*h + 60*m + s;
			ts *= 1000;
			sL = strchr(sL, ',');
			if (sL) sL = strchr(sL+1, ',');
			if (sL) sL = strchr(sL+1, ',');
			if (sL) strcpy(szTitle, sL+1);
			sL = strrchr(szTitle, ')');
			if (sL) sL[0] = 0;
		}
		/*regular or SMPTE time codes*/
		else if ((strlen(sL)>=8) && (sL[2]==':') && (sL[5]==':')) {
			title = NULL;
			if (strlen(sL)==8) {
				sscanf(sL, "%02u:%02u:%02u", &h, &m, &s);
				ts = (h*3600 + m*60+s)*1000;
			}
			else {
				char szTS[20], *tok;
				strncpy(szTS, sL, 18);
				tok = strrchr(szTS, ' ');
				if (tok) {
					title = strchr(sL, ' ') + 1;
					while (title[0]==' ') title++;
					if (strlen(title)) strcpy(szTitle, title);
					tok[0] = 0;
				}
				ts = 0;
				h = m = s = ms = 0;

				if (sscanf(szTS, "%u:%u:%u;%u/%u", &h, &m, &s, &fr, &fps)==5) {
					ts = (h*3600 + m*60+s)*1000 + 1000*fr/fps;
				} else if (sscanf(szTS, "%u:%u:%u;%u", &h, &m, &s, &fr)==4) {
					ts = (h*3600 + m*60+s);
					ts = (s64) (((import->video_fps.num*((s64)ts) + import->video_fps.den*fr) * 1000 ) / import->video_fps.num ) ;
				} else if (sscanf(szTS, "%u:%u:%u.%u", &h, &m, &s, &ms) == 4) {
					//microseconds used
					if (ms>=1000) ms /= 1000;
					ts = (h*3600 + m*60+s)*1000+ms;
				} else if (sscanf(szTS, "%u:%u:%u.%u", &h, &m, &s, &ms) == 4) {
					//microseconds used
					if (ms>=1000) ms /= 1000;
					ts = (h*3600 + m*60+s)*1000+ms;
				} else if (sscanf(szTS, "%u:%u:%u:%u", &h, &m, &s, &ms) == 4) {
					//microseconds used
					if (ms>=1000) ms /= 1000;
					ts = (h*3600 + m*60+s)*1000+ms;
				} else if (sscanf(szTS, "%u:%u:%u", &h, &m, &s) == 3) {
					ts = (h*3600 + m*60+s) * 1000;
				}
			}
		}
		/*CHAPTERX= and CHAPTERXNAME=*/
		else if (!strnicmp(sL, "CHAPTER", 7)) {
			u32 idx;
			char szTemp[20], *str;
			strncpy(szTemp, sL, 19);
			str = strrchr(szTemp, '=');
			if (!str) continue;
			str[0] = 0;
			strlwr(szTemp);
			idx = cur_chap;
			str = strchr(sL, '=');
			str++;
			if (strstr(szTemp, "name")) {
				sscanf(szTemp, "chapter%uname", &idx);
				strcpy(szTitle, str);
				if (idx!=cur_chap) {
					cur_chap=idx;
					state = 0;
				}
				state++;
			} else {
				sscanf(szTemp, "chapter%u", &idx);
				if (idx!=cur_chap) {
					cur_chap=idx;
					state = 0;
				}
				state++;

				ts = 0;
				h = m = s = ms = 0;
				if (sscanf(str, "%u:%u:%u.%u", &h, &m, &s, &ms) == 4) {
					//microseconds used
					if (ms>=1000) ms/=1000;
					ts = (h*3600 + m*60+s)*1000+ms;
				} else if (sscanf(str, "%u:%u:%u:%u", &h, &m, &s, &ms) == 4) {
					//microseconds used
					if (ms>=1000) ms/=1000;
					ts = (h*3600 + m*60+s)*1000+ms;
				} else if (sscanf(str, "%u:%u:%u", &h, &m, &s) == 3) {
					ts = (h*3600 + m*60+s) * 1000;
				}
			}
			if (state==2) {
				e = gf_isom_add_chapter(import->dest, 0, ts, szTitle);
				if (e) goto err_exit;
				state = 0;
			}
			continue;
		}
		else continue;

		if (strlen(szTitle)) {
			e = gf_isom_add_chapter(import->dest, 0, ts, szTitle);
		} else {
			e = gf_isom_add_chapter(import->dest, 0, ts, NULL);
		}
		if (e) goto err_exit;
	}

err_exit:
	gf_fclose(f);
	return e;
}

GF_EXPORT
<<<<<<< HEAD
GF_Err gf_media_import_chapters(GF_ISOFile *file, char *chap_file, GF_Fraction import_fps)
=======
GF_Err gf_media_import_chapters(GF_ISOFile *file, char *chap_file, Double import_fps, Bool use_qt)
>>>>>>> 8c8136d7
{
	GF_Err e;
	u32 i;
	GF_MediaImporter import;
	//remove all chapter info
	gf_isom_remove_chapter(file, 0, 0);

restart_check:
	//remove all chapter tracks
	for (i=0; i<gf_isom_get_track_count(file); i++) {
		if (gf_isom_get_reference_count(file, i+1, GF_ISOM_REF_CHAP)) {
			u32 chap_track=0;
			gf_isom_get_reference(file, i+1, GF_ISOM_REF_CHAP, 1, &chap_track);
			if (chap_track) {
				gf_isom_remove_track(file, chap_track);
				goto restart_check;
			}
		}
	}

	memset(&import, 0, sizeof(GF_MediaImporter));
	import.dest = file;
	import.in_name = chap_file;
	import.video_fps = import_fps;
	import.streamFormat = "CHAP";
	e = gf_media_import(&import);
	if (e) return e;

	if (!import.final_trackID) return GF_OK;
	if (use_qt) {
		u32 chap_track = gf_isom_get_track_by_id(file, import.final_trackID);
		u32 nb_sdesc = gf_isom_get_sample_description_count(file, chap_track);
		for (i=0; i<nb_sdesc; i++) {
			gf_isom_set_media_subtype(file, chap_track, i+1, GF_ISOM_SUBTYPE_TEXT);
		}
	}
	//imported chapter is a track, set reference
	for (i=0; i<gf_isom_get_track_count(file); i++) {
		u32 mtype = gf_isom_get_media_type(file, i+1);
		switch (mtype) {
		case GF_ISOM_MEDIA_VISUAL:
		case GF_ISOM_MEDIA_AUXV:
		case GF_ISOM_MEDIA_PICT:
		case GF_ISOM_MEDIA_AUDIO:
			gf_isom_set_track_reference(file, i+1, GF_ISOM_REF_CHAP, import.final_trackID);
			break;
		}
	}
	return GF_OK;
}

static void on_import_setup_failure(GF_Filter *f, void *on_setup_error_udta, GF_Err e)
{
	GF_MediaImporter *importer = (GF_MediaImporter *)on_setup_error_udta;
	if (importer)
		importer->last_error = e;
}

GF_EXPORT
GF_Err gf_media_import(GF_MediaImporter *importer)
{
	GF_Err e;
	u32 i, count;
	GF_FilterSession *fsess=NULL;
	char *args = NULL;
	char szSubArg[1024];
	char szFilterID[20];
	Bool source_id_set = GF_FALSE;
	GF_Filter *isobmff_mux, *source;
	GF_Filter *filter_orig;
	char *ext;
	char *fmt = "";

	if (!importer || (!importer->dest && (importer->flags!=GF_IMPORT_PROBE_ONLY)) || (!importer->in_name && !importer->orig) ) return GF_BAD_PARAM;

	if (importer->orig) return gf_import_isomedia(importer);

	if (importer->force_ext) {
		ext = importer->force_ext;
	} else {
		ext = strrchr(importer->in_name, '.');
		if (!ext) ext = "";
	}

	if (importer->streamFormat) fmt = importer->streamFormat;

	/*if isobmf and probing or no filter, direct copy*/
	if (gf_isom_probe_file(importer->in_name)) {
		u64 magic = 1;
		magic <<= 32;
		magic |= (importer->source_magic & 0xFFFFFFFFUL);
		importer->source_magic = magic;
		if ((!importer->filter_chain && !importer->filter_dst_opts && !importer->run_in_session)
			|| (importer->flags & GF_IMPORT_PROBE_ONLY)
		) {
			importer->orig = gf_isom_open(importer->in_name, GF_ISOM_OPEN_READ, NULL);
			if (importer->orig) {
				e = gf_import_isomedia(importer);
				gf_isom_delete(importer->orig);
				importer->orig = NULL;
				return e;
			}
		}
	}

	/*SC3DMC*/
	if (!strnicmp(ext, ".s3d", 4) || !stricmp(fmt, "SC3DMC") )
		return gf_import_afx_sc3dmc(importer, GF_TRUE);
	/* chapter */
	else if (!strnicmp(ext, ".txt", 4) || !strnicmp(ext, ".chap", 5) || !stricmp(fmt, "CHAP") )
		return gf_media_import_chapters_file(importer);

#ifdef FILTER_FIXME
	#error "importer TO CHECK: SAF, TS"
#endif

	e = GF_OK;
	importer->last_error = GF_OK;

	if (importer->flags & GF_IMPORT_PROBE_ONLY) {
		GF_Filter *prober, *src_filter;

		fsess = gf_fs_new_defaults(0);
		if (!fsess) {
			return gf_import_message(importer, GF_BAD_PARAM, "[Importer] Cannot load filter session for import");
		}

		prober = gf_fs_load_filter(fsess, "probe", &e);
		src_filter = gf_fs_load_source(fsess, importer->in_name, "index=0", NULL, &e);
		if (e) {
			gf_fs_run(fsess);
			gf_fs_del(fsess);
			return gf_import_message(importer, e, "[Importer] Cannot load filter for input file \"%s\"", importer->in_name);
		}
#ifdef GPAC_ENABLE_COVERAGE
		if (gf_sys_is_test_mode()) {
			on_import_setup_failure(NULL, NULL, GF_OK);
		}
#endif

		gf_filter_set_setup_failure_callback(prober, src_filter, on_import_setup_failure, importer);
		gf_fs_run(fsess);

		if (importer->last_error) {
			gf_fs_del(fsess);
			return gf_import_message(importer, importer->last_error, "[Importer] Error probing %s", importer->in_name);
		}

		importer->nb_tracks = 0;
		count = gf_filter_get_ipid_count(prober);
		for (i=0; i<count; i++) {
			const GF_PropertyValue *p;
			struct __track_import_info *tki = &importer->tk_info[importer->nb_tracks];
			GF_FilterPid *pid = gf_filter_get_ipid(prober, i);

			p = gf_filter_pid_get_property(pid, GF_PROP_PID_STREAM_TYPE);
			tki->stream_type = p ? p->value.uint : GF_STREAM_UNKNOWN;
			p = gf_filter_pid_get_property(pid, GF_PROP_PID_CODECID);
			tki->codecid = p ? p->value.uint : GF_CODECID_NONE;
			p = gf_filter_pid_get_property(pid, GF_PROP_PID_LANGUAGE);
			if (p && p->value.string) tki->lang = GF_4CC(p->value.string[0], p->value.string[1], p->value.string[2], ' ');
			p = gf_filter_pid_get_property(pid, GF_PROP_PID_ID);
			tki->track_num = p ? p->value.uint : 1;
			p = gf_filter_pid_get_property(pid, GF_PROP_PID_ESID);
			if (p) tki->mpeg4_es_id = p->value.uint;
			p = gf_filter_pid_get_property(pid, GF_PROP_PID_SERVICE_ID);
			if (p) tki->prog_num = p->value.uint;

			p = gf_filter_pid_get_property(pid, GF_PROP_PID_DURATION);
			if (p) {
				Double d = (Double) p->value.lfrac.num;
				d*=1000;
				if (p->value.lfrac.den) d /= p->value.lfrac.den;
				if (d > importer->probe_duration) importer->probe_duration = (u64) d;
			}

			p = gf_filter_pid_get_property(pid, GF_PROP_PID_WIDTH);
			if (p) {
				tki->video_info.width = p->value.uint;
				p = gf_filter_pid_get_property(pid, GF_PROP_PID_HEIGHT);
				if (p) tki->video_info.height = p->value.uint;
				p = gf_filter_pid_get_property(pid, GF_PROP_PID_FPS);
				if (p) {
					tki->video_info.FPS = p->value.frac.num;
					if (p->value.frac.den) tki->video_info.FPS /= p->value.frac.den;
				}
				p = gf_filter_pid_get_property(pid, GF_PROP_PID_SAR);
				if (p) tki->video_info.par = (p->value.frac.num << 16) | p->value.frac.den;
			}
			p = gf_filter_pid_get_property(pid, GF_PROP_PID_SAMPLE_RATE);
			if (p) {
				tki->audio_info.sample_rate = p->value.uint;
				p = gf_filter_pid_get_property(pid, GF_PROP_PID_NUM_CHANNELS);
				if (p) tki->audio_info.nb_channels = p->value.uint;
				p = gf_filter_pid_get_property(pid, GF_PROP_PID_SAMPLES_PER_FRAME);
				if (p) tki->audio_info.samples_per_frame = p->value.uint;
			}
			p = gf_filter_pid_get_property(pid, GF_PROP_PID_CAN_DATAREF);
			p = gf_filter_pid_get_property(pid, GF_PROP_PID_SUBTYPE);
			if (p) tki->media_subtype = p->value.uint;

			importer->nb_tracks++;
		}
		gf_fs_del(fsess);
		return GF_OK;
	}

	if (importer->run_in_session) {
		fsess = importer->run_in_session;
	} else {
		fsess = gf_fs_new_defaults(0);
		if (!fsess) {
			return gf_import_message(importer, GF_BAD_PARAM, "[Importer] Cannot load filter session for import");
		}
	}

	filter_orig=NULL;

	if (importer->run_in_session) {
		sprintf(szFilterID, "%d", (u32) ( (importer->source_magic & 0xFFFFFFFFUL) ) );
	} else {
		strcpy(szFilterID, "1");
	}

	if (!importer->run_in_session) {
		//mux args
		e = gf_dynstrcat(&args, "mp4mx:importer", ":");
		sprintf(szSubArg, "file=%p", importer->dest);
		e |= gf_dynstrcat(&args, szSubArg, ":");
	}

	if (importer->trackID) {
		sprintf(szSubArg, "SID=%s#PID=%d", szFilterID, importer->trackID);
		e |= gf_dynstrcat(&args, szSubArg, ":");
	}
	if (importer->filter_dst_opts)
		e |= gf_dynstrcat(&args, importer->filter_dst_opts, ":");

	if (importer->flags & GF_IMPORT_FORCE_MPEG4)
		e |= gf_dynstrcat(&args, "m4sys", ":");
	if (importer->flags & GF_IMPORT_USE_DATAREF)
		e |= gf_dynstrcat(&args, "dref", ":");
	if (importer->flags & GF_IMPORT_NO_EDIT_LIST)
		e |= gf_dynstrcat(&args, "noedit", ":");
	if (importer->flags & GF_IMPORT_FORCE_PACKED)
		e |= gf_dynstrcat(&args, "pack_nal", ":");
	if (importer->xps_inband==1)
		e |= gf_dynstrcat(&args, "xps_inband=all", ":");
	else if (importer->xps_inband==2)
		e |= gf_dynstrcat(&args, "xps_inband=both", ":");
	if (importer->esd && importer->esd->ESID) {
		sprintf(szSubArg, "tkid=%d", importer->esd->ESID);
		e |= gf_dynstrcat(&args, szSubArg, ":");
	}

	if (importer->duration) {
		sprintf(szSubArg, "idur=%d/1000", importer->duration);
		e |= gf_dynstrcat(&args, szSubArg, ":");
	}
	if (importer->frames_per_sample) {
		sprintf(szSubArg, "pack3gp=%d", importer->frames_per_sample);
		e |= gf_dynstrcat(&args, szSubArg, ":");
	}
	if (importer->asemode==GF_IMPORT_AUDIO_SAMPLE_ENTRY_v0_2) { e |= gf_dynstrcat(&args, "ase=v0s", ":"); }
	else if (importer->asemode==GF_IMPORT_AUDIO_SAMPLE_ENTRY_v1_MPEG) { e |= gf_dynstrcat(&args, "ase=v1", ":"); }
	else if (importer->asemode==GF_IMPORT_AUDIO_SAMPLE_ENTRY_v1_QTFF) { e |= gf_dynstrcat(&args, "ase=v1qt", ":"); }

	if (e) {
		gf_fs_del(fsess);
		gf_free(args);
		return gf_import_message(importer, e, "[Importer] Cannot load ISOBMFF muxer arguments");
	}

	if (!importer->run_in_session) {
		isobmff_mux = gf_fs_load_filter(fsess, args, &e);
		gf_free(args);
		args = NULL;

		if (!isobmff_mux) {
			gf_fs_del(fsess);
			gf_free(args);
			return gf_import_message(importer, e, "[Importer] Cannot load ISOBMFF muxer");
		}
	} else {
		importer->update_mux_args = args;
		args = NULL;
		isobmff_mux = NULL;
	}

	//filter chain
	if (importer->filter_chain) {
		GF_Filter *prev_filter=NULL;
		char *fargs = (char *) importer->filter_chain;
		while (fargs) {
			GF_Filter *f;
			char *sep = strstr(fargs, "@@");
			if (sep) sep[0] = 0;
			f = gf_fs_load_filter(fsess, fargs, &e);
			if (!f) {
				if (!importer->run_in_session)
					gf_fs_del(fsess);
				return gf_import_message(importer, e, "[Importer] Cannot load filter %s", fargs);
			}
			if (prev_filter) {
				gf_filter_set_source(f, prev_filter, NULL);
			}
			prev_filter = f;
			if (!filter_orig) filter_orig = f;
			if (!sep) break;
			sep[0] = '@';
			fargs = sep+2;
		}
		if (prev_filter) {
			const char *prev_id;
			if (importer->trackID) {
				if (gf_filter_get_id(prev_filter)) {
					if (!importer->run_in_session)
						gf_fs_del(fsess);
					return gf_import_message(importer, GF_FILTER_NOT_FOUND, "[Importer] last filter in chain cannot use filter ID (%s)", fargs);
				}
				gf_filter_assign_id(prev_filter, szFilterID);
				source_id_set=GF_TRUE;
			}
			prev_id = gf_filter_get_id(prev_filter);
			if (!prev_id) {
				gf_filter_assign_id(prev_filter, NULL);
				prev_id = gf_filter_get_id(prev_filter);
			}
			if (importer->run_in_session) {
				gf_dynstrcat(&importer->update_mux_args, ":SID=", NULL);
				gf_dynstrcat(&importer->update_mux_args, prev_id, NULL);
			} else {
				assert(isobmff_mux);
				gf_filter_set_source(isobmff_mux, prev_filter, NULL);
			}
		}
	}

	//source args
	e = gf_dynstrcat(&args, "importer:index=0", ":");
	if (importer->trackID && !source_id_set) {
		sprintf(szSubArg, "FID=%s", szFilterID);
		e |= gf_dynstrcat(&args, szSubArg, ":");
	}
	if (importer->filter_src_opts) e |= gf_dynstrcat(&args, importer->filter_src_opts, ":");

	if (importer->flags & GF_IMPORT_SBR_IMPLICIT) e |= gf_dynstrcat(&args, "sbr=imp", ":");
	else if (importer->flags & GF_IMPORT_SBR_EXPLICIT) e |= gf_dynstrcat(&args, "sbr=exp", ":");
	if (importer->flags & GF_IMPORT_PS_IMPLICIT) e |= gf_dynstrcat(&args, "ps=imp", ":");
	else if (importer->flags & GF_IMPORT_PS_EXPLICIT) e |= gf_dynstrcat(&args, "ps=exp", ":");
	if (importer->flags & GF_IMPORT_OVSBR) e |= gf_dynstrcat(&args, "ovsbr", ":");
	//avoids message at end of import
	if (importer->flags & GF_IMPORT_FORCE_PACKED) e |= gf_dynstrcat(&args, "nal_length=0", ":");
	if (importer->flags & GF_IMPORT_SET_SUBSAMPLES) e |= gf_dynstrcat(&args, "subsamples", ":");
	if (importer->flags & GF_IMPORT_NO_SEI) e |= gf_dynstrcat(&args, "nosei", ":");
	if (importer->flags & GF_IMPORT_SVC_NONE) e |= gf_dynstrcat(&args, "nosvc", ":");
	if (importer->flags & GF_IMPORT_SAMPLE_DEPS) e |= gf_dynstrcat(&args, "deps", ":");
	if (importer->flags & GF_IMPORT_FORCE_MPEG4) e |= gf_dynstrcat(&args, "mpeg4", ":");
	if (importer->keep_audelim) e |= gf_dynstrcat(&args, "audelim", ":");
	if (importer->video_fps.num && importer->video_fps.den) {
		sprintf(szSubArg, "fps=%d/%d", importer->video_fps.num, importer->video_fps.den);
		e |= gf_dynstrcat(&args, szSubArg, ":");
	}
	if (importer->is_alpha) e |= gf_dynstrcat(&args, "#Alpha", ":");

	if (importer->streamFormat && !strcmp(importer->streamFormat, "VTT")) e |= gf_dynstrcat(&args, "webvtt", ":");

	if (importer->source_magic) {
		sprintf(szSubArg, "#SrcMagic="LLU, importer->source_magic);
		e |= gf_dynstrcat(&args, szSubArg, ":");
	}

	if (e) {
		if (!importer->run_in_session)
			gf_fs_del(fsess);
		gf_free(args);
		return gf_import_message(importer, e, "[Importer] Cannot load arguments for input %s", importer->in_name);
	}

	source = gf_fs_load_source(fsess, importer->in_name, args, NULL, &e);
	gf_free(args);
	args = NULL;

	if (e) {
		if (!importer->run_in_session)
			gf_fs_del(fsess);
		return gf_import_message(importer, e, "[Importer] Cannot load filter for input file \"%s\"", importer->in_name);
	}

	if (filter_orig)
		gf_filter_set_source(filter_orig, source, NULL);

	//source is setup, we run in an external session, nothing left to do
	if (importer->run_in_session)
		return GF_OK;

	gf_fs_run(fsess);
	if (!importer->last_error) importer->last_error = gf_fs_get_last_connect_error(fsess);
	if (!importer->last_error) importer->last_error = gf_fs_get_last_process_error(fsess);

	if (importer->last_error) {
		if (!importer->run_in_session)
			gf_fs_del(fsess);
		return gf_import_message(importer, importer->last_error, "[Importer] Error probing %s", importer->in_name);
	}

	importer->final_trackID = gf_isom_get_last_created_track_id(importer->dest);

	if (importer->esd && importer->final_trackID) {
		u32 tk_num = gf_isom_get_track_by_id(importer->dest, importer->final_trackID);
		GF_ESD *esd = gf_isom_get_esd(importer->dest, tk_num, 1);
		if (esd && !importer->esd->decoderConfig) {
			importer->esd->decoderConfig = esd->decoderConfig;
			esd->decoderConfig = NULL;
		}
		if (esd && !importer->esd->slConfig) {
			importer->esd->slConfig = esd->slConfig;
			esd->slConfig = NULL;
		}
		if (esd) gf_odf_desc_del((GF_Descriptor *) esd);
	}


<<<<<<< HEAD
	if (importer->print_stats_graph & 1) gf_fs_print_stats(fsess);
	if (importer->print_stats_graph & 2) gf_fs_print_connections(fsess);
	gf_fs_del(fsess);
	return GF_OK;
=======
	return gf_import_message(importer, GF_NOT_SUPPORTED, "[Importer] Unknown input file type for \"%s\"", importer->in_name);
>>>>>>> 8c8136d7
}

#endif /*GPAC_DISABLE_MEDIA_IMPORT*/

<|MERGE_RESOLUTION|>--- conflicted
+++ resolved
@@ -989,11 +989,7 @@
 }
 
 GF_EXPORT
-<<<<<<< HEAD
-GF_Err gf_media_import_chapters(GF_ISOFile *file, char *chap_file, GF_Fraction import_fps)
-=======
-GF_Err gf_media_import_chapters(GF_ISOFile *file, char *chap_file, Double import_fps, Bool use_qt)
->>>>>>> 8c8136d7
+GF_Err gf_media_import_chapters(GF_ISOFile *file, char *chap_file, GF_Fraction import_fps, Bool use_qt)
 {
 	GF_Err e;
 	u32 i;
@@ -1417,14 +1413,10 @@
 	}
 
 
-<<<<<<< HEAD
 	if (importer->print_stats_graph & 1) gf_fs_print_stats(fsess);
 	if (importer->print_stats_graph & 2) gf_fs_print_connections(fsess);
 	gf_fs_del(fsess);
 	return GF_OK;
-=======
-	return gf_import_message(importer, GF_NOT_SUPPORTED, "[Importer] Unknown input file type for \"%s\"", importer->in_name);
->>>>>>> 8c8136d7
 }
 
 #endif /*GPAC_DISABLE_MEDIA_IMPORT*/
