/*
 *			GPAC - Multimedia Framework C SDK
 *
 *			Authors: Jean Le Feuvre
 *			Copyright (c) Telecom ParisTech 2005-2020
 *
 *  This file is part of GPAC / MPEG2-TS sub-project
 *
 *  GPAC is free software; you can redistribute it and/or modify
 *  it under the terms of the GNU Lesser General Public License as published by
 *  the Free Software Foundation; either version 2, or (at your option)
 *  any later version.
 *
 *  GPAC is distributed in the hope that it will be useful,
 *  but WITHOUT ANY WARRANTY; without even the implied warranty of
 *  MERCHANTABILITY or FITNESS FOR A PARTICULAR PURPOSE.  See the
 *  GNU Lesser General Public License for more details.
 *
 *  You should have received a copy of the GNU Lesser General Public
 *  License along with this library; see the file COPYING.  If not, write to
 *  the Free Software Foundation, 675 Mass Ave, Cambridge, MA 02139, USA.
 *
 */

#include <gpac/mpegts.h>


#ifndef GPAC_DISABLE_MPEG2TS

#include <string.h>
#include <gpac/constants.h>
#include <gpac/internal/media_dev.h>
#include <gpac/download.h>


#ifndef GPAC_DISABLE_STREAMING
#include <gpac/internal/ietf_dev.h>
#endif


#ifdef GPAC_CONFIG_LINUX
#include <unistd.h>
#endif

#ifdef GPAC_ENABLE_MPE
#include <gpac/dvb_mpe.h>
#endif

#ifdef GPAC_ENABLE_DSMCC
#include <gpac/ait.h>
#endif

#define DEBUG_TS_PACKET 0

GF_EXPORT
const char *gf_m2ts_get_stream_name(u32 streamType)
{
	switch (streamType) {
	case GF_M2TS_VIDEO_MPEG1:
		return "MPEG-1 Video";
	case GF_M2TS_VIDEO_MPEG2:
		return "MPEG-2 Video";
	case GF_M2TS_AUDIO_MPEG1:
		return "MPEG-1 Audio";
	case GF_M2TS_AUDIO_MPEG2:
		return "MPEG-2 Audio";
	case GF_M2TS_PRIVATE_SECTION:
		return "Private Section";
	case GF_M2TS_PRIVATE_DATA:
		return "Private Data";
	case GF_M2TS_AUDIO_AAC:
		return "AAC Audio";
	case GF_M2TS_VIDEO_MPEG4:
		return "MPEG-4 Video";
	case GF_M2TS_VIDEO_H264:
		return "MPEG-4/H264 Video";
	case GF_M2TS_VIDEO_SVC:
		return "H264-SVC Video";
	case GF_M2TS_VIDEO_HEVC:
		return "HEVC Video";
	case GF_M2TS_VIDEO_SHVC:
		return "SHVC Video";
	case GF_M2TS_VIDEO_SHVC_TEMPORAL:
		return "SHVC Video Temporal Sublayer";
	case GF_M2TS_VIDEO_MHVC:
		return "MHVC Video";
	case GF_M2TS_VIDEO_MHVC_TEMPORAL:
		return "MHVC Video Temporal Sublayer";

	case GF_M2TS_AUDIO_AC3:
		return "Dolby AC3 Audio";
	case GF_M2TS_AUDIO_DTS:
		return "Dolby DTS Audio";
	case GF_M2TS_SUBTITLE_DVB:
		return "DVB Subtitle";
	case GF_M2TS_SYSTEMS_MPEG4_PES:
		return "MPEG-4 SL (PES)";
	case GF_M2TS_SYSTEMS_MPEG4_SECTIONS:
		return "MPEG-4 SL (Section)";
	case GF_M2TS_MPE_SECTIONS:
		return "MPE (Section)";

	case GF_M2TS_METADATA_PES:
		return "Metadata (PES)";
	case GF_M2TS_METADATA_ID3_HLS:
		return "ID3/HLS Metadata (PES)";

	default:
		return "Unknown";
	}
}


static u32 gf_m2ts_reframe_default(GF_M2TS_Demuxer *ts, GF_M2TS_PES *pes, Bool same_pts, unsigned char *data, u32 data_len, GF_M2TS_PESHeader *pes_hdr)
{
	GF_M2TS_PES_PCK pck;
	pck.flags = 0;
	if (pes->rap) pck.flags |= GF_M2TS_PES_PCK_RAP;
	if (!same_pts) pck.flags |= GF_M2TS_PES_PCK_AU_START;
	pck.DTS = pes->DTS;
	pck.PTS = pes->PTS;
	pck.data = (char *)data;
	pck.data_len = data_len;
	pck.stream = pes;
	ts->on_event(ts, GF_M2TS_EVT_PES_PCK, &pck);
	/*we consumed all data*/
	return 0;
}

static u32 gf_m2ts_reframe_reset(GF_M2TS_Demuxer *ts, GF_M2TS_PES *pes, Bool same_pts, unsigned char *data, u32 data_len, GF_M2TS_PESHeader *pes_hdr)
{
	if (pes->pck_data) {
		gf_free(pes->pck_data);
		pes->pck_data = NULL;
	}
	pes->pck_data_len = pes->pck_alloc_len = 0;
	if (pes->prev_data) {
		gf_free(pes->prev_data);
		pes->prev_data = NULL;
	}
	pes->prev_data_len = 0;
	pes->pes_len = 0;
	pes->reframe = NULL;
	pes->cc = -1;
	pes->temi_tc_desc_len = 0;
	return 0;
}


static void add_text(char **buffer, u32 *size, u32 *pos, char *msg, u32 msg_len)
{
	if (!msg || !buffer) return;

	if (*pos+msg_len>*size) {
		*size = *pos+msg_len-*size+256;
		*buffer = (char *)gf_realloc(*buffer, *size);
	}
	strncpy((*buffer)+(*pos), msg, msg_len);
	*pos += msg_len;
}

static GF_Err id3_parse_tag(char *data, u32 length, char **output, u32 *output_size, u32 *output_pos)
{
	GF_BitStream *bs;
	u32 pos;

	if ((data[0] != 'I') || (data[1] != 'D') || (data[2] != '3'))
		return GF_NOT_SUPPORTED;

	bs = gf_bs_new(data, length, GF_BITSTREAM_READ);

	gf_bs_skip_bytes(bs, 3);
	/*u8 major = */gf_bs_read_u8(bs);
	/*u8 minor = */gf_bs_read_u8(bs);
	/*u8 unsync = */gf_bs_read_int(bs, 1);
	/*u8 ext_hdr = */ gf_bs_read_int(bs, 1);
	gf_bs_read_int(bs, 6);
	u32 size = gf_id3_read_size(bs);

	pos = (u32) gf_bs_get_position(bs);
	if (size != length-pos)
		size = length-pos;

	while (size && (gf_bs_available(bs)>=10) ) {
		u32 ftag = gf_bs_read_u32(bs);
		u32 fsize = gf_id3_read_size(bs);
		/*u16 fflags = */gf_bs_read_u16(bs);
		size -= 10;

		//TODO, handle more ID3 tags ?
		if (ftag==ID3V2_FRAME_TXXX) {
			u32 tpos = (u32) gf_bs_get_position(bs);
			char *text = data+tpos;
			add_text(output, output_size, output_pos, text, fsize);
		} else {
			GF_LOG(GF_LOG_WARNING, GF_LOG_CONTAINER, ("[MPEG-2 TS] ID3 tag not handled, patch welcome\n", gf_4cc_to_str(ftag) ) );
		}
		gf_bs_skip_bytes(bs, fsize);
	}
	gf_bs_del(bs);
	return GF_OK;
}

static u32 gf_m2ts_reframe_id3_pes(GF_M2TS_Demuxer *ts, GF_M2TS_PES *pes, Bool same_pts, unsigned char *data, u32 data_len, GF_M2TS_PESHeader *pes_hdr)
{
	char frame_header[256];
	char *output_text = NULL;
	u32 output_len = 0;
	u32 pos = 0;
	GF_M2TS_PES_PCK pck;
	pck.flags = 0;
	if (pes->rap) pck.flags |= GF_M2TS_PES_PCK_RAP;
	if (!same_pts) pck.flags |= GF_M2TS_PES_PCK_AU_START;
	pck.DTS = pes->DTS;
	pck.PTS = pes->PTS;
	sprintf(frame_header, LLU" --> NEXT\n", pes->PTS);
	add_text(&output_text, &output_len, &pos, frame_header, (u32)strlen(frame_header));
	id3_parse_tag((char *)data, data_len, &output_text, &output_len, &pos);
	add_text(&output_text, &output_len, &pos, "\n\n", 2);
	pck.data = (char *)output_text;
	pck.data_len = pos;
	pck.stream = pes;
	ts->on_event(ts, GF_M2TS_EVT_PES_PCK, &pck);
	gf_free(output_text);
	/*we consumed all data*/
	return 0;
}

static u32 gf_m2ts_sync(GF_M2TS_Demuxer *ts, char *data, u32 size, Bool simple_check)
{
	u32 i=0;
	/*if first byte is sync assume we're sync*/
	if (simple_check && (data[i]==0x47)) return 0;

	while (i < size) {
		if (i+192 >= size) return size;
		if ((data[i]==0x47) && (data[i+188]==0x47))
			break;
		if ((data[i]==0x47) && (data[i+192]==0x47)) {
			ts->prefix_present = 1;
			break;
		}
		i++;
	}
	if (i) {
		GF_LOG(GF_LOG_DEBUG, GF_LOG_CONTAINER, ("[MPEG-2 TS] re-sync skipped %d bytes\n", i) );
	}
	return i;
}

Bool gf_m2ts_crc32_check(u8 *data, u32 len)
{
	u32 crc = gf_crc_32(data, len);
	u32 crc_val = GF_4CC((u32) data[len], (u8) data[len+1], (u8) data[len+2], (u8) data[len+3]);
	return (crc==crc_val) ? GF_TRUE : GF_FALSE;
}


static GF_M2TS_SectionFilter *gf_m2ts_section_filter_new(gf_m2ts_section_callback process_section_callback, Bool process_individual)
{
	GF_M2TS_SectionFilter *sec;
	GF_SAFEALLOC(sec, GF_M2TS_SectionFilter);
	if (!sec) {
		GF_LOG(GF_LOG_ERROR, GF_LOG_CONTAINER, ("[MPEG-2 TS] gf_m2ts_section_filter_new : OUT OF MEMORY\n"));
		return NULL;
	}
	sec->cc = -1;
	sec->process_section = process_section_callback;
	sec->process_individual = process_individual;
	return sec;
}

static void gf_m2ts_reset_sections(GF_List *sections)
{
	u32 count;
	//GF_LOG(GF_LOG_DEBUG, GF_LOG_CONTAINER, ("[MPEG-2 TS] Deleting sections\n"));

	count = gf_list_count(sections);
	while (count) {
		GF_M2TS_Section *section = gf_list_get(sections, 0);
		gf_list_rem(sections, 0);
		if (section->data) gf_free(section->data);
		gf_free(section);
		count--;
	}
}

static void gf_m2ts_section_filter_reset(GF_M2TS_SectionFilter *sf)
{
	if (sf->section) {
		gf_free(sf->section);
		sf->section = NULL;
	}
	while (sf->table) {
		GF_M2TS_Table *t = sf->table;
		sf->table = t->next;
		gf_m2ts_reset_sections(t->sections);
		gf_list_del(t->sections);
		gf_free(t);
	}
	sf->cc = -1;
	sf->length = sf->received = 0;
	sf->demux_restarted = 1;

}
static void gf_m2ts_section_filter_del(GF_M2TS_SectionFilter *sf)
{
	gf_m2ts_section_filter_reset(sf);
	gf_free(sf);
}


static void gf_m2ts_metadata_descriptor_del(GF_M2TS_MetadataDescriptor *metad)
{
	if (metad) {
		if (metad->service_id_record) gf_free(metad->service_id_record);
		if (metad->decoder_config) gf_free(metad->decoder_config);
		if (metad->decoder_config_id) gf_free(metad->decoder_config_id);
		gf_free(metad);
	}
}

static void gf_m2ts_es_del(GF_M2TS_ES *es, GF_M2TS_Demuxer *ts)
{
	gf_list_del_item(es->program->streams, es);

	if (es->flags & GF_M2TS_ES_IS_SECTION) {
		GF_M2TS_SECTION_ES *ses = (GF_M2TS_SECTION_ES *)es;
		if (ses->sec) gf_m2ts_section_filter_del(ses->sec);

#ifdef GPAC_ENABLE_MPE
		if (es->flags & GF_M2TS_ES_IS_MPE)
			gf_dvb_mpe_section_del(es);
#endif

	} else if (es->pid!=es->program->pmt_pid) {
		GF_M2TS_PES *pes = (GF_M2TS_PES *)es;

		if ((pes->flags & GF_M2TS_INHERIT_PCR) && ts->ess[es->program->pcr_pid]==es)
			ts->ess[es->program->pcr_pid] = NULL;

		if (pes->pck_data) gf_free(pes->pck_data);
		if (pes->prev_data) gf_free(pes->prev_data);
		if (pes->temi_tc_desc) gf_free(pes->temi_tc_desc);

		if (pes->metadata_descriptor) gf_m2ts_metadata_descriptor_del(pes->metadata_descriptor);

	}
	if (es->slcfg) gf_free(es->slcfg);
	gf_free(es);
}

static void gf_m2ts_reset_sdt(GF_M2TS_Demuxer *ts)
{
	while (gf_list_count(ts->SDTs)) {
		GF_M2TS_SDT *sdt = (GF_M2TS_SDT *)gf_list_last(ts->SDTs);
		gf_list_rem_last(ts->SDTs);
		if (sdt->provider) gf_free(sdt->provider);
		if (sdt->service) gf_free(sdt->service);
		gf_free(sdt);
	}
}

GF_EXPORT
GF_M2TS_SDT *gf_m2ts_get_sdt_info(GF_M2TS_Demuxer *ts, u32 program_id)
{
	u32 i;
	for (i=0; i<gf_list_count(ts->SDTs); i++) {
		GF_M2TS_SDT *sdt = (GF_M2TS_SDT *)gf_list_get(ts->SDTs, i);
		if (sdt->service_id==program_id) return sdt;
	}
	return NULL;
}

static void gf_m2ts_section_complete(GF_M2TS_Demuxer *ts, GF_M2TS_SectionFilter *sec, GF_M2TS_SECTION_ES *ses)
{
	//seek mode, only process PAT and PMT
	if (ts->seek_mode && (sec->section[0] != GF_M2TS_TABLE_ID_PAT) && (sec->section[0] != GF_M2TS_TABLE_ID_PMT)) {
		/*clean-up (including broken sections)*/
		if (sec->section) gf_free(sec->section);
		sec->section = NULL;
		sec->length = sec->received = 0;
		return;
	}

	if (!sec->process_section) {
		if ((ts->on_event && (sec->section[0]==GF_M2TS_TABLE_ID_AIT)) ) {
#ifdef GPAC_ENABLE_DSMCC
			GF_M2TS_SL_PCK pck;
			pck.data_len = sec->length;
			pck.data = sec->section;
			pck.stream = (GF_M2TS_ES *)ses;
			//ts->on_event(ts, GF_M2TS_EVT_AIT_FOUND, &pck);
			on_ait_section(ts, GF_M2TS_EVT_AIT_FOUND, &pck);
#endif
		} else if ((ts->on_event && (sec->section[0]==GF_M2TS_TABLE_ID_DSM_CC_ENCAPSULATED_DATA	|| sec->section[0]==GF_M2TS_TABLE_ID_DSM_CC_UN_MESSAGE ||
		                             sec->section[0]==GF_M2TS_TABLE_ID_DSM_CC_DOWNLOAD_DATA_MESSAGE || sec->section[0]==GF_M2TS_TABLE_ID_DSM_CC_STREAM_DESCRIPTION || sec->section[0]==GF_M2TS_TABLE_ID_DSM_CC_PRIVATE)) ) {

#ifdef GPAC_ENABLE_DSMCC
			GF_M2TS_SL_PCK pck;
			pck.data_len = sec->length;
			pck.data = sec->section;
			pck.stream = (GF_M2TS_ES *)ses;
			on_dsmcc_section(ts,GF_M2TS_EVT_DSMCC_FOUND,&pck);
			//ts->on_event(ts, GF_M2TS_EVT_DSMCC_FOUND, &pck);
#endif
		}
#ifdef GPAC_ENABLE_MPE
		else if (ts->on_mpe_event && ((ses && (ses->flags & GF_M2TS_EVT_DVB_MPE)) || (sec->section[0]==GF_M2TS_TABLE_ID_INT)) ) {
			GF_M2TS_SL_PCK pck;
			pck.data_len = sec->length;
			pck.data = sec->section;
			pck.stream = (GF_M2TS_ES *)ses;
			ts->on_mpe_event(ts, GF_M2TS_EVT_DVB_MPE, &pck);
		}
#endif
		else if (ts->on_event) {
			GF_M2TS_SL_PCK pck;
			pck.data_len = sec->length;
			pck.data = sec->section;
			pck.stream = (GF_M2TS_ES *)ses;
			ts->on_event(ts, GF_M2TS_EVT_DVB_GENERAL, &pck);
		}
	} else {
		Bool has_syntax_indicator;
		u8 table_id;
		u16 extended_table_id;
		u32 status, section_start, i;
		GF_M2TS_Table *t, *prev_t;
		unsigned char *data;
		Bool section_valid = 0;

		status = 0;
		/*parse header*/
		data = (u8 *)sec->section;

		if (sec->length < 2) {
			GF_LOG(GF_LOG_WARNING, GF_LOG_CONTAINER, ("[MPEG-2 TS] M2TS Table parsing error, length %d is too small\n", sec->length) );
			return;
		}

		/*look for proper table*/
		table_id = data[0];

		if (ts->on_event) {
			switch (table_id) {
			case GF_M2TS_TABLE_ID_PAT:
			case GF_M2TS_TABLE_ID_SDT_ACTUAL:
			case GF_M2TS_TABLE_ID_PMT:
			case GF_M2TS_TABLE_ID_NIT_ACTUAL:
			case GF_M2TS_TABLE_ID_TDT:
			case GF_M2TS_TABLE_ID_TOT:
			{
				GF_M2TS_SL_PCK pck;
				pck.data_len = sec->length;
				pck.data = sec->section;
				pck.stream = (GF_M2TS_ES *)ses;
				ts->on_event(ts, GF_M2TS_EVT_DVB_GENERAL, &pck);
			}
			}
		}

		has_syntax_indicator = (data[1] & 0x80) ? 1 : 0;
		if (has_syntax_indicator) {
			if (sec->length < 5) {
				GF_LOG(GF_LOG_WARNING, GF_LOG_CONTAINER, ("[MPEG-2 TS] M2TS Table parsing error, length %d is too small\n", sec->length) );
				return;
			}
			extended_table_id = (data[3]<<8) | data[4];
		} else {
			extended_table_id = 0;
		}

		prev_t = NULL;
		t = sec->table;
		while (t) {
			if ((t->table_id==table_id) && (t->ex_table_id == extended_table_id)) break;
			prev_t = t;
			t = t->next;
		}

		/*create table*/
		if (!t) {
			GF_SAFEALLOC(t, GF_M2TS_Table);
			if (!t) {
				GF_LOG(GF_LOG_ERROR, GF_LOG_CONTAINER, ("[MPEG-2 TS] Fail to alloc table %d %d\n", table_id, extended_table_id));
				return;
			}
			GF_LOG(GF_LOG_DEBUG, GF_LOG_CONTAINER, ("[MPEG-2 TS] Creating table %d %d\n", table_id, extended_table_id));
			t->table_id = table_id;
			t->ex_table_id = extended_table_id;
			t->last_version_number = 0xFF;
			t->sections = gf_list_new();
			if (prev_t) prev_t->next = t;
			else sec->table = t;
		}

		if (has_syntax_indicator) {
			if (sec->length < 4) {
				GF_LOG(GF_LOG_ERROR, GF_LOG_CONTAINER, ("[MPEG-2 TS] corrupted section length %d less than CRC \n", sec->length));
			} else {
				/*remove crc32*/
				sec->length -= 4;
				if (gf_m2ts_crc32_check((char *)data, sec->length)) {
					s32 cur_sec_num;
					t->version_number = (data[5] >> 1) & 0x1f;
					if (t->last_section_number && t->section_number && (t->version_number != t->last_version_number)) {
						GF_LOG(GF_LOG_WARNING, GF_LOG_CONTAINER, ("[MPEG-2 TS] table transmission interrupted: previous table (v=%d) %d/%d sections - new table (v=%d) %d/%d sections\n", t->last_version_number, t->section_number, t->last_section_number, t->version_number, data[6] + 1, data[7] + 1) );
						gf_m2ts_reset_sections(t->sections);
						t->section_number = 0;
					}

					t->current_next_indicator = (data[5] & 0x1) ? 1 : 0;
					/*add one to section numbers to detect if we missed or not the first section in the table*/
					cur_sec_num = data[6] + 1;
					t->last_section_number = data[7] + 1;
					section_start = 8;
					/*we missed something*/
					if (!sec->process_individual && t->section_number + 1 != cur_sec_num) {
						/* TODO - Check how to handle sections when the first complete section does
						   not have its sec num 0 */
						section_valid = 0;
						if (t->is_init) {
							GF_LOG(GF_LOG_ERROR, GF_LOG_CONTAINER, ("[MPEG-2 TS] corrupted table (lost section %d)\n", cur_sec_num ? cur_sec_num-1 : 31) );
						}
					} else {
						section_valid = 1;
						t->section_number = cur_sec_num;
					}
				} else {
					GF_LOG(GF_LOG_ERROR, GF_LOG_CONTAINER, ("[MPEG-2 TS] corrupted section (CRC32 failed)\n"));
				}
			}
		} else {
			section_valid = 1;
			section_start = 3;
		}
		/*process section*/
		if (section_valid) {
			GF_M2TS_Section *section;

			GF_SAFEALLOC(section, GF_M2TS_Section);
			if (!section) {
				GF_LOG(GF_LOG_ERROR, GF_LOG_CONTAINER, ("[MPEG-2 TS] Fail to create section\n"));
				return;
			}
			section->data_size = sec->length - section_start;
			section->data = (unsigned char*)gf_malloc(sizeof(unsigned char)*section->data_size);
			memcpy(section->data, sec->section + section_start, sizeof(unsigned char)*section->data_size);
			gf_list_add(t->sections, section);

			if (t->section_number == 1) {
				status |= GF_M2TS_TABLE_START;
				if (t->last_version_number == t->version_number) {
					t->is_repeat = 1;
				} else {
					t->is_repeat = 0;
				}
				/*only update version number in the first section of the table*/
				t->last_version_number = t->version_number;
			}

			if (t->is_init) {
				if (t->is_repeat) {
					status |=  GF_M2TS_TABLE_REPEAT;
				} else {
					status |=  GF_M2TS_TABLE_UPDATE;
				}
			} else {
				status |=  GF_M2TS_TABLE_FOUND;
			}

			if (t->last_section_number == t->section_number) {
				u32 table_size;

				status |= GF_M2TS_TABLE_END;

				table_size = 0;
				for (i=0; i<gf_list_count(t->sections); i++) {
					GF_M2TS_Section *a_sec = gf_list_get(t->sections, i);
					table_size += a_sec->data_size;
				}
				if (t->is_repeat) {
					if (t->table_size != table_size) {
						status |= GF_M2TS_TABLE_UPDATE;
						GF_LOG(GF_LOG_WARNING, GF_LOG_CONTAINER, ("[MPEG-2 TS] Repeated section found with different sizes (old table %d bytes, new table %d bytes)\n", t->table_size, table_size) );

						t->table_size = table_size;
					}
				} else {
					t->table_size = table_size;
				}

				t->is_init = 1;
				/*reset section number*/
				t->section_number = 0;

				t->is_repeat = 0;

			}

			if (sec->process_individual) {
				/*send each section of the table and not the aggregated table*/
				if (sec->process_section)
					sec->process_section(ts, ses, t->sections, t->table_id, t->ex_table_id, t->version_number, (u8) (t->last_section_number - 1), status);

				gf_m2ts_reset_sections(t->sections);
			} else {
				if (status&GF_M2TS_TABLE_END) {
					if (sec->process_section)
						sec->process_section(ts, ses, t->sections, t->table_id, t->ex_table_id, t->version_number, (u8) (t->last_section_number - 1), status);

					gf_m2ts_reset_sections(t->sections);
				}
			}

		} else {
			sec->cc = -1;
			t->section_number = 0;
		}
	}
	/*clean-up (including broken sections)*/
	if (sec->section) gf_free(sec->section);
	sec->section = NULL;
	sec->length = sec->received = 0;
}

static Bool gf_m2ts_is_long_section(u8 table_id)
{
	switch (table_id) {
	case GF_M2TS_TABLE_ID_MPEG4_BIFS:
	case GF_M2TS_TABLE_ID_MPEG4_OD:
	case GF_M2TS_TABLE_ID_INT:
	case GF_M2TS_TABLE_ID_EIT_ACTUAL_PF:
	case GF_M2TS_TABLE_ID_EIT_OTHER_PF:
	case GF_M2TS_TABLE_ID_ST:
	case GF_M2TS_TABLE_ID_SIT:
	case GF_M2TS_TABLE_ID_DSM_CC_PRIVATE:
	case GF_M2TS_TABLE_ID_MPE_FEC:
	case GF_M2TS_TABLE_ID_DSM_CC_DOWNLOAD_DATA_MESSAGE:
	case GF_M2TS_TABLE_ID_DSM_CC_UN_MESSAGE:
		return 1;
	default:
		if (table_id >= GF_M2TS_TABLE_ID_EIT_SCHEDULE_MIN && table_id <= GF_M2TS_TABLE_ID_EIT_SCHEDULE_MAX)
			return 1;
		else
			return 0;
	}
}

static u32 gf_m2ts_get_section_length(char byte0, char byte1, char byte2)
{
	u32 length;
	if (gf_m2ts_is_long_section(byte0)) {
		length = 3 + ( (((u8)byte1<<8) | (byte2&0xff)) & 0xfff );
	} else {
		length = 3 + ( (((u8)byte1<<8) | (byte2&0xff)) & 0x3ff );
	}
	return length;
}

static void gf_m2ts_gather_section(GF_M2TS_Demuxer *ts, GF_M2TS_SectionFilter *sec, GF_M2TS_SECTION_ES *ses, GF_M2TS_Header *hdr, unsigned char *data, u32 data_size)
{
	u32 payload_size = data_size;
	u8 expect_cc = (sec->cc<0) ? hdr->continuity_counter : (sec->cc + 1) & 0xf;
	Bool disc = (expect_cc == hdr->continuity_counter) ? 0 : 1;
	sec->cc = expect_cc;

	/*may happen if hdr->adaptation_field=2 no payload in TS packet*/
	if (!data_size) return;

	if (hdr->payload_start) {
		u32 ptr_field;

		ptr_field = data[0];
		if (ptr_field+1>data_size) {
			GF_LOG(GF_LOG_ERROR, GF_LOG_CONTAINER, ("[MPEG-2 TS] Invalid section start (@ptr_field=%d, @data_size=%d)\n", ptr_field, data_size) );
			return;
		}

		/*end of previous section*/
		if (!sec->length && sec->received) {
			/* the length of the section could not be determined from the previous TS packet because we had only 1 or 2 bytes */
			if (sec->received == 1)
				sec->length = gf_m2ts_get_section_length(sec->section[0], data[1], data[2]);
			else /* (sec->received == 2)  */
				sec->length = gf_m2ts_get_section_length(sec->section[0], sec->section[1], data[1]);
			sec->section = (char*)gf_realloc(sec->section, sizeof(char)*sec->length);
		}

		if (sec->length && sec->received + ptr_field >= sec->length) {
			u32 len = sec->length - sec->received;
			memcpy(sec->section + sec->received, data+1, sizeof(char)*len);
			sec->received += len;
			if (ptr_field > len)
				GF_LOG(GF_LOG_ERROR, GF_LOG_CONTAINER, ("[MPEG-2 TS] Invalid pointer field (@ptr_field=%d, @remaining=%d)\n", ptr_field, len) );
			gf_m2ts_section_complete(ts, sec, ses);
		}
		data += ptr_field+1;
		data_size -= ptr_field+1;
		payload_size -= ptr_field+1;

aggregated_section:

		if (sec->section) gf_free(sec->section);
		sec->length = sec->received = 0;
		sec->section = (char*)gf_malloc(sizeof(char)*data_size);
		memcpy(sec->section, data, sizeof(char)*data_size);
		sec->received = data_size;
	} else if (disc) {
		if (sec->section) gf_free(sec->section);
		sec->section = NULL;
		sec->received = sec->length = 0;
		return;
	} else if (!sec->section) {
		return;
	} else {
		if (sec->length && sec->received+data_size > sec->length)
			data_size = sec->length - sec->received;

		if (sec->length) {
			memcpy(sec->section + sec->received, data, sizeof(char)*data_size);
		} else {
			sec->section = (char*)gf_realloc(sec->section, sizeof(char)*(sec->received+data_size));
			memcpy(sec->section + sec->received, data, sizeof(char)*data_size);
		}
		sec->received += data_size;
	}
	/*alloc final buffer*/
	if (!sec->length && (sec->received >= 3)) {
		sec->length = gf_m2ts_get_section_length(sec->section[0], sec->section[1], sec->section[2]);
		sec->section = (char*)gf_realloc(sec->section, sizeof(char)*sec->length);

		if (sec->received > sec->length) {
			data_size -= sec->received - sec->length;
			sec->received = sec->length;
		}
	}
	if (!sec->length || sec->received < sec->length) return;

	/*OK done*/
	gf_m2ts_section_complete(ts, sec, ses);

	if (payload_size > data_size) {
		data += data_size;
		/* detect padding after previous section */
		if (data[0] != 0xFF) {
			data_size = payload_size - data_size;
			payload_size = data_size;
			goto aggregated_section;
		}
	}
}

static void gf_m2ts_process_sdt(GF_M2TS_Demuxer *ts, GF_M2TS_SECTION_ES *ses, GF_List *sections, u8 table_id, u16 ex_table_id, u8 version_number, u8 last_section_number, u32 status)
{
	u32 pos, evt_type;
	u32 nb_sections;
	u32 data_size;
	unsigned char *data;
	GF_M2TS_Section *section;

	/*wait for the last section */
	if (!(status&GF_M2TS_TABLE_END)) return;

	/*skip if already received*/
	if (status&GF_M2TS_TABLE_REPEAT) {
		if (ts->on_event) ts->on_event(ts, GF_M2TS_EVT_SDT_REPEAT, NULL);
		return;
	}

	if (table_id != GF_M2TS_TABLE_ID_SDT_ACTUAL) {
		return;
	}

	gf_m2ts_reset_sdt(ts);

	nb_sections = gf_list_count(sections);
	if (nb_sections > 1) {
		GF_LOG(GF_LOG_WARNING, GF_LOG_CONTAINER, ("[MPEG-2 TS] SDT on multiple sections not supported\n"));
	}

	section = (GF_M2TS_Section *)gf_list_get(sections, 0);
	data = section->data;
	data_size = section->data_size;

	//orig_net_id = (data[0] << 8) | data[1];
	pos = 3;
	while (pos < data_size) {
		GF_M2TS_SDT *sdt;
		u32 descs_size, d_pos, ulen;

		GF_SAFEALLOC(sdt, GF_M2TS_SDT);
		if (!sdt) {
			GF_LOG(GF_LOG_WARNING, GF_LOG_CONTAINER, ("[MPEG-2 TS] Fail to create SDT\n"));
			return;
		}
		gf_list_add(ts->SDTs, sdt);

		sdt->service_id = (data[pos]<<8) + data[pos+1];
		sdt->EIT_schedule = (data[pos+2] & 0x2) ? 1 : 0;
		sdt->EIT_present_following = (data[pos+2] & 0x1);
		sdt->running_status = (data[pos+3]>>5) & 0x7;
		sdt->free_CA_mode = (data[pos+3]>>4) & 0x1;
		descs_size = ((data[pos+3]&0xf)<<8) | data[pos+4];
		pos += 5;

		d_pos = 0;
		while (d_pos < descs_size) {
			u8 d_tag = data[pos+d_pos];
			u8 d_len = data[pos+d_pos+1];

			switch (d_tag) {
			case GF_M2TS_DVB_SERVICE_DESCRIPTOR:
				if (sdt->provider) gf_free(sdt->provider);
				sdt->provider = NULL;
				if (sdt->service) gf_free(sdt->service);
				sdt->service = NULL;

				d_pos+=2;
				sdt->service_type = data[pos+d_pos];
				ulen = data[pos+d_pos+1];
				d_pos += 2;
				sdt->provider = (char*)gf_malloc(sizeof(char)*(ulen+1));
				memcpy(sdt->provider, data+pos+d_pos, sizeof(char)*ulen);
				sdt->provider[ulen] = 0;
				d_pos += ulen;

				ulen = data[pos+d_pos];
				d_pos += 1;
				sdt->service = (char*)gf_malloc(sizeof(char)*(ulen+1));
				memcpy(sdt->service, data+pos+d_pos, sizeof(char)*ulen);
				sdt->service[ulen] = 0;
				d_pos += ulen;
				break;

			default:
				GF_LOG(GF_LOG_DEBUG, GF_LOG_CONTAINER, ("[MPEG-2 TS] Skipping descriptor (0x%x) not supported\n", d_tag));
				d_pos += d_len;
				if (d_len == 0) d_pos = descs_size;
				break;
			}
		}
		pos += descs_size;
	}
	evt_type = GF_M2TS_EVT_SDT_FOUND;
	if (ts->on_event) ts->on_event(ts, evt_type, NULL);
}

static void gf_m2ts_process_mpeg4section(GF_M2TS_Demuxer *ts, GF_M2TS_SECTION_ES *es, GF_List *sections, u8 table_id, u16 ex_table_id, u8 version_number, u8 last_section_number, u32 status)
{
	GF_M2TS_SL_PCK sl_pck;
	u32 nb_sections, i;
	GF_M2TS_Section *section;

	/*skip if already received*/
	if (status & GF_M2TS_TABLE_REPEAT)
		if (!(es->flags & GF_M2TS_ES_SEND_REPEATED_SECTIONS))
			return;

	GF_LOG(GF_LOG_DEBUG, GF_LOG_CONTAINER, ("[MPEG-2 TS] Sections for PID %d\n", es->pid) );
	/*send all sections (eg SL-packets)*/
	nb_sections = gf_list_count(sections);
	for (i=0; i<nb_sections; i++) {
		section = (GF_M2TS_Section *)gf_list_get(sections, i);
		sl_pck.data = (char *)section->data;
		sl_pck.data_len = section->data_size;
		sl_pck.stream = (GF_M2TS_ES *)es;
		sl_pck.version_number = version_number;
		if (ts->on_event) ts->on_event(ts, GF_M2TS_EVT_SL_PCK, &sl_pck);
	}
}

static void gf_m2ts_process_nit(GF_M2TS_Demuxer *ts, GF_M2TS_SECTION_ES *nit_es, GF_List *sections, u8 table_id, u16 ex_table_id, u8 version_number, u8 last_section_number, u32 status)
{
	GF_LOG(GF_LOG_DEBUG, GF_LOG_CONTAINER, ("[MPEG-2 TS] NIT table processing (not yet implemented)"));
}




static void gf_m2ts_process_tdt_tot(GF_M2TS_Demuxer *ts, GF_M2TS_SECTION_ES *tdt_tot_es, GF_List *sections, u8 table_id, u16 ex_table_id, u8 version_number, u8 last_section_number, u32 status)
{
	unsigned char *data;
	u32 data_size, nb_sections;
	u32 date, yp, mp, k;
	GF_M2TS_Section *section;
	GF_M2TS_TDT_TOT *time_table;
	const char *table_name;

	/*wait for the last section */
	if ( !(status & GF_M2TS_TABLE_END) )
		return;

	switch (table_id) {
	case GF_M2TS_TABLE_ID_TDT:
		table_name = "TDT";
		break;
	case GF_M2TS_TABLE_ID_TOT:
		table_name = "TOT";
		break;
	default:
		GF_LOG(GF_LOG_DEBUG, GF_LOG_CONTAINER, ("[MPEG-2 TS] Unimplemented table_id %u for PID %u\n", table_id, GF_M2TS_PID_TDT_TOT_ST));
		return;
	}

	nb_sections = gf_list_count(sections);
	if (nb_sections > 1) {
		GF_LOG(GF_LOG_WARNING, GF_LOG_CONTAINER, ("[MPEG-2 TS] %s on multiple sections not supported\n", table_name));
	}

	section = (GF_M2TS_Section *)gf_list_get(sections, 0);
	data = section->data;
	data_size = section->data_size;

	/*TOT only contains 40 bits of UTC_time; TDT add descriptors and a CRC*/
	if ((table_id==GF_M2TS_TABLE_ID_TDT) && (data_size != 5)) {
		GF_LOG(GF_LOG_WARNING, GF_LOG_CONTAINER, ("[MPEG-2 TS] Corrupted TDT size\n", table_name));
	}
	GF_SAFEALLOC(time_table, GF_M2TS_TDT_TOT);
	if (!time_table) {
		GF_LOG(GF_LOG_ERROR, GF_LOG_CONTAINER, ("[MPEG-2 TS] Fail to alloc DVB time table\n"));
		return;
	}

	/*UTC_time - see annex C of DVB-SI ETSI EN 300468*/
/* decodes an Modified Julian Date (MJD) into a Co-ordinated Universal Time (UTC)
See annex C of DVB-SI ETSI EN 300468 */
	date = data[0]*256 + data[1];
	yp = (u32)((date - 15078.2)/365.25);
	mp = (u32)((date - 14956.1 - (u32)(yp * 365.25))/30.6001);
	time_table->day = (u32)(date - 14956 - (u32)(yp * 365.25) - (u32)(mp * 30.6001));
	if (mp == 14 || mp == 15) k = 1;
	else k = 0;
	time_table->year = yp + k + 1900;
	time_table->month = mp - 1 - k*12;

	time_table->hour   = 10*((data[2]&0xf0)>>4) + (data[2]&0x0f);
	time_table->minute = 10*((data[3]&0xf0)>>4) + (data[3]&0x0f);
	time_table->second = 10*((data[4]&0xf0)>>4) + (data[4]&0x0f);
	assert(time_table->hour<24 && time_table->minute<60 && time_table->second<60);
	GF_LOG(GF_LOG_DEBUG, GF_LOG_CONTAINER, ("[MPEG-2 TS] Stream UTC time is %u/%02u/%02u %02u:%02u:%02u\n", time_table->year, time_table->month, time_table->day, time_table->hour, time_table->minute, time_table->second));

	switch (table_id) {
	case GF_M2TS_TABLE_ID_TDT:
		if (ts->TDT_time) gf_free(ts->TDT_time);
		ts->TDT_time = time_table;
		if (ts->on_event) ts->on_event(ts, GF_M2TS_EVT_TDT, time_table);
		break;
	case GF_M2TS_TABLE_ID_TOT:
#if 0
	{
		u32 pos, loop_len;
		loop_len = ((data[5]&0x0f) << 8) | (data[6] & 0xff);
		data += 7;
		pos = 0;
		while (pos < loop_len) {
			u8 tag = data[pos];
			pos += 2;
			if (tag == GF_M2TS_DVB_LOCAL_TIME_OFFSET_DESCRIPTOR) {
				char tmp_time[10];
				u16 offset_hours, offset_minutes;
				now->country_code[0] = data[pos];
				now->country_code[1] = data[pos+1];
				now->country_code[2] = data[pos+2];
				now->country_region_id = data[pos+3]>>2;

				sprintf(tmp_time, "%02x", data[pos+4]);
				offset_hours = atoi(tmp_time);
				sprintf(tmp_time, "%02x", data[pos+5]);
				offset_minutes = atoi(tmp_time);
				now->local_time_offset_seconds = (offset_hours * 60 + offset_minutes) * 60;
				if (data[pos+3] & 1) now->local_time_offset_seconds *= -1;

				dvb_decode_mjd_to_unix_time(data+pos+6, &now->unix_next_toc);

				sprintf(tmp_time, "%02x", data[pos+11]);
				offset_hours = atoi(tmp_time);
				sprintf(tmp_time, "%02x", data[pos+12]);
				offset_minutes = atoi(tmp_time);
				now->next_time_offset_seconds = (offset_hours * 60 + offset_minutes) * 60;
				if (data[pos+3] & 1) now->next_time_offset_seconds *= -1;
				pos+= 13;
			}
		}
		/*TODO: check lengths are ok*/
		if (ts->on_event) ts->on_event(ts, GF_M2TS_EVT_TOT, time_table);
	}
#endif
	/*check CRC32*/
	if (ts->tdt_tot->length<4) {
		GF_LOG(GF_LOG_ERROR, GF_LOG_CONTAINER, ("[MPEG-2 TS] corrupted %s table (less than 4 bytes but CRC32 should be present\n", table_name));
		goto error_exit;
	}
	if (!gf_m2ts_crc32_check(ts->tdt_tot->section, ts->tdt_tot->length-4)) {
		GF_LOG(GF_LOG_ERROR, GF_LOG_CONTAINER, ("[MPEG-2 TS] corrupted %s table (CRC32 failed)\n", table_name));
		goto error_exit;
	}
	if (ts->TDT_time) gf_free(ts->TDT_time);
	ts->TDT_time = time_table;
	if (ts->on_event) ts->on_event(ts, GF_M2TS_EVT_TOT, time_table);
	break;
	default:
		assert(0);
		goto error_exit;
	}

	return; /*success*/

error_exit:
	gf_free(time_table);
	return;
}

static GF_M2TS_MetadataPointerDescriptor *gf_m2ts_read_metadata_pointer_descriptor(GF_BitStream *bs, u32 length)
{
	u32 size;
	GF_M2TS_MetadataPointerDescriptor *d;
	GF_SAFEALLOC(d, GF_M2TS_MetadataPointerDescriptor);
	if (!d) return NULL;
	d->application_format = gf_bs_read_u16(bs);
	size = 2;
	if (d->application_format == 0xFFFF) {
		d->application_format_identifier = gf_bs_read_u32(bs);
		size += 4;
	}
	d->format = gf_bs_read_u8(bs);
	size += 1;
	if (d->format == 0xFF) {
		d->format_identifier = gf_bs_read_u32(bs);
		size += 4;
	}
	d->service_id = gf_bs_read_u8(bs);
	d->locator_record_flag = (gf_bs_read_int(bs, 1) ? GF_TRUE : GF_FALSE);
	d->carriage_flag = (enum metadata_carriage)gf_bs_read_int(bs, 2);
	gf_bs_read_int(bs, 5); /*reserved */
	size += 2;
	if (d->locator_record_flag) {
		d->locator_length = gf_bs_read_u8(bs);
		d->locator_data = (char *)gf_malloc(d->locator_length);
		size += 1 + d->locator_length;
		gf_bs_read_data(bs, d->locator_data, d->locator_length);
	}
	if (d->carriage_flag != 3) {
		d->program_number = gf_bs_read_u16(bs);
		size += 2;
	}
	if (d->carriage_flag == 1) {
		d->ts_location = gf_bs_read_u16(bs);
		d->ts_id = gf_bs_read_u16(bs);
		size += 4;
	}
	if (length-size > 0) {
		d->data_size = length-size;
		d->data = (char *)gf_malloc(d->data_size);
		gf_bs_read_data(bs, d->data, d->data_size);
	}
	return d;
}

static void gf_m2ts_metadata_pointer_descriptor_del(GF_M2TS_MetadataPointerDescriptor *metapd)
{
	if (metapd) {
		if (metapd->locator_data) gf_free(metapd->locator_data);
		if (metapd->data) gf_free(metapd->data);
		gf_free(metapd);
	}
}

static GF_M2TS_MetadataDescriptor *gf_m2ts_read_metadata_descriptor(GF_BitStream *bs, u32 length)
{
	u32 size;
	GF_M2TS_MetadataDescriptor *d;
	GF_SAFEALLOC(d, GF_M2TS_MetadataDescriptor);
	if (!d) return NULL;
	d->application_format = gf_bs_read_u16(bs);
	size = 2;
	if (d->application_format == 0xFFFF) {
		d->application_format_identifier = gf_bs_read_u32(bs);
		size += 4;
	}
	d->format = gf_bs_read_u8(bs);
	size += 1;
	if (d->format == 0xFF) {
		d->format_identifier = gf_bs_read_u32(bs);
		size += 4;
	}
	d->service_id = gf_bs_read_u8(bs);
	d->decoder_config_flags = gf_bs_read_int(bs, 3);
	d->dsmcc_flag = (gf_bs_read_int(bs, 1) ? GF_TRUE : GF_FALSE);
	gf_bs_read_int(bs, 4); /* reserved */
	size += 2;
	if (d->dsmcc_flag) {
		d->service_id_record_length = gf_bs_read_u8(bs);
		d->service_id_record = (char *)gf_malloc(d->service_id_record_length);
		size += 1 + d->service_id_record_length;
		gf_bs_read_data(bs, d->service_id_record, d->service_id_record_length);
	}
	if (d->decoder_config_flags == 1) {
		d->decoder_config_length = gf_bs_read_u8(bs);
		d->decoder_config = (char *)gf_malloc(d->decoder_config_length);
		size += 1 + d->decoder_config_length;
		gf_bs_read_data(bs, d->decoder_config, d->decoder_config_length);
	}
	if (d->decoder_config_flags == 3) {
		d->decoder_config_id_length = gf_bs_read_u8(bs);
		d->decoder_config_id = (char *)gf_malloc(d->decoder_config_id_length);
		size += 1 + d->decoder_config_id_length;
		gf_bs_read_data(bs, d->decoder_config_id, d->decoder_config_id_length);
	}
	if (d->decoder_config_flags == 4) {
		d->decoder_config_service_id = gf_bs_read_u8(bs);
		size++;
	}
	return d;
}


static void gf_m2ts_process_pmt(GF_M2TS_Demuxer *ts, GF_M2TS_SECTION_ES *pmt, GF_List *sections, u8 table_id, u16 ex_table_id, u8 version_number, u8 last_section_number, u32 status)
{
	u32 info_length, pos, desc_len, evt_type, nb_es,i;
	u32 nb_sections;
	u32 data_size;
	u32 nb_hevc, nb_hevc_temp, nb_shvc, nb_shvc_temp, nb_mhvc, nb_mhvc_temp;
	unsigned char *data;
	GF_M2TS_Section *section;
	GF_Err e = GF_OK;

	/*wait for the last section */
	if (!(status&GF_M2TS_TABLE_END)) return;

	nb_es = 0;

	/*skip if already received but no update detected (eg same data) */
	if ((status&GF_M2TS_TABLE_REPEAT) && !(status&GF_M2TS_TABLE_UPDATE))  {
		if (ts->on_event) ts->on_event(ts, GF_M2TS_EVT_PMT_REPEAT, pmt->program);
		return;
	}

	if (pmt->sec->demux_restarted) {
		pmt->sec->demux_restarted = 0;
		return;
	}
	GF_LOG(GF_LOG_DEBUG, GF_LOG_CONTAINER, ("[MPEG-2 TS] PMT Found or updated\n"));

	nb_sections = gf_list_count(sections);
	if (nb_sections > 1) {
		GF_LOG(GF_LOG_WARNING, GF_LOG_CONTAINER, ("PMT on multiple sections not supported\n"));
	}

	section = (GF_M2TS_Section *)gf_list_get(sections, 0);
	data = section->data;
	data_size = section->data_size;

	if (data_size < 6) {
		GF_LOG(GF_LOG_ERROR, GF_LOG_CONTAINER, ("[MPEG-2 TS] Invalid PMT header data size %d\n", data_size ) );
		return;
	}

	pmt->program->pcr_pid = ((data[0] & 0x1f) << 8) | data[1];

	info_length = ((data[2]&0xf)<<8) | data[3];
	if (info_length + 4 > data_size) {
		GF_LOG(GF_LOG_ERROR, GF_LOG_CONTAINER, ("Broken PMT first loop, %d bytes avail but first loop size %d\n", data_size, info_length));
		return;
	} else if (info_length != 0) {
		/* ...Read Descriptors ... */
		u32 tag, len;
		u32 first_loop_len = 0;
		tag = (u32) data[4];
		len = (u32) data[5];
		while (info_length > first_loop_len) {
			if (tag == GF_M2TS_MPEG4_IOD_DESCRIPTOR) {
<<<<<<< HEAD
				if ((len>2) && (len - 2 <= info_length)) {
					u32 size;
					GF_BitStream *iod_bs;
					iod_bs = gf_bs_new((char *)data+8, len-2, GF_BITSTREAM_READ);
					if (pmt->program->pmt_iod) gf_odf_desc_del((GF_Descriptor *)pmt->program->pmt_iod);
=======
				u32 size;
				GF_BitStream *iod_bs;
				if (len<2)
					break;
				iod_bs = gf_bs_new((char *)data+8, len-2, GF_BITSTREAM_READ);
				if (pmt->program->pmt_iod) {
					gf_odf_desc_del((GF_Descriptor *)pmt->program->pmt_iod);
					pmt->program->pmt_iod = NULL;
				}
				e = gf_odf_parse_descriptor(iod_bs , (GF_Descriptor **) &pmt->program->pmt_iod, &size);
				gf_bs_del(iod_bs );
				if (pmt->program->pmt_iod && pmt->program->pmt_iod->tag != GF_ODF_IOD_TAG) {
					GF_LOG( GF_LOG_ERROR, GF_LOG_CONTAINER, ("pmt iod has wrong tag %d\n", pmt->program->pmt_iod->tag) );
					gf_odf_desc_del((GF_Descriptor *)pmt->program->pmt_iod);
>>>>>>> 546c0e3f
					pmt->program->pmt_iod = NULL;
					e = gf_odf_parse_descriptor(iod_bs , (GF_Descriptor **) &pmt->program->pmt_iod, &size);
					gf_bs_del(iod_bs );
					if (pmt->program->pmt_iod && pmt->program->pmt_iod->tag != GF_ODF_IOD_TAG) {
						GF_LOG( GF_LOG_ERROR, GF_LOG_CONTAINER, ("pmt iod has wrong tag %d\n", pmt->program->pmt_iod->tag) );
						gf_odf_desc_del((GF_Descriptor *)pmt->program->pmt_iod);
						pmt->program->pmt_iod = NULL;
					}
					if (e==GF_OK) {
						/*remember program number for service/program selection*/
						if (pmt->program->pmt_iod) pmt->program->pmt_iod->ServiceID = pmt->program->number;
						/*if empty IOD (freebox case), discard it and use dynamic declaration of object*/
						if (!gf_list_count(pmt->program->pmt_iod->ESDescriptors)) {
							gf_odf_desc_del((GF_Descriptor *)pmt->program->pmt_iod);
							pmt->program->pmt_iod = NULL;
						}
					}
				} else {
					GF_LOG(GF_LOG_ERROR, GF_LOG_CONTAINER, ("Broken IOD! len %d less than 2 bytes to declare IOD\n", len));
				}
			} else if (tag == GF_M2TS_METADATA_POINTER_DESCRIPTOR) {
				GF_BitStream *metadatapd_bs;
				GF_M2TS_MetadataPointerDescriptor *metapd;
				metadatapd_bs = gf_bs_new((char *)data+6, len, GF_BITSTREAM_READ);
				metapd = gf_m2ts_read_metadata_pointer_descriptor(metadatapd_bs, len);
				gf_bs_del(metadatapd_bs);
				if (metapd->application_format_identifier == GF_M2TS_META_ID3 &&
				        metapd->format_identifier == GF_M2TS_META_ID3 &&
				        metapd->carriage_flag == METADATA_CARRIAGE_SAME_TS) {
					/*HLS ID3 Metadata */
					pmt->program->metadata_pointer_descriptor = metapd;
				} else {
					/* don't know what to do with it for now, delete */
					gf_m2ts_metadata_pointer_descriptor_del(metapd);
				}
			} else {
				GF_LOG(GF_LOG_DEBUG, GF_LOG_CONTAINER, ("[MPEG-2 TS] Skipping descriptor (0x%x) and others not supported\n", tag));
			}
			first_loop_len += 2 + len;
		}
	}
	if (data_size <= 4 + info_length) return;
	data += 4 + info_length;
	data_size -= 4 + info_length;
	pos = 0;

	/* count de number of program related PMT received */
	for(i=0; i<gf_list_count(ts->programs); i++) {
		GF_M2TS_Program *prog = (GF_M2TS_Program *)gf_list_get(ts->programs,i);
		if(prog->pmt_pid == pmt->pid) {
			break;
		}
	}

	nb_hevc = nb_hevc_temp = nb_shvc = nb_shvc_temp = nb_mhvc = nb_mhvc_temp = 0;
<<<<<<< HEAD
	while (pos<data_size) {
=======
	while (data_size>4 && pos<data_size-5) {
>>>>>>> 546c0e3f
		GF_M2TS_PES *pes = NULL;
		GF_M2TS_SECTION_ES *ses = NULL;
		GF_M2TS_ES *es = NULL;
		Bool inherit_pcr = 0;
		u32 pid, stream_type, reg_desc_format;

		if (pos + 5 > data_size) {
			GF_LOG(GF_LOG_ERROR, GF_LOG_CONTAINER, ("Broken PMT! size %d but position %d and need at least 5 bytes to declare es\n", data_size, pos));
			break;
		}

		stream_type = data[0];
		pid = ((data[1] & 0x1f) << 8) | data[2];
		desc_len = ((data[3] & 0xf) << 8) | data[4];

		if (desc_len > data_size-5) {
			GF_LOG(GF_LOG_ERROR, GF_LOG_CONTAINER, ("[MPEG-2 TS] Invalid PMT es descriptor size for PID %d\n", pid ) );
			break;
		}

		GF_LOG(GF_LOG_DEBUG, GF_LOG_CONTAINER, ("stream_type :%d \n",stream_type));
		switch (stream_type) {

		/* PES */
		case GF_M2TS_VIDEO_MPEG1:
		case GF_M2TS_VIDEO_MPEG2:
		case GF_M2TS_VIDEO_DCII:
		case GF_M2TS_VIDEO_MPEG4:
		case GF_M2TS_SYSTEMS_MPEG4_PES:
		case GF_M2TS_VIDEO_H264:
		case GF_M2TS_VIDEO_SVC:
		case GF_M2TS_VIDEO_MVCD:
		case GF_M2TS_VIDEO_HEVC:
		case GF_M2TS_VIDEO_HEVC_MCTS:
		case GF_M2TS_VIDEO_HEVC_TEMPORAL:
		case GF_M2TS_VIDEO_SHVC:
		case GF_M2TS_VIDEO_SHVC_TEMPORAL:
		case GF_M2TS_VIDEO_MHVC:
		case GF_M2TS_VIDEO_MHVC_TEMPORAL:
			inherit_pcr = 1;
		case GF_M2TS_AUDIO_MPEG1:
		case GF_M2TS_AUDIO_MPEG2:
		case GF_M2TS_AUDIO_AAC:
		case GF_M2TS_AUDIO_LATM_AAC:
		case GF_M2TS_AUDIO_AC3:
		case GF_M2TS_AUDIO_DTS:
		case GF_M2TS_MHAS_MAIN:
		case GF_M2TS_MHAS_AUX:
		case GF_M2TS_SUBTITLE_DVB:
		case GF_M2TS_METADATA_PES:
		case 0xA1:
			GF_SAFEALLOC(pes, GF_M2TS_PES);
			if (!pes) {
				GF_LOG(GF_LOG_ERROR, GF_LOG_CONTAINER, ("[MPEG2TS] Failed to allocate ES for pid %d\n", pid));
				return;
			}
			pes->cc = -1;
			pes->flags = GF_M2TS_ES_IS_PES;
			if (inherit_pcr)
				pes->flags |= GF_M2TS_INHERIT_PCR;
			es = (GF_M2TS_ES *)pes;
			break;
		case GF_M2TS_PRIVATE_DATA:
			GF_SAFEALLOC(pes, GF_M2TS_PES);
			if (!pes) {
				GF_LOG(GF_LOG_ERROR, GF_LOG_CONTAINER, ("[MPEG2TS] Failed to allocate ES for pid %d\n", pid));
				return;
			}
			pes->cc = -1;
			pes->flags = GF_M2TS_ES_IS_PES;
			es = (GF_M2TS_ES *)pes;
			break;
		/* Sections */
		case GF_M2TS_SYSTEMS_MPEG4_SECTIONS:
			GF_SAFEALLOC(ses, GF_M2TS_SECTION_ES);
			if (!ses) {
				GF_LOG(GF_LOG_ERROR, GF_LOG_CONTAINER, ("[MPEG2TS] Failed to allocate ES for pid %d\n", pid));
				return;
			}
			es = (GF_M2TS_ES *)ses;
			es->flags |= GF_M2TS_ES_IS_SECTION;
			/* carriage of ISO_IEC_14496 data in sections */
			if (stream_type == GF_M2TS_SYSTEMS_MPEG4_SECTIONS) {
				/*MPEG-4 sections need to be fully checked: if one section is lost, this means we lost
				one SL packet in the AU so we must wait for the complete section again*/
				ses->sec = gf_m2ts_section_filter_new(gf_m2ts_process_mpeg4section, 0);
				/*create OD container*/
				if (!pmt->program->additional_ods) {
					pmt->program->additional_ods = gf_list_new();
					ts->has_4on2 = 1;
				}
			}
			break;

		case GF_M2TS_13818_6_ANNEX_A:
		case GF_M2TS_13818_6_ANNEX_B:
		case GF_M2TS_13818_6_ANNEX_C:
		case GF_M2TS_13818_6_ANNEX_D:
		case GF_M2TS_PRIVATE_SECTION:
		case GF_M2TS_QUALITY_SEC:
		case GF_M2TS_MORE_SEC:
			GF_SAFEALLOC(ses, GF_M2TS_SECTION_ES);
			if (!ses) {
				GF_LOG(GF_LOG_ERROR, GF_LOG_CONTAINER, ("[MPEG2TS] Failed to allocate ES for pid %d\n", pid));
				return;
			}
			es = (GF_M2TS_ES *)ses;
			es->flags |= GF_M2TS_ES_IS_SECTION;
			es->pid = pid;
			es->service_id = pmt->program->number;
			if (stream_type == GF_M2TS_PRIVATE_SECTION) {
				GF_LOG(GF_LOG_INFO, GF_LOG_CONTAINER, ("AIT sections on pid %d\n", pid));
			} else if (stream_type == GF_M2TS_QUALITY_SEC) {
				GF_LOG(GF_LOG_INFO, GF_LOG_CONTAINER, ("Quality metadata sections on pid %d\n", pid));
			} else if (stream_type == GF_M2TS_MORE_SEC) {
				GF_LOG(GF_LOG_INFO, GF_LOG_CONTAINER, ("MORE sections on pid %d\n", pid));
			} else {
				GF_LOG(GF_LOG_INFO, GF_LOG_CONTAINER, ("stream type DSM CC user private sections on pid %d \n", pid));
			}
			/* NULL means: trigger the call to on_event with DVB_GENERAL type and the raw section as payload */
			ses->sec = gf_m2ts_section_filter_new(NULL, 1);
			//ses->sec->service_id = pmt->program->number;
			break;

		case GF_M2TS_MPE_SECTIONS:
			if (! ts->prefix_present) {
				GF_LOG(GF_LOG_INFO, GF_LOG_CONTAINER, ("stream type MPE found : pid = %d \n", pid));
#ifdef GPAC_ENABLE_MPE
				es = gf_dvb_mpe_section_new();
				if (es->flags & GF_M2TS_ES_IS_SECTION) {
					/* NULL means: trigger the call to on_event with DVB_GENERAL type and the raw section as payload */
					((GF_M2TS_SECTION_ES*)es)->sec = gf_m2ts_section_filter_new(NULL, 1);
				}
#endif
				break;
			}

		default:
			GF_LOG(GF_LOG_WARNING, GF_LOG_CONTAINER, ("[MPEG-2 TS] Stream type (0x%x) for PID %d not supported\n", stream_type, pid ) );
			//GF_LOG(/*GF_LOG_WARNING*/GF_LOG_ERROR, GF_LOG_CONTAINER, ("[MPEG-2 TS] Stream type (0x%x) for PID %d not supported\n", stream_type, pid ) );
			break;
		}

		if (es) {
			es->stream_type = (stream_type==GF_M2TS_PRIVATE_DATA) ? 0 : stream_type;
			es->program = pmt->program;
			es->pid = pid;
			es->component_tag = -1;
		}

		pos += 5;
		data += 5;

		while (desc_len) {
			if (pos + 2 > data_size) {
				GF_LOG(GF_LOG_ERROR, GF_LOG_CONTAINER, ("Broken PMT descriptor! size %d but position %d and need at least 2 bytes to parse descritpor\n", data_size, pos));
				break;
			}
			u8 tag = data[0];
			u32 len = data[1];

			if (pos + 2 + len > data_size) {
				GF_LOG(GF_LOG_ERROR, GF_LOG_CONTAINER, ("Broken PMT descriptor! size %d, desc size %d but position %d\n", data_size, len, pos));
				break;
			}

			if (es) {
				switch (tag) {
				case GF_M2TS_ISO_639_LANGUAGE_DESCRIPTOR:
					if (pes && (len>=3) )
						pes->lang = GF_4CC(' ', data[2], data[3], data[4]);
					break;
				case GF_M2TS_MPEG4_SL_DESCRIPTOR:
					if (len>=2) {
						es->mpeg4_es_id = ( (u32) data[2] & 0x1f) << 8  | data[3];
						es->flags |= GF_M2TS_ES_IS_SL;
					}
					break;
				case GF_M2TS_REGISTRATION_DESCRIPTOR:
					if (len>=4) {
						reg_desc_format = GF_4CC(data[2], data[3], data[4], data[5]);
						/* cf http://www.smpte-ra.org/mpegreg/mpegreg.html */
						switch (reg_desc_format) {
						case GF_M2TS_RA_STREAM_AC3:
							es->stream_type = GF_M2TS_AUDIO_AC3;
							break;
						case GF_M2TS_RA_STREAM_VC1:
							es->stream_type = GF_M2TS_VIDEO_VC1;
							break;
						case GF_M2TS_RA_STREAM_GPAC:
							if (len==8) {
								es->stream_type = GF_4CC(data[6], data[7], data[8], data[9]);
								es->flags |= GF_M2TS_GPAC_CODEC_ID;
								break;
							}
						default:
							GF_LOG(GF_LOG_INFO, GF_LOG_CONTAINER, ("Unknown registration descriptor %s\n", gf_4cc_to_str(reg_desc_format) ));
							break;
						}
					}
					break;
				case GF_M2TS_DVB_EAC3_DESCRIPTOR:
					es->stream_type = GF_M2TS_AUDIO_EC3;
					break;
				case GF_M2TS_DVB_DATA_BROADCAST_ID_DESCRIPTOR:
					if (len>=2) {
						u32 id = data[2]<<8 | data[3];
						if ((id == 0xB) && ses && !ses->sec) {
							ses->sec = gf_m2ts_section_filter_new(NULL, 1);
						}
					}
					break;
				case GF_M2TS_DVB_SUBTITLING_DESCRIPTOR:
					if (pes && (len>=8)) {
						pes->sub.language[0] = data[2];
						pes->sub.language[1] = data[3];
						pes->sub.language[2] = data[4];
						pes->sub.type = data[5];
						pes->sub.composition_page_id = (data[6]<<8) | data[7];
						pes->sub.ancillary_page_id = (data[8]<<8) | data[9];
					}
					es->stream_type = GF_M2TS_DVB_SUBTITLE;
					break;
				case GF_M2TS_DVB_STREAM_IDENTIFIER_DESCRIPTOR:
					if (len>=1) {
						es->component_tag = data[2];
						GF_LOG(GF_LOG_DEBUG, GF_LOG_CONTAINER, ("Component Tag: %d on Program %d\n", es->component_tag, es->program->number));
					}
					break;
				case GF_M2TS_DVB_TELETEXT_DESCRIPTOR:
					es->stream_type = GF_M2TS_DVB_TELETEXT;
					break;
				case GF_M2TS_DVB_VBI_DATA_DESCRIPTOR:
					es->stream_type = GF_M2TS_DVB_VBI;
					break;
				case GF_M2TS_HIERARCHY_DESCRIPTOR:
					if (pes && (len>=4)) {
						u8 hierarchy_embedded_layer_index;
						GF_BitStream *hbs = gf_bs_new((const char *)data, data_size, GF_BITSTREAM_READ);
						/*u32 skip = */gf_bs_read_int(hbs, 16);
						/*u8 res1 = */gf_bs_read_int(hbs, 1);
						/*u8 temp_scal = */gf_bs_read_int(hbs, 1);
						/*u8 spatial_scal = */gf_bs_read_int(hbs, 1);
						/*u8 quality_scal = */gf_bs_read_int(hbs, 1);
						/*u8 hierarchy_type = */gf_bs_read_int(hbs, 4);
						/*u8 res2 = */gf_bs_read_int(hbs, 2);
						/*u8 hierarchy_layer_index = */gf_bs_read_int(hbs, 6);
						/*u8 tref_not_present = */gf_bs_read_int(hbs, 1);
						/*u8 res3 = */gf_bs_read_int(hbs, 1);
						hierarchy_embedded_layer_index = gf_bs_read_int(hbs, 6);
						/*u8 res4 = */gf_bs_read_int(hbs, 2);
						/*u8 hierarchy_channel = */gf_bs_read_int(hbs, 6);
						gf_bs_del(hbs);

						pes->depends_on_pid = 1+hierarchy_embedded_layer_index;
					}
					break;
				case GF_M2TS_METADATA_DESCRIPTOR:
				{
					GF_BitStream *metadatad_bs;
					GF_M2TS_MetadataDescriptor *metad;
					metadatad_bs = gf_bs_new((char *)data+2, len, GF_BITSTREAM_READ);
					metad = gf_m2ts_read_metadata_descriptor(metadatad_bs, len);
					gf_bs_del(metadatad_bs);
					if (metad->application_format_identifier == GF_M2TS_META_ID3 &&
					        metad->format_identifier == GF_M2TS_META_ID3) {
						/*HLS ID3 Metadata */
						if (pes) {
							pes->metadata_descriptor = metad;
							pes->stream_type = GF_M2TS_METADATA_ID3_HLS;
						}
					} else {
						/* don't know what to do with it for now, delete */
						gf_m2ts_metadata_descriptor_del(metad);
					}
				}
				break;

				default:
					GF_LOG(GF_LOG_DEBUG, GF_LOG_CONTAINER, ("[MPEG-2 TS] skipping descriptor (0x%x) not supported\n", tag));
					break;
				}
			}

			data += len+2;
			pos += len+2;
			if (desc_len < len+2) {
				GF_LOG(GF_LOG_ERROR, GF_LOG_CONTAINER, ("[MPEG-2 TS] Invalid PMT es descriptor size for PID %d\n", pid ) );
				break;
			}
			desc_len-=len+2;
		}
		if (es && !es->stream_type) {
			gf_free(es);
			es = NULL;
			GF_LOG(GF_LOG_ERROR, GF_LOG_CONTAINER, ("[MPEG-2 TS] Private Stream type (0x%x) for PID %d not supported\n", stream_type, pid ) );
		}

		if (!es) continue;

		if (ts->ess[pid]) {
			//this is component reuse across programs, overwrite the previously declared stream ...
			if (status & GF_M2TS_TABLE_FOUND) {
				GF_LOG(GF_LOG_INFO, GF_LOG_CONTAINER, ("[MPEG-2 TS] PID %d reused across programs %d and %d, not completely supported\n", pid, ts->ess[pid]->program->number, es->program->number ) );

				//add stream to program but don't reassign the pid table until the stream is playing (>GF_M2TS_PES_FRAMING_SKIP)
				gf_list_add(pmt->program->streams, es);
				if (!(es->flags & GF_M2TS_ES_IS_SECTION) ) gf_m2ts_set_pes_framing(pes, GF_M2TS_PES_FRAMING_SKIP);

				nb_es++;
				//skip assignment below
				es = NULL;
			}
			/*watchout for pmt update - FIXME this likely won't work in most cases*/
			else {

				GF_M2TS_ES *o_es = ts->ess[es->pid];

				if ((o_es->stream_type == es->stream_type)
				        && ((o_es->flags & GF_M2TS_ES_STATIC_FLAGS_MASK) == (es->flags & GF_M2TS_ES_STATIC_FLAGS_MASK))
				        && (o_es->mpeg4_es_id == es->mpeg4_es_id)
				        && ((o_es->flags & GF_M2TS_ES_IS_SECTION) || ((GF_M2TS_PES *)o_es)->lang == ((GF_M2TS_PES *)es)->lang)
				   ) {
					gf_free(es);
					es = NULL;
				} else {
					gf_m2ts_es_del(o_es, ts);
					ts->ess[es->pid] = NULL;
				}
			}
		}

		if (es) {
			ts->ess[es->pid] = es;
			gf_list_add(pmt->program->streams, es);
			if (!(es->flags & GF_M2TS_ES_IS_SECTION) ) gf_m2ts_set_pes_framing(pes, GF_M2TS_PES_FRAMING_SKIP);

			nb_es++;

			if (es->stream_type == GF_M2TS_VIDEO_HEVC) nb_hevc++;
			else if (es->stream_type == GF_M2TS_VIDEO_HEVC_TEMPORAL) nb_hevc_temp++;
			else if (es->stream_type == GF_M2TS_VIDEO_SHVC) nb_shvc++;
			else if (es->stream_type == GF_M2TS_VIDEO_SHVC_TEMPORAL) nb_shvc_temp++;
			else if (es->stream_type == GF_M2TS_VIDEO_MHVC) nb_mhvc++;
			else if (es->stream_type == GF_M2TS_VIDEO_MHVC_TEMPORAL) nb_mhvc_temp++;
		}
	}

	//Table 2-139, implied hierarchy indexes
	if (nb_hevc_temp + nb_shvc + nb_shvc_temp + nb_mhvc+ nb_mhvc_temp) {
		for (i=0; i<gf_list_count(pmt->program->streams); i++) {
			GF_M2TS_PES *es = (GF_M2TS_PES *)gf_list_get(pmt->program->streams, i);
			if ( !(es->flags & GF_M2TS_ES_IS_PES)) continue;
			if (es->depends_on_pid) continue;

			switch (es->stream_type) {
			case GF_M2TS_VIDEO_HEVC_TEMPORAL:
				es->depends_on_pid = 1;
				break;
			case GF_M2TS_VIDEO_SHVC:
				if (!nb_hevc_temp) es->depends_on_pid = 1;
				else es->depends_on_pid = 2;
				break;
			case GF_M2TS_VIDEO_SHVC_TEMPORAL:
				es->depends_on_pid = 3;
				break;
			case GF_M2TS_VIDEO_MHVC:
				if (!nb_hevc_temp) es->depends_on_pid = 1;
				else es->depends_on_pid = 2;
				break;
			case GF_M2TS_VIDEO_MHVC_TEMPORAL:
				if (!nb_hevc_temp) es->depends_on_pid = 2;
				else es->depends_on_pid = 3;
				break;
			}
		}
	}

	if (nb_es) {
		//translate hierarchy descriptors indexes into PIDs - check whether the PMT-index rules are the same for HEVC
		for (i=0; i<gf_list_count(pmt->program->streams); i++) {
			GF_M2TS_PES *an_es = NULL;
			GF_M2TS_PES *es = (GF_M2TS_PES *)gf_list_get(pmt->program->streams, i);
			if ( !(es->flags & GF_M2TS_ES_IS_PES)) continue;
			if (!es->depends_on_pid) continue;

			//fixeme we are not always assured that hierarchy_layer_index matches the stream index...
			//+1 is because our first stream is the PMT
			an_es =  (GF_M2TS_PES *)gf_list_get(pmt->program->streams, es->depends_on_pid);
			if (an_es) {
				es->depends_on_pid = an_es->pid;
			} else {
				GF_LOG(GF_LOG_WARNING, GF_LOG_CONTAINER, ("[M2TS] Wrong dependency index in hierarchy descriptor, assuming non-scalable stream\n"));
				es->depends_on_pid = 0;
			}
		}

		evt_type = (status&GF_M2TS_TABLE_FOUND) ? GF_M2TS_EVT_PMT_FOUND : GF_M2TS_EVT_PMT_UPDATE;
		if (ts->on_event) ts->on_event(ts, evt_type, pmt->program);
	} else {
		/* if we found no new ES it's simply a repeat of the PMT */
		if (ts->on_event) ts->on_event(ts, GF_M2TS_EVT_PMT_REPEAT, pmt->program);
	}
}

static void gf_m2ts_process_pat(GF_M2TS_Demuxer *ts, GF_M2TS_SECTION_ES *ses, GF_List *sections, u8 table_id, u16 ex_table_id, u8 version_number, u8 last_section_number, u32 status)
{
	GF_M2TS_Program *prog;
	GF_M2TS_SECTION_ES *pmt;
	u32 i, nb_progs, evt_type;
	u32 nb_sections;
	u32 data_size;
	unsigned char *data;
	GF_M2TS_Section *section;

	/*wait for the last section */
	if (!(status&GF_M2TS_TABLE_END)) return;

	/*skip if already received*/
	if (status&GF_M2TS_TABLE_REPEAT) {
		if (ts->on_event) ts->on_event(ts, GF_M2TS_EVT_PAT_REPEAT, NULL);
		return;
	}

	nb_sections = gf_list_count(sections);
	if (nb_sections > 1) {
		GF_LOG(GF_LOG_WARNING, GF_LOG_CONTAINER, ("PAT on multiple sections not supported\n"));
	}

	section = (GF_M2TS_Section *)gf_list_get(sections, 0);
	data = section->data;
	data_size = section->data_size;

	if (!(status&GF_M2TS_TABLE_UPDATE) && gf_list_count(ts->programs)) {
		if (ts->pat->demux_restarted) {
			ts->pat->demux_restarted = 0;
		} else {
			GF_LOG(GF_LOG_ERROR, GF_LOG_CONTAINER, ("Multiple different PAT on single TS found, ignoring new PAT declaration (table id %d - extended table id %d)\n", table_id, ex_table_id));
		}
		return;
	}
	nb_progs = data_size / 4;

	for (i=0; i<nb_progs; i++) {
		u16 number, pid;
		number = (data[0]<<8) | data[1];
		pid = (data[2]&0x1f)<<8 | data[3];
		data += 4;
		if (number==0) {
			if (!ts->nit) {
				ts->nit = gf_m2ts_section_filter_new(gf_m2ts_process_nit, 0);
			}
		} else if (!pid) {
			GF_LOG(GF_LOG_ERROR, GF_LOG_CONTAINER, ("Broken PAT found reserved PID 0, ignoring\n", pid));
		} else if (! ts->ess[pid]) {
			GF_SAFEALLOC(prog, GF_M2TS_Program);
			if (!prog) {
				GF_LOG(GF_LOG_ERROR, GF_LOG_CONTAINER, ("Fail to allocate program for pid %d\n", pid));
				return;
			}
			prog->streams = gf_list_new();
			prog->pmt_pid = pid;
			prog->number = number;
			prog->ts = ts;
			gf_list_add(ts->programs, prog);
			GF_SAFEALLOC(pmt, GF_M2TS_SECTION_ES);
			if (!pmt) {
				GF_LOG(GF_LOG_ERROR, GF_LOG_CONTAINER, ("Fail to allocate pmt filter for pid %d\n", pid));
				return;
			}
			pmt->flags = GF_M2TS_ES_IS_SECTION | GF_M2TS_ES_IS_PMT;
			gf_list_add(prog->streams, pmt);
			pmt->pid = prog->pmt_pid;
			pmt->program = prog;
			if (ts->ess[pmt->pid]) {
				GF_LOG(GF_LOG_WARNING, GF_LOG_CONTAINER, ("Redefinition of pmt for pid %d\n", pid));
				gf_m2ts_es_del(ts->ess[pmt->pid], ts);
			}
			ts->ess[pmt->pid] = (GF_M2TS_ES *)pmt;
			pmt->sec = gf_m2ts_section_filter_new(gf_m2ts_process_pmt, 0);
		}
	}

	evt_type = (status&GF_M2TS_TABLE_UPDATE) ? GF_M2TS_EVT_PAT_UPDATE : GF_M2TS_EVT_PAT_FOUND;
	if (ts->on_event) {
		GF_M2TS_SectionInfo sinfo;
		sinfo.ex_table_id = ex_table_id;
		sinfo.table_id = table_id;
		sinfo.version_number = version_number;
		ts->on_event(ts, evt_type, &sinfo);
	}
}

static void gf_m2ts_process_cat(GF_M2TS_Demuxer *ts, GF_M2TS_SECTION_ES *ses, GF_List *sections, u8 table_id, u16 ex_table_id, u8 version_number, u8 last_section_number, u32 status)
{
	u32 evt_type;
	/*
		GF_M2TS_Program *prog;
		GF_M2TS_SECTION_ES *pmt;
		u32 i, nb_progs;
		u32 nb_sections;
		u32 data_size;
		unsigned char *data;
		GF_M2TS_Section *section;
	*/

	/*wait for the last section */
	if (!(status&GF_M2TS_TABLE_END)) return;

	/*skip if already received*/
	if (status&GF_M2TS_TABLE_REPEAT) {
		if (ts->on_event) ts->on_event(ts, GF_M2TS_EVT_CAT_REPEAT, NULL);
		return;
	}
	/*
		nb_sections = gf_list_count(sections);
		if (nb_sections > 1) {
			GF_LOG(GF_LOG_WARNING, GF_LOG_CONTAINER, ("CAT on multiple sections not supported\n"));
		}

		section = (GF_M2TS_Section *)gf_list_get(sections, 0);
		data = section->data;
		data_size = section->data_size;

		nb_progs = data_size / 4;

		for (i=0; i<nb_progs; i++) {
			u16 number, pid;
			number = (data[0]<<8) | data[1];
			pid = (data[2]&0x1f)<<8 | data[3];
			data += 4;
			if (number==0) {
				if (!ts->nit) {
					ts->nit = gf_m2ts_section_filter_new(gf_m2ts_process_nit, 0);
				}
			} else {
				GF_SAFEALLOC(prog, GF_M2TS_Program);
				prog->streams = gf_list_new();
				prog->pmt_pid = pid;
				prog->number = number;
				gf_list_add(ts->programs, prog);
				GF_SAFEALLOC(pmt, GF_M2TS_SECTION_ES);
				pmt->flags = GF_M2TS_ES_IS_SECTION;
				gf_list_add(prog->streams, pmt);
				pmt->pid = prog->pmt_pid;
				pmt->program = prog;
				ts->ess[pmt->pid] = (GF_M2TS_ES *)pmt;
				pmt->sec = gf_m2ts_section_filter_new(gf_m2ts_process_pmt, 0);
			}
		}
	*/

	evt_type = (status&GF_M2TS_TABLE_UPDATE) ? GF_M2TS_EVT_CAT_UPDATE : GF_M2TS_EVT_CAT_FOUND;
	if (ts->on_event) ts->on_event(ts, evt_type, NULL);
}

u64 gf_m2ts_get_pts(unsigned char *data)
{
	u64 pts;
	u32 val;
	pts = (u64)((data[0] >> 1) & 0x07) << 30;
	val = (data[1] << 8) | data[2];
	pts |= (u64)(val >> 1) << 15;
	val = (data[3] << 8) | data[4];
	pts |= (u64)(val >> 1);
	return pts;
}

void gf_m2ts_pes_header(GF_M2TS_PES *pes, unsigned char *data, u32 data_size, GF_M2TS_PESHeader *pesh)
{
	u32 has_pts, has_dts;
	u32 len_check;

	memset(pesh, 0, sizeof(GF_M2TS_PESHeader));

	if (data_size < 6) {
		GF_LOG(GF_LOG_WARNING, GF_LOG_CONTAINER, ("PES Header is too small (%d < 6)\n", data_size));
		return;
	}

	len_check = 0;

	pesh->id = data[0];
	pesh->pck_len = (data[1]<<8) | data[2];
	/*
		2bits
		scrambling_control		= gf_bs_read_int(bs,2);
		priority				= gf_bs_read_int(bs,1);
	*/
	pesh->data_alignment = (data[3] & 0x4) ? 1 : 0;
	/*
		copyright				= gf_bs_read_int(bs,1);
		original				= gf_bs_read_int(bs,1);
	*/
	has_pts = (data[4]&0x80);
	has_dts = has_pts ? (data[4]&0x40) : 0;
	/*
		ESCR_flag				= gf_bs_read_int(bs,1);
		ES_rate_flag			= gf_bs_read_int(bs,1);
		DSM_flag				= gf_bs_read_int(bs,1);
		additional_copy_flag	= gf_bs_read_int(bs,1);
		prev_crc_flag			= gf_bs_read_int(bs,1);
		extension_flag			= gf_bs_read_int(bs,1);
	*/

	pesh->hdr_data_len = data[5];

	data += 6;
	if (has_pts) {
		pesh->PTS = gf_m2ts_get_pts(data);
		data+=5;
		len_check += 5;
	}
	if (has_dts) {
		pesh->DTS = gf_m2ts_get_pts(data);
		//data+=5;
		len_check += 5;
	} else {
		pesh->DTS = pesh->PTS;
	}
	if (len_check < pesh->hdr_data_len) {
		GF_LOG(GF_LOG_DEBUG, GF_LOG_CONTAINER, ("[MPEG-2 TS] PID %d Skipping %d bytes in pes header\n", pes->pid, pesh->hdr_data_len - len_check));
	} else if (len_check > pesh->hdr_data_len) {
		GF_LOG(GF_LOG_ERROR, GF_LOG_CONTAINER, ("[MPEG-2 TS] PID %d Wrong pes_header_data_length field %d bytes - read %d\n", pes->pid, pesh->hdr_data_len, len_check));
	}

	if ((pesh->PTS<90000) && ((s32)pesh->DTS<0)) {
		GF_LOG(GF_LOG_WARNING, GF_LOG_CONTAINER, ("[MPEG-2 TS] PID %d Wrong DTS %d negative for PTS %d - forcing to 0\n", pes->pid, pesh->DTS, pesh->PTS));
		pesh->DTS=0;
	}
}

static void gf_m2ts_store_temi(GF_M2TS_Demuxer *ts, GF_M2TS_PES *pes)
{
	GF_BitStream *bs = gf_bs_new(pes->temi_tc_desc, pes->temi_tc_desc_len, GF_BITSTREAM_READ);
	u32 has_timestamp = gf_bs_read_int(bs, 2);
	Bool has_ntp = (Bool) gf_bs_read_int(bs, 1);
	/*u32 has_ptp = */gf_bs_read_int(bs, 1);
	/*u32 has_timecode = */gf_bs_read_int(bs, 2);

	memset(&pes->temi_tc, 0, sizeof(GF_M2TS_TemiTimecodeDescriptor));
	pes->temi_tc.force_reload = gf_bs_read_int(bs, 1);
	pes->temi_tc.is_paused = gf_bs_read_int(bs, 1);
	pes->temi_tc.is_discontinuity = gf_bs_read_int(bs, 1);
	gf_bs_read_int(bs, 7);
	pes->temi_tc.timeline_id = gf_bs_read_int(bs, 8);
	if (has_timestamp) {
		pes->temi_tc.media_timescale = gf_bs_read_u32(bs);
		if (has_timestamp==2)
			pes->temi_tc.media_timestamp = gf_bs_read_u64(bs);
		else
			pes->temi_tc.media_timestamp = gf_bs_read_u32(bs);
	}
	if (has_ntp) {
		pes->temi_tc.ntp = gf_bs_read_u64(bs);
	}
	gf_bs_del(bs);
	pes->temi_tc_desc_len = 0;
	pes->temi_pending = 1;
}

void gf_m2ts_flush_pes(GF_M2TS_Demuxer *ts, GF_M2TS_PES *pes)
{
	GF_M2TS_PESHeader pesh;
	if (!ts) return;

	/*we need at least a full, valid start code and PES header !!*/
	if ((pes->pck_data_len >= 4) && !pes->pck_data[0] && !pes->pck_data[1] && (pes->pck_data[2] == 0x1)) {
		u32 len;
		Bool has_pes_header = GF_TRUE;
		u32 stream_id = pes->pck_data[3];
		Bool same_pts = GF_FALSE;

		switch (stream_id) {
		case GF_M2_STREAMID_PROGRAM_STREAM_MAP:
		case GF_M2_STREAMID_PADDING:
		case GF_M2_STREAMID_PRIVATE_2:
		case GF_M2_STREAMID_ECM:
		case GF_M2_STREAMID_EMM:
		case GF_M2_STREAMID_PROGRAM_STREAM_DIRECTORY:
		case GF_M2_STREAMID_DSMCC:
		case GF_M2_STREAMID_H222_TYPE_E:
			has_pes_header = GF_FALSE;
			break;
		}

		if (has_pes_header) {

			/*OK read header*/
			gf_m2ts_pes_header(pes, pes->pck_data + 3, pes->pck_data_len - 3, &pesh);

			/*send PES timing*/
			if (ts->notify_pes_timing) {
				GF_M2TS_PES_PCK pck;
				memset(&pck, 0, sizeof(GF_M2TS_PES_PCK));
				pck.PTS = pesh.PTS;
				pck.DTS = pesh.DTS;
				pck.stream = pes;
				if (pes->rap) pck.flags |= GF_M2TS_PES_PCK_RAP;
				pes->pes_end_packet_number = ts->pck_number;
				if (ts->on_event) ts->on_event(ts, GF_M2TS_EVT_PES_TIMING, &pck);
			}
			GF_LOG(GF_LOG_DEBUG, GF_LOG_CONTAINER, ("[MPEG-2 TS] PID %d Got PES header DTS %d PTS %d\n", pes->pid, pesh.DTS, pesh.PTS));

			if (pesh.PTS) {
				if (pesh.PTS == pes->PTS) {
					same_pts = GF_TRUE;
					GF_LOG(GF_LOG_WARNING, GF_LOG_CONTAINER, ("[MPEG-2 TS] PID %d - same PTS "LLU" for two consecutive PES packets \n", pes->pid, pes->PTS));
				}
	#ifndef GPAC_DISABLE_LOG
				/*FIXME - this test should only be done for non bi-directionally coded media
				else if (pesh.PTS < pes->PTS) {
					GF_LOG(GF_LOG_WARNING, GF_LOG_CONTAINER, ("[MPEG-2 TS] PID %d - PTS "LLU" less than previous packet PTS "LLU"\n", pes->pid, pesh.PTS, pes->PTS) );
				}
				*/
	#endif

				pes->PTS = pesh.PTS;
	#ifndef GPAC_DISABLE_LOG
				{
					if (pes->DTS && (pesh.DTS == pes->DTS)) {
						GF_LOG(GF_LOG_WARNING, GF_LOG_CONTAINER, ("[MPEG-2 TS] PID %d - same DTS "LLU" for two consecutive PES packets \n", pes->pid, pes->DTS));
					}
					if (pesh.DTS < pes->DTS) {
						GF_LOG(GF_LOG_WARNING, GF_LOG_CONTAINER, ("[MPEG-2 TS] PID %d - DTS "LLU" less than previous DTS "LLU"\n", pes->pid, pesh.DTS, pes->DTS));
					}
				}
	#endif
				pes->DTS = pesh.DTS;
			}
			/*no PTSs were coded, same time*/
			else if (!pesh.hdr_data_len) {
				same_pts = GF_TRUE;
			}


			/*3-byte start-code + 6 bytes header + hdr extensions*/
			len = 9 + pesh.hdr_data_len;

		} else {
			/*3-byte start-code + 1 byte streamid*/
			len = 4;
			memset(&pesh, 0, sizeof(pesh));
		}

		if ((u8) pes->pck_data[3]==0xfa) {
			GF_M2TS_SL_PCK sl_pck;

			GF_LOG(GF_LOG_DEBUG, GF_LOG_CONTAINER, ("[MPEG-2 TS] SL Packet in PES for %d - ES ID %d\n", pes->pid, pes->mpeg4_es_id));

			if (pes->pck_data_len > len) {
				sl_pck.data = (char *)pes->pck_data + len;
				sl_pck.data_len = pes->pck_data_len - len;
				sl_pck.stream = (GF_M2TS_ES *)pes;
				if (ts->on_event) ts->on_event(ts, GF_M2TS_EVT_SL_PCK, &sl_pck);
			} else {
				GF_LOG(GF_LOG_ERROR, GF_LOG_CONTAINER, ("[MPEG-2 TS] Bad SL Packet size: (%d indicated < %d header)\n", pes->pid, pes->pck_data_len, len));
			}
		} else if (pes->reframe) {
			u32 remain = 0;
			u32 offset = len;

			if (pesh.pck_len && (pesh.pck_len-3-pesh.hdr_data_len != pes->pck_data_len-len)) {
				GF_LOG(GF_LOG_WARNING, GF_LOG_CONTAINER, ("[MPEG-2 TS] PID %d PES payload size %d but received %d bytes\n", pes->pid, (u32) ( pesh.pck_len-3-pesh.hdr_data_len), pes->pck_data_len-len));
			}
			//copy over the remaining of previous PES payload before start of this PES payload
			if (pes->prev_data_len) {
				if (pes->prev_data_len < len) {
					offset = len - pes->prev_data_len;
					memcpy(pes->pck_data + offset, pes->prev_data, pes->prev_data_len);
				} else {
					GF_LOG(GF_LOG_WARNING, GF_LOG_CONTAINER, ("[MPEG-2 TS] PID %d PES reassembly buffer overflow (%d bytes not processed from previous PES) - discarding prev data\n", pes->pid, pes->prev_data_len ));
				}
			}

			if (!pes->temi_pending && pes->temi_tc_desc_len) {
				gf_m2ts_store_temi(ts, pes);
			}

			if (pes->temi_pending) {
				pes->temi_pending = 0;
				pes->temi_tc.pes_pts = pes->PTS;
				if (ts->on_event)
					ts->on_event(ts, GF_M2TS_EVT_TEMI_TIMECODE, &pes->temi_tc);
			}

			if (! ts->seek_mode)
				remain = pes->reframe(ts, pes, same_pts, pes->pck_data+offset, pes->pck_data_len-offset, &pesh);

			//CLEANUP alloc stuff
			if (pes->prev_data) gf_free(pes->prev_data);
			pes->prev_data = NULL;
			pes->prev_data_len = 0;
			if (remain) {
				pes->prev_data = gf_malloc(sizeof(char)*remain);
				assert(pes->pck_data_len >= remain);
				memcpy(pes->prev_data, pes->pck_data + pes->pck_data_len - remain, remain);
				pes->prev_data_len = remain;
			}
		}
	} else if (pes->pck_data_len) {
		GF_LOG(GF_LOG_WARNING, GF_LOG_CONTAINER, ("[MPEG-2 TS] PES %d: Bad PES Header, discarding packet (maybe stream is encrypted ?)\n", pes->pid));
	}
	pes->pck_data_len = 0;
	pes->pes_len = 0;
	pes->rap = 0;
}

static void gf_m2ts_process_pes(GF_M2TS_Demuxer *ts, GF_M2TS_PES *pes, GF_M2TS_Header *hdr, unsigned char *data, u32 data_size, GF_M2TS_AdaptationField *paf)
{
	u8 expect_cc;
	Bool disc=0;
	Bool flush_pes = 0;

	/*duplicated packet, NOT A DISCONTINUITY, we should discard the packet - however we may encounter this configuration in DASH at segment boundaries.
	If payload start is set, ignore duplication*/
	if (hdr->continuity_counter==pes->cc) {
		if (!hdr->payload_start || (hdr->adaptation_field!=3) ) {
			GF_LOG(GF_LOG_INFO, GF_LOG_CONTAINER, ("[MPEG-2 TS] PES %d: Duplicated Packet found (CC %d) - skipping\n", pes->pid, pes->cc));
			return;
		}
	} else {
		expect_cc = (pes->cc<0) ? hdr->continuity_counter : (pes->cc + 1) & 0xf;
		if (expect_cc != hdr->continuity_counter)
			disc = 1;
	}
	pes->cc = hdr->continuity_counter;

	if (disc) {
		if (pes->flags & GF_M2TS_ES_IGNORE_NEXT_DISCONTINUITY) {
			pes->flags &= ~GF_M2TS_ES_IGNORE_NEXT_DISCONTINUITY;
			disc = 0;
		}
		if (disc) {
			if (hdr->payload_start) {
				if (pes->pck_data_len) {
					GF_LOG(GF_LOG_WARNING, GF_LOG_CONTAINER, ("[MPEG-2 TS] PES %d: Packet discontinuity (%d expected - got %d) - may have lost end of previous PES\n", pes->pid, expect_cc, hdr->continuity_counter));
				}
			} else {
				if (pes->pck_data_len) {
					GF_LOG(GF_LOG_ERROR, GF_LOG_CONTAINER, ("[MPEG-2 TS] PES %d: Packet discontinuity (%d expected - got %d) - trashing PES packet\n", pes->pid, expect_cc, hdr->continuity_counter));
				}
				pes->pck_data_len = 0;
				pes->pes_len = 0;
				pes->cc = -1;
				return;
			}
		}
	}

	if (!pes->reframe) return;

	if (hdr->payload_start) {
		flush_pes = 1;
		pes->pes_start_packet_number = ts->pck_number;
		pes->before_last_pcr_value = pes->program->before_last_pcr_value;
		pes->before_last_pcr_value_pck_number = pes->program->before_last_pcr_value_pck_number;
		pes->last_pcr_value = pes->program->last_pcr_value;
		pes->last_pcr_value_pck_number = pes->program->last_pcr_value_pck_number;
	} else if (pes->pes_len && (pes->pck_data_len + data_size == pes->pes_len + 6)) {
		/* 6 = startcode+stream_id+length*/
		/*reassemble pes*/
		if (pes->pck_data_len + data_size > pes->pck_alloc_len) {
			pes->pck_alloc_len = pes->pck_data_len + data_size;
			pes->pck_data = (u8*)gf_realloc(pes->pck_data, pes->pck_alloc_len);
		}
		memcpy(pes->pck_data+pes->pck_data_len, data, data_size);
		pes->pck_data_len += data_size;
		/*force discard*/
		data_size = 0;
		flush_pes = 1;
	}

	/*PES first fragment: flush previous packet*/
	if (flush_pes && pes->pck_data_len) {
		gf_m2ts_flush_pes(ts, pes);
		if (!data_size) return;
	}
	/*we need to wait for first packet of PES*/
	if (!pes->pck_data_len && !hdr->payload_start) {
		GF_LOG(GF_LOG_DEBUG, GF_LOG_CONTAINER, ("[MPEG-2 TS] PID %d: Waiting for PES header, trashing data\n", hdr->pid));
		return;
	}
	/*reassemble*/
	if (pes->pck_data_len + data_size > pes->pck_alloc_len ) {
		pes->pck_alloc_len = pes->pck_data_len + data_size;
		pes->pck_data = (u8*)gf_realloc(pes->pck_data, pes->pck_alloc_len);
	}
	memcpy(pes->pck_data + pes->pck_data_len, data, data_size);
	pes->pck_data_len += data_size;

	if (paf && paf->random_access_indicator) pes->rap = 1;
	if (hdr->payload_start && !pes->pes_len && (pes->pck_data_len>=6)) {
		pes->pes_len = (pes->pck_data[4]<<8) | pes->pck_data[5];
		GF_LOG(GF_LOG_DEBUG, GF_LOG_CONTAINER, ("[MPEG-2 TS] PID %d: Got PES packet len %d\n", pes->pid, pes->pes_len));

		if (pes->pes_len + 6 == pes->pck_data_len) {
			gf_m2ts_flush_pes(ts, pes);
		}
	}
}


static void gf_m2ts_get_adaptation_field(GF_M2TS_Demuxer *ts, GF_M2TS_AdaptationField *paf, u8 *data, u32 size, u32 pid)
{
	unsigned char *af_extension;
	paf->discontinuity_indicator = (data[0] & 0x80) ? 1 : 0;
	paf->random_access_indicator = (data[0] & 0x40) ? 1 : 0;
	paf->priority_indicator = (data[0] & 0x20) ? 1 : 0;
	paf->PCR_flag = (data[0] & 0x10) ? 1 : 0;
	paf->OPCR_flag = (data[0] & 0x8) ? 1 : 0;
	paf->splicing_point_flag = (data[0] & 0x4) ? 1 : 0;
	paf->transport_private_data_flag = (data[0] & 0x2) ? 1 : 0;
	paf->adaptation_field_extension_flag = (data[0] & 0x1) ? 1 : 0;

	af_extension = data + 1;
	if (paf->PCR_flag == 1) {
		u32 base = (data[1] << 24) | (data[2] << 16) | (data[3] << 8) | data[4];
		u64 PCR = (u64) base;
		paf->PCR_base = (PCR << 1) | (data[5] >> 7);
		paf->PCR_ext = ((data[5] & 1) << 8) | data[6];
		af_extension += 6;
	}

	if (paf->adaptation_field_extension_flag) {
		u32 afext_bytes;
		Bool ltw_flag, pwr_flag, seamless_flag, af_desc_not_present;
		if (paf->OPCR_flag) {
			af_extension += 6;
		}
		if (paf->splicing_point_flag) {
			af_extension += 1;
		}
		if (paf->transport_private_data_flag) {
			u32 priv_bytes = af_extension[0];
			af_extension += 1 + priv_bytes;
		}

		afext_bytes = af_extension[0];
		ltw_flag = (af_extension[1] & 0x80) ? 1 : 0;
		pwr_flag = (af_extension[1] & 0x40) ? 1 : 0;
		seamless_flag = (af_extension[1] & 0x20) ? 1 : 0;
		af_desc_not_present = (af_extension[1] & 0x10) ? 1 : 0;
		af_extension += 2;
		if (!afext_bytes) {
			GF_LOG(GF_LOG_ERROR, GF_LOG_CONTAINER, ("[MPEG-2 TS] PID %d: Bad Adaptation Extension found\n", pid));
			return;
		}
		afext_bytes-=1;
		if (ltw_flag) {
			af_extension += 2;
			if (afext_bytes<2) {
				GF_LOG(GF_LOG_ERROR, GF_LOG_CONTAINER, ("[MPEG-2 TS] PID %d: Bad Adaptation Extension found\n", pid));
				return;
			}
			afext_bytes-=2;
		}
		if (pwr_flag) {
			af_extension += 3;
			if (afext_bytes<3) {
				GF_LOG(GF_LOG_ERROR, GF_LOG_CONTAINER, ("[MPEG-2 TS] PID %d: Bad Adaptation Extension found\n", pid));
				return;
			}
			afext_bytes-=3;
		}
		if (seamless_flag) {
			af_extension += 3;
			if (afext_bytes<3) {
				GF_LOG(GF_LOG_ERROR, GF_LOG_CONTAINER, ("[MPEG-2 TS] PID %d: Bad Adaptation Extension found\n", pid));
				return;
			}
			afext_bytes-=3;
		}

		if (! af_desc_not_present) {
			while (afext_bytes) {
				GF_BitStream *bs;
				char *desc;
				u8 desc_tag = af_extension[0];
				u8 desc_len = af_extension[1];
				if (!desc_len || (u32) desc_len+2 > afext_bytes) {
					GF_LOG(GF_LOG_ERROR, GF_LOG_CONTAINER, ("[MPEG-2 TS] PID %d: Bad Adaptation Descriptor found (tag %d) size is %d but only %d bytes available\n", pid, desc_tag, desc_len, afext_bytes));
					break;
				}
				desc = (char *) af_extension+2;

				bs = gf_bs_new(desc, desc_len, GF_BITSTREAM_READ);
				switch (desc_tag) {
				case GF_M2TS_AFDESC_LOCATION_DESCRIPTOR:
				{
					Bool use_base_temi_url;
					char URL[255];
					GF_M2TS_TemiLocationDescriptor temi_loc;
					memset(&temi_loc, 0, sizeof(GF_M2TS_TemiLocationDescriptor) );
					temi_loc.reload_external = gf_bs_read_int(bs, 1);
					temi_loc.is_announce = gf_bs_read_int(bs, 1);
					temi_loc.is_splicing = gf_bs_read_int(bs, 1);
					use_base_temi_url = gf_bs_read_int(bs, 1);
					gf_bs_read_int(bs, 5); //reserved
					temi_loc.timeline_id = gf_bs_read_int(bs, 7);
					if (!use_base_temi_url) {
						char *_url = URL;
						u8 scheme = gf_bs_read_int(bs, 8);
						u8 url_len = gf_bs_read_int(bs, 8);
						switch (scheme) {
						case 1:
							strcpy(URL, "http://");
							_url = URL+7;
							break;
						case 2:
							strcpy(URL, "https://");
							_url = URL+8;
							break;
						}
						gf_bs_read_data(bs, _url, url_len);
						_url[url_len] = 0;
					}
					temi_loc.external_URL = URL;

					GF_LOG(GF_LOG_INFO, GF_LOG_CONTAINER, ("[MPEG-2 TS] PID %d AF Location descriptor found - URL %s\n", pid, URL));
					if (ts->on_event) ts->on_event(ts, GF_M2TS_EVT_TEMI_LOCATION, &temi_loc);
				}
				break;
				case GF_M2TS_AFDESC_TIMELINE_DESCRIPTOR:
					if (ts->ess[pid] && (ts->ess[pid]->flags & GF_M2TS_ES_IS_PES)) {
						GF_M2TS_PES *pes = (GF_M2TS_PES *) ts->ess[pid];

						if (pes->temi_tc_desc_len)
							gf_m2ts_store_temi(ts, pes);

						if (pes->temi_tc_desc_alloc_size < desc_len) {
							pes->temi_tc_desc = gf_realloc(pes->temi_tc_desc, desc_len);
							pes->temi_tc_desc_alloc_size = desc_len;
						}
						memcpy(pes->temi_tc_desc, desc, desc_len);
						pes->temi_tc_desc_len = desc_len;

						GF_LOG(GF_LOG_DEBUG, GF_LOG_CONTAINER, ("[MPEG-2 TS] PID %d AF Timeline descriptor found\n", pid));
					}
					break;
				}
				gf_bs_del(bs);

				af_extension += 2+desc_len;
				afext_bytes -= 2+desc_len;
			}

		}
	}

	GF_LOG(GF_LOG_DEBUG, GF_LOG_CONTAINER, ("[MPEG-2 TS] PID %d: Adaptation Field found: Discontinuity %d - RAP %d - PCR: "LLD"\n", pid, paf->discontinuity_indicator, paf->random_access_indicator, paf->PCR_flag ? paf->PCR_base * 300 + paf->PCR_ext : 0));
}

static GF_Err gf_m2ts_process_packet(GF_M2TS_Demuxer *ts, unsigned char *data)
{
	GF_M2TS_ES *es;
	GF_M2TS_Header hdr;
	GF_M2TS_AdaptationField af, *paf;
	u32 payload_size, af_size;
	u32 pos = 0;

	ts->pck_number++;

	/* read TS packet header*/
	hdr.sync = data[0];
	if (hdr.sync != 0x47) {
		GF_LOG(GF_LOG_WARNING, GF_LOG_CONTAINER, ("[MPEG-2 TS] TS Packet %d does not start with sync marker\n", ts->pck_number));
		return GF_CORRUPTED_DATA;
	}
	hdr.error = (data[1] & 0x80) ? 1 : 0;
	hdr.payload_start = (data[1] & 0x40) ? 1 : 0;
	hdr.priority = (data[1] & 0x20) ? 1 : 0;
	hdr.pid = ( (data[1]&0x1f) << 8) | data[2];
	hdr.scrambling_ctrl = (data[3] >> 6) & 0x3;
	hdr.adaptation_field = (data[3] >> 4) & 0x3;
	hdr.continuity_counter = data[3] & 0xf;

	if (hdr.error) {
		GF_LOG(GF_LOG_WARNING, GF_LOG_CONTAINER, ("[MPEG-2 TS] TS Packet %d has error (PID could be %d)\n", ts->pck_number, hdr.pid));
		return GF_CORRUPTED_DATA;
	}
//#if DEBUG_TS_PACKET
	GF_LOG(GF_LOG_DEBUG, GF_LOG_CONTAINER, ("[MPEG-2 TS] TS Packet %d PID %d CC %d Encrypted %d\n", ts->pck_number, hdr.pid, hdr.continuity_counter, hdr.scrambling_ctrl));
//#endif

	if (hdr.scrambling_ctrl) {
		//TODO add decyphering
		GF_LOG(GF_LOG_WARNING, GF_LOG_CONTAINER, ("[MPEG-2 TS] TS Packet %d is scrambled - not supported\n", ts->pck_number, hdr.pid));
		return GF_NOT_SUPPORTED;
	}

	paf = NULL;
	payload_size = 184;
	pos = 4;
	switch (hdr.adaptation_field) {
	/*adaptation+data*/
	case 3:
		af_size = data[4];
		if (af_size>183) {
			GF_LOG(GF_LOG_ERROR, GF_LOG_CONTAINER, ("[MPEG-2 TS] TS Packet %d AF field larger than 183 !\n", ts->pck_number));
			//error
			return GF_CORRUPTED_DATA;
		}
		paf = &af;
		memset(paf, 0, sizeof(GF_M2TS_AdaptationField));
		//this will stop you when processing invalid (yet existing) mpeg2ts streams in debug
		assert( af_size<=183);
		if (af_size>183)
			GF_LOG(GF_LOG_WARNING, GF_LOG_CONTAINER, ("[MPEG-2 TS] TS Packet %d Detected wrong adaption field size %u when control value is 3\n", ts->pck_number, af_size));
		if (af_size) gf_m2ts_get_adaptation_field(ts, paf, data+5, af_size, hdr.pid);
		pos += 1+af_size;
		payload_size = 183 - af_size;
		break;
	/*adaptation only - still process in case of PCR*/
	case 2:
		af_size = data[4];
		if (af_size != 183) {
			GF_LOG(GF_LOG_WARNING, GF_LOG_CONTAINER, ("[MPEG-2 TS] TS Packet %d AF size is %d when it must be 183 for AF type 2\n", ts->pck_number, af_size));
			return GF_CORRUPTED_DATA;
		}
		paf = &af;
		memset(paf, 0, sizeof(GF_M2TS_AdaptationField));
		gf_m2ts_get_adaptation_field(ts, paf, data+5, af_size, hdr.pid);
		payload_size = 0;
		/*no payload and no PCR, return*/
		if (!paf->PCR_flag)
			return GF_OK;
		break;
	/*reserved*/
	case 0:
		return GF_OK;
	default:
		break;
	}
	data += pos;

	/*PAT*/
	if (hdr.pid == GF_M2TS_PID_PAT) {
		gf_m2ts_gather_section(ts, ts->pat, NULL, &hdr, data, payload_size);
		return GF_OK;
	}

	es = ts->ess[hdr.pid];
	//we work in split mode
	if (ts->split_mode) {
		GF_M2TS_TSPCK tspck;
		//process PMT table
		if (es && (es->flags & GF_M2TS_ES_IS_PMT)) {
			GF_M2TS_SECTION_ES *ses = (GF_M2TS_SECTION_ES *)es;
			if (ses->sec) gf_m2ts_gather_section(ts, ses->sec, ses, &hdr, data, payload_size);
		}
		//and forward every packet other than PAT
		tspck.stream = es;
		tspck.pid = hdr.pid;
		tspck.data = data - pos;
		ts->on_event(ts, GF_M2TS_EVT_PCK, &tspck);
		return GF_OK;
	}

	if (hdr.pid == GF_M2TS_PID_CAT) {
		gf_m2ts_gather_section(ts, ts->cat, NULL, &hdr, data, payload_size);
		return GF_OK;
	}

	if (paf && paf->PCR_flag) {
		if (!es) {
			u32 i, j;
			for(i=0; i<gf_list_count(ts->programs); i++) {
				GF_M2TS_PES *first_pes = NULL;
				GF_M2TS_Program *program = (GF_M2TS_Program *)gf_list_get(ts->programs,i);
				if(program->pcr_pid != hdr.pid) continue;
				for (j=0; j<gf_list_count(program->streams); j++) {
					GF_M2TS_PES *pes = (GF_M2TS_PES *) gf_list_get(program->streams, j);
					if (pes->flags & GF_M2TS_INHERIT_PCR) {
						ts->ess[hdr.pid] = (GF_M2TS_ES *) pes;
						pes->flags |= GF_M2TS_FAKE_PCR;
						break;
					}
					if (pes->flags & GF_M2TS_ES_IS_PES) {
						first_pes = pes;
					}
				}
				//non found, use the first media stream as a PCR destination - Q: is it legal to have PCR only streams not declared in PMT ?
				if (!es && first_pes) {
					es = (GF_M2TS_ES *) first_pes;
					first_pes->flags |= GF_M2TS_FAKE_PCR;
				}
				break;
			}
			if (!es)
				es = ts->ess[hdr.pid];
		}
		if (es) {
			GF_M2TS_PES_PCK pck;
			s64 prev_diff_in_us;
			Bool discontinuity;
			s32 cc = -1;

			if (es->flags & GF_M2TS_FAKE_PCR) {
				cc = es->program->pcr_cc;
				es->program->pcr_cc = hdr.continuity_counter;
			}
			else if (es->flags & GF_M2TS_ES_IS_PES) cc = ((GF_M2TS_PES*)es)->cc;
			else if (((GF_M2TS_SECTION_ES*)es)->sec) cc = ((GF_M2TS_SECTION_ES*)es)->sec->cc;

			discontinuity = paf->discontinuity_indicator;
			if ((cc>=0) && es->program->before_last_pcr_value) {
				//no increment of CC if AF only packet
				if (hdr.adaptation_field == 2) {
					if (hdr.continuity_counter != cc) {
						discontinuity = GF_TRUE;
					}
				} else if (hdr.continuity_counter != ((cc + 1) & 0xF)) {
					discontinuity = GF_TRUE;
				}
			}

			memset(&pck, 0, sizeof(GF_M2TS_PES_PCK));
			prev_diff_in_us = (s64) (es->program->last_pcr_value /27- es->program->before_last_pcr_value/27);
			es->program->before_last_pcr_value = es->program->last_pcr_value;
			es->program->before_last_pcr_value_pck_number = es->program->last_pcr_value_pck_number;
			es->program->last_pcr_value_pck_number = ts->pck_number;
			es->program->last_pcr_value = paf->PCR_base * 300 + paf->PCR_ext;
			if (!es->program->last_pcr_value) es->program->last_pcr_value =  1;

			GF_LOG(GF_LOG_DEBUG, GF_LOG_CONTAINER, ("[MPEG-2 TS] PID %d PCR found "LLU" ("LLU" at 90kHz) - PCR diff is %d us\n", hdr.pid, es->program->last_pcr_value, es->program->last_pcr_value/300, (s32) (es->program->last_pcr_value - es->program->before_last_pcr_value)/27 ));

			pck.PTS = es->program->last_pcr_value;
			pck.stream = (GF_M2TS_PES *)es;

			//try to ignore all discontinuities that are less than 200 ms (seen in some HLS setup ...)
			if (discontinuity) {
				s64 diff_in_us = (s64) (es->program->last_pcr_value - es->program->before_last_pcr_value) / 27;
				u64 diff = ABS(diff_in_us - prev_diff_in_us);

				if ((diff_in_us<0) && (diff_in_us >= -200000)) {
					GF_LOG(GF_LOG_WARNING, GF_LOG_CONTAINER, ("[MPEG-2 TS] PID %d new PCR, with discontinuity signaled, is less than previously received PCR (diff %d us) but not too large, trying to ignore discontinuity\n", hdr.pid, diff_in_us));
				}

				//ignore PCR discontinuity indicator if PCR found is larger than previously received PCR and diffence between PCR before and after discontinuity indicator is smaller than 50ms
				else if ((diff_in_us > 0) && (diff < 200000)) {
					GF_LOG(GF_LOG_DEBUG, GF_LOG_CONTAINER, ("[MPEG-2 TS] PID %d PCR discontinuity signaled but diff is small (diff %d us - PCR diff %d vs prev PCR diff %d) - ignore it\n", hdr.pid, diff, diff_in_us, prev_diff_in_us));
				} else if (paf->discontinuity_indicator) {
					GF_LOG(GF_LOG_DEBUG, GF_LOG_CONTAINER, ("[MPEG-2 TS] PID %d PCR discontinuity signaled (diff %d us - PCR diff %d vs prev PCR diff %d)\n", hdr.pid, diff, diff_in_us, prev_diff_in_us));
					pck.flags = GF_M2TS_PES_PCK_DISCONTINUITY;
				} else {
					GF_LOG(GF_LOG_WARNING, GF_LOG_CONTAINER, ("[MPEG-2 TS] PID %d PCR discontinuity not signaled (diff %d us - PCR diff %d vs prev PCR diff %d)\n", hdr.pid, diff, diff_in_us, prev_diff_in_us));
					pck.flags = GF_M2TS_PES_PCK_DISCONTINUITY;
				}
			}
			else if ( (es->program->last_pcr_value < es->program->before_last_pcr_value) ) {
				s64 diff_in_us = (s64) (es->program->last_pcr_value - es->program->before_last_pcr_value) / 27;
				//if less than 200 ms before PCR loop at the last PCR, this is a PCR loop
				if (GF_M2TS_MAX_PCR - es->program->before_last_pcr_value < 5400000 /*2*2700000*/) {
					GF_LOG(GF_LOG_INFO, GF_LOG_CONTAINER, ("[MPEG-2 TS] PID %d PCR loop found from "LLU" to "LLU" \n", hdr.pid, es->program->before_last_pcr_value, es->program->last_pcr_value));
				} else if ((diff_in_us<0) && (diff_in_us >= -200000)) {
					GF_LOG(GF_LOG_WARNING, GF_LOG_CONTAINER, ("[MPEG-2 TS] PID %d new PCR, without discontinuity signaled, is less than previously received PCR (diff %d us) but not too large, trying to ignore discontinuity\n", hdr.pid, diff_in_us));
				} else {
					GF_LOG(GF_LOG_WARNING, GF_LOG_CONTAINER, ("[MPEG-2 TS] PID %d PCR found "LLU" is less than previously received PCR "LLU" (PCR diff %g sec) but no discontinuity signaled\n", hdr.pid, es->program->last_pcr_value, es->program->before_last_pcr_value, (GF_M2TS_MAX_PCR - es->program->before_last_pcr_value + es->program->last_pcr_value) / 27000000.0));

					pck.flags = GF_M2TS_PES_PCK_DISCONTINUITY;
				}
			}

			if (pck.flags & GF_M2TS_PES_PCK_DISCONTINUITY) {
				gf_m2ts_reset_parsers_for_program(ts, es->program);
			}

			if (ts->on_event) {
				ts->on_event(ts, GF_M2TS_EVT_PES_PCR, &pck);
			}
		}
	}

	/*check for DVB reserved PIDs*/
	if (!es) {
		if (hdr.pid == GF_M2TS_PID_SDT_BAT_ST) {
			gf_m2ts_gather_section(ts, ts->sdt, NULL, &hdr, data, payload_size);
			return GF_OK;
		} else if (hdr.pid == GF_M2TS_PID_NIT_ST) {
			/*ignore them, unused at application level*/
			gf_m2ts_gather_section(ts, ts->nit, NULL, &hdr, data, payload_size);
			return GF_OK;
		} else if (hdr.pid == GF_M2TS_PID_EIT_ST_CIT) {
			/* ignore EIT messages for the moment */
			gf_m2ts_gather_section(ts, ts->eit, NULL, &hdr, data, payload_size);
			return GF_OK;
		} else if (hdr.pid == GF_M2TS_PID_TDT_TOT_ST) {
			gf_m2ts_gather_section(ts, ts->tdt_tot, NULL, &hdr, data, payload_size);
		} else {
			/* ignore packet */
		}
	} else if (es->flags & GF_M2TS_ES_IS_SECTION) { 	/* The stream uses sections to carry its payload */
		GF_M2TS_SECTION_ES *ses = (GF_M2TS_SECTION_ES *)es;
		if (ses->sec) gf_m2ts_gather_section(ts, ses->sec, ses, &hdr, data, payload_size);
	} else {
		GF_M2TS_PES *pes = (GF_M2TS_PES *)es;
		/* regular stream using PES packets */
		if (pes->reframe && payload_size) gf_m2ts_process_pes(ts, pes, &hdr, data, payload_size, paf);
	}

	return GF_OK;
}

GF_EXPORT
GF_Err gf_m2ts_process_data(GF_M2TS_Demuxer *ts, u8 *data, u32 data_size)
{
	GF_Err e=GF_OK;
	u32 pos, pck_size;
	Bool is_align = 1;

	if (ts->buffer_size) {
		//we are sync, copy remaining bytes
		if ( (ts->buffer[0]==0x47) && (ts->buffer_size<200)) {
			pck_size = ts->prefix_present ? 192 : 188;

			if (ts->alloc_size < 200) {
				ts->alloc_size = 200;
				ts->buffer = (char*)gf_realloc(ts->buffer, sizeof(char)*ts->alloc_size);
			}
			memcpy(ts->buffer + ts->buffer_size, data, pck_size - ts->buffer_size);
			e |= gf_m2ts_process_packet(ts, (unsigned char *)ts->buffer);
			data += (pck_size - ts->buffer_size);
			data_size = data_size - (pck_size - ts->buffer_size);
		}
		//not sync, copy over the complete buffer
		else {
			if (ts->alloc_size < ts->buffer_size+data_size) {
				ts->alloc_size = ts->buffer_size+data_size;
				ts->buffer = (char*)gf_realloc(ts->buffer, sizeof(char)*ts->alloc_size);
			}
			memcpy(ts->buffer + ts->buffer_size, data, sizeof(char)*data_size);
			ts->buffer_size += data_size;
			is_align = 0;
			data = ts->buffer;
			data_size = ts->buffer_size;
		}
	}

	/*sync input data*/
	pos = gf_m2ts_sync(ts, data, data_size, is_align);
	if (pos==data_size) {
		if (is_align) {
			if (ts->alloc_size<data_size) {
				ts->buffer = (char*)gf_realloc(ts->buffer, sizeof(char)*data_size);
				ts->alloc_size = data_size;
			}
			memcpy(ts->buffer, data, sizeof(char)*data_size);
			ts->buffer_size = data_size;
		}
		return GF_OK;
	}
	pck_size = ts->prefix_present ? 192 : 188;
	for (;;) {
		/*wait for a complete packet*/
		if (data_size < pos  + pck_size) {
			ts->buffer_size = data_size - pos;
			data += pos;
			if (!ts->buffer_size) {
				return e;
			}
			assert(ts->buffer_size<pck_size);

			if (is_align) {
				u32 s = ts->buffer_size;
				if (s<200) s = 200;

				if (ts->alloc_size < s) {
					ts->alloc_size = s;
					ts->buffer = (char*)gf_realloc(ts->buffer, sizeof(char)*ts->alloc_size);
				}
				memcpy(ts->buffer, data, sizeof(char)*ts->buffer_size);
			} else {
				memmove(ts->buffer, data, sizeof(char)*ts->buffer_size);
			}
			return e;
		}
		/*process*/
		e |= gf_m2ts_process_packet(ts, (unsigned char *)data + pos);
		pos += pck_size;
	}
	return e;
}

//unused
#if 0
GF_ESD *gf_m2ts_get_esd(GF_M2TS_ES *es)
{
	GF_ESD *esd;
	u32 k, esd_count;

	esd = NULL;
	if (es->program->pmt_iod && es->program->pmt_iod->ESDescriptors) {
		esd_count = gf_list_count(es->program->pmt_iod->ESDescriptors);
		for (k = 0; k < esd_count; k++) {
			GF_ESD *esd_tmp = (GF_ESD *)gf_list_get(es->program->pmt_iod->ESDescriptors, k);
			if (esd_tmp->ESID != es->mpeg4_es_id) continue;
			esd = esd_tmp;
			break;
		}
	}

	if (!esd && es->program->additional_ods) {
		u32 od_count, od_index;
		od_count = gf_list_count(es->program->additional_ods);
		for (od_index = 0; od_index < od_count; od_index++) {
			GF_ObjectDescriptor *od = (GF_ObjectDescriptor *)gf_list_get(es->program->additional_ods, od_index);
			esd_count = gf_list_count(od->ESDescriptors);
			for (k = 0; k < esd_count; k++) {
				GF_ESD *esd_tmp = (GF_ESD *)gf_list_get(od->ESDescriptors, k);
				if (esd_tmp->ESID != es->mpeg4_es_id) continue;
				esd = esd_tmp;
				break;
			}
		}
	}

	return esd;
}
void gf_m2ts_set_segment_switch(GF_M2TS_Demuxer *ts)
{
	u32 i;
	for (i=0; i<GF_M2TS_MAX_STREAMS; i++) {
		GF_M2TS_ES *es = (GF_M2TS_ES *) ts->ess[i];
		if (!es) continue;
		es->flags |= GF_M2TS_ES_IGNORE_NEXT_DISCONTINUITY;
	}
}


#endif


GF_EXPORT
void gf_m2ts_reset_parsers_for_program(GF_M2TS_Demuxer *ts, GF_M2TS_Program *prog)
{
	u32 i;

	for (i=0; i<GF_M2TS_MAX_STREAMS; i++) {
		GF_M2TS_ES *es = (GF_M2TS_ES *) ts->ess[i];
		if (!es) continue;
		if (prog && (es->program != prog) ) continue;

		if (es->flags & GF_M2TS_ES_IS_SECTION) {
			GF_M2TS_SECTION_ES *ses = (GF_M2TS_SECTION_ES *)es;
			gf_m2ts_section_filter_reset(ses->sec);
		} else {
			GF_M2TS_PES *pes = (GF_M2TS_PES *)es;
			if (!pes || (pes->pid==pes->program->pmt_pid)) continue;
			pes->cc = -1;
			pes->pck_data_len = 0;
			if (pes->prev_data) gf_free(pes->prev_data);
			pes->prev_data = NULL;
			pes->prev_data_len = 0;
			pes->PTS = pes->DTS = 0;
//			pes->prev_PTS = 0;
//			pes->first_dts = 0;
			pes->pes_len = pes->pes_end_packet_number = pes->pes_start_packet_number = 0;
			if (pes->temi_tc_desc) gf_free(pes->temi_tc_desc);
			pes->temi_tc_desc = NULL;
			pes->temi_tc_desc_len = pes->temi_tc_desc_alloc_size = 0;

			pes->before_last_pcr_value = pes->before_last_pcr_value_pck_number = 0;
			pes->last_pcr_value = pes->last_pcr_value_pck_number = 0;
			if (pes->program->pcr_pid==pes->pid) {
				pes->program->last_pcr_value = pes->program->last_pcr_value_pck_number = 0;
				pes->program->before_last_pcr_value = pes->program->before_last_pcr_value_pck_number = 0;
			}
		}
	}
}

GF_EXPORT
void gf_m2ts_reset_parsers(GF_M2TS_Demuxer *ts)
{
	gf_m2ts_reset_parsers_for_program(ts, NULL);

	ts->pck_number = 0;

	gf_m2ts_section_filter_reset(ts->cat);
	gf_m2ts_section_filter_reset(ts->pat);
	gf_m2ts_section_filter_reset(ts->sdt);
	gf_m2ts_section_filter_reset(ts->nit);
	gf_m2ts_section_filter_reset(ts->eit);
	gf_m2ts_section_filter_reset(ts->tdt_tot);

}


#if 0 //unused
u32 gf_m2ts_pes_get_framing_mode(GF_M2TS_PES *pes)
{
	if (pes->flags & GF_M2TS_ES_IS_SECTION) {
		if (pes->flags & GF_M2TS_ES_IS_SL) {
			if ( ((GF_M2TS_SECTION_ES *)pes)->sec->process_section == NULL)
				return GF_M2TS_PES_FRAMING_DEFAULT;

		}
		return GF_M2TS_PES_FRAMING_SKIP_NO_RESET;
	}

	if (!pes->reframe ) return GF_M2TS_PES_FRAMING_SKIP_NO_RESET;
	if (pes->reframe == gf_m2ts_reframe_default) return GF_M2TS_PES_FRAMING_RAW;
	if (pes->reframe == gf_m2ts_reframe_reset) return GF_M2TS_PES_FRAMING_SKIP;
	return GF_M2TS_PES_FRAMING_DEFAULT;
}
#endif


GF_EXPORT
GF_Err gf_m2ts_set_pes_framing(GF_M2TS_PES *pes, GF_M2TSPesFraming mode)
{
	if (!pes) return GF_BAD_PARAM;

	GF_LOG(GF_LOG_DEBUG, GF_LOG_CONTAINER, ("[MPEG-2 TS] Setting pes framing mode of PID %d to %d\n", pes->pid, mode) );
	/*ignore request for section PIDs*/
	if (pes->flags & GF_M2TS_ES_IS_SECTION) {
		if (pes->flags & GF_M2TS_ES_IS_SL) {
			if (mode==GF_M2TS_PES_FRAMING_DEFAULT) {
				((GF_M2TS_SECTION_ES *)pes)->sec->process_section = gf_m2ts_process_mpeg4section;
			} else {
				((GF_M2TS_SECTION_ES *)pes)->sec->process_section = NULL;
			}
		}
		return GF_OK;
	}

	if (pes->pid==pes->program->pmt_pid) return GF_BAD_PARAM;

	//if component reuse, disable previous pes
	if ((mode > GF_M2TS_PES_FRAMING_SKIP) && (pes->program->ts->ess[pes->pid] != (GF_M2TS_ES *) pes)) {
		GF_M2TS_PES *o_pes = (GF_M2TS_PES *) pes->program->ts->ess[pes->pid];
		if (o_pes->flags & GF_M2TS_ES_IS_PES)
			gf_m2ts_set_pes_framing(o_pes, GF_M2TS_PES_FRAMING_SKIP);

		GF_LOG(GF_LOG_INFO, GF_LOG_CONTAINER, ("[MPEG-2 TS] Reassinging PID %d from program %d to program %d\n", pes->pid, o_pes->program->number, pes->program->number) );
		pes->program->ts->ess[pes->pid] = (GF_M2TS_ES *) pes;
	}

	switch (mode) {
	case GF_M2TS_PES_FRAMING_RAW:
		pes->reframe = gf_m2ts_reframe_default;
		break;
	case GF_M2TS_PES_FRAMING_SKIP:
		pes->reframe = gf_m2ts_reframe_reset;
		break;
	case GF_M2TS_PES_FRAMING_SKIP_NO_RESET:
		pes->reframe = NULL;
		break;
	case GF_M2TS_PES_FRAMING_DEFAULT:
	default:
		switch (pes->stream_type) {
		case GF_M2TS_VIDEO_MPEG1:
		case GF_M2TS_VIDEO_MPEG2:
		case GF_M2TS_VIDEO_H264:
		case GF_M2TS_VIDEO_SVC:
		case GF_M2TS_VIDEO_HEVC:
		case GF_M2TS_VIDEO_HEVC_TEMPORAL:
		case GF_M2TS_VIDEO_HEVC_MCTS:
		case GF_M2TS_VIDEO_SHVC:
		case GF_M2TS_VIDEO_SHVC_TEMPORAL:
		case GF_M2TS_VIDEO_MHVC:
		case GF_M2TS_VIDEO_MHVC_TEMPORAL:
		case GF_M2TS_AUDIO_MPEG1:
		case GF_M2TS_AUDIO_MPEG2:
		case GF_M2TS_AUDIO_AAC:
		case GF_M2TS_AUDIO_LATM_AAC:
		case GF_M2TS_AUDIO_AC3:
		case GF_M2TS_AUDIO_EC3:
		case 0xA1:
			//for all our supported codec types, use a reframer filter
			pes->reframe = gf_m2ts_reframe_default;
			break;

		case GF_M2TS_PRIVATE_DATA:
			/* TODO: handle DVB subtitle streams */
			break;
		case GF_M2TS_METADATA_ID3_HLS:
			//TODO
			pes->reframe = gf_m2ts_reframe_id3_pes;
			break;
		default:
			pes->reframe = gf_m2ts_reframe_default;
			break;
		}
		break;
	}
	return GF_OK;
}

GF_EXPORT
GF_M2TS_Demuxer *gf_m2ts_demux_new()
{
	GF_M2TS_Demuxer *ts;

	GF_SAFEALLOC(ts, GF_M2TS_Demuxer);
	if (!ts) return NULL;
	ts->programs = gf_list_new();
	ts->SDTs = gf_list_new();

	ts->pat = gf_m2ts_section_filter_new(gf_m2ts_process_pat, 0);
	ts->cat = gf_m2ts_section_filter_new(gf_m2ts_process_cat, 0);
	ts->sdt = gf_m2ts_section_filter_new(gf_m2ts_process_sdt, 1);
	ts->nit = gf_m2ts_section_filter_new(gf_m2ts_process_nit, 0);
	ts->eit = gf_m2ts_section_filter_new(NULL/*gf_m2ts_process_eit*/, 1);
	ts->tdt_tot = gf_m2ts_section_filter_new(gf_m2ts_process_tdt_tot, 1);

#ifdef GPAC_ENABLE_MPE
	gf_dvb_mpe_init(ts);
#endif

	ts->nb_prog_pmt_received = 0;
	ts->ChannelAppList = gf_list_new();
	return ts;
}

GF_EXPORT
void gf_m2ts_demux_dmscc_init(GF_M2TS_Demuxer *ts) {

	char temp_dir[GF_MAX_PATH];
	u32 length;
	GF_Err e;

	ts->dsmcc_controler = gf_list_new();
	ts->process_dmscc = 1;

	strcpy(temp_dir, gf_get_default_cache_directory() );
	length = (u32) strlen(temp_dir);
	if(temp_dir[length-1] == GF_PATH_SEPARATOR) {
		temp_dir[length-1] = 0;
	}

	ts->dsmcc_root_dir = (char*)gf_calloc(strlen(temp_dir)+strlen("CarouselData")+2,sizeof(char));
	sprintf(ts->dsmcc_root_dir,"%s%cCarouselData",temp_dir,GF_PATH_SEPARATOR);
	e = gf_mkdir(ts->dsmcc_root_dir);
	if(e) {
		GF_LOG(GF_LOG_INFO, GF_LOG_CONTAINER, ("[Process DSMCC] Error during the creation of the directory %s \n",ts->dsmcc_root_dir));
	}

}

GF_EXPORT
void gf_m2ts_demux_del(GF_M2TS_Demuxer *ts)
{
	u32 i;
	if (ts->pat) gf_m2ts_section_filter_del(ts->pat);
	if (ts->cat) gf_m2ts_section_filter_del(ts->cat);
	if (ts->sdt) gf_m2ts_section_filter_del(ts->sdt);
	if (ts->nit) gf_m2ts_section_filter_del(ts->nit);
	if (ts->eit) gf_m2ts_section_filter_del(ts->eit);
	if (ts->tdt_tot) gf_m2ts_section_filter_del(ts->tdt_tot);

	for (i=0; i<GF_M2TS_MAX_STREAMS; i++) {
		//bacause of pure PCR streams, en ES might be reassigned on 2 PIDs, one for the ES and one for the PCR
		if (ts->ess[i] && (ts->ess[i]->pid==i)) {
			gf_m2ts_es_del(ts->ess[i], ts);
		}
	}
	if (ts->buffer) gf_free(ts->buffer);
	while (gf_list_count(ts->programs)) {
		GF_M2TS_Program *p = (GF_M2TS_Program *)gf_list_last(ts->programs);
		gf_list_rem_last(ts->programs);

		while (gf_list_count(p->streams)) {
			GF_M2TS_PES *es = (GF_M2TS_PES *)gf_list_last(p->streams);
			gf_list_rem_last(p->streams);
			gf_free(es);
		}
		gf_list_del(p->streams);
		/*reset OD list*/
		if (p->additional_ods) {
			gf_odf_desc_list_del(p->additional_ods);
			gf_list_del(p->additional_ods);
		}
		if (p->pmt_iod) gf_odf_desc_del((GF_Descriptor *)p->pmt_iod);
		if (p->metadata_pointer_descriptor)	gf_m2ts_metadata_pointer_descriptor_del(p->metadata_pointer_descriptor);
		gf_free(p);
	}
	gf_list_del(ts->programs);

	if (ts->TDT_time) gf_free(ts->TDT_time);
	gf_m2ts_reset_sdt(ts);
	if (ts->tdt_tot)
		gf_list_del(ts->SDTs);

#ifdef GPAC_ENABLE_MPE
	gf_dvb_mpe_shutdown(ts);
#endif

	if (ts->dsmcc_controler) {
		if (gf_list_count(ts->dsmcc_controler)) {
#ifdef GPAC_ENABLE_DSMCC
			GF_M2TS_DSMCC_OVERLORD* dsmcc_overlord = (GF_M2TS_DSMCC_OVERLORD*)gf_list_get(ts->dsmcc_controler,0);
			gf_cleanup_dir(dsmcc_overlord->root_dir);
			gf_rmdir(dsmcc_overlord->root_dir);
			gf_m2ts_delete_dsmcc_overlord(dsmcc_overlord);
			if(ts->dsmcc_root_dir) {
				gf_free(ts->dsmcc_root_dir);
			}
#endif
		}
		gf_list_del(ts->dsmcc_controler);
	}

	while(gf_list_count(ts->ChannelAppList)) {
#ifdef GPAC_ENABLE_DSMCC
		GF_M2TS_CHANNEL_APPLICATION_INFO* ChanAppInfo = (GF_M2TS_CHANNEL_APPLICATION_INFO*)gf_list_get(ts->ChannelAppList,0);
		gf_m2ts_delete_channel_application_info(ChanAppInfo);
		gf_list_rem(ts->ChannelAppList,0);
#endif
	}
	gf_list_del(ts->ChannelAppList);

	if (ts->dsmcc_root_dir) gf_free(ts->dsmcc_root_dir);
	gf_free(ts);
}

#if 0//unused
void gf_m2ts_print_info(GF_M2TS_Demuxer *ts)
{
#ifdef GPAC_ENABLE_MPE
	gf_m2ts_print_mpe_info(ts);
#endif
}
#endif

#define M2TS_PROBE_SIZE	188000
static Bool gf_m2ts_probe_buffer(char *buf, u32 size)
{
	GF_Err e;
	GF_M2TS_Demuxer *ts;
	u32 lt;

	lt = gf_log_get_tool_level(GF_LOG_CONTAINER);
	gf_log_set_tool_level(GF_LOG_CONTAINER, GF_LOG_QUIET);

	ts = gf_m2ts_demux_new();
	e = gf_m2ts_process_data(ts, buf, size);
	if (!ts->pck_number) e = GF_BAD_PARAM;
	gf_m2ts_demux_del(ts);

	gf_log_set_tool_level(GF_LOG_CONTAINER, lt);

	if (e) return GF_FALSE;
	return GF_TRUE;

}
GF_EXPORT
Bool gf_m2ts_probe_file(const char *fileName)
{
	char buf[M2TS_PROBE_SIZE];
	u32 size;

	if (!strncmp(fileName, "gmem://", 7)) {
		u8 *mem_address;
		if (gf_blob_get_data(fileName, &mem_address, &size) != GF_OK) {
			return GF_FALSE;
		}
		if (size>M2TS_PROBE_SIZE) size = M2TS_PROBE_SIZE;
		memcpy(buf, mem_address, size);
	} else {
		FILE *t = gf_fopen(fileName, "rb");
		if (!t) return 0;
		size = (u32) gf_fread(buf, M2TS_PROBE_SIZE, t);
		gf_fclose(t);
		if ((s32) size <= 0) return 0;
	}
	return gf_m2ts_probe_buffer(buf, size);
}

GF_EXPORT
Bool gf_m2ts_probe_data(const u8 *data, u32 size)
{
	size /= 188;
	size *= 188;
	if (!size) return GF_FALSE;
	return gf_m2ts_probe_buffer((char *) data, size);
}


static void rewrite_pts_dts(unsigned char *ptr, u64 TS)
{
	ptr[0] &= 0xf1;
	ptr[0] |= (unsigned char)((TS&0x1c0000000ULL)>>29);
	ptr[1]  = (unsigned char)((TS&0x03fc00000ULL)>>22);
	ptr[2] &= 0x1;
	ptr[2] |= (unsigned char)((TS&0x0003f8000ULL)>>14);
	ptr[3]  = (unsigned char)((TS&0x000007f80ULL)>>7);
	ptr[4] &= 0x1;
	ptr[4] |= (unsigned char)((TS&0x00000007fULL)<<1);

	assert(((u64)(ptr[0]&0xe)<<29) + ((u64)ptr[1]<<22) + ((u64)(ptr[2]&0xfe)<<14) + ((u64)ptr[3]<<7) + ((ptr[4]&0xfe)>>1) == TS);
}

#define ADJUST_TIMESTAMP(_TS) \
	if (_TS < (u64) -ts_shift) _TS = pcr_mod + _TS + ts_shift; \
	else _TS = _TS + ts_shift; \
	while (_TS > pcr_mod) _TS -= pcr_mod; \

GF_EXPORT
GF_Err gf_m2ts_restamp(u8 *buffer, u32 size, s64 ts_shift, u8 is_pes[GF_M2TS_MAX_STREAMS])
{
	u32 done = 0;
	u64 pcr_mod;
//	if (!ts_shift) return GF_OK;

	pcr_mod = 0x80000000;
	pcr_mod*=4;
	while (done + 188 <= size) {
		u8 *pesh;
		u8 *pck;
		u64 pcr_base=0, pcr_ext=0;
		u16 pid;
		u8 adaptation_field, adaptation_field_length;

		pck = (u8*) buffer+done;
		if (pck[0]!=0x47) {
			GF_LOG(GF_LOG_ERROR, GF_LOG_CONTAINER, ("[M2TS Restamp] Invalid sync byte %X\n", pck[0]));
			return GF_NON_COMPLIANT_BITSTREAM;
		}
		pid = ((pck[1] & 0x1f) <<8 ) + pck[2];

		adaptation_field_length = 0;
		adaptation_field = (pck[3] >> 4) & 0x3;
		if ((adaptation_field==2) || (adaptation_field==3)) {
			adaptation_field_length = pck[4];
			if ( pck[5]&0x10 /*PCR_flag*/) {
				pcr_base = (((u64)pck[6])<<25) + (pck[7]<<17) + (pck[8]<<9) + (pck[9]<<1) + (pck[10]>>7);
				pcr_ext  = ((pck[10]&1)<<8) + pck[11];

				ADJUST_TIMESTAMP(pcr_base);

				pck[6]  = (unsigned char)(0xff&(pcr_base>>25));
				pck[7]  = (unsigned char)(0xff&(pcr_base>>17));
				pck[8]  = (unsigned char)(0xff&(pcr_base>>9));
				pck[9]  = (unsigned char)(0xff&(pcr_base>>1));
				pck[10] = (unsigned char)(((0x1&pcr_base)<<7) | 0x7e | ((0x100&pcr_ext)>>8));
				if (pcr_ext != ((pck[10]&1)<<8) + pck[11]) {
					GF_LOG(GF_LOG_ERROR, GF_LOG_CONTAINER, ("[M2TS Restamp] Sanity check failed for PCR restamping\n"));
					return GF_IO_ERR;
				}
				pck[11] = (unsigned char)(0xff&pcr_ext);
			}
			/*add adaptation_field_length field*/
			adaptation_field_length++;
		}
		if (!is_pes[pid] || !(pck[1]&0x40)) {
			done+=188;
			continue;
		}

		pesh = &pck[4+adaptation_field_length];

		if ((pesh[0]==0x00) && (pesh[1]==0x00) && (pesh[2]==0x01)) {
			Bool has_pts, has_dts;
			if ((pesh[6]&0xc0)!=0x80) {
				done+=188;
				continue;
			}
			has_pts = (pesh[7]&0x80);
			has_dts = has_pts ? (pesh[7]&0x40) : 0;

			if (has_pts) {
				u64 PTS;
				if (((pesh[9]&0xe0)>>4)!=0x2) {
					GF_LOG(GF_LOG_WARNING, GF_LOG_CONTAINER, ("[M2TS Restamp] PID %4d: Wrong PES header, PTS decoding: '0010' expected\n", pid));
					done+=188;
					continue;
				}

				PTS = gf_m2ts_get_pts(pesh + 9);
				ADJUST_TIMESTAMP(PTS);
				rewrite_pts_dts(pesh+9, PTS);
			}

			if (has_dts) {
				u64 DTS = gf_m2ts_get_pts(pesh + 14);
				ADJUST_TIMESTAMP(DTS);
				rewrite_pts_dts(pesh+14, DTS);
			}
		} else {
			GF_LOG(GF_LOG_WARNING, GF_LOG_CONTAINER, ("[M2TS Restamp] PID %4d: Wrong PES not beginning with start code\n", pid));
		}
		done+=188;
	}
	return GF_OK;
}

#endif /*GPAC_DISABLE_MPEG2TS*/<|MERGE_RESOLUTION|>--- conflicted
+++ resolved
@@ -1171,28 +1171,11 @@
 		len = (u32) data[5];
 		while (info_length > first_loop_len) {
 			if (tag == GF_M2TS_MPEG4_IOD_DESCRIPTOR) {
-<<<<<<< HEAD
 				if ((len>2) && (len - 2 <= info_length)) {
 					u32 size;
 					GF_BitStream *iod_bs;
 					iod_bs = gf_bs_new((char *)data+8, len-2, GF_BITSTREAM_READ);
 					if (pmt->program->pmt_iod) gf_odf_desc_del((GF_Descriptor *)pmt->program->pmt_iod);
-=======
-				u32 size;
-				GF_BitStream *iod_bs;
-				if (len<2)
-					break;
-				iod_bs = gf_bs_new((char *)data+8, len-2, GF_BITSTREAM_READ);
-				if (pmt->program->pmt_iod) {
-					gf_odf_desc_del((GF_Descriptor *)pmt->program->pmt_iod);
-					pmt->program->pmt_iod = NULL;
-				}
-				e = gf_odf_parse_descriptor(iod_bs , (GF_Descriptor **) &pmt->program->pmt_iod, &size);
-				gf_bs_del(iod_bs );
-				if (pmt->program->pmt_iod && pmt->program->pmt_iod->tag != GF_ODF_IOD_TAG) {
-					GF_LOG( GF_LOG_ERROR, GF_LOG_CONTAINER, ("pmt iod has wrong tag %d\n", pmt->program->pmt_iod->tag) );
-					gf_odf_desc_del((GF_Descriptor *)pmt->program->pmt_iod);
->>>>>>> 546c0e3f
 					pmt->program->pmt_iod = NULL;
 					e = gf_odf_parse_descriptor(iod_bs , (GF_Descriptor **) &pmt->program->pmt_iod, &size);
 					gf_bs_del(iod_bs );
@@ -1248,11 +1231,7 @@
 	}
 
 	nb_hevc = nb_hevc_temp = nb_shvc = nb_shvc_temp = nb_mhvc = nb_mhvc_temp = 0;
-<<<<<<< HEAD
 	while (pos<data_size) {
-=======
-	while (data_size>4 && pos<data_size-5) {
->>>>>>> 546c0e3f
 		GF_M2TS_PES *pes = NULL;
 		GF_M2TS_SECTION_ES *ses = NULL;
 		GF_M2TS_ES *es = NULL;
