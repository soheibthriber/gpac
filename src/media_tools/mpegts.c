--- conflicted
+++ resolved
@@ -232,20 +232,12 @@
 	/*if first byte is sync assume we're sync*/
 	if (simple_check && (data[i]==0x47)) return 0;
 
-<<<<<<< HEAD
 	while (i < size) {
-		if (i+188 > size) return size;
+		if (i+192 >= size) return size;
 		if ((data[i]==0x47) && (data[i+188]==0x47))
 			break;
+		if (i+192 >= size) return size;
 		if ((data[i]==0x47) && (data[i+192]==0x47)) {
-=======
-	while (i<ts->buffer_size) {
-		if (i+188>=ts->buffer_size) return ts->buffer_size;
-		if ((ts->buffer[i]==0x47) && (ts->buffer[i+188]==0x47))
-			break;
-		if (i+192>=ts->buffer_size) return ts->buffer_size;
-		if ((ts->buffer[i]==0x47) && (ts->buffer[i+192]==0x47)) {
->>>>>>> 97f56860
 			ts->prefix_present = 1;
 			break;
 		}
