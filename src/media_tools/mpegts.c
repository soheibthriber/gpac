--- conflicted
+++ resolved
@@ -1256,7 +1256,6 @@
 		pid = ((data[1] & 0x1f) << 8) | data[2];
 		desc_len = ((data[3] & 0xf) << 8) | data[4];
 
-#if 0
 		if (!pid) {
 			GF_LOG(GF_LOG_ERROR, GF_LOG_CONTAINER, ("[MPEG-2 TS] Invalid PID 0 for es descriptor in PMT of program %d, reserved for PAT\n", pmt->pid) );
 			break;
@@ -1265,7 +1264,7 @@
 			GF_LOG(GF_LOG_ERROR, GF_LOG_CONTAINER, ("[MPEG-2 TS] Invalid PID 1 for es descriptor in PMT of program %d, reserved for CAT\n", pmt->pid) );
 			break;
 		}
-#endif
+
 		if (pid==pmt->pid) {
 			pmt_pid_reused = GF_TRUE;
 		} else {
@@ -1747,16 +1746,9 @@
 			if (!ts->nit) {
 				ts->nit = gf_m2ts_section_filter_new(gf_m2ts_process_nit, 0);
 			}
-<<<<<<< HEAD
 		} else if (!pid) {
 			GF_LOG(GF_LOG_ERROR, GF_LOG_CONTAINER, ("Broken PAT found reserved PID 0, ignoring\n", pid));
 		} else if (! ts->ess[pid]) {
-=======
-		} else if (ts->ess[pid]) {
-			GF_LOG(GF_LOG_WARNING, GF_LOG_CONTAINER, ("Redefinition of pmt for pid %d, ignoring\n", pid));
-			return;
-		} else {
->>>>>>> e90526f3
 			GF_SAFEALLOC(prog, GF_M2TS_Program);
 			if (!prog) {
 				GF_LOG(GF_LOG_ERROR, GF_LOG_CONTAINER, ("Fail to allocate program for pid %d\n", pid));
