--- conflicted
+++ resolved
@@ -276,11 +276,8 @@
 	attributes->type = MEDIA_TYPE_UNKNOWN;
 	attributes->min_media_sequence = 1;
 	attributes->version = 1;
-<<<<<<< HEAD
-=======
 	attributes->compatibility_version = 0;
 	attributes->key_method = DRM_NONE;
->>>>>>> 109908b2
 }
 
 static char** extract_attributes(const char *name, const char *line, const int num_attributes) {
