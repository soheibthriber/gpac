/*
 *			GPAC - Multimedia Framework C SDK
 *
 *			Authors: Jean Le Feuvre
 *			Copyright (c) Telecom ParisTech 2000-2020
 *					All rights reserved
 *
 *  This file is part of GPAC / Scene Management sub-project
 *
 *  GPAC is free software; you can redistribute it and/or modify
 *  it under the terms of the GNU Lesser General Public License as published by
 *  the Free Software Foundation; either version 2, or (at your option)
 *  any later version.
 *
 *  GPAC is distributed in the hope that it will be useful,
 *  but WITHOUT ANY WARRANTY; without even the implied warranty of
 *  MERCHANTABILITY or FITNESS FOR A PARTICULAR PURPOSE.  See the
 *  GNU Lesser General Public License for more details.
 *
 *  You should have received a copy of the GNU Lesser General Public
 *  License along with this library; see the file COPYING.  If not, write to
 *  the Free Software Foundation, 675 Mass Ave, Cambridge, MA 02139, USA.
 *
 */


#include <gpac/nodes_mpeg4.h>
#include <gpac/internal/swf_dev.h>
#include <gpac/avparse.h>

#ifndef GPAC_DISABLE_SWF_IMPORT


#include <zlib.h>

enum
{
	SWF_END = 0,
	SWF_SHOWFRAME = 1,
	SWF_DEFINESHAPE = 2,
	SWF_FREECHARACTER = 3,
	SWF_PLACEOBJECT = 4,
	SWF_REMOVEOBJECT = 5,
	SWF_DEFINEBITS = 6,
	SWF_DEFINEBITSJPEG = 6,
	SWF_DEFINEBUTTON = 7,
	SWF_JPEGTABLES = 8,
	SWF_SETBACKGROUNDCOLOR = 9,
	SWF_DEFINEFONT = 10,
	SWF_DEFINETEXT = 11,
	SWF_DOACTION = 12,
	SWF_DEFINEFONTINFO = 13,
	SWF_DEFINESOUND = 14,
	SWF_STARTSOUND = 15,
	SWF_DEFINEBUTTONSOUND = 17,
	SWF_SOUNDSTREAMHEAD = 18,
	SWF_SOUNDSTREAMBLOCK = 19,
	SWF_DEFINEBITSLOSSLESS = 20,
	SWF_DEFINEBITSJPEG2 = 21,
	SWF_DEFINESHAPE2 = 22,
	SWF_DEFINEBUTTONCXFORM = 23,
	SWF_PROTECT = 24,
	SWF_PLACEOBJECT2 = 26,
	SWF_REMOVEOBJECT2 = 28,
	SWF_DEFINESHAPE3 = 32,
	SWF_DEFINETEXT2 = 33,
	SWF_DEFINEBUTTON2 = 34,
	SWF_DEFINEBITSJPEG3 = 35,
	SWF_DEFINEBITSLOSSLESS2 = 36,
	SWF_DEFINEEDITTEXT = 37,
	SWF_DEFINEMOVIE = 38,
	SWF_DEFINESPRITE = 39,
	SWF_NAMECHARACTER = 40,
	SWF_SERIALNUMBER = 41,
	SWF_GENERATORTEXT = 42,
	SWF_FRAMELABEL = 43,
	SWF_SOUNDSTREAMHEAD2 = 45,
	SWF_DEFINEMORPHSHAPE = 46,
	SWF_DEFINEFONT2 = 48,
	SWF_TEMPLATECOMMAND = 49,
	SWF_GENERATOR3 = 51,
	SWF_EXTERNALFONT = 52,
	SWF_EXPORTASSETS = 56,
	SWF_IMPORTASSETS	= 57,
	SWF_ENABLEDEBUGGER = 58,
	SWF_MX0 = 59,
	SWF_MX1 = 60,
	SWF_MX2 = 61,
	SWF_MX3 = 62,
	SWF_MX4 = 63,
	SWF_REFLEX = 777
};


static void swf_init_decompress(SWFReader *read)
{
	u32 size, dst_size;
	uLongf destLen;
	char *src, *dst;

<<<<<<< HEAD
	assert(gf_bs_get_size(read->bs)-8 < 0x80000000); /*must fit within 32 bits*/
=======
	assert(gf_bs_get_size(read->bs)-8 < (u64)1<<31); /*must fit within 32 bits*/
>>>>>>> 5b37b21a
	size = (u32) gf_bs_get_size(read->bs)-8;
	dst_size = read->length;
	src = gf_malloc(sizeof(char)*size);
	dst = gf_malloc(sizeof(char)*dst_size);
	memset(dst, 0, sizeof(char)*8);
	gf_bs_read_data(read->bs, src, size);
	dst_size -= 8;
	destLen = (uLongf)dst_size;
	uncompress((Bytef *) dst+8, &destLen, (Bytef *) src, size);
	dst_size += 8;
	gf_free(src);
	read->mem = dst;
	gf_bs_del(read->bs);
	read->bs = gf_bs_new(read->mem, dst_size, GF_BITSTREAM_READ);
	gf_bs_skip_bytes(read->bs, 8);
}


static GF_Err swf_seek_file_to(SWFReader *read, u32 size)
{
	return gf_bs_seek(read->bs, size);
}

static u32 swf_get_file_pos(SWFReader *read)
{
	return (u32) gf_bs_get_position(read->bs);
}

static u32 swf_read_data(SWFReader *read, char *data, u32 data_size)
{
	return gf_bs_read_data(read->bs, data, data_size);
}

static u32 swf_read_int(SWFReader *read, u32 nbBits)
{
	return gf_bs_read_int(read->bs, nbBits);
}

static s32 swf_read_sint(SWFReader *read, u32 nbBits)
{
	u32 r = 0;
	u32 i;
	if (!nbBits)return 0;
	r = swf_read_int(read, 1) ? 0xFFFFFFFF : 0;
	for (i=1; i<nbBits; i++) {
		r <<= 1;
		r |= swf_read_int(read, 1);
	}
	return (s32) r;
}

static u32 swf_align(SWFReader *read)
{
	return gf_bs_align(read->bs);
}

static void swf_skip_data(SWFReader *read, u32 size)
{
	while (size && !read->ioerr) {
		swf_read_int(read, 8);
		size --;
	}
}

static void swf_get_rec(SWFReader *read, SWFRec *rc)
{
	u32 nbbits;
	swf_align(read);
	nbbits = swf_read_int(read, 5);
	rc->x = FLT2FIX( swf_read_sint(read, nbbits) * SWF_TWIP_SCALE );
	rc->w = FLT2FIX( swf_read_sint(read, nbbits) * SWF_TWIP_SCALE );
	rc->w -= rc->x;
	rc->y = FLT2FIX( swf_read_sint(read, nbbits) * SWF_TWIP_SCALE );
	rc->h = FLT2FIX( swf_read_sint(read, nbbits) * SWF_TWIP_SCALE );
	rc->h -= rc->y;
}

static u32 swf_get_32(SWFReader *read)
{
	u32 val, res;
	val = swf_read_int(read, 32);
	res = (val&0xFF);
	res <<=8;
	res |= ((val>>8)&0xFF);
	res<<=8;
	res |= ((val>>16)&0xFF);
	res<<=8;
	res|= ((val>>24)&0xFF);
	return res;
}

static u16 swf_get_16(SWFReader *read)
{
	u16 val, res;
	val = swf_read_int(read, 16);
	res = (val&0xFF);
	res <<=8;
	res |= ((val>>8)&0xFF);
	return res;
}

static s16 swf_get_s16(SWFReader *read)
{
	s16 val;
	u8 v1;
	v1 = swf_read_int(read, 8);
	val = swf_read_sint(read, 8);
	val = (val<<8)&0xFF00;
	val |= (v1&0xFF);
	return val;
}

static u32 swf_get_color(SWFReader *read)
{
	u32 res;
	res = 0xFF00;
	res |= swf_read_int(read, 8);
	res<<=8;
	res |= swf_read_int(read, 8);
	res<<=8;
	res |= swf_read_int(read, 8);
	return res;
}

static u32 swf_get_argb(SWFReader *read)
{
	u32 res, al;
	res = swf_read_int(read, 8);
	res<<=8;
	res |= swf_read_int(read, 8);
	res<<=8;
	res |= swf_read_int(read, 8);
	al = swf_read_int(read, 8);
	return ((al<<24) | res);
}

static u32 swf_get_matrix(SWFReader *read, GF_Matrix2D *mat)
{
	u32 bits_read;
	u32 flag, nb_bits;

	memset(mat, 0, sizeof(GF_Matrix2D));
	mat->m[0] = mat->m[4] = FIX_ONE;

	bits_read = swf_align(read);

	flag = swf_read_int(read, 1);
	bits_read += 1;
	if (flag) {
		nb_bits = swf_read_int(read, 5);
#ifdef GPAC_FIXED_POINT
		mat->m[0] = swf_read_sint(read, nb_bits);
		mat->m[4] = swf_read_sint(read, nb_bits);
#else
		mat->m[0] = (Float) swf_read_sint(read, nb_bits);
		mat->m[0] /= 0x10000;
		mat->m[4] = (Float) swf_read_sint(read, nb_bits);
		mat->m[4] /= 0x10000;
#endif
		bits_read += 5 + 2*nb_bits;
	}
	flag = swf_read_int(read, 1);
	bits_read += 1;
	if (flag) {
		nb_bits = swf_read_int(read, 5);
		/*WATCHOUT FOR ORDER*/
#ifdef GPAC_FIXED_POINT
		mat->m[3] = swf_read_sint(read, nb_bits);
		mat->m[1] = swf_read_sint(read, nb_bits);
#else
		mat->m[3] = (Float) swf_read_sint(read, nb_bits);
		mat->m[3] /= 0x10000;
		mat->m[1] = (Float) swf_read_sint(read, nb_bits);
		mat->m[1] /= 0x10000;
#endif
		bits_read += 5 + 2*nb_bits;
	}
	nb_bits = swf_read_int(read, 5);
	bits_read += 5 + 2*nb_bits;
	if (nb_bits) {
		mat->m[2] = FLT2FIX( swf_read_sint(read, nb_bits) * SWF_TWIP_SCALE );
		mat->m[5] = FLT2FIX( swf_read_sint(read, nb_bits) * SWF_TWIP_SCALE );
	}
	return bits_read;
}

#define SWF_COLOR_SCALE				(1/256.0f)

static void swf_get_colormatrix(SWFReader *read, GF_ColorMatrix *cmat)
{
	Bool has_add, has_mul;
	u32 nbbits;
	memset(cmat, 0, sizeof(GF_ColorMatrix));
	cmat->m[0] = cmat->m[6] = cmat->m[12] = cmat->m[18] = FIX_ONE;

	has_add = swf_read_int(read, 1);
	has_mul = swf_read_int(read, 1);
	nbbits = swf_read_int(read, 4);
	if (has_mul) {
		cmat->m[0] = FLT2FIX( swf_read_sint(read, nbbits) * SWF_COLOR_SCALE );
		cmat->m[6] = FLT2FIX( swf_read_sint(read, nbbits) * SWF_COLOR_SCALE );
		cmat->m[12] = FLT2FIX( swf_read_sint(read, nbbits) * SWF_COLOR_SCALE );
		cmat->m[18] = FLT2FIX( swf_read_sint(read, nbbits) * SWF_COLOR_SCALE );
	}
	if (has_add) {
		cmat->m[4] = FLT2FIX( swf_read_sint(read, nbbits) * SWF_COLOR_SCALE );
		cmat->m[9] = FLT2FIX( swf_read_sint(read, nbbits) * SWF_COLOR_SCALE );
		cmat->m[14] = FLT2FIX( swf_read_sint(read, nbbits) * SWF_COLOR_SCALE );
		cmat->m[19] = FLT2FIX( swf_read_sint(read, nbbits) * SWF_COLOR_SCALE );
	}
	cmat->identity = 0;
	if ((cmat->m[0] == cmat->m[6])
	        && (cmat->m[0] == cmat->m[12])
	        && (cmat->m[0] == cmat->m[18])
	        && (cmat->m[0] == FIX_ONE)
	        && (cmat->m[4] == cmat->m[9])
	        && (cmat->m[4] == cmat->m[14])
	        && (cmat->m[4] == cmat->m[19])
	        && (cmat->m[4] == 0))
		cmat->identity = 1;
}

static char *swf_get_string(SWFReader *read)
{
	char szName[1024];
	char *name;
	u32 i = 0;

	if (read->size>1024) {
		name = gf_malloc(sizeof(char)*read->size);
	} else {
		name = szName;
	}
	while (1) {
		name[i] = swf_read_int(read, 8);
		if (!name[i]) break;
		i++;
	}
	if (read->size>1024) {
		return gf_realloc(name, sizeof(char)*(strlen(name)+1));
	} else {
		return gf_strdup(szName);
	}
}

static SWFShapeRec *swf_new_shape_rec()
{
	SWFShapeRec *style;
	GF_SAFEALLOC(style, SWFShapeRec);
	if (!style) return NULL;
	GF_SAFEALLOC(style->path, SWFPath);
	if (!style->path) {
		gf_free(style);
		return NULL;
	}
	return style;
}

static SWFShapeRec *swf_clone_shape_rec(SWFShapeRec *old_sr)
{
	SWFShapeRec *new_sr = (SWFShapeRec *)gf_malloc(sizeof(SWFShapeRec));
	memcpy(new_sr, old_sr, sizeof(SWFShapeRec));
	new_sr->path = (SWFPath*)gf_malloc(sizeof(SWFPath));
	memset(new_sr->path, 0, sizeof(SWFPath));

	if (old_sr->nbGrad) {
		new_sr->grad_col = (u32*)gf_malloc(sizeof(u32) * old_sr->nbGrad);
		memcpy(new_sr->grad_col, old_sr->grad_col, sizeof(u32) * old_sr->nbGrad);
		new_sr->grad_ratio = (u8*)gf_malloc(sizeof(u8) * old_sr->nbGrad);
		memcpy(new_sr->grad_ratio, old_sr->grad_ratio, sizeof(u8) * old_sr->nbGrad);
	}
	return new_sr;
}

/*parse/append fill and line styles*/
static void swf_parse_styles(SWFReader *read, u32 revision, SWFShape *shape, u32 *bits_fill, u32 *bits_line)
{
	u32 i, j, count;
	SWFShapeRec *style;

	swf_align(read);

	/*get fill styles*/
	count = swf_read_int(read, 8);
	if (revision && (count== 0xFF)) count = swf_get_16(read);
	if (count) {
		for (i=0; i<count; i++) {
			style = swf_new_shape_rec();

			style->solid_col = 0xFF00FF00;
			style->type = swf_read_int(read, 8);

			/*gradient fill*/
			if (style->type & 0x10) {
				swf_get_matrix(read, &style->mat);
				swf_align(read);
				style->nbGrad = swf_read_int(read, 8);
				if (style->nbGrad) {
					style->grad_col = (u32 *) gf_malloc(sizeof(u32) * style->nbGrad);
					style->grad_ratio = (u8 *) gf_malloc(sizeof(u8) * style->nbGrad);
					for (j=0; j<style->nbGrad; j++) {
						style->grad_ratio[j] = swf_read_int(read, 8);
						if (revision==2) style->grad_col[j] = swf_get_argb(read);
						else style->grad_col[j] = swf_get_color(read);
					}
					style->solid_col = style->grad_col[0];

					/*make sure we have keys between 0 and 1.0 for BIFS (0 and 255 in swf)*/
					if (style->grad_ratio[0] != 0) {
						u32 *grad_col;
						u8 *grad_ratio;
						grad_ratio = (u8 *) gf_malloc(sizeof(u8) * (style->nbGrad+1));
						grad_col = (u32 *) gf_malloc(sizeof(u32) * (style->nbGrad+1));
						grad_col[0] = style->grad_col[0];
						grad_ratio[0] = 0;
						for (j=0; j<style->nbGrad; j++) {
							grad_col[j+1] = style->grad_col[j];
							grad_ratio[j+1] = style->grad_ratio[j];
						}
						gf_free(style->grad_col);
						style->grad_col = grad_col;
						gf_free(style->grad_ratio);
						style->grad_ratio = grad_ratio;
						style->nbGrad++;
					}
					if (style->grad_ratio[style->nbGrad-1] != 255) {
						u32 *grad_col = (u32*)gf_malloc(sizeof(u32) * (style->nbGrad+1));
						u8 *grad_ratio = (u8*)gf_malloc(sizeof(u8) * (style->nbGrad+1));
						memcpy(grad_col, style->grad_col, sizeof(u32) * style->nbGrad);
						memcpy(grad_ratio, style->grad_ratio, sizeof(u8) * style->nbGrad);
						grad_col[style->nbGrad] = style->grad_col[style->nbGrad-1];
						grad_ratio[style->nbGrad] = 255;
						gf_free(style->grad_col);
						style->grad_col = grad_col;
						gf_free(style->grad_ratio);
						style->grad_ratio = grad_ratio;
						style->nbGrad++;
					}

				} else {
					style->solid_col = 0xFF;
				}
			}
			/*bitmap fill*/
			else if (style->type & 0x40) {
				style->img_id = swf_get_16(read);
				if (style->img_id == 65535) {
					style->img_id = 0;
					style->type = 0;
					style->solid_col = 0xFF00FFFF;
				}
				swf_get_matrix(read, &style->mat);
			}
			/*solid fill*/
			else {
				if (revision==2) style->solid_col = swf_get_argb(read);
				else style->solid_col = swf_get_color(read);
			}
			gf_list_add(shape->fill_right, style);
			style = swf_clone_shape_rec(style);
			gf_list_add(shape->fill_left, style);
		}
	}

	swf_align(read);
	/*get line styles*/
	count = swf_read_int(read, 8);
	if (revision && (count==0xFF)) count = swf_get_16(read);
	if (count) {
		for (i=0; i<count; i++) {
			style = swf_new_shape_rec();
			gf_list_add(shape->lines, style);
			style->width = FLT2FIX( swf_get_16(read) * SWF_TWIP_SCALE );
			if (revision==2) style->solid_col = swf_get_argb(read);
			else style->solid_col = swf_get_color(read);
		}
	}

	swf_align(read);
	*bits_fill = swf_read_int(read, 4);
	*bits_line = swf_read_int(read, 4);
}

static void swf_path_realloc_pts(SWFPath *path, u32 nbPts)
{
	if (path)
		path->pts = (SFVec2f*)gf_realloc(path->pts, sizeof(SFVec2f) * (path->nbPts + nbPts));
}

static void swf_path_add_com(SWFShapeRec *sr, SFVec2f pt, SFVec2f ctr, u32 type)
{
	/*not an error*/
	if (!sr) return;

	sr->path->types = (u32*)gf_realloc(sr->path->types, sizeof(u32) * (sr->path->nbType+1));

	sr->path->types[sr->path->nbType] = type;
	switch (type) {
	case 2:
		swf_path_realloc_pts(sr->path, 2);
		sr->path->pts[sr->path->nbPts] = ctr;
		sr->path->pts[sr->path->nbPts+1] = pt;
		sr->path->nbPts+=2;
		break;
	case 1:
	default:
		swf_path_realloc_pts(sr->path, 1);
		sr->path->pts[sr->path->nbPts] = pt;
		sr->path->nbPts++;
		break;
	}
	sr->path->nbType++;
}

static void swf_referse_path(SWFPath *path)
{
	u32 i, j, pti, ptj;
	u32 *types;
	SFVec2f *pts;

	if (path->nbType<=1) return;

	types = (u32 *) gf_malloc(sizeof(u32) * path->nbType);
	pts = (SFVec2f *) gf_malloc(sizeof(SFVec2f) * path->nbPts);


	/*need first moveTo*/
	types[0] = 0;
	pts[0] = path->pts[path->nbPts - 1];
	pti = path->nbPts - 2;
	ptj = 1;
	j=1;

	for (i=0; i<path->nbType-1; i++) {
		types[j] = path->types[path->nbType - i - 1];
		switch (types[j]) {
		case 2:
			assert(ptj<=path->nbPts-2);
			pts[ptj] = path->pts[pti];
			pts[ptj+1] = path->pts[pti-1];
			pti-=2;
			ptj+=2;
			break;
		case 1:
			assert(ptj<=path->nbPts-1);
			pts[ptj] = path->pts[pti];
			pti--;
			ptj++;
			break;
		case 0:
			assert(ptj<=path->nbPts-1);
			pts[ptj] = path->pts[pti];
			pti--;
			ptj++;
			break;
		}
		j++;
	}
	gf_free(path->pts);
	path->pts = pts;
	gf_free(path->types);
	path->types = types;
}

static void swf_free_shape_rec(SWFShapeRec *ptr)
{
	if (ptr->grad_col) gf_free(ptr->grad_col);
	if (ptr->grad_ratio) gf_free(ptr->grad_ratio);
	if (ptr->path) {
		if (ptr->path->pts) gf_free(ptr->path->pts);
		if (ptr->path->types) gf_free(ptr->path->types);
		if (ptr->path->idx) gf_free(ptr->path->idx);
		gf_free(ptr->path);
	}
	gf_free(ptr);
}

static void swf_reset_rec_list(GF_List *recs)
{
	while (gf_list_count(recs)) {
		SWFShapeRec *tmp = (SWFShapeRec *)gf_list_get(recs, 0);
		gf_list_rem(recs, 0);
		swf_free_shape_rec(tmp);
	}
}

static void swf_append_path(SWFPath *a, SWFPath *b)
{
	if (b->nbType<=1) return;

	a->pts = (SFVec2f*)gf_realloc(a->pts, sizeof(SFVec2f) * (a->nbPts + b->nbPts));
	memcpy(&a->pts[a->nbPts], b->pts, sizeof(SFVec2f)*b->nbPts);
	a->nbPts += b->nbPts;

	a->types = (u32*)gf_realloc(a->types, sizeof(u32)*(a->nbType+ b->nbType));
	memcpy(&a->types[a->nbType], b->types, sizeof(u32)*b->nbType);
	a->nbType += b->nbType;
}

static void swf_path_add_type(SWFPath *path, u32 val)
{
	path->types = (u32*)gf_realloc(path->types, sizeof(u32) * (path->nbType + 1));
	path->types[path->nbType] = val;
	path->nbType++;
}

static void swf_resort_path(SWFPath *a, SWFReader *read)
{
	u32 idx, i, j;
	GF_List *paths;
	SWFPath *sorted, *p, *np;

	if (!a->nbType) return;

	paths = gf_list_new();
	GF_SAFEALLOC(sorted, SWFPath);
	if (!sorted) {
		GF_LOG(GF_LOG_ERROR, GF_LOG_PARSER, ("[SWF Parsing] Fail to allocate path for resorting\n"));
		return;
	}
	swf_path_realloc_pts(sorted, 1);
	sorted->pts[sorted->nbPts] = a->pts[0];
	sorted->nbPts++;
	swf_path_add_type(sorted, 0);
	gf_list_add(paths, sorted);

	/*1- split all paths*/
	idx = 1;
	for (i=1; i<a->nbType; i++) {
		switch (a->types[i]) {
		case 2:
			swf_path_realloc_pts(sorted, 2);
			sorted->pts[sorted->nbPts] = a->pts[idx];
			sorted->pts[sorted->nbPts+1] = a->pts[idx+1];
			sorted->nbPts+=2;
			swf_path_add_type(sorted, 2);
			idx += 2;
			break;
		case 1:
			swf_path_realloc_pts(sorted, 1);
			sorted->pts[sorted->nbPts] = a->pts[idx];
			sorted->nbPts+=1;
			swf_path_add_type(sorted, 1);
			idx += 1;
			break;
		case 0:
			GF_SAFEALLOC(sorted , SWFPath);
			swf_path_realloc_pts(sorted, 1);
			sorted->pts[sorted->nbPts] = a->pts[idx];
			sorted->nbPts++;
			swf_path_add_type(sorted, 0);
			gf_list_add(paths, sorted);
			idx += 1;
			break;
		}
	}

restart:
	for (i=0; i<gf_list_count(paths); i++) {
		p = (SWFPath*)gf_list_get(paths, i);

		for (j=i+1; j < gf_list_count(paths); j++) {
			np = (SWFPath*)gf_list_get(paths, j);

			/*check if any next subpath ends at the same place we're starting*/
			if ((np->pts[np->nbPts-1].x == p->pts[0].x) && (np->pts[np->nbPts-1].y == p->pts[0].y)) {
				u32 k;
				idx = 1;
				for (k=1; k<p->nbType; k++) {
					switch (p->types[k]) {
					case 2:
						swf_path_realloc_pts(np, 2);
						np->pts[np->nbPts] = p->pts[idx];
						np->pts[np->nbPts+1] = p->pts[idx+1];
						np->nbPts+=2;
						swf_path_add_type(np, 2);
						idx += 2;
						break;
					case 1:
						swf_path_realloc_pts(np, 1);
						np->pts[np->nbPts] = p->pts[idx];
						np->nbPts+=1;
						swf_path_add_type(np, 1);
						idx += 1;
						break;
					default:
						assert(0);
						break;
					}
				}
				gf_free(p->pts);
				gf_free(p->types);
				gf_free(p);
				gf_list_rem(paths, i);
				goto restart;
			}
			/*check if any next subpath starts at the same place we're ending*/
			else if ((p->pts[p->nbPts-1].x == np->pts[0].x) && (p->pts[p->nbPts-1].y == np->pts[0].y)) {
				u32 k;
				idx = 1;
				for (k=1; k<np->nbType; k++) {
					switch (np->types[k]) {
					case 2:
						swf_path_realloc_pts(p, 2);
						p->pts[p->nbPts] = np->pts[idx];
						p->pts[p->nbPts+1] = np->pts[idx+1];
						p->nbPts+=2;
						swf_path_add_type(p, 2);
						idx += 2;
						break;
					case 1:
						swf_path_realloc_pts(p, 1);
						p->pts[p->nbPts] = np->pts[idx];
						p->nbPts+=1;
						swf_path_add_type(p, 1);
						idx += 1;
						break;
					default:
						assert(0);
						break;
					}
				}
				gf_free(np->pts);
				gf_free(np->types);
				gf_free(np);
				gf_list_rem(paths, j);
				j--;
			}
		}
	}

	/*reassemble path*/
	gf_free(a->pts);
	gf_free(a->types);
	memset(a, 0, sizeof(SWFPath));

	while (gf_list_count(paths)) {
		sorted = (SWFPath*)gf_list_get(paths, 0);
		if (read->flat_limit==0) {
			swf_append_path(a, sorted);
		} else {
			Bool prev_is_line_to = 0;
			idx = 0;
			for (i=0; i<sorted->nbType; i++) {
				switch (sorted->types[i]) {
				case 2:
					swf_path_realloc_pts(a, 2);
					a->pts[a->nbPts] = sorted->pts[idx];
					a->pts[a->nbPts+1] = sorted->pts[idx+1];
					a->nbPts+=2;
					swf_path_add_type(a, 2);
					idx += 2;
					prev_is_line_to = 0;
					break;
				case 1:
					if (prev_is_line_to) {
						Fixed angle;
						Bool flatten = 0;
						SFVec2f v1, v2;
						v1.x = a->pts[a->nbPts-1].x - a->pts[a->nbPts-2].x;
						v1.y = a->pts[a->nbPts-1].y - a->pts[a->nbPts-2].y;
						v2.x = a->pts[a->nbPts-1].x - sorted->pts[idx].x;
						v2.y = a->pts[a->nbPts-1].y - sorted->pts[idx].y;

						angle = gf_mulfix(v1.x,v2.x) + gf_mulfix(v1.y,v2.y);
						/*get magnitudes*/
						v1.x = gf_v2d_len(&v1);
						v2.x = gf_v2d_len(&v2);
						if (!v1.x || !v2.x) flatten = 1;
						else {
							Fixed h_pi = GF_PI / 2;
							angle = gf_divfix(angle, gf_mulfix(v1.x, v2.x));
							if (angle + FIX_EPSILON >= FIX_ONE) angle = 0;
							else if (angle - FIX_EPSILON <= -FIX_ONE) angle = GF_PI;
							else angle = gf_acos(angle);

							if (angle<0) angle += h_pi;
							angle = ABSDIFF(angle, h_pi);
							if (angle < read->flat_limit) flatten = 1;
						}
						if (flatten) {
							a->pts[a->nbPts-1] = sorted->pts[idx];
							idx++;
							read->flatten_points++;
							break;
						}
					}
					swf_path_realloc_pts(a, 1);
					a->pts[a->nbPts] = sorted->pts[idx];
					a->nbPts+=1;
					swf_path_add_type(a, 1);
					idx += 1;
					prev_is_line_to = 1;
					break;
				case 0:
					swf_path_realloc_pts(a, 1);
					a->pts[a->nbPts] = sorted->pts[idx];
					a->nbPts+=1;
					swf_path_add_type(a, 0);
					idx += 1;
					prev_is_line_to = 0;
					break;
				}
			}
		}
		gf_free(sorted->pts);
		gf_free(sorted->types);
		gf_free(sorted);
		gf_list_rem(paths, 0);
	}
	gf_list_del(paths);
}

/*
	Notes on SWF->BIFS conversion - some ideas taken from libswfdec
	A single fillStyle has 2 associated path, one used for left fill, one for right fill
	This is then a 4 step process:
	1- blindly parse swf shape, and add point/lines to the proper left/right path
	2- for each fillStyles, revert the right path so that it becomes a left path
	3- concatenate left and right paths
	4- resort all subelements of the final path, making sure moveTo introduced by the SWF coding (due to style changes)
	are removed.
		Ex: if path is
			A->C, B->A, C->B = moveTo(A), lineTo(C), moveTo(B), lineTo (A), moveTo(C), lineTo(B)
		we restort and remove unneeded moves to get
			A->C->B = moveTo(A), lineTo(C), lineTo(B), lineTo(A)
*/
static GF_Err swf_flush_shape(SWFReader *read, SWFShape *shape, SWFFont *font, Bool last_shape)
{
	GF_Err e;
	SWFShapeRec *sf0;
	u32 i, count;
	count = gf_list_count(shape->fill_left);
	for (i=0; i<count; i++) {
		SWFShapeRec *sf1;
		sf0 = (SWFShapeRec*)gf_list_get(shape->fill_left, i);
		sf1 = (SWFShapeRec*)gf_list_get(shape->fill_right, i);
		/*reverse right path*/
		swf_referse_path(sf1->path);
		/*concatenate with left path*/
		swf_append_path(sf0->path, sf1->path);
		/*resort all path curves*/
		swf_resort_path(sf0->path, read);
	}
	/*remove dummy fill_left*/
	for (i=0; i<gf_list_count(shape->fill_left); i++) {
		sf0 = (SWFShapeRec*)gf_list_get(shape->fill_left, i);
		if (sf0->path->nbType<=1) {
			gf_list_rem(shape->fill_left, i);
			swf_free_shape_rec(sf0);
			i--;
		}
	}
	/*remove dummy lines*/
	for (i=0; i<gf_list_count(shape->lines); i++) {
		SWFShapeRec *sl = (SWFShapeRec*)gf_list_get(shape->lines, i);
		if (sl->path->nbType<1) {
			gf_list_rem(shape->lines, i);
			swf_free_shape_rec(sl);
			i--;
		} else {
			swf_resort_path(sl->path, read);
		}
	}

	/*now translate a flash shape record into BIFS*/
	e = read->define_shape(read, shape, font, last_shape);

	/*delete shape*/
	swf_reset_rec_list(shape->fill_left);
	swf_reset_rec_list(shape->fill_right);
	swf_reset_rec_list(shape->lines);
	return e;
}

static GF_Err swf_parse_shape_def(SWFReader *read, SWFFont *font, u32 revision)
{
	u32 nbBits, comType;
	s32 x, y;
	SFVec2f orig, ctrl, end;
	Bool flag;
	u32 fill0, fill1, strike;
	u32 bits_fill, bits_line;
	SWFShape shape;
	Bool is_empty;
	SWFShapeRec *sf0, *sf1, *sl;

	memset(&shape, 0, sizeof(SWFShape));
	shape.fill_left = gf_list_new();
	shape.fill_right = gf_list_new();
	shape.lines = gf_list_new();
	ctrl.x = ctrl.y = 0;
	swf_align(read);

	/*regular shape - get initial styles*/
	if (!font) {
		shape.ID = swf_get_16(read);
		swf_get_rec(read, &shape.rc);
		swf_parse_styles(read, revision, &shape, &bits_fill, &bits_line);
	}
	/*glyph*/
	else {
		bits_fill = swf_read_int(read, 4);
		bits_line = swf_read_int(read, 4);

		/*fonts are usually defined without styles*/
		if ((read->tag == SWF_DEFINEFONT) || (read->tag==SWF_DEFINEFONT2)) {
			sf0 = swf_new_shape_rec();
			gf_list_add(shape.fill_right, sf0);
			sf0 = swf_new_shape_rec();
			gf_list_add(shape.fill_left, sf0);
			sf0->solid_col = 0xFF000000;
			sf0->type = 0;
		}
	}

	is_empty = 1;

	/*parse all points*/
	fill0 = fill1 = strike = 0;
	sf0 = sf1 = sl = NULL;
	x = y = 0;
	while (1) {
		flag = swf_read_int(read, 1);
		if (!flag) {
			Bool new_style = swf_read_int(read, 1);
			Bool set_strike = swf_read_int(read, 1);
			Bool set_fill1 = swf_read_int(read, 1);
			Bool set_fill0 = swf_read_int(read, 1);
			Bool move_to = swf_read_int(read, 1);
			/*end of shape*/
			if (!new_style && !set_strike && !set_fill0 && !set_fill1 && !move_to) break;

			is_empty = 0;

			if (move_to) {
				nbBits = swf_read_int(read, 5);
				x = swf_read_sint(read, nbBits);
				y = swf_read_sint(read, nbBits);
			}
			if (set_fill0) fill0 = swf_read_int(read, bits_fill);
			if (set_fill1) fill1 = swf_read_int(read, bits_fill);
			if (set_strike) strike = swf_read_int(read, bits_line);
			/*looks like newStyle does not append styles but define a new set - old styles can no
			longer be referenced*/
			if (new_style) {
				/*flush current shape record into BIFS*/
				swf_flush_shape(read, &shape, font, 0);
				swf_parse_styles(read, revision, &shape, &bits_fill, &bits_line);
			}

			if (read->flags & GF_SM_SWF_NO_LINE) strike = 0;

			/*moveto*/
			orig.x = FLT2FIX( x * SWF_TWIP_SCALE );
			orig.y = FLT2FIX( y * SWF_TWIP_SCALE );
			end = orig;

			sf0 = fill0 ? (SWFShapeRec*)gf_list_get(shape.fill_left, fill0 - 1) : NULL;
			sf1 = fill1 ? (SWFShapeRec*)gf_list_get(shape.fill_right, fill1 - 1) : NULL;
			sl = strike ? (SWFShapeRec*)gf_list_get(shape.lines, strike - 1) : NULL;

			if (move_to) {
				swf_path_add_com(sf0, end, ctrl, 0);
				swf_path_add_com(sf1, end, ctrl, 0);
				swf_path_add_com(sl, end, ctrl, 0);
			} else {
				if (set_fill0) swf_path_add_com(sf0, end, ctrl, 0);
				if (set_fill1) swf_path_add_com(sf1, end, ctrl, 0);
				if (set_strike) swf_path_add_com(sl, end, ctrl, 0);
			}

		} else {
			flag = swf_read_int(read, 1);
			/*quadratic curve*/
			if (!flag) {
				nbBits = 2 + swf_read_int(read, 4);
				x += swf_read_sint(read, nbBits);
				y += swf_read_sint(read, nbBits);
				ctrl.x = FLT2FIX( x * SWF_TWIP_SCALE );
				ctrl.y = FLT2FIX( y * SWF_TWIP_SCALE );
				x += swf_read_sint(read, nbBits);
				y += swf_read_sint(read, nbBits);
				end.x = FLT2FIX( x * SWF_TWIP_SCALE );
				end.y = FLT2FIX( y * SWF_TWIP_SCALE );
				/*curveTo*/
				comType = 2;
			}
			/*straight line*/
			else {
				nbBits = 2 + swf_read_int(read, 4);
				flag = swf_read_int(read, 1);
				if (flag) {
					x += swf_read_sint(read, nbBits);
					y += swf_read_sint(read, nbBits);
				} else {
					flag = swf_read_int(read, 1);
					if (flag) {
						y += swf_read_sint(read, nbBits);
					} else {
						x += swf_read_sint(read, nbBits);
					}
				}
				/*lineTo*/
				comType = 1;
				end.x = FLT2FIX( x * SWF_TWIP_SCALE );
				end.y = FLT2FIX( y * SWF_TWIP_SCALE );
			}
			swf_path_add_com(sf0, end, ctrl, comType);
			swf_path_add_com(sf1, end, ctrl, comType);
			swf_path_add_com(sl, end, ctrl, comType);
		}
	}

	if (is_empty) {
		swf_reset_rec_list(shape.fill_left);
		swf_reset_rec_list(shape.fill_right);
		swf_reset_rec_list(shape.lines);
	}

	swf_align(read);

	/*now translate a flash shape record*/
	swf_flush_shape(read, &shape, font, 1);

	/*delete shape*/
	swf_reset_rec_list(shape.fill_left);
	swf_reset_rec_list(shape.fill_right);
	swf_reset_rec_list(shape.lines);
	gf_list_del(shape.fill_left);
	gf_list_del(shape.fill_right);
	gf_list_del(shape.lines);

	return GF_OK;
}

SWFFont *swf_find_font(SWFReader *read, u32 ID)
{
	u32 i, count;
	count = gf_list_count(read->fonts);
	for (i=0; i<count; i++) {
		SWFFont *ft = (SWFFont *)gf_list_get(read->fonts, i);
		if (ft->fontID==ID) return ft;
	}
	return NULL;
}

static DispShape *swf_get_depth_entry(SWFReader *read, u32 Depth, Bool create)
{
	u32 i;
	DispShape *tmp;
	i=0;
	while ((tmp = (DispShape *)gf_list_enum(read->display_list, &i))) {
		if (tmp->depth == Depth) return tmp;
	}
	if (!create) return NULL;
	GF_SAFEALLOC(tmp , DispShape);
	tmp->depth = Depth;
	tmp->char_id = 0;
	gf_list_add(read->display_list, tmp);

	memset(&tmp->mat, 0, sizeof(GF_Matrix2D));
	tmp->mat.m[0] = tmp->mat.m[4] = FIX_ONE;

	memset(&tmp->cmat, 0, sizeof(GF_ColorMatrix));
	tmp->cmat.m[0] = tmp->cmat.m[6] = tmp->cmat.m[12] = tmp->cmat.m[18] = FIX_ONE;
	tmp->cmat.identity = 1;
	return tmp;
}


static GF_Err swf_func_skip(SWFReader *read)
{
	if (!read) return GF_OK;
	swf_skip_data(read, read->size);
	return read->ioerr;
}

static GF_Err swf_set_backcol(SWFReader *read)
{
	u32 col = swf_get_color(read);
	return read->set_backcol(read, col);
}

static GF_Err swf_actions(SWFReader *read, u32 mask, u32 key)
{
	u32 skip_actions = 0;
	u8 action_code = swf_read_int(read, 8);
	u16 length = 0;
	read->has_interact = 1;


#define DO_ACT(_code) { act.type = _code; read->action(read, &act); break; }

	while (action_code) {
		if (action_code > 0x80) length = swf_get_16(read);
		else length = 0;

		if (read->no_as || skip_actions) {
			swf_skip_data(read, length);
			if (skip_actions) skip_actions--;
		} else {
			SWFAction act;
			memset(&act, 0, sizeof(SWFAction));
			act.button_mask = mask;
			act.button_key = key;

			switch (action_code) {
			/* SWF 3 Action Model */
			case 0x81: /* goto frame */
				assert (length == 2);
				act.type = GF_SWF_AS3_GOTO_FRAME;
				act.frame_number = swf_get_16(read);
				read->action(read, &act);
				break;
			case 0x83: /* get URL */
				act.type = GF_SWF_AS3_GET_URL;
				act.url = swf_get_string(read);
				act.target = swf_get_string(read);
				read->action(read, &act);
				gf_free(act.url);
				gf_free(act.target);
				break;
			/* next frame */
			case 0x04:
				DO_ACT(GF_SWF_AS3_NEXT_FRAME)
			/* previous frame */
			case 0x05:
				DO_ACT(GF_SWF_AS3_PREV_FRAME)
			/* play */
			case 0x06:
				DO_ACT(GF_SWF_AS3_PLAY)
			/* stop */
			case 0x07:
				DO_ACT(GF_SWF_AS3_STOP)
			/* toggle quality */
			case 0x08:
				DO_ACT(GF_SWF_AS3_TOGGLE_QUALITY)
			/* stop sounds*/
			case 0x09:
				DO_ACT(GF_SWF_AS3_STOP_SOUNDS)
			/* wait for frame */
			case 0x8A:
				assert (length == 3);
				act.type = GF_SWF_AS3_WAIT_FOR_FRAME;
				act.frame_number = swf_get_16(read);
				skip_actions = swf_read_int(read, 8);
				if (read->action(read, &act)) skip_actions = 0;
				break;
			/* set target */
			case 0x8B:
				act.type = GF_SWF_AS3_SET_TARGET;
				act.target = swf_get_string(read);
				read->action(read, &act);
				gf_free(act.target);
				break;
			/* goto label */
			case 0x8C:
				act.type = GF_SWF_AS3_GOTO_LABEL;
				act.target = swf_get_string(read);
				read->action(read, &act);
				gf_free(act.target);
				break;
			default:
//				swf_report(read, GF_OK, "Skipping unsupported action %x", action_code);
				if (length) swf_skip_data(read, length);
				break;
			}
		}
		action_code = swf_read_int(read, 8);
	}
#undef DO_ACT

	return GF_OK;
}

static GF_Err swf_def_button(SWFReader *read, u32 revision)
{
	SWF_Button button;
	Bool has_actions;

	memset(&button, 0, sizeof(SWF_Button));
	has_actions = 0;
	button.count = 0;
	button.ID = swf_get_16(read);
	if (revision==1) {
		gf_bs_read_int(read->bs, 7);
		gf_bs_read_int(read->bs, 1);
		has_actions = swf_get_16(read);
	}
	while (1) {
		SWF_ButtonRecord *rec = &button.buttons[button.count];
		gf_bs_read_int(read->bs, 4);
		rec->hitTest = gf_bs_read_int(read->bs, 1);
		rec->down = gf_bs_read_int(read->bs, 1);
		rec->over = gf_bs_read_int(read->bs, 1);
		rec->up = gf_bs_read_int(read->bs, 1);
		if (!rec->hitTest && !rec->up && !rec->over && !rec->down) break;
		rec->character_id = swf_get_16(read);
		rec->depth = swf_get_16(read);
		swf_get_matrix(read, &rec->mx);
		if (revision==1) {
			swf_align(read);
			swf_get_colormatrix(read, &rec->cmx);
		}
		else gf_cmx_init(&rec->cmx);
		gf_bs_align(read->bs);
		button.count++;
	}
	read->define_button(read, &button);
	if (revision==0) {
		swf_actions(read, GF_SWF_COND_OVERUP_TO_OVERDOWN, 0);
	} else {
		while (has_actions) {
			u32 i, mask, key;
			has_actions = swf_get_16(read);
			mask = 0;
			for (i=0; i<8; i++) {
				if (swf_read_int(read, 1))
					mask |= 1<<i;
			}
			key = swf_read_int(read, 7);
			if (swf_read_int(read, 1))
				mask |= GF_SWF_COND_OVERDOWN_TO_IDLE;

			swf_actions(read, mask, key);
		}
	}
	read->define_button(read, NULL);
	return GF_OK;
}

static Bool swf_mat_is_identity(GF_Matrix2D *mat)
{
	if (mat->m[0] != FIX_ONE) return 0;
	if (mat->m[4] != FIX_ONE) return 0;
	if (mat->m[1]) return 0;
	if (mat->m[2]) return 0;
	if (mat->m[3]) return 0;
	if (mat->m[5]) return 0;
	return 1;
}

static GF_Err swf_place_obj(SWFReader *read, u32 revision)
{
	GF_Err e;
	u32 shape_id;
	u32 ID, bitsize;
	u32 clip_depth;
	GF_Matrix2D mat;
	GF_ColorMatrix cmat;
	DispShape *ds;
	char *name;
	u32 depth, type;
	Bool had_depth;
	/*SWF flags*/
	Bool has_clip_actions, has_clip, has_name, has_ratio, has_cmat, has_mat, has_id, has_move;

	name = NULL;
	clip_depth = 0;
	ID = 0;
	depth = 0;
	has_cmat = has_mat = has_move = 0;

	gf_cmx_init(&cmat);
	gf_mx2d_init(mat);
	/*place*/
	type = SWF_PLACE;

	/*SWF 1.0*/
	if (revision==0) {
		ID = swf_get_16(read);
		depth = swf_get_16(read);
		bitsize = 32;
		bitsize += swf_get_matrix(read, &mat);
		has_mat = 1;
		bitsize += swf_align(read);
		/*size exceeds matrix, parse col mat*/
		if (bitsize < read->size*8) {
			swf_get_colormatrix(read, &cmat);
			has_cmat = 1;
			swf_align(read);
		}
	}
	/*SWF 3.0*/
	else if (revision==1) {
		/*reserved*/
		has_clip_actions = swf_read_int(read, 1);
		has_clip = swf_read_int(read, 1);
		has_name = swf_read_int(read, 1);
		has_ratio = swf_read_int(read, 1);
		has_cmat = swf_read_int(read, 1);
		has_mat = swf_read_int(read, 1);
		has_id = swf_read_int(read, 1);
		has_move = swf_read_int(read, 1);

		depth = swf_get_16(read);
		if (has_id) ID = swf_get_16(read);
		if (has_mat) {
			swf_get_matrix(read, &mat);
			swf_align(read);
		}
		if (has_cmat) {
			swf_align(read);
			swf_get_colormatrix(read, &cmat);
			swf_align(read);
		}
		if (has_ratio) /*ratio = */swf_get_16(read);
		if (has_clip) clip_depth = swf_get_16(read);

		if (has_name) {
			name = swf_get_string(read);
			gf_free(name);
		}
		if (has_clip_actions) {
			swf_get_16(read);
			swf_get_16(read);
		}
		/*replace*/
		if (has_id && has_move) type = SWF_REPLACE;
		/*move*/
		else if (!has_id && has_move) type = SWF_MOVE;
		/*place*/
		else type = SWF_PLACE;
	}

	if (clip_depth) {
		swf_report(read, GF_NOT_SUPPORTED, "Clipping not supported - ignoring");
		return GF_OK;
	}

	/*1: check depth of display list*/
	had_depth = read->allocate_depth(read, depth);
	/*check validity*/
	if ((type==SWF_MOVE) && !had_depth) swf_report(read, GF_BAD_PARAM, "Accessing empty depth level %d", depth);

	ds = NULL;

	/*usual case: (re)place depth level*/
	switch (type) {
	case SWF_MOVE:
		ds = swf_get_depth_entry(read, depth, 0);
		shape_id = ds ? ds->char_id : 0;
		break;
	case SWF_REPLACE:
	case SWF_PLACE:
	default:
		shape_id = ID;
		break;
	}

	if (!shape_id) {
		swf_report(read, GF_BAD_PARAM, "%s unfound object (ID %d)", (type==SWF_MOVE) ? "Moving" : ((type==SWF_PLACE) ? "Placing" : "Replacing"), ID);
		return GF_OK;
	}
	/*restore prev matrix if needed*/
	if (type==SWF_REPLACE) {
		if (!ds) ds = swf_get_depth_entry(read, depth, 0);
		if (ds) {
			if (!has_mat) {
				memcpy(&mat, &ds->mat, sizeof(GF_Matrix2D));
				has_mat = 1;
			}
			if (!has_cmat) {
				memcpy(&cmat, &ds->cmat, sizeof(GF_ColorMatrix));
				has_cmat = 1;
			}
		}
	}

	/*check for identity matrices*/
	if (has_cmat && cmat.identity) has_cmat = 0;
	if (has_mat && swf_mat_is_identity(&mat)) has_mat = 0;

	/*store in display list*/
	ds = swf_get_depth_entry(read, depth, 1);
	e = read->place_obj(read, depth, shape_id, ds->char_id, type,
	                    has_mat ? &mat : NULL,
	                    has_cmat ? &cmat : NULL,
	                    swf_mat_is_identity(&ds->mat) ? NULL : &ds->mat,
	                    ds->cmat.identity ? NULL : &ds->cmat);

	/*remember matrices*/
	memcpy(&ds->mat, &mat, sizeof(GF_Matrix2D));
	memcpy(&ds->cmat, &cmat, sizeof(GF_ColorMatrix));
	ds->char_id = shape_id;

	if (e) swf_report(read, e, "Error %s object ID %d", (type==SWF_MOVE) ? "Moving" : ((type==SWF_PLACE) ? "Placing" : "Replacing"), shape_id);
	return GF_OK;
}

static GF_Err swf_remove_obj(SWFReader *read, u32 revision)
{
	GF_Err e;
	DispShape *ds;
	u32 depth;
	if (revision==0) swf_get_16(read);
	depth = swf_get_16(read);
	ds = swf_get_depth_entry(read, depth, 0);
	/*this happens if a placeObject has failed*/
	if (!ds) return GF_OK;
	e = read->remove_obj(read, depth, ds->char_id);
	ds->char_id = 0;
	return e;
}

static GF_Err swf_show_frame(SWFReader *read)
{
	GF_Err e;
	e = read->show_frame(read);
	read->current_frame ++;
	return e;
}

static GF_Err swf_def_font(SWFReader *read, u32 revision)
{
	u32 i, count;
	GF_Err e;
	SWFFont *ft;
	u32 *offset_table = NULL;
	u32 start;

	GF_SAFEALLOC(ft, SWFFont);
	if (!ft) return GF_OUT_OF_MEM;

	ft->glyphs = gf_list_new();
	ft->fontID = swf_get_16(read);
	e = GF_OK;


	if (revision==0) {
		start = swf_get_file_pos(read);

		count = swf_get_16(read);
		ft->nbGlyphs = count / 2;
		offset_table = (u32*)gf_malloc(sizeof(u32) * ft->nbGlyphs);
		offset_table[0] = 0;
		for (i=1; i<ft->nbGlyphs; i++) offset_table[i] = swf_get_16(read);

		for (i=0; i<ft->nbGlyphs; i++) {
			swf_align(read);
			e = swf_seek_file_to(read, start + offset_table[i]);
			if (e) break;
			swf_parse_shape_def(read, ft, 0);
		}
		gf_free(offset_table);
		if (e) return e;
	} else if (revision==1) {
		SWFRec rc;
		Bool wide_offset, wide_codes;
		u32 code_offset, checkpos;
		ft->has_layout = swf_read_int(read, 1);
		ft->has_shiftJIS = swf_read_int(read, 1);
		ft->is_unicode = swf_read_int(read, 1);
		ft->is_ansi = swf_read_int(read, 1);
		wide_offset = swf_read_int(read, 1);
		wide_codes = swf_read_int(read, 1);
		ft->is_italic = swf_read_int(read, 1);
		ft->is_bold = swf_read_int(read, 1);
		swf_read_int(read, 8);
		count = swf_read_int(read, 8);
		ft->fontName = (char*)gf_malloc(sizeof(u8)*count+1);
		ft->fontName[count] = 0;
		for (i=0; i<count; i++) ft->fontName[i] = swf_read_int(read, 8);

		ft->nbGlyphs = swf_get_16(read);
		start = swf_get_file_pos(read);

		if (ft->nbGlyphs) {
			offset_table = (u32*)gf_malloc(sizeof(u32) * ft->nbGlyphs);
			for (i=0; i<ft->nbGlyphs; i++) {
				if (wide_offset) offset_table[i] = swf_get_32(read);
				else offset_table[i] = swf_get_16(read);
			}
		}

		if (wide_offset) {
			code_offset = swf_get_32(read);
		} else {
			code_offset = swf_get_16(read);
		}

		if (ft->nbGlyphs) {
			for (i=0; i<ft->nbGlyphs; i++) {
				swf_align(read);
				e = swf_seek_file_to(read, start + offset_table[i]);
				if (e) break;

				swf_parse_shape_def(read, ft, 0);
			}
			gf_free(offset_table);
			if (e) return e;

			checkpos = swf_get_file_pos(read);
			if (checkpos != start + code_offset) {
				GF_LOG(GF_LOG_ERROR, GF_LOG_PARSER, ("[SWF Parsing] bad code offset in font\n"));
				return GF_NON_COMPLIANT_BITSTREAM;
			}

			ft->glyph_codes = (u16*)gf_malloc(sizeof(u16) * ft->nbGlyphs);
			for (i=0; i<ft->nbGlyphs; i++) {
				if (wide_codes) ft->glyph_codes[i] = swf_get_16(read);
				else ft->glyph_codes[i] = swf_read_int(read, 8);
			}
		}
		if (ft->has_layout) {
			ft->ascent = swf_get_s16(read);
			ft->descent = swf_get_s16(read);
			ft->leading = swf_get_s16(read);
			if (ft->nbGlyphs) {
				ft->glyph_adv = (s16*)gf_malloc(sizeof(s16) * ft->nbGlyphs);
				for (i=0; i<ft->nbGlyphs; i++) ft->glyph_adv[i] = swf_get_s16(read);
				for (i=0; i<ft->nbGlyphs; i++) swf_get_rec(read, &rc);
			}
			/*kerning info*/
			count = swf_get_16(read);
			for (i=0; i<count; i++) {
				if (wide_codes) {
					swf_get_16(read);
					swf_get_16(read);
				} else {
					swf_read_int(read, 8);
					swf_read_int(read, 8);
				}
				swf_get_s16(read);
			}
		}
	}

	gf_list_add(read->fonts, ft);
	return GF_OK;
}

static GF_Err swf_def_font_info(SWFReader *read)
{
	SWFFont *ft;
	Bool wide_chars;
	u32 i, count;

	i = swf_get_16(read);
	ft = swf_find_font(read, i);
	if (!ft) {
		swf_report(read, GF_BAD_PARAM, "Cannot locate font ID %d", i);
		return GF_BAD_PARAM;
	}
	/*overwrite font info*/
	if (ft->fontName) gf_free(ft->fontName);
	count = swf_read_int(read, 8);
	ft->fontName = (char*)gf_malloc(sizeof(char) * (count+1));
	ft->fontName[count] = 0;
	for (i=0; i<count; i++) ft->fontName[i] = swf_read_int(read, 8);
	swf_read_int(read, 2);
	ft->is_unicode = swf_read_int(read, 1);
	ft->has_shiftJIS = swf_read_int(read, 1);
	ft->is_ansi = swf_read_int(read, 1);
	ft->is_italic = swf_read_int(read, 1);
	ft->is_bold = swf_read_int(read, 1);
	/*TODO - this should be remapped to a font data stream, we currently only assume the glyph code
	table is the same as the original font file...*/
	wide_chars = swf_read_int(read, 1);
	if (ft->glyph_codes) gf_free(ft->glyph_codes);
	ft->glyph_codes = (u16*)gf_malloc(sizeof(u16) * ft->nbGlyphs);

	for (i=0; i<ft->nbGlyphs; i++) {
		if (wide_chars) ft->glyph_codes[i] = swf_get_16(read);
		else ft->glyph_codes[i] = swf_read_int(read, 8);
	}
	return GF_OK;
}

static GF_Err swf_def_text(SWFReader *read, u32 revision)
{
	SWFRec rc;
	SWFText txt;
	Bool flag;
	u32 nbits_adv, nbits_glyph, i, col, fontID, count, font_height;
	Fixed offX, offY;
	GF_Err e;

	txt.ID = swf_get_16(read);
	swf_get_rec(read, &rc);
	swf_get_matrix(read, &txt.mat);
	txt.text = gf_list_new();

	swf_align(read);
	nbits_glyph = swf_read_int(read, 8);
	nbits_adv = swf_read_int(read, 8);
	fontID = 0;
	offX = offY = 0;
	font_height = 0;
	col = 0xFF000000;
	e = GF_OK;

	while (1) {
		flag = swf_read_int(read, 1);
		/*regular glyph record*/
		if (!flag) {
			SWFGlyphRec *gr;
			count = swf_read_int(read, 7);
			if (!count) break;

			if (!fontID) {
				e = GF_BAD_PARAM;
				swf_report(read, GF_BAD_PARAM, "Defining text %d without assigning font", fontID);
				break;
			}

			GF_SAFEALLOC(gr, SWFGlyphRec);
			if (!gr) return GF_OUT_OF_MEM;

			gf_list_add(txt.text, gr);
			gr->fontID = fontID;
			gr->fontSize = font_height;
			gr->col = col;
			gr->orig_x = offX;
			gr->orig_y = offY;
			gr->nbGlyphs = count;
			gr->indexes = (u32*)gf_malloc(sizeof(u32) * gr->nbGlyphs);
			gr->dx = (Fixed*)gf_malloc(sizeof(Fixed) * gr->nbGlyphs);
			for (i=0; i<gr->nbGlyphs; i++) {
				gr->indexes[i] = swf_read_int(read, nbits_glyph);
				gr->dx[i] = FLT2FIX( swf_read_int(read, nbits_adv) * SWF_TWIP_SCALE );
			}
			swf_align(read);
		}
		/*text state change*/
		else {
			Bool has_font, has_col, has_y_off, has_x_off;
			/*reserved*/
			swf_read_int(read, 3);
			has_font = swf_read_int(read, 1);
			has_col = swf_read_int(read, 1);
			has_y_off = swf_read_int(read, 1);
			has_x_off = swf_read_int(read, 1);

			/*end of rec*/
			if (!has_font && !has_col && !has_y_off && !has_x_off) break;
			if (has_font) fontID = swf_get_16(read);
			if (has_col) {
				if (revision==0) col = swf_get_color(read);
				else col = swf_get_argb(read);
			}
			/*openSWF spec seems to have wrong order here*/
			if (has_x_off) offX = FLT2FIX( swf_get_s16(read) * SWF_TWIP_SCALE );
			if (has_y_off) offY = FLT2FIX( swf_get_s16(read) * SWF_TWIP_SCALE );
			if (has_font) font_height = swf_get_16(read);
		}
	}

	if (e) goto exit;

	if (! (read->flags & GF_SM_SWF_NO_TEXT) ) {
		e = read->define_text(read, &txt);
	}

exit:
	while (gf_list_count(txt.text)) {
		SWFGlyphRec *gr = (SWFGlyphRec *)gf_list_get(txt.text, 0);
		gf_list_rem(txt.text, 0);
		if (gr->indexes) gf_free(gr->indexes);
		if (gr->dx) gf_free(gr->dx);
		gf_free(gr);
	}
	gf_list_del(txt.text);

	return e;
}


static GF_Err swf_def_edit_text(SWFReader *read)
{
	GF_Err e;
	SWFEditText txt;
	char *var_name;
	Bool has_text, has_text_color, has_max_length, has_font;

	memset(&txt, 0, sizeof(SWFEditText));
	txt.color = 0xFF000000;

	txt.ID = swf_get_16(read);
	swf_get_rec(read, &txt.bounds);
	swf_align(read);

	has_text = swf_read_int(read, 1);
	txt.word_wrap = swf_read_int(read, 1);
	txt.multiline = swf_read_int(read, 1);
	txt.password = swf_read_int(read, 1);
	txt.read_only = swf_read_int(read, 1);
	has_text_color = swf_read_int(read, 1);
	has_max_length = swf_read_int(read, 1);
	has_font = swf_read_int(read, 1);
	/*reserved*/swf_read_int(read, 1);
	txt.auto_size = swf_read_int(read, 1);
	txt.has_layout = swf_read_int(read, 1);
	txt.no_select = swf_read_int(read, 1);
	txt.border = swf_read_int(read, 1);
	/*reserved*/swf_read_int(read, 1);
	txt.html = swf_read_int(read, 1);
	txt.outlines = swf_read_int(read, 1);

	if (has_font) {
		txt.fontID = swf_get_16(read);
		txt.font_height = FLT2FIX( swf_get_16(read) * SWF_TWIP_SCALE );
	}
	if (has_text_color) txt.color = swf_get_argb(read);
	if (has_max_length) txt.max_length = FLT2FIX( swf_get_16(read) * SWF_TWIP_SCALE );

	if (txt.has_layout) {
		txt.align = swf_read_int(read, 8);
		txt.left = FLT2FIX( swf_get_16(read) * SWF_TWIP_SCALE );
		txt.right = FLT2FIX( swf_get_16(read) * SWF_TWIP_SCALE );
		txt.indent = FLT2FIX( swf_get_16(read) * SWF_TWIP_SCALE );
		txt.leading = FLT2FIX( swf_get_16(read) * SWF_TWIP_SCALE );
	}
	var_name = swf_get_string(read);
	if (has_text) txt.init_value = swf_get_string(read);

	e = GF_OK;
	if (! (read->flags & GF_SM_SWF_NO_TEXT) ) {
		e = read->define_edit_text(read, &txt);
	}
	gf_free(var_name);
	if (txt.init_value) gf_free(txt.init_value);

	return e;
}

static void swf_delete_sound_stream(SWFReader *read)
{
	if (!read->sound_stream) return;
	if (read->sound_stream->output) gf_fclose(read->sound_stream->output);
	if (read->sound_stream->szFileName) gf_free(read->sound_stream->szFileName);
	gf_free(read->sound_stream);
	read->sound_stream = NULL;
}

static GF_Err swf_def_sprite(SWFReader *read)
{
	GF_Err e;
	GF_List *prev_dlist;
	u32 frame_count;
	Bool prev_sprite;
	u32 prev_frame, prev_depth;
	SWFSound *snd;

	prev_sprite = read->current_sprite_id;
	read->current_sprite_id = swf_get_16(read);
	frame_count = swf_get_16(read);

	/*store frame state*/
	prev_frame = read->current_frame;
	read->current_frame = 0;
	/*store soundStream state*/
	snd = read->sound_stream;
	read->sound_stream = NULL;
	/*store depth state*/
	prev_depth = read->max_depth;
	read->max_depth = 0;

	prev_dlist = read->display_list;
	read->display_list = gf_list_new();

	e = read->define_sprite(read, frame_count);
	if (e) return e;

	/*close sprite soundStream*/
	swf_delete_sound_stream(read);
	/*restore sound stream*/
	read->sound_stream = snd;
	read->max_depth = prev_depth;

	while (gf_list_count(read->display_list)) {
		DispShape *s = (DispShape *)gf_list_get(read->display_list, 0);
		gf_list_rem(read->display_list, 0);
		gf_free(s);
	}
	gf_list_del(read->display_list);
	read->display_list = prev_dlist;

	read->current_frame = prev_frame;
	read->current_sprite_id = prev_sprite;

	read->tag = SWF_DEFINESPRITE;
	return GF_OK;
}

static GF_Err swf_def_sound(SWFReader *read)
{
	SWFSound *snd;
	GF_SAFEALLOC(snd , SWFSound);
	if (!snd) return GF_OUT_OF_MEM;
	snd->ID = swf_get_16(read);
	snd->format = swf_read_int(read, 4);
	snd->sound_rate = swf_read_int(read, 2);
	snd->bits_per_sample = swf_read_int(read, 1) ? 16 : 8;
	snd->stereo = swf_read_int(read, 1);
	snd->sample_count = swf_get_32(read);

	switch (snd->format) {
	/*raw PCM*/
	case 0:
		swf_report(read, GF_NOT_SUPPORTED, "Raw PCM Audio not supported");
		gf_free(snd);
		break;
	/*ADPCM*/
	case 1:
		swf_report(read, GF_NOT_SUPPORTED, "AD-PCM Audio not supported");
		gf_free(snd);
		break;
	/*MP3*/
	case 2:
	{
		char szName[1024];
		u32 alloc_size, tot_size;
		char *frame;

		sprintf(szName, "swf_sound_%d.mp3", snd->ID);
		if (read->localPath) {
			snd->szFileName = (char*)gf_malloc(sizeof(char)*GF_MAX_PATH);
			strcpy(snd->szFileName, read->localPath);
			strcat(snd->szFileName, szName);
		} else {
			snd->szFileName = gf_strdup(szName);
		}
		snd->output = gf_fopen(snd->szFileName, "wb");

		alloc_size = 4096;
		frame = (char*)gf_malloc(sizeof(char)*4096);
		snd->frame_delay_ms = swf_get_16(read);
		snd->frame_delay_ms = read->current_frame*1000;
		snd->frame_delay_ms /= read->frame_rate;
		tot_size = 9;
		/*parse all frames*/
		while (tot_size<read->size) {
			u32 toread = read->size - tot_size;
			if (toread>alloc_size) toread = alloc_size;
			swf_read_data(read, frame, toread);
			gf_fwrite(frame, sizeof(char)*toread, snd->output);
			tot_size += toread;
		}

		gf_free(frame);
		return gf_list_add(read->sounds, snd);
	}
	case 3:
		swf_report(read, GF_NOT_SUPPORTED, "Unrecognized sound format");
		gf_free(snd);
		break;
	}
	return GF_OK;
}


typedef struct
{
	u32 sync_flags;
	u32 in_point, out_point;
	u32 nb_loops;
} SoundInfo;

static SoundInfo swf_skip_soundinfo(SWFReader *read)
{
	SoundInfo si;
	u32 sync_flags = swf_read_int(read, 4);
	Bool has_env = swf_read_int(read, 1);
	Bool has_loops = swf_read_int(read, 1);
	Bool has_out_pt = swf_read_int(read, 1);
	Bool has_in_pt = swf_read_int(read, 1);

	memset(&si, 0, sizeof(SoundInfo));
	si.sync_flags = sync_flags;
	if (has_in_pt) si.in_point = swf_get_32(read);
	if (has_out_pt) si.out_point = swf_get_32(read);
	if (has_loops) si.nb_loops = swf_get_16(read);
	/*we ignore the envelope*/
	if (has_env) {
		u32 i;
		u32 nb_ctrl = swf_read_int(read, 8);
		for (i=0; i<nb_ctrl; i++) {
			swf_read_int(read, 32);	/*mark44*/
			swf_read_int(read, 16);	/*l0*/
			swf_read_int(read, 16);	/*l1*/
		}
	}
	return si;
}

static SWFSound *sndswf_get_sound(SWFReader *read, u32 ID)
{
	u32 i;
	SWFSound *snd;
	i=0;
	while ((snd = (SWFSound *)gf_list_enum(read->sounds, &i))) {
		if (snd->ID==ID) return snd;
	}
	return NULL;
}

static GF_Err swf_start_sound(SWFReader *read)
{
	SWFSound *snd;
	u32 ID = swf_get_16(read);
	SoundInfo si;
	si = swf_skip_soundinfo(read);

	snd = sndswf_get_sound(read, ID);
	if (!snd) {
		swf_report(read, GF_BAD_PARAM, "Cannot find sound with ID %d", ID);
		return GF_OK;
	}
	if (!snd->is_setup) {
		GF_Err e = read->setup_sound(read, snd, 0);
		if (e) return e;
		snd->is_setup = 1;
	}
	return read->start_sound(read, snd, (si.sync_flags & 0x2) ? 1 : 0);
}

static GF_Err swf_soundstream_hdr(SWFReader *read)
{
	char szName[1024];
	SWFSound *snd;

	if (read->sound_stream) {
		swf_report(read, GF_BAD_PARAM, "More than one sound stream for current timeline!!");
		return swf_func_skip(read);
	}

	GF_SAFEALLOC(snd, SWFSound);
	if (!snd) return GF_OUT_OF_MEM;

	/*rec_mix = */swf_read_int(read, 8);
	/*0: uncompressed, 1: ADPCM, 2: MP3*/
	snd->format = swf_read_int(read, 4);
	/*0: 5.5k, 1: 11k, 2: 2: 22k, 3: 44k*/
	snd->sound_rate = swf_read_int(read, 2);
	/*0: 8 bit, 1: 16 bit*/
	snd->bits_per_sample = swf_read_int(read, 1) ? 16 : 8;
	/*0: mono, 8 1: stereo*/
	snd->stereo = swf_read_int(read, 1);
	/*samplesperframe hint*/
	swf_read_int(read, 16);

	switch (snd->format) {
	/*raw PCM*/
	case 0:
		swf_report(read, GF_NOT_SUPPORTED, "Raw PCM Audio not supported");
		gf_free(snd);
		break;
	/*ADPCM*/
	case 1:
		swf_report(read, GF_NOT_SUPPORTED, "AD-PCM Audio not supported");
		gf_free(snd);
		break;
	/*MP3*/
	case 2:
		read->sound_stream = snd;
		if (read->localPath) {
			sprintf(szName, "%s/swf_soundstream_%d.mp3", read->localPath, read->current_sprite_id);
		} else {
			sprintf(szName, "swf_soundstream_%d.mp3", read->current_sprite_id);
		}
		read->sound_stream->szFileName = gf_strdup(szName);
		read->setup_sound(read, read->sound_stream, 0);
		break;
	case 3:
		swf_report(read, GF_NOT_SUPPORTED, "Unrecognized sound format");
		gf_free(snd);
		break;
	}
	return GF_OK;
}

static GF_Err swf_soundstream_block(SWFReader *read)
{
#ifdef GPAC_DISABLE_AV_PARSERS
	return swf_func_skip(read);
#else
	unsigned char bytes[4];
	u32 hdr, alloc_size, size, tot_size, samplesPerFrame;
	char *frame;

	/*note we're doing only MP3*/
	if (!read->sound_stream) return swf_func_skip(read);

	samplesPerFrame = swf_get_16(read);
	/*delay = */swf_get_16(read);

	if (!read->sound_stream->is_setup) {

		/*error at setup*/
		if (!read->sound_stream->output) {
			read->sound_stream->output = gf_fopen(read->sound_stream->szFileName, "wb");
			if (!read->sound_stream->output)
				return swf_func_skip(read);
		}
		/*store TS of first AU*/
		read->sound_stream->frame_delay_ms = read->current_frame*1000;
		read->sound_stream->frame_delay_ms /= read->frame_rate;
		read->setup_sound(read, read->sound_stream, 1);
		read->sound_stream->is_setup = 1;
	}

	if (!samplesPerFrame) return GF_OK;

	alloc_size = 1;
	frame = (char*)gf_malloc(sizeof(char));
	tot_size = 4;
	/*parse all frames*/
	while (1) {
		bytes[0] = swf_read_int(read, 8);
		bytes[1] = swf_read_int(read, 8);
		bytes[2] = swf_read_int(read, 8);
		bytes[3] = swf_read_int(read, 8);
		hdr = GF_4CC(bytes[0], bytes[1], bytes[2], bytes[3]);
		size = gf_mp3_frame_size(hdr);
		if (alloc_size<size-4) {
			frame = (char*)gf_realloc(frame, sizeof(char)*(size-4));
			alloc_size = size-4;
		}
		/*watchout for truncated framesif */
		if (tot_size + size >= read->size) size = read->size - tot_size;

		swf_read_data(read, frame, size-4);
		gf_fwrite(bytes, sizeof(char)*4, read->sound_stream->output);
		gf_fwrite(frame, sizeof(char)*(size-4), read->sound_stream->output);
		if (tot_size + size >= read->size) break;
		tot_size += size;
	}
	gf_free(frame);
	return GF_OK;
#endif
}

static GF_Err swf_def_hdr_jpeg(SWFReader *read)
{
	if (!read) return GF_OK;
	if (read->jpeg_hdr) {
		swf_report(read, GF_NON_COMPLIANT_BITSTREAM, "JPEG Table already defined in file");
		return GF_NON_COMPLIANT_BITSTREAM;
	}
	read->jpeg_hdr_size = read->size;
	if (read->size) {
		read->jpeg_hdr = gf_malloc(sizeof(char)*read->size);
		swf_read_data(read, (char *) read->jpeg_hdr, read->size);
	}
	return GF_OK;
}


static GF_Err swf_def_bits_jpeg(SWFReader *read, u32 version)
{
	u32 ID;
	FILE *file = NULL;
	char szName[1024];
	u8 *buf;
	u32 skip = 0;
	u32 AlphaPlaneSize = 0;
	u32 size = read->size;

	ID = swf_get_16(read);
	size -= 2;
	if (version==3) {
		u32 offset =  swf_get_32(read);
		size -= 4;
		AlphaPlaneSize = size - offset;
		size = offset;
	}

	/*dump file*/
	if (read->localPath) {
		sprintf(szName, "%s/swf_jpeg_%d.jpg", read->localPath, ID);
	} else {
		sprintf(szName, "swf_jpeg_%d.jpg", ID);
	}

	if (version!=3)
		file = gf_fopen(szName, "wb");

	if (version==1 && read->jpeg_hdr_size) {
		/*remove JPEG EOI*/
		gf_fwrite(read->jpeg_hdr, read->jpeg_hdr_size-2, file);
		/*remove JPEG SOI*/
		swf_get_16(read);
		size-=2;
	}
	buf = gf_malloc(sizeof(u8)*size);
	swf_read_data(read, (char *) buf, size);
	if (version==1) {
		gf_fwrite(buf, size, file);
	} else {
		u32 i;
		for (i=0; i<size; i++) {
			if ((i+4<size)
			        && (buf[i]==0xFF) && (buf[i+1]==0xD9)
			        && (buf[i+2]==0xFF) && (buf[i+3]==0xD8)
			   ) {
				memmove(buf+i, buf+i+4, sizeof(char)*(size-i-4));
				size -= 4;
				break;
			}
		}
		if ((buf[0]==0xFF) && (buf[1]==0xD8) && (buf[2]==0xFF) && (buf[3]==0xD8)) {
			skip = 2;
		}
		if (version==2)
			gf_fwrite(buf+skip, size-skip, file);
	}
	if (version!=3)
		gf_fclose(file);

	if (version==3) {
#ifndef GPAC_DISABLE_AV_PARSERS
		char *dst, *raw;
		GF_Err e;
		u32 codecid;
		u32 osize, w, h, j, pf;
		GF_BitStream *bs;

		/*decompress jpeg*/
		bs = gf_bs_new( (char *) buf+skip, size-skip, GF_BITSTREAM_READ);
		gf_img_parse(bs, &codecid, &w, &h, NULL, NULL);
		gf_bs_del(bs);

		osize = w*h*4;
		raw = gf_malloc(sizeof(char)*osize);
		memset(raw, 0, sizeof(char)*osize);
		e = gf_img_jpeg_dec(buf+skip, size-skip, &w, &h, &pf, raw, &osize, 4);
		if (e != GF_OK) {
			swf_report(read, e, "Cannopt decode JPEG image");
		}

		/*read alpha map and decompress it*/
		if (size<AlphaPlaneSize) buf = gf_realloc(buf, sizeof(u8)*AlphaPlaneSize);
		swf_read_data(read, (char *) buf, AlphaPlaneSize);

		osize = w*h;
		dst = gf_malloc(sizeof(char)*osize);
		uncompress((Bytef *) dst, (uLongf *) &osize, buf, AlphaPlaneSize);
		/*write alpha channel*/
		for (j=0; j<osize; j++) {
			raw[4*j + 3] = dst[j];
		}
		gf_free(dst);

		/*write png*/
		if (read->localPath) {
			sprintf(szName, "%s/swf_png_%d.png", read->localPath, ID);
		} else {
			sprintf(szName, "swf_png_%d.png", ID);
		}

		osize = w*h*4;
		buf = gf_realloc(buf, sizeof(char)*osize);
		gf_img_png_enc(raw, w, h, h*4, GF_PIXEL_RGBA, (char *)buf, &osize);

		file = gf_fopen(szName, "wb");
		gf_fwrite(buf, osize, file);
		gf_fclose(file);

		gf_free(raw);
#endif //GPAC_DISABLE_AV_PARSERS
	}
	gf_free(buf);

	return read->setup_image(read, ID, szName);
}


static const char *swf_get_tag_name(u32 tag)
{
	switch (tag) {
	case SWF_END:
		return "End";
	case SWF_SHOWFRAME:
		return "ShowFrame";
	case SWF_DEFINESHAPE:
		return "DefineShape";
	case SWF_FREECHARACTER:
		return "FreeCharacter";
	case SWF_PLACEOBJECT:
		return "PlaceObject";
	case SWF_REMOVEOBJECT:
		return "RemoveObject";
	case SWF_DEFINEBITSJPEG:
		return "DefineBitsJPEG";
	case SWF_DEFINEBUTTON:
		return "DefineButton";
	case SWF_JPEGTABLES:
		return "JPEGTables";
	case SWF_SETBACKGROUNDCOLOR:
		return "SetBackgroundColor";
	case SWF_DEFINEFONT:
		return "DefineFont";
	case SWF_DEFINETEXT:
		return "DefineText";
	case SWF_DOACTION:
		return "DoAction";
	case SWF_DEFINEFONTINFO:
		return "DefineFontInfo";
	case SWF_DEFINESOUND:
		return "DefineSound";
	case SWF_STARTSOUND:
		return "StartSound";
	case SWF_DEFINEBUTTONSOUND:
		return "DefineButtonSound";
	case SWF_SOUNDSTREAMHEAD:
		return "SoundStreamHead";
	case SWF_SOUNDSTREAMBLOCK:
		return "SoundStreamBlock";
	case SWF_DEFINEBITSLOSSLESS:
		return "DefineBitsLossless";
	case SWF_DEFINEBITSJPEG2:
		return "DefineBitsJPEG2";
	case SWF_DEFINESHAPE2:
		return "DefineShape2";
	case SWF_DEFINEBUTTONCXFORM:
		return "DefineButtonCXForm";
	case SWF_PROTECT:
		return "Protect";
	case SWF_PLACEOBJECT2:
		return "PlaceObject2";
	case SWF_REMOVEOBJECT2:
		return "RemoveObject2";
	case SWF_DEFINESHAPE3:
		return "DefineShape3";
	case SWF_DEFINETEXT2:
		return "DefineText2";
	case SWF_DEFINEBUTTON2:
		return "DefineButton2";
	case SWF_DEFINEBITSJPEG3:
		return "DefineBitsJPEG3";
	case SWF_DEFINEBITSLOSSLESS2:
		return "DefineBitsLossless2";
	case SWF_DEFINEEDITTEXT:
		return "DefineEditText";
	case SWF_DEFINEMOVIE:
		return "DefineMovie";
	case SWF_DEFINESPRITE:
		return "DefineSprite";
	case SWF_NAMECHARACTER:
		return "NameCharacter";
	case SWF_SERIALNUMBER:
		return "SerialNumber";
	case SWF_GENERATORTEXT:
		return "GeneratorText";
	case SWF_FRAMELABEL:
		return "FrameLabel";
	case SWF_SOUNDSTREAMHEAD2:
		return "SoundStreamHead2";
	case SWF_DEFINEMORPHSHAPE:
		return "DefineMorphShape";
	case SWF_DEFINEFONT2:
		return "DefineFont2";
	case SWF_TEMPLATECOMMAND:
		return "TemplateCommand";
	case SWF_GENERATOR3:
		return "Generator3";
	case SWF_EXTERNALFONT:
		return "ExternalFont";
	case SWF_EXPORTASSETS:
		return "ExportAssets";
	case SWF_IMPORTASSETS:
		return "ImportAssets";
	case SWF_ENABLEDEBUGGER:
		return "EnableDebugger";
	case SWF_MX0:
		return "MX0";
	case SWF_MX1:
		return "MX1";
	case SWF_MX2:
		return "MX2";
	case SWF_MX3:
		return "MX3";
	case SWF_MX4:
		return "MX4";
	default:
		return "UnknownTag";
	}
}

static GF_Err swf_unknown_tag(SWFReader *read)
{
	if (!read) return GF_OK;
	swf_report(read, GF_NOT_SUPPORTED, "Tag %s (0x%2x) not implemented - skipping", swf_get_tag_name(read->tag), read->tag);
	return swf_func_skip(read);
}

static GF_Err swf_process_tag(SWFReader *read)
{
	switch (read->tag) {
	case SWF_END:
		return GF_OK;
	case SWF_PROTECT:
		return GF_OK;
	case SWF_SETBACKGROUNDCOLOR:
		return swf_set_backcol(read);
	case SWF_DEFINESHAPE:
		return swf_parse_shape_def(read, NULL, 0);
	case SWF_DEFINESHAPE2:
		return swf_parse_shape_def(read, NULL, 1);
	case SWF_DEFINESHAPE3:
		return swf_parse_shape_def(read, NULL, 2);
	case SWF_PLACEOBJECT:
		return swf_place_obj(read, 0);
	case SWF_PLACEOBJECT2:
		return swf_place_obj(read, 1);
	case SWF_REMOVEOBJECT:
		return swf_remove_obj(read, 0);
	case SWF_REMOVEOBJECT2:
		return swf_remove_obj(read, 1);
	case SWF_SHOWFRAME:
		return swf_show_frame(read);
	case SWF_DEFINEFONT:
		return swf_def_font(read, 0);
	case SWF_DEFINEFONT2:
		return swf_def_font(read, 1);
	case SWF_DEFINEFONTINFO:
		return swf_def_font_info(read);
	case SWF_DEFINETEXT:
		return swf_def_text(read, 0);
	case SWF_DEFINETEXT2:
		return swf_def_text(read, 1);
	case SWF_DEFINEEDITTEXT:
		return swf_def_edit_text(read);
	case SWF_DEFINESPRITE:
		return swf_def_sprite(read);
	/*no revision needed*/
	case SWF_SOUNDSTREAMHEAD:
	case SWF_SOUNDSTREAMHEAD2:
		return swf_soundstream_hdr(read);
	case SWF_DEFINESOUND:
		return swf_def_sound(read);
	case SWF_STARTSOUND:
		return swf_start_sound(read);
	case SWF_SOUNDSTREAMBLOCK:
		return swf_soundstream_block(read);

	case SWF_DEFINEBUTTON:
		return swf_def_button(read, 0);
	case SWF_DEFINEBUTTON2:
		return swf_def_button(read, 1);
//	case SWF_DEFINEBUTTONSOUND:
	case SWF_DOACTION:
		return swf_actions(read, 0, 0);
	case SWF_FRAMELABEL:
	{
		char *framelabel = swf_get_string(read);
		gf_free(framelabel);
		return GF_OK;
	}

	case SWF_JPEGTABLES:
		return swf_def_hdr_jpeg(read);
	case SWF_DEFINEBITSJPEG:
		return swf_def_bits_jpeg(read, 1);
	case SWF_DEFINEBITSJPEG2:
		return swf_def_bits_jpeg(read, 2);
	case SWF_DEFINEBITSJPEG3:
		return swf_def_bits_jpeg(read, 3);

	default:
		return swf_unknown_tag(read);
	}
}

GF_Err swf_parse_tag(SWFReader *read)
{
	GF_Err e;
	s32 diff;
	u16 hdr;
	u32 pos;


	hdr = swf_get_16(read);
	read->tag = hdr>>6;
	read->size = hdr & 0x3f;
	if (read->size == 0x3f) {
		swf_align(read);
		read->size = swf_get_32(read);
	}
	pos = swf_get_file_pos(read);
	diff = pos + read->size;
	gf_set_progress("SWF Parsing", pos, read->length);

	e = swf_process_tag(read);
	swf_align(read);

	diff -= swf_get_file_pos(read);
	if (diff<0) {
		swf_report(read, GF_IO_ERR, "tag %s over-read of %d bytes (size %d)", swf_get_tag_name(read->tag), -1*diff, read->size);
		return GF_IO_ERR;
	} else {
		swf_read_int(read, diff*8);
	}


	if (!e && !read->tag) {
		return GF_EOS;
	}

	if (read->ioerr) {
		swf_report(read, GF_IO_ERR, "bitstream IO err (tag size %d)", read->size);
		return read->ioerr;
	}
	return e;
}



GF_Err swf_parse_sprite(SWFReader *read)
{
	/*parse*/
	while (1) {
		GF_Err e = swf_parse_tag(read);
		if (e<0) {
			swf_report(read, e, "Error parsing tag %s", swf_get_tag_name(read->tag));
			return e;
		}
		/*done with sprite*/
		if (read->tag==SWF_END) break;
	}
	return GF_OK;
}


void swf_report(SWFReader *read, GF_Err e, char *format, ...)
{
#ifndef GPAC_DISABLE_LOG
	if (gf_log_tool_level_on(GF_LOG_PARSER, e ? GF_LOG_ERROR : GF_LOG_WARNING)) {
		char szMsg[2048];
		va_list args;
		va_start(args, format);
		vsnprintf(szMsg, 2048, format, args);
		va_end(args);
		GF_LOG((u32) (e ? GF_LOG_ERROR : GF_LOG_WARNING), GF_LOG_PARSER, ("[SWF Parsing] %s (frame %d)\n", szMsg, read->current_frame+1) );
	}
#endif
}


static void swf_io_error(void *par)
{
	SWFReader *read = (SWFReader *)par;
	if (read) read->ioerr = GF_IO_ERR;
}

GF_Err gf_sm_load_run_swf(GF_SceneLoader *load)
{
	GF_Err e;
	SWFReader *read = (SWFReader *)load->loader_priv;
	if (!read) return GF_BAD_PARAM;

	/*parse all tags*/
	while (1) {
		e = swf_parse_tag(read);
		if (e) break;
	}
	gf_set_progress("SWF Parsing", read->length, read->length);

	if (e==GF_EOS) {
		if (read->finalize)
			read->finalize(read);
		e = GF_OK;
	}
	if (!e) {
		if (read->flat_limit != 0)
			swf_report(read, GF_OK, "%d points removed while parsing shapes (Flattening limit %.4f)", read->flatten_points, read->flat_limit);

		if (read->no_as && read->has_interact) swf_report(read, GF_OK, "ActionScripts and interactions have been removed");
	} else
		swf_report(read, e, "Error parsing tag %s", swf_get_tag_name(read->tag));


	return e;
}

void gf_swf_reader_del(SWFReader *read)
{
	if (!read) return;
	gf_bs_del(read->bs);
	if (read->mem) gf_free(read->mem);

	while (gf_list_count(read->display_list)) {
		DispShape *s = (DispShape *)gf_list_get(read->display_list, 0);
		gf_list_rem(read->display_list, 0);
		gf_free(s);
	}
	gf_list_del(read->display_list);
	while (gf_list_count(read->fonts)) {
		SWFFont *ft = (SWFFont *)gf_list_get(read->fonts, 0);
		gf_list_rem(read->fonts, 0);
		if (ft->glyph_adv) gf_free(ft->glyph_adv);
		if (ft->glyph_codes) gf_free(ft->glyph_codes);
		if (ft->fontName) gf_free(ft->fontName);
		gf_list_del(ft->glyphs);
		gf_free(ft);
	}
	gf_list_del(read->fonts);
	gf_list_del(read->apps);

	while (gf_list_count(read->sounds)) {
		SWFSound *snd = (SWFSound *)gf_list_get(read->sounds, 0);
		gf_list_rem(read->sounds, 0);
		if (snd->output) gf_fclose(snd->output);
		if (snd->szFileName) gf_free(snd->szFileName);
		gf_free(snd);
	}
	gf_list_del(read->sounds);
	swf_delete_sound_stream(read);

	if (read->jpeg_hdr) gf_free(read->jpeg_hdr);
	if (read->localPath) gf_free(read->localPath);
	gf_fclose(read->input);
	gf_free(read->inputName);
	gf_free(read);
}

void gf_sm_load_done_swf(GF_SceneLoader *load)
{
	SWFReader *read = (SWFReader *) load->loader_priv;
	if (!read) return;
	if (read->svg_file) {
		gf_fclose(read->svg_file);
		read->svg_file = NULL;
	}
	gf_swf_reader_del(read);
	load->loader_priv = NULL;
}

SWFReader *gf_swf_reader_new(const char *localPath, const char *inputName)
{
	SWFReader *read;
	FILE *input;
	input = gf_fopen(inputName, "rb");
	if (!input) return NULL;

	GF_SAFEALLOC(read, SWFReader);
	if (!read) return NULL;
	read->inputName = gf_strdup(inputName);
	read->input = input;
	read->bs = gf_bs_from_file(input, GF_BITSTREAM_READ);
	gf_bs_set_eos_callback(read->bs, swf_io_error, &read);
	read->display_list = gf_list_new();
	read->fonts = gf_list_new();
	read->apps = gf_list_new();
	read->sounds = gf_list_new();

	if (localPath) {
		read->localPath = gf_strdup(localPath);
	} else {
		char *c;
		read->localPath = gf_strdup(inputName);
		c = strrchr(read->localPath, GF_PATH_SEPARATOR);
		if (c) c[1] = 0;
		else {
			gf_free(read->localPath);
			read->localPath = NULL;
		}
	}

	return read;
}

GF_Err gf_swf_reader_set_user_mode(SWFReader *read, void *user,
                                   GF_Err (*add_sample)(void *user, const u8 *data, u32 length, u64 timestamp, Bool isRap),
                                   GF_Err (*add_header)(void *user, const u8 *data, u32 length, Bool isHeader))
{
	if (!read) return GF_BAD_PARAM;
	read->user = user;
	read->add_header = add_header;
	read->add_sample = add_sample;
	return GF_OK;
}

GF_Err gf_swf_read_header(SWFReader *read)
{
	SWFRec rc;
	u8 sig[3];

	/*get signature*/
	sig[0] = gf_bs_read_u8(read->bs);
	sig[1] = gf_bs_read_u8(read->bs);
	sig[2] = gf_bs_read_u8(read->bs);
	/*"FWS" or "CWS"*/
	if ( ((sig[0] != 'F') && (sig[0] != 'C')) || (sig[1] != 'W') || (sig[2] != 'S') ) {
		return GF_URL_ERROR;
	}
	/*version = */gf_bs_read_u8(read->bs);
	read->length = swf_get_32(read);

	/*if compressed decompress the whole file*/
	if (sig[0] == 'C') {
		swf_init_decompress(read);
	}

	swf_get_rec(read, &rc);
	read->width = rc.w;
	read->height = rc.h;

	swf_align(read);
	read->frame_rate = swf_get_16(read)>>8;
	read->frame_count = swf_get_16(read);
	GF_LOG(GF_LOG_INFO, GF_LOG_PARSER, ("SWF Import - Scene Size %gx%g - %d frames @ %d FPS\n", read->width, read->height, read->frame_count, read->frame_rate));
	return GF_OK;
}

GF_Err gf_swf_get_duration(SWFReader *read, u32 *frame_rate, u32 *frame_count)
{
	*frame_rate = read->frame_rate;
	*frame_count = read->frame_count;
	return GF_OK;
}

GF_Err gf_sm_load_init_swf(GF_SceneLoader *load)
{
	SWFReader *read;
	GF_Err e;

	if (!load->ctx || !load->scene_graph || !load->fileName) return GF_BAD_PARAM;

#ifdef GPAC_ENABLE_COVERAGE
	if (gf_sys_is_cov_mode()) {
		swf_func_skip(NULL);
		swf_def_hdr_jpeg(NULL);
		swf_get_tag_name(SWF_FREECHARACTER);
		swf_unknown_tag(NULL);
		swf_io_error(NULL);
	}
#endif

	read = gf_swf_reader_new(load->localPath, load->fileName);
	read->load = load;
	read->flags = load->swf_import_flags;
	read->flat_limit = FLT2FIX(load->swf_flatten_limit);
	load->loader_priv = read;

	gf_swf_read_header(read);
	load->ctx->scene_width = FIX2INT(read->width);
	load->ctx->scene_height = FIX2INT(read->height);
	load->ctx->is_pixel_metrics = 1;

	if (!(load->swf_import_flags & GF_SM_SWF_SPLIT_TIMELINE) ) {
		swf_report(read, GF_OK, "ActionScript disabled");
		read->no_as = 1;
	}

	e = GF_NOT_SUPPORTED;
	if (!(load->swf_import_flags & GF_SM_SWF_USE_SVG)) {
#ifndef GPAC_DISABLE_VRML
		e = swf_to_bifs_init(read);
#endif
	} else {
#ifndef GPAC_DISABLE_SVG
		FILE *svgFile;
		if (load->svgOutFile) {
			char svgFileName[GF_MAX_PATH];
			if (load->localPath) {
				sprintf(svgFileName, "%s%c%s.svg", load->localPath, GF_PATH_SEPARATOR, load->svgOutFile);
			} else {
				sprintf(svgFileName, "%s.svg", load->svgOutFile);
			}
			svgFile = gf_fopen(svgFileName, "wt");
			if (!svgFile) return GF_BAD_PARAM;
			read->svg_file = svgFile;
		} else {
			svgFile = stdout;
		}
		gf_swf_reader_set_user_mode(read, svgFile, swf_svg_write_text_sample, swf_svg_write_text_header);
		e = swf_to_svg_init(read, read->flags, load->swf_flatten_limit);
#endif
	}
	if (e) goto exit;

	/*parse all tags*/
	while (e == GF_OK) {
		e = swf_parse_tag(read);
		if (read->current_frame==1) break;
	}
	if (e==GF_EOS) e = GF_OK;

	load->done = gf_sm_load_done_swf;
	load->process = gf_sm_load_run_swf;

exit:
	if (e) gf_sm_load_done_swf(load);
	return e;
}

#endif /*GPAC_DISABLE_SWF_IMPORT*/<|MERGE_RESOLUTION|>--- conflicted
+++ resolved
@@ -98,11 +98,7 @@
 	uLongf destLen;
 	char *src, *dst;
 
-<<<<<<< HEAD
-	assert(gf_bs_get_size(read->bs)-8 < 0x80000000); /*must fit within 32 bits*/
-=======
 	assert(gf_bs_get_size(read->bs)-8 < (u64)1<<31); /*must fit within 32 bits*/
->>>>>>> 5b37b21a
 	size = (u32) gf_bs_get_size(read->bs)-8;
 	dst_size = read->length;
 	src = gf_malloc(sizeof(char)*size);
