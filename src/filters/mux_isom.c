--- conflicted
+++ resolved
@@ -6438,26 +6438,6 @@
 	// first, read the number of tags serialized in the bitstream
 	u32 tag_count = gf_bs_read_u32(bs);
 	for (u32 i = 0; i < tag_count; ++i) {
-
-<<<<<<< HEAD
-	emsg->version = 1;
-
-	emsg->timescale = timescale;
-	emsg->presentation_time_delta = pts_delta;
-	emsg->event_duration = 0xFFFFFFFF;
-	emsg->event_id = 0;
-	emsg->scheme_id_uri = gf_strdup("https://aomedia.org/emsg/ID3");
-	emsg->value = gf_strdup("www.nielsen.com:id3:v1");
-
-	emsg->message_data_size = data_length;
-	emsg->message_data = (u8 *)gf_malloc(emsg->message_data_size);
-
-	u32 read = gf_bs_read_data(bs, emsg->message_data, emsg->message_data_size);
-	if (read != emsg->message_data_size)
-		GF_LOG(GF_LOG_WARNING, GF_LOG_FILTER, ("Got less bytes than expected when reading ID3 data, expecting %u, got %u\n", emsg->message_data_size, read))
-
-	gf_bs_del(bs);
-=======
 		memset(&id3_tag, 0, sizeof(GF_ID3_TAG));
 		err = gf_id3_from_bitstream(&id3_tag, bs);
 		if (err != GF_OK) {
@@ -6466,7 +6446,6 @@
 			gf_bs_del(bs);
 			return;
 		}
->>>>>>> 5a354bcb
 
 		GF_EventMessageBox *emsg = (GF_EventMessageBox *)gf_isom_box_new(GF_ISOM_BOX_TYPE_EMSG);
 
