--- conflicted
+++ resolved
@@ -6446,7 +6446,6 @@
 			return;
 		}
 
-<<<<<<< HEAD
 		GF_EventMessageBox *emsg = (GF_EventMessageBox *)gf_isom_box_new(GF_ISOM_BOX_TYPE_EMSG);
 
 		emsg->version = 1;
@@ -6461,8 +6460,8 @@
 		memcpy(emsg->message_data, id3_tag.data, id3_tag.data_length);
 
 		// insert only if its presentation time is not already present
-		u32 insert_emsg = GF_TRUE;
-		for (int i = 0; i < gf_list_count(moof->emsgs); ++i)
+		u32 i, insert_emsg = GF_TRUE;
+		for (i = 0; i < gf_list_count(moof->emsgs); ++i)
 		{
 			GF_EventMessageBox *existing_emsg = gf_list_get(moof->emsgs, i);
 			if (existing_emsg->presentation_time_delta == emsg->presentation_time_delta)
@@ -6473,17 +6472,6 @@
 						insert_emsg = GF_FALSE;
 					break;
 				}
-=======
-	// insert only if its presentation time is not already present
-	u32 i, insert_emsg = GF_TRUE;
-	for (i=0; i<gf_list_count(moof->emsgs); ++i)
-	{
-		GF_EventMessageBox *existing_emsg = gf_list_get(moof->emsgs, i);
-		if (!strcmp(existing_emsg->scheme_id_uri, "https://aomedia.org/emsg/ID3") && !strcpy(existing_emsg->value, "www.nielsen.com:id3:v1")) {
-			if (existing_emsg->presentation_time_delta == emsg->presentation_time_delta) {
-				insert_emsg = GF_FALSE;
-				break;
->>>>>>> 33336e59
 			}
 		}
 
