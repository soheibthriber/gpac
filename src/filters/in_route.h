	/*
 *			GPAC - Multimedia Framework C SDK
 *
 *			Authors: Jean Le Feuvre
 *			Copyright (c) Telecom ParisTech 2018-2024
 *					All rights reserved
 *
 *  This file is part of GPAC / ROUTE (ATSC3, DVB-I) input filter
 *
 *  GPAC is free software; you can redistribute it and/or modify
 *  it under the terms of the GNU Lesser General Public License as published by
 *  the Free Software Foundation; either version 2, or (at your option)
 *  any later version.
 *
 *  GPAC is distributed in the hope that it will be useful,
 *  but WITHOUT ANY WARRANTY; without even the implied warranty of
 *  MERCHANTABILITY or FITNESS FOR A PARTICULAR PURPOSE.  See the
 *  GNU Lesser General Public License for more details.
 *
 *  You should have received a copy of the GNU Lesser General Public
 *  License along with this library; see the file COPYING.  If not, write to
 *  the Free Software Foundation, 675 Mass Ave, Cambridge, MA 02139, USA.
 *
 */

#include <gpac/filters.h>
#include <gpac/route.h>
#include <gpac/network.h>
#include <gpac/download.h>
#include <gpac/thread.h>

#ifndef IN_ROUTE_H
#define IN_ROUTE_H

#ifndef GPAC_DISABLE_ROUTE

enum
{
	TSIO_FILE_PROGRESS = 1,
	TSIO_REPAIR_SCHEDULED = (1<<1)
};

typedef struct
{
	u32 sid;
	u32 tsi;
	GF_FilterPid *opid;
	//TOI of file being received - moved back to 0 once file is done being dispatched
	u32 current_toi;
	u32 bytes_sent;
	char *dash_rep_id;
	GF_List *pending_repairs;
	u32 flags_progress;
	Bool delete_first;
} TSI_Output;

typedef struct
{
	GF_FilterPid *opid;
	char *seg_name;
} SegInfo;

GF_OPT_ENUM (ROUTEInRepairMode,
	ROUTEIN_REPAIR_NO = 0,
	ROUTEIN_REPAIR_SIMPLE,
	ROUTEIN_REPAIR_STRICT,
	ROUTEIN_REPAIR_FULL,
);

typedef struct _route_repair_seg_info RepairSegmentInfo;

typedef struct
{
	u32 br_start;
	u32 br_end;
	u32 done;
	u32 priority;
} RouteRepairRange;

typedef enum
{
	RANGE_SUPPORT_NO = 0,
	RANGE_SUPPORT_PROBE,
	RANGE_SUPPORT_YES,
} RouteServerRangeSupport;

typedef struct 
{
	char *url;
	RouteServerRangeSupport accept_ranges;
	Bool is_up, support_h2;
	u32 nb_req_success, nb_bytes, latency;
} RouteRepairServer;

#define REPAIR_BUF_SIZE	50000
typedef struct
{
	GF_DownloadSession *dld;
	RepairSegmentInfo *current_si;

	RouteRepairRange *range;
	RouteRepairServer *server;
	u32 initial_retry, retry_in;
	char http_buf[REPAIR_BUF_SIZE];
} RouteRepairSession;

typedef struct
{
	//options
	char *src, *ifce, *odir;
	Bool gcache, kc, skipr, reorder, fullseg, cloop, llmode, dynsel;
<<<<<<< HEAD
	u32 buffer, timeout, stats, max_segs, tsidbg, rtimeout, nbcached;
	ROUTEInRepairMode repair;
	u32 max_sess;
=======
	u32 buffer, timeout, stats, max_segs, tsidbg, rtimeout, nbcached, repair;
	u32 max_sess, range_merge, minrecv;
>>>>>>> 4315a355
	s32 tunein, stsi;
	GF_PropStringList repair_urls;
	
	//internal
	GF_Filter *filter;
	GF_DownloadManager *dm;

	char *clock_init_seg;
	GF_ROUTEDmx *route_dmx;
	u32 tune_service_id;

	u32 sync_tsi, last_toi;

	u32 start_time, tune_time, last_timeout;
	GF_FilterPid *opid;
	GF_List *tsi_outs;

	u32 nb_stats;
	GF_List *received_seg_names;

	u32 nb_playing;
	Bool initial_play_forced;
	Bool evt_interrupt;

	RouteRepairSession *http_repair_sessions;

	GF_List *seg_repair_queue;
	GF_List *seg_repair_reservoir;
	GF_List *seg_range_reservoir;
	GF_List *repair_servers;

	Bool has_data;
	const char *log_name;
} ROUTEInCtx;

struct _route_repair_seg_info
{
	//copy of finfo event, valid until associated object is removed
	GF_ROUTEEventFileInfo finfo;
	//copy of filename which is not guaranteed to be kept outside the event callback
	char *filename;
	GF_ROUTEEventType evt;
	u32 service_id;
	Bool removed;
	u32 pending;
	GF_List *ranges;
	u32 nb_errors;
	TSI_Output *tsio;
	//set to true if repair session is over but kept in list for TSIO reordering purposes
	Bool done;
	//if true this is a local repair, otherwise an http base one
	Bool local_repair;
};



void routein_repair_mark_file(ROUTEInCtx *ctx, u32 service_id, const char *filename, Bool is_delete);
void routein_queue_repair(ROUTEInCtx *ctx, GF_ROUTEEventType evt, u32 evt_param, GF_ROUTEEventFileInfo *finfo);

void routein_on_event_file(ROUTEInCtx *ctx, GF_ROUTEEventType evt, u32 evt_param, GF_ROUTEEventFileInfo *finfo, Bool is_defer_repair, Bool drop_if_first);

//return GF_EOS if nothing active, GF_OK otherwise
GF_Err routein_do_repair(ROUTEInCtx *ctx);

TSI_Output *routein_get_tsio(ROUTEInCtx *ctx, u32 service_id, GF_ROUTEEventFileInfo *finfo);

#endif /* GPAC_DISABLE_ROUTE */

#endif //#define IN_ROUTE_H
<|MERGE_RESOLUTION|>--- conflicted
+++ resolved
@@ -84,7 +84,7 @@
 	RANGE_SUPPORT_YES,
 } RouteServerRangeSupport;
 
-typedef struct 
+typedef struct
 {
 	char *url;
 	RouteServerRangeSupport accept_ranges;
@@ -109,17 +109,12 @@
 	//options
 	char *src, *ifce, *odir;
 	Bool gcache, kc, skipr, reorder, fullseg, cloop, llmode, dynsel;
-<<<<<<< HEAD
 	u32 buffer, timeout, stats, max_segs, tsidbg, rtimeout, nbcached;
 	ROUTEInRepairMode repair;
-	u32 max_sess;
-=======
-	u32 buffer, timeout, stats, max_segs, tsidbg, rtimeout, nbcached, repair;
 	u32 max_sess, range_merge, minrecv;
->>>>>>> 4315a355
 	s32 tunein, stsi;
 	GF_PropStringList repair_urls;
-	
+
 	//internal
 	GF_Filter *filter;
 	GF_DownloadManager *dm;
@@ -185,4 +180,4 @@
 
 #endif /* GPAC_DISABLE_ROUTE */
 
-#endif //#define IN_ROUTE_H
+#endif //#define IN_ROUTE_H