--- conflicted
+++ resolved
@@ -112,13 +112,9 @@
 #endif
 	GF_PropStringList rdirs;
 	Bool close, hold, quit, post, dlist, ice, reopen, blockio, cte, norange;
-<<<<<<< HEAD
-	u32 port, block_size, maxc, maxp, timeout, sutc, max_client_errors, max_async_buf, ka, zmax, maxs;
+	u32 block_size, maxc, maxp, timeout, sutc, max_client_errors, max_async_buf, ka, zmax, maxs;
 	GF_HTTPOutFilterOperationMode hmode;
 	GF_HTTPOutCORSMode cors;
-=======
-	u32 block_size, maxc, maxp, timeout, hmode, sutc, cors, max_client_errors, max_async_buf, ka, zmax, maxs;
->>>>>>> 4315a355
 	s32 max_cache_segs;
 	GF_PropStringList hdrs;
 	GF_PropUIntList port;
