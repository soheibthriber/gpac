/*
 *			GPAC - Multimedia Framework C SDK
 *
 *			Authors: Jean Le Feuvre
 *			Copyright (c) Telecom ParisTech 2017-2020
 *					All rights reserved
 *
 *  This file is part of GPAC / generic FILE output filter
 *
 *  GPAC is free software; you can redistribute it and/or modify
 *  it under the terms of the GNU Lesser General Public License as published by
 *  the Free Software Foundation; either version 2, or (at your option)
 *  any later version.
 *
 *  GPAC is distributed in the hope that it will be useful,
 *  but WITHOUT ANY WARRANTY; without even the implied warranty of
 *  MERCHANTABILITY or FITNESS FOR A PARTICULAR PURPOSE.  See the
 *  GNU Lesser General Public License for more details.
 *
 *  You should have received a copy of the GNU Lesser General Public
 *  License along with this library; see the file COPYING.  If not, write to
 *  the Free Software Foundation, 675 Mass Ave, Cambridge, MA 02139, USA.
 *
 */


#include <gpac/filters.h>
#include <gpac/constants.h>
#include <gpac/xml.h>

enum
{
	FOUT_CAT_NONE = 0,
	FOUT_CAT_AUTO,
	FOUTE_CAT_ALL
};

typedef struct
{
	//options
	Double start, speed;
	char *dst, *mime, *ext;
	Bool append, dynext, cat, ow, redund;
	u32 mvbk;

	//only one input pid
	GF_FilterPid *pid;

	FILE *file;
	Bool is_std;
	u64 nb_write;
	Bool use_templates;
	GF_FilterCapability in_caps[2];
	char szExt[10];
	char szFileName[GF_MAX_PATH];

	Bool patch_blocks;
	Bool is_null;
	GF_Err is_error;
	u32 dash_mode;
	u64 offset_at_seg_start;
	const char *original_url;
	GF_FileIO *gfio_ref;
} GF_FileOutCtx;

#ifdef WIN32
#include <io.h>
#include <fcntl.h>
#endif //WIN32

static GF_Err fileout_open_close(GF_FileOutCtx *ctx, const char *filename, const char *ext, u32 file_idx, Bool explicit_overwrite, char *file_suffix)
{
	if (ctx->file && !ctx->is_std) {
		GF_LOG(GF_LOG_INFO, GF_LOG_MMIO, ("[FileOut] closing output file %s\n", ctx->szFileName));
		gf_fclose(ctx->file);
	}
	ctx->file = NULL;

	if (!filename)
		return GF_OK;

	if (!strcmp(filename, "std")) ctx->is_std = GF_TRUE;
	else if (!strcmp(filename, "stdout")) ctx->is_std = GF_TRUE;
	else ctx->is_std = GF_FALSE;

	if (ctx->is_std) {
		ctx->file = stdout;
#ifdef WIN32
		_setmode(_fileno(stdout), _O_BINARY);
#endif

	} else {
		char szName[GF_MAX_PATH], szFinalName[GF_MAX_PATH];
		Bool append = ctx->append;
		Bool check_templates = GF_FALSE;
		const char *url = filename;

		if (!strncmp(filename, "gfio://", 7))
			url = gf_fileio_translate_url(filename);

		if (ctx->dynext) {
			const char *has_ext = gf_file_ext_start(url);

			strcpy(szFinalName, url);
			if (!has_ext && ext) {
				strcat(szFinalName, ".");
				strcat(szFinalName, ext);
			}
		} else {
			strcpy(szFinalName, url);
		}
		if (ctx->dst && !strcmp(filename, ctx->dst)) {
			strcpy(szName, szFinalName);
			check_templates = GF_TRUE;
		} else if (ctx->use_templates) {
			char *basename = ctx->dst ? gf_file_basename(ctx->dst) : NULL;
			if (basename && (basename == ctx->dst)) {
				strcpy(szName, szFinalName);
			} else {
				strcpy(szName, ctx->dst);
				basename = gf_file_basename(szName);
				if (basename) basename[0] = 0;
				strcat(szName, szFinalName);
			}
		} else {
			strcpy(szName, szFinalName);
		}

		gf_filter_pid_resolve_file_template(ctx->pid, szName, szFinalName, file_idx, file_suffix);
		if (check_templates && strcmp(szName, szFinalName))
			ctx->use_templates = GF_TRUE;

		if (!gf_file_exists(szFinalName)) append = GF_FALSE;

		if (!strcmp(szFinalName, ctx->szFileName) && (ctx->cat==FOUT_CAT_AUTO))
			append = GF_TRUE;

		if (!ctx->ow && gf_file_exists(szFinalName) && !append) {
			char szRes[21];
			s32 res;

			fprintf(stderr, "File %s already exist - override (y/n/a) ?:", szFinalName);
			res = scanf("%20s", szRes);
			if (!res || (szRes[0] == 'n') || (szRes[0] == 'N')) {
				return ctx->is_error = GF_IO_ERR;
			}
			if ((szRes[0] == 'a') || (szRes[0] == 'A')) ctx->ow = GF_TRUE;
		}

		GF_LOG(GF_LOG_INFO, GF_LOG_MMIO, ("[FileOut] opening output file %s\n", szFinalName));
		ctx->file = gf_fopen_ex(szFinalName, ctx->original_url, append ? "a+b" : "w+b");

		if (!strcmp(szFinalName, ctx->szFileName) && !append && ctx->nb_write && !explicit_overwrite) {
			GF_LOG(GF_LOG_WARNING, GF_LOG_MMIO, ("[FileOut] re-opening in write mode output file %s, content overwrite (use `cat` option to enable append)\n", szFinalName));
		}
		strcpy(ctx->szFileName, szFinalName);
	}
	ctx->nb_write = 0;
	if (!ctx->file) {
		GF_LOG(GF_LOG_ERROR, GF_LOG_MMIO, ("[FileOut] cannot open output file %s\n", ctx->szFileName));
		return ctx->is_error = GF_IO_ERR;;
	}

	return GF_OK;
}

static void fileout_setup_file(GF_FileOutCtx *ctx, Bool explicit_overwrite)
{
	const char *dst = ctx->dst;
	const GF_PropertyValue *p, *ext;
	p = gf_filter_pid_get_property(ctx->pid, GF_PROP_PID_OUTPATH);
	ext = gf_filter_pid_get_property(ctx->pid, GF_PROP_PID_FILE_EXT);

	if (p && p->value.string) {
		fileout_open_close(ctx, p->value.string, (ext && ctx->dynext) ? ext->value.string : NULL, 0, explicit_overwrite, NULL);
		return;
	}
	if (!dst) {
		p = gf_filter_pid_get_property(ctx->pid, GF_PROP_PID_FILEPATH);
		if (p && p->value.string) {
			dst = p->value.string;
			char *sep = strstr(dst, "://");
			if (sep) {
				dst = strchr(sep+3, '/');
				if (!dst) return;
			} else {
				if (!strncmp(dst, "./", 2)) dst+= 2;
				else if (!strncmp(dst, ".\\", 2)) dst+= 2;
				else if (!strncmp(dst, "../", 3)) dst+= 3;
				else if (!strncmp(dst, "..\\", 3)) dst+= 3;
			}
		}
	}
	if (ctx->dynext) {
		p = gf_filter_pid_get_property(ctx->pid, GF_PROP_PCK_FILENUM);
		if (!p) {
			if (ext && ext->value.string) {
				fileout_open_close(ctx, dst, ext->value.string, 0, explicit_overwrite, NULL);
			}
		}
<<<<<<< HEAD
	} else if (ctx->dst) {
		fileout_open_close(ctx, ctx->dst, NULL, 0, explicit_overwrite, NULL);
	} else {
		p = gf_filter_pid_get_property(ctx->pid, GF_PROP_PID_FILEPATH);
		if (!p) p = gf_filter_pid_get_property(ctx->pid, GF_PROP_PID_URL);
		if (p && p->value.string)
			fileout_open_close(ctx, p->value.string, NULL, 0, explicit_overwrite, NULL);
=======
	} else {
		fileout_open_close(ctx, dst, NULL, 0, explicit_overwrite, NULL);
>>>>>>> 94619312
	}
}
static GF_Err fileout_configure_pid(GF_Filter *filter, GF_FilterPid *pid, Bool is_remove)
{
	const GF_PropertyValue *p;
	GF_FileOutCtx *ctx = (GF_FileOutCtx *) gf_filter_get_udta(filter);
	if (is_remove) {
		ctx->pid = NULL;
		fileout_open_close(ctx, NULL, NULL, 0, GF_FALSE, NULL);
		return GF_OK;
	}
	gf_filter_pid_check_caps(pid);

	if (!ctx->pid) {
		GF_FilterEvent evt;
		gf_filter_pid_init_play_event(pid, &evt, ctx->start, ctx->speed, "FileOut");
		gf_filter_pid_send_event(pid, &evt);
	}
	ctx->pid = pid;

	p = gf_filter_pid_get_property(pid, GF_PROP_PID_DISABLE_PROGRESSIVE);
	if (p && p->value.uint) ctx->patch_blocks = GF_TRUE;

	p = gf_filter_pid_get_property(pid, GF_PROP_PID_DASH_MODE);
	if (p && p->value.uint) ctx->dash_mode = 1;
	return GF_OK;
}

static GF_Err fileout_initialize(GF_Filter *filter)
{
	char *ext=NULL;
	const char *dst;
	GF_FileOutCtx *ctx = (GF_FileOutCtx *) gf_filter_get_udta(filter);

	if (!ctx || !ctx->dst) return GF_OK;

	if (!ctx->mvbk)
		ctx->mvbk = 1;

	if (strnicmp(ctx->dst, "file:/", 6) && strnicmp(ctx->dst, "gfio:/", 6) && strstr(ctx->dst, "://"))  {
		gf_filter_setup_failure(filter, GF_NOT_SUPPORTED);
		return GF_NOT_SUPPORTED;
	}
	if (!stricmp(ctx->dst, "null") ) {
		ctx->is_null = GF_TRUE;
		//null and no format specified, we accept any kind
		if (!ctx->ext) {
			ctx->in_caps[0].code = GF_PROP_PID_STREAM_TYPE;
			ctx->in_caps[0].val = PROP_UINT(GF_STREAM_UNKNOWN);
			ctx->in_caps[0].flags = GF_CAPS_INPUT_EXCLUDED;
			gf_filter_override_caps(filter, ctx->in_caps, 1);
			return GF_OK;
		}
	}
	if (!strncmp(ctx->dst, "gfio://", 7)) {
		GF_Err e;
		ctx->gfio_ref = gf_fileio_open_url(gf_fileio_from_url(ctx->dst), NULL, "ref", &e);
		if (!ctx->gfio_ref) {
			gf_filter_setup_failure(filter, e);
			return e;
		}
		dst = gf_fileio_translate_url(ctx->dst);
		ctx->original_url = ctx->dst;
	} else {
		dst = ctx->dst;
	}

	if (ctx->dynext) return GF_OK;

	if (ctx->ext) ext = ctx->ext;
	else if (dst) {
		ext = gf_file_ext_start(dst);
		if (!ext) ext = ".*";
		ext += 1;
	}

	if (!ext && !ctx->mime) {
		GF_LOG(GF_LOG_ERROR, GF_LOG_MMIO, ("[FileOut] No extension provided nor mime type for output file %s, cannot infer format\n", ctx->dst));
		return GF_NOT_SUPPORTED;
	}
	//static cap, streamtype = file
	ctx->in_caps[0].code = GF_PROP_PID_STREAM_TYPE;
	ctx->in_caps[0].val = PROP_UINT(GF_STREAM_FILE);
	ctx->in_caps[0].flags = GF_CAPS_INPUT_STATIC;

	if (ctx->mime) {
		ctx->in_caps[1].code = GF_PROP_PID_MIME;
		ctx->in_caps[1].val = PROP_NAME( ctx->mime );
		ctx->in_caps[1].flags = GF_CAPS_INPUT;
	} else {
		strncpy(ctx->szExt, ext, 9);
		ctx->szExt[9] = 0;
		strlwr(ctx->szExt);
		ctx->in_caps[1].code = GF_PROP_PID_FILE_EXT;
		ctx->in_caps[1].val = PROP_NAME( ctx->szExt );
		ctx->in_caps[1].flags = GF_CAPS_INPUT;
	}
	gf_filter_override_caps(filter, ctx->in_caps, 2);

	return GF_OK;
}

static void fileout_finalize(GF_Filter *filter)
{
	GF_Err e;
	GF_FileOutCtx *ctx = (GF_FileOutCtx *) gf_filter_get_udta(filter);
	fileout_open_close(ctx, NULL, NULL, 0, GF_FALSE, NULL);
	if (ctx->gfio_ref)
		gf_fileio_open_url((GF_FileIO *)ctx->gfio_ref, NULL, "unref", &e);
}

static GF_Err fileout_process(GF_Filter *filter)
{
	GF_FilterPacket *pck;
	const GF_PropertyValue *fname, *p;
	Bool start, end;
	const u8 *pck_data;
	u32 pck_size, nb_write;
	GF_FileOutCtx *ctx = (GF_FileOutCtx *) gf_filter_get_udta(filter);

	if (ctx->is_error) {
		GF_Err e = ctx->is_error;
		if (e != GF_EOS) {
			gf_filter_pid_set_discard(ctx->pid, GF_TRUE);
			ctx->is_error = GF_EOS;
		}
		return e;
	}

	pck = gf_filter_pid_get_packet(ctx->pid);
	if (!pck) {
		if (gf_filter_pid_is_eos(ctx->pid)) {
			if (gf_filter_reporting_enabled(filter)) {
				char szStatus[1024];
				snprintf(szStatus, 1024, "%s: done - wrote "LLU" bytes", gf_file_basename(ctx->szFileName), ctx->nb_write);
				gf_filter_update_status(filter, 10000, szStatus);
			}

			if (ctx->dash_mode && ctx->file) {
				GF_FilterEvent evt;
				GF_FEVT_INIT(evt, GF_FEVT_SEGMENT_SIZE, ctx->pid);
				evt.seg_size.seg_url = NULL;

				if (ctx->dash_mode==1) {
					evt.seg_size.is_init = GF_TRUE;
					ctx->dash_mode = 2;
					evt.seg_size.media_range_start = 0;
					evt.seg_size.media_range_end = 0;
					gf_filter_pid_send_event(ctx->pid, &evt);
				} else {
					evt.seg_size.is_init = GF_FALSE;
					evt.seg_size.media_range_start = ctx->offset_at_seg_start;
					evt.seg_size.media_range_end = gf_ftell(ctx->file)-1;
					gf_filter_pid_send_event(ctx->pid, &evt);
				}
			}
			fileout_open_close(ctx, NULL, NULL, 0, GF_FALSE, NULL);
			return GF_EOS;
		}
		return GF_OK;
	}

	gf_filter_pck_get_framing(pck, &start, &end);
	if (!ctx->redund) {
		u32 dep_flags = gf_filter_pck_get_dependency_flags(pck);
		//redundant packet, do not store
		if ((dep_flags & 0x3) == 1) {
			gf_filter_pid_drop_packet(ctx->pid);
			return GF_OK;
		}
	}

	if (ctx->is_null) {
		if (start) {
			u32 fnum=0;
			const char *filename=NULL;
			p = gf_filter_pck_get_property(pck, GF_PROP_PCK_FILENUM);
			if (p) fnum = p->value.uint;
			p = gf_filter_pid_get_property(ctx->pid, GF_PROP_PID_URL);
			if (!p) p = gf_filter_pid_get_property(ctx->pid, GF_PROP_PID_OUTPATH);
			if (!p) p = gf_filter_pck_get_property(pck, GF_PROP_PCK_FILENAME);
			if (p) filename = p->value.string;
			if (filename) {
				strcpy(ctx->szFileName, filename);
			} else {
				sprintf(ctx->szFileName, "%d", fnum);
			}
			GF_LOG(GF_LOG_INFO, GF_LOG_MMIO, ("[FileOut] null open (file name is %s)\n", ctx->szFileName));
		}
		if (end) {
			GF_LOG(GF_LOG_INFO, GF_LOG_MMIO, ("[FileOut] null close (file name was %s)\n", ctx->szFileName));
		}
		gf_filter_pid_drop_packet(ctx->pid);
		return fileout_process(filter);
	}

	if (ctx->file && start && (ctx->cat==FOUTE_CAT_ALL))
		start = GF_FALSE;

	if (ctx->dash_mode) {
		p = gf_filter_pck_get_property(pck, GF_PROP_PCK_FILENUM);
		if (p) {
			GF_FilterEvent evt;

			GF_FEVT_INIT(evt, GF_FEVT_SEGMENT_SIZE, ctx->pid);
			evt.seg_size.seg_url = NULL;

			if (ctx->dash_mode==1) {
				evt.seg_size.is_init = GF_TRUE;
				ctx->dash_mode = 2;
				evt.seg_size.media_range_start = 0;
				evt.seg_size.media_range_end = 0;
				gf_filter_pid_send_event(ctx->pid, &evt);
			} else {
				evt.seg_size.is_init = GF_FALSE;
				evt.seg_size.media_range_start = ctx->offset_at_seg_start;
				evt.seg_size.media_range_end = gf_ftell(ctx->file)-1;
				ctx->offset_at_seg_start = evt.seg_size.media_range_end;
				gf_filter_pid_send_event(ctx->pid, &evt);
			}
			if ( gf_filter_pck_get_property(pck, GF_PROP_PCK_FILENAME))
				start = GF_TRUE;
		}
	}

	if (start) {
		const GF_PropertyValue *ext, *fnum, *fsuf;
		Bool explicit_overwrite = GF_FALSE;
		const char *name = NULL;
		fname = ext = NULL;
		//file num increased per packet, open new file
		fnum = gf_filter_pck_get_property(pck, GF_PROP_PCK_FILENUM);
		if (fnum) {
			fname = gf_filter_pid_get_property(ctx->pid, GF_PROP_PID_OUTPATH);
			ext = gf_filter_pid_get_property(ctx->pid, GF_PROP_PID_FILE_EXT);
			if (!fname) name = ctx->dst;
		}
		//filename change at packet start, open new file
		if (!fname) fname = gf_filter_pck_get_property(pck, GF_PROP_PCK_FILENAME);
		if (!fname) fname = gf_filter_pck_get_property(pck, GF_PROP_PID_OUTPATH);
		if (!ext) ext = gf_filter_pck_get_property(pck, GF_PROP_PID_FILE_EXT);
		if (fname) name = fname->value.string;

		fsuf = gf_filter_pck_get_property(pck, GF_PROP_PCK_FILESUF);

		if (end && gf_filter_pck_get_seek_flag(pck))
			explicit_overwrite = GF_TRUE;

		if (name) {
			fileout_open_close(ctx, name, ext ? ext->value.string : NULL, fnum ? fnum->value.uint : 0, explicit_overwrite, fsuf ? fsuf->value.string : NULL);
		} else if (!ctx->file) {
			fileout_setup_file(ctx, explicit_overwrite);
		}
	}

	pck_data = gf_filter_pck_get_data(pck, &pck_size);
	if (ctx->file) {
		GF_FilterFrameInterface *hwf = gf_filter_pck_get_frame_interface(pck);
		if (pck_data) {
			if (ctx->patch_blocks && gf_filter_pck_get_seek_flag(pck)) {
				u64 bo = gf_filter_pck_get_byte_offset(pck);
				if (ctx->is_std) {
					GF_LOG(GF_LOG_ERROR, GF_LOG_MMIO, ("[FileOut] Cannot patch file, output is stdout\n"));
				} else if (bo==GF_FILTER_NO_BO) {
					GF_LOG(GF_LOG_ERROR, GF_LOG_MMIO, ("[FileOut] Cannot patch file, wrong byte offset\n"));
				} else {
					u32 ilaced = gf_filter_pck_get_interlaced(pck);
					u64 pos = ctx->nb_write;
					if (ctx->file) {
						assert( ctx->nb_write == gf_ftell(ctx->file) );
					}

					//we are inserting a block: write dummy bytes at end and move bytes
					if (ilaced) {
						u8 *block;
						u64 cur_r, cur_w;
						nb_write = (u32) gf_fwrite(pck_data, pck_size, ctx->file);

						if (nb_write!=pck_size) {
							GF_LOG(GF_LOG_ERROR, GF_LOG_MMIO, ("[FileOut] Write error, wrote %d bytes but had %d to write\n", nb_write, pck_size));
						}
						cur_w = gf_ftell(ctx->file);

						gf_fseek(ctx->file, pos, SEEK_SET);

						cur_r = pos;
						pos = cur_w;
						block = gf_malloc(ctx->mvbk);
						if (!block) {
							GF_LOG(GF_LOG_ERROR, GF_LOG_MMIO, ("[FileOut] unable to allocate blockof %d bytes\n", ctx->mvbk));
						} else {
							while (cur_r > bo) {
								u32 move_bytes = ctx->mvbk;
								if (cur_r - bo < move_bytes)
									move_bytes = (u32) (cur_r - bo);

								gf_fseek(ctx->file, cur_r - move_bytes, SEEK_SET);
								nb_write = (u32) gf_fread(block, (size_t) move_bytes, ctx->file);

								if (nb_write!=move_bytes) {
									GF_LOG(GF_LOG_ERROR, GF_LOG_MMIO, ("[FileOut] Read error, got %d bytes but had %d to read\n", nb_write, move_bytes));
								}

								gf_fseek(ctx->file, cur_w - move_bytes, SEEK_SET);
								nb_write = (u32) gf_fwrite(block, (size_t) move_bytes, ctx->file);

								if (nb_write!=move_bytes) {
									GF_LOG(GF_LOG_ERROR, GF_LOG_MMIO, ("[FileOut] Write error, wrote %d bytes but had %d to write\n", nb_write, move_bytes));
								}
								cur_r -= move_bytes;
								cur_w -= move_bytes;
							}
							gf_free(block);
						}
					}

					gf_fseek(ctx->file, bo, SEEK_SET);
					nb_write = (u32) gf_fwrite(pck_data, pck_size, ctx->file);
					gf_fseek(ctx->file, pos, SEEK_SET);

					if (nb_write!=pck_size) {
						GF_LOG(GF_LOG_ERROR, GF_LOG_MMIO, ("[FileOut] Write error, wrote %d bytes but had %d to write\n", nb_write, pck_size));
					}
				}
			} else {
				nb_write = (u32) gf_fwrite(pck_data, pck_size, ctx->file);
				if (nb_write!=pck_size) {
					GF_LOG(GF_LOG_ERROR, GF_LOG_MMIO, ("[FileOut] Write error, wrote %d bytes but had %d to write\n", nb_write, pck_size));
				}
				ctx->nb_write += nb_write;
			}
		} else if (hwf) {
			u32 w, h, stride, stride_uv, pf;
			u32 nb_planes, uv_height;
			p = gf_filter_pid_get_property(ctx->pid, GF_PROP_PID_WIDTH);
			w = p ? p->value.uint : 0;
			p = gf_filter_pid_get_property(ctx->pid, GF_PROP_PID_HEIGHT);
			h = p ? p->value.uint : 0;
			p = gf_filter_pid_get_property(ctx->pid, GF_PROP_PID_PIXFMT);
			pf = p ? p->value.uint : 0;

			stride = stride_uv = 0;

			if (gf_pixel_get_size_info(pf, w, h, NULL, &stride, &stride_uv, &nb_planes, &uv_height) == GF_TRUE) {
				u32 i;
				for (i=0; i<nb_planes; i++) {
					u32 j, write_h, lsize;
					const u8 *out_ptr;
					u32 out_stride = i ? stride_uv : stride;
					GF_Err e = hwf->get_plane(hwf, i, &out_ptr, &out_stride);
					if (e) {
						GF_LOG(GF_LOG_ERROR, GF_LOG_MMIO, ("[FileOut] Failed to fetch plane data from hardware frame, cannot write\n"));
						break;
					}
					if (i) {
						write_h = uv_height;
						lsize = stride_uv;
					} else {
						write_h = h;
						lsize = stride;
					}
					for (j=0; j<write_h; j++) {
						nb_write = (u32) gf_fwrite(out_ptr, lsize, ctx->file);
						if (nb_write!=lsize) {
							GF_LOG(GF_LOG_ERROR, GF_LOG_MMIO, ("[FileOut] Write error, wrote %d bytes but had %d to write\n", nb_write, lsize));
						}
						ctx->nb_write += nb_write;
						out_ptr += out_stride;
					}
				}
			}
		} else {
			GF_LOG(GF_LOG_WARNING, GF_LOG_MMIO, ("[FileOut] No data associated with packet, cannot write\n"));
		}
	} else {
		GF_LOG(GF_LOG_ERROR, GF_LOG_MMIO, ("[FileOut] output file handle is not opened, discarding %d bytes\n", pck_size));
	}
	gf_filter_pid_drop_packet(ctx->pid);
	if (end && !ctx->cat) {
		fileout_open_close(ctx, NULL, NULL, 0, GF_FALSE, NULL);
	}
	if (gf_filter_reporting_enabled(filter)) {
		char szStatus[1024];
		snprintf(szStatus, 1024, "%s: wrote % 16"LLD_SUF" bytes", gf_file_basename(ctx->szFileName), (s64) ctx->nb_write);
		gf_filter_update_status(filter, -1, szStatus);
	}
	return GF_OK;
}

static Bool fileout_process_event(GF_Filter *filter, const GF_FilterEvent *evt)
{
	if (evt->base.type==GF_FEVT_FILE_DELETE) {
		GF_FileOutCtx *ctx = (GF_FileOutCtx *) gf_filter_get_udta(filter);
		if (ctx->is_null) {
			GF_LOG(GF_LOG_INFO, GF_LOG_MMIO, ("[FileOut] null delete (file name was %s)\n", evt->file_del.url));
		} else {
			gf_file_delete(evt->file_del.url);
		}
		return GF_TRUE;
	}
	return GF_FALSE;
}
static GF_FilterProbeScore fileout_probe_url(const char *url, const char *mime)
{
	if (strstr(url, "://")) {

		if (!strnicmp(url, "file://", 7)) return GF_FPROBE_MAYBE_SUPPORTED;
		if (!strnicmp(url, "gfio://", 7)) {
			if (!gf_fileio_write_mode(gf_fileio_from_url(url)))
				return GF_FPROBE_NOT_SUPPORTED;
			return GF_FPROBE_MAYBE_SUPPORTED;
		}
		return GF_FPROBE_NOT_SUPPORTED;
	}
	return GF_FPROBE_MAYBE_SUPPORTED;
}


#define OFFS(_n)	#_n, offsetof(GF_FileOutCtx, _n)

static const GF_FilterArgs FileOutArgs[] =
{
	{ OFFS(dst), "location of destination file - see filter help ", GF_PROP_NAME, NULL, NULL, 0},
	{ OFFS(append), "open in append mode", GF_PROP_BOOL, "false", NULL, GF_FS_ARG_HINT_ADVANCED},
	{ OFFS(dynext), "indicate the file extension is set by filter chain, not dst", GF_PROP_BOOL, "false", NULL, GF_FS_ARG_HINT_ADVANCED},
	{ OFFS(start), "set playback start offset. Negative value means percent of media dur with -1 <=> dur", GF_PROP_DOUBLE, "0.0", NULL, 0},
	{ OFFS(speed), "set playback speed when vsync is on. If speed is negative and start is 0, start is set to -1", GF_PROP_DOUBLE, "1.0", NULL, 0},
	{ OFFS(ext), "set extension for graph resolution, regardless of file extension", GF_PROP_NAME, NULL, NULL, GF_FS_ARG_HINT_ADVANCED},
	{ OFFS(mime), "set mime type for graph resolution", GF_PROP_NAME, NULL, NULL, GF_FS_ARG_HINT_EXPERT},
	{ OFFS(cat), "cat each file of input pid rather than creating one file per filename\n"
			"- none: never cat files\n"
			"- auto: only cat if files have same names\n"
			"- all: always cat regardless of file names"
	, GF_PROP_UINT, "none", "none|auto|all", GF_FS_ARG_HINT_ADVANCED},
	{ OFFS(ow), "overwrite output if existing", GF_PROP_BOOL, "true", NULL, 0},
	{ OFFS(mvbk), "block size used when moving parts of the file around in patch mode", GF_PROP_UINT, "8192", NULL, 0},
	{ OFFS(redund), "keep redundant packet in output file", GF_PROP_BOOL, "false", NULL, 0},

	{0}
};

static const GF_FilterCapability FileOutCaps[] =
{
	CAP_UINT(GF_CAPS_INPUT,GF_PROP_PID_STREAM_TYPE, GF_STREAM_FILE),
	CAP_STRING(GF_CAPS_INPUT,GF_PROP_PID_FILE_EXT, "*"),
};


GF_FilterRegister FileOutRegister = {
	.name = "fout",
	GF_FS_SET_DESCRIPTION("File output")
	GF_FS_SET_HELP("The file output filter is used to write output to disk, and does not produce any output PID.\n"
		"It can work as a null sink when its destination is `null`, dropping all input packets. In this case it accepts ANY type of input pid, not just file ones.\n"
		"In regular mode, the filter only accept pid of type file. It will dump to file incomming packets (stream type file), starting a new file for each packet having a __frame_start__ flag set, unless operating in [-cat]() mode.\n"
		"The ouput file name can use gpac templating mechanism, see `gpac -h doc`."
		"The filter watches the property `FileNumber` on incoming packets to create new files.\n"
	)
	.private_size = sizeof(GF_FileOutCtx),
	.args = FileOutArgs,
	SETCAPS(FileOutCaps),
	.probe_url = fileout_probe_url,
	.initialize = fileout_initialize,
	.finalize = fileout_finalize,
	.configure_pid = fileout_configure_pid,
	.process = fileout_process,
	.process_event = fileout_process_event
};


const GF_FilterRegister *fileout_register(GF_FilterSession *session)
{
	return &FileOutRegister;
}
<|MERGE_RESOLUTION|>--- conflicted
+++ resolved
@@ -198,7 +198,6 @@
 				fileout_open_close(ctx, dst, ext->value.string, 0, explicit_overwrite, NULL);
 			}
 		}
-<<<<<<< HEAD
 	} else if (ctx->dst) {
 		fileout_open_close(ctx, ctx->dst, NULL, 0, explicit_overwrite, NULL);
 	} else {
@@ -206,10 +205,6 @@
 		if (!p) p = gf_filter_pid_get_property(ctx->pid, GF_PROP_PID_URL);
 		if (p && p->value.string)
 			fileout_open_close(ctx, p->value.string, NULL, 0, explicit_overwrite, NULL);
-=======
-	} else {
-		fileout_open_close(ctx, dst, NULL, 0, explicit_overwrite, NULL);
->>>>>>> 94619312
 	}
 }
 static GF_Err fileout_configure_pid(GF_Filter *filter, GF_FilterPid *pid, Bool is_remove)
