--- conflicted
+++ resolved
@@ -162,7 +162,12 @@
 static void httpin_rel_pck(GF_Filter *filter, GF_FilterPid *pid, GF_FilterPacket *pck)
 {
 	GF_HTTPInCtx *ctx = (GF_HTTPInCtx *) gf_filter_get_udta(filter);
-	ctx->pck_out = GF_FALSE;
+
+	if (ctx->pck_out==HTTP_PCK_OUT_EOS) {
+		assert(ctx->is_end);
+		gf_filter_pid_set_eos(ctx->pid);
+	}
+	ctx->pck_out = HTTP_PCK_NONE;
 	//ready to process again
 	gf_filter_post_process_task(filter);
 }
@@ -305,22 +310,8 @@
 	return GF_TRUE;
 }
 
-<<<<<<< HEAD
-=======
-static void httpin_rel_pck(GF_Filter *filter, GF_FilterPid *pid, GF_FilterPacket *pck)
-{
-	GF_HTTPInCtx *ctx = (GF_HTTPInCtx *) gf_filter_get_udta(filter);
-
-	if (ctx->pck_out==HTTP_PCK_OUT_EOS) {
-		assert(ctx->is_end);
-		gf_filter_pid_set_eos(ctx->pid);
-	}
-	ctx->pck_out = HTTP_PCK_NONE;
-	//ready to process again
-	gf_filter_post_process_task(filter);
-}
-
->>>>>>> 94619312
+
+
 static GF_Err httpin_process(GF_Filter *filter)
 {
 	Bool is_start;
