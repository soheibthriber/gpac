--- conflicted
+++ resolved
@@ -194,10 +194,15 @@
 		9235E0531CFECD520051D8A1 /* CoreFoundation.framework in Frameworks */ = {isa = PBXBuildFile; fileRef = 28C5AA661A152BB700372C59 /* CoreFoundation.framework */; };
 		9239B8D6207369E5005F7264 /* enc_jpg.c in Sources */ = {isa = PBXBuildFile; fileRef = 9239B8D5207369E5005F7264 /* enc_jpg.c */; };
 		9239B8D82073AFEF005F7264 /* enc_png.c in Sources */ = {isa = PBXBuildFile; fileRef = 9239B8D72073AFEF005F7264 /* enc_png.c */; };
+		923E89CB20B6F04600F299B2 /* g_crypt_openssl.c in Sources */ = {isa = PBXBuildFile; fileRef = 923E89C620B6F04600F299B2 /* g_crypt_openssl.c */; };
+		923E89CC20B6F04600F299B2 /* tiny_aes.h in Headers */ = {isa = PBXBuildFile; fileRef = 923E89C720B6F04600F299B2 /* tiny_aes.h */; };
+		923E89CD20B6F04600F299B2 /* g_crypt.c in Sources */ = {isa = PBXBuildFile; fileRef = 923E89C820B6F04600F299B2 /* g_crypt.c */; };
+		923E89CE20B6F04600F299B2 /* tiny_aes.c in Sources */ = {isa = PBXBuildFile; fileRef = 923E89C920B6F04600F299B2 /* tiny_aes.c */; };
+		923E89CF20B6F04600F299B2 /* g_crypt_tinyaes.c in Sources */ = {isa = PBXBuildFile; fileRef = 923E89CA20B6F04600F299B2 /* g_crypt_tinyaes.c */; };
+		923E89D020B6F2D300F299B2 /* filter_props.c in Sources */ = {isa = PBXBuildFile; fileRef = 92F8D4721F71642E00616F7C /* filter_props.c */; };
 		924E805D206D357A00AB580F /* reframe_rawvid.c in Sources */ = {isa = PBXBuildFile; fileRef = 924E805C206D357A00AB580F /* reframe_rawvid.c */; };
 		924E805F206D427A00AB580F /* reframe_rawpcm.c in Sources */ = {isa = PBXBuildFile; fileRef = 924E805E206D427A00AB580F /* reframe_rawpcm.c */; };
 		924FEE821BA6C63A003F77A6 /* iff.c in Sources */ = {isa = PBXBuildFile; fileRef = 924FEE811BA6C63A003F77A6 /* iff.c */; };
-<<<<<<< HEAD
 		9251CA8A1E9D3E960089DDC6 /* main.c in Sources */ = {isa = PBXBuildFile; fileRef = 9251CA881E9D3E2B0089DDC6 /* main.c */; };
 		9256B38B208662FC00088537 /* mux_ts.c in Sources */ = {isa = PBXBuildFile; fileRef = 9256B38A208662FB00088537 /* mux_ts.c */; };
 		9257307F2056948D009DB328 /* rewrite_adts.c in Sources */ = {isa = PBXBuildFile; fileRef = 9257307D2056948D009DB328 /* rewrite_adts.c */; };
@@ -233,20 +238,6 @@
 		928E7AC71FB9FCDD00D2470E /* dmx_nhml.c in Sources */ = {isa = PBXBuildFile; fileRef = 928E7AC61FB9FCDD00D2470E /* dmx_nhml.c */; };
 		9290F5111FAB4C2C0038C30D /* mux_isom.c in Sources */ = {isa = PBXBuildFile; fileRef = 9290F5101FAB4C2C0038C30D /* mux_isom.c */; };
 		92A5CBE51F66ED2A005D2A6A /* gpac_js.c in Sources */ = {isa = PBXBuildFile; fileRef = 92A5CBE41F66ED2A005D2A6A /* gpac_js.c */; };
-=======
-		92597E4D20B4805C000365B9 /* g_crypt_openssl.c in Sources */ = {isa = PBXBuildFile; fileRef = 92597E4820B4805B000365B9 /* g_crypt_openssl.c */; };
-		92597E4E20B4805C000365B9 /* tiny_aes.h in Headers */ = {isa = PBXBuildFile; fileRef = 92597E4920B4805B000365B9 /* tiny_aes.h */; };
-		92597E4F20B4805C000365B9 /* g_crypt.c in Sources */ = {isa = PBXBuildFile; fileRef = 92597E4A20B4805B000365B9 /* g_crypt.c */; };
-		92597E5020B4805C000365B9 /* tiny_aes.c in Sources */ = {isa = PBXBuildFile; fileRef = 92597E4B20B4805B000365B9 /* tiny_aes.c */; };
-		92597E5120B4805C000365B9 /* g_crypt_tinyaes.c in Sources */ = {isa = PBXBuildFile; fileRef = 92597E4C20B4805B000365B9 /* g_crypt_tinyaes.c */; };
-		92A7E9592003BA8F000C22DE /* VideoToolbox.framework in Frameworks */ = {isa = PBXBuildFile; fileRef = 9235E0511CFECD450051D8A1 /* VideoToolbox.framework */; };
-		92A7E95A2003BA9B000C22DE /* CoreMedia.framework in Frameworks */ = {isa = PBXBuildFile; fileRef = 2839E2C41A163711002D73E1 /* CoreMedia.framework */; };
-		92A7E95B2003BAA3000C22DE /* CoreVideo.framework in Frameworks */ = {isa = PBXBuildFile; fileRef = 9235E04F1CFECD370051D8A1 /* CoreVideo.framework */; };
-		92A7E95D2003BAAA000C22DE /* CoreServices.framework in Frameworks */ = {isa = PBXBuildFile; fileRef = 92A7E95C2003BAAA000C22DE /* CoreServices.framework */; };
-		92A7E95F2003BACB000C22DE /* AudioToolbox.framework in Frameworks */ = {isa = PBXBuildFile; fileRef = 92A7E95E2003BACB000C22DE /* AudioToolbox.framework */; };
-		92A7E9612003BAE8000C22DE /* Security.framework in Frameworks */ = {isa = PBXBuildFile; fileRef = 92A7E9602003BAE8000C22DE /* Security.framework */; };
-		92A9D3C91CCA7AAA006FF303 /* amr_in.c in Sources */ = {isa = PBXBuildFile; fileRef = 92A9D3C61CCA79B4006FF303 /* amr_in.c */; };
->>>>>>> c1210024
 		92AAF0E418D6DB8600E2FF12 /* audio.c in Sources */ = {isa = PBXBuildFile; fileRef = 92AAF0D818D6DB5500E2FF12 /* audio.c */; };
 		92AAF0E518D6DB8600E2FF12 /* sdl_out.c in Sources */ = {isa = PBXBuildFile; fileRef = 92AAF0DA18D6DB5500E2FF12 /* sdl_out.c */; };
 		92AAF0E618D6DB8600E2FF12 /* sdl_out.h in Headers */ = {isa = PBXBuildFile; fileRef = 92AAF0DB18D6DB5500E2FF12 /* sdl_out.h */; };
@@ -499,7 +490,6 @@
 		92F4CE121E9E7737006A9845 /* extract.c in Sources */ = {isa = PBXBuildFile; fileRef = 92F4CE101E9E7708006A9845 /* extract.c */; };
 		92F8D4771F71642E00616F7C /* filter_pck.c in Sources */ = {isa = PBXBuildFile; fileRef = 92F8D4701F71642E00616F7C /* filter_pck.c */; };
 		92F8D4781F71642E00616F7C /* filter_pid.c in Sources */ = {isa = PBXBuildFile; fileRef = 92F8D4711F71642E00616F7C /* filter_pid.c */; };
-		92F8D4791F71642E00616F7C /* filter_props.c in Sources */ = {isa = PBXBuildFile; fileRef = 92F8D4721F71642E00616F7C /* filter_props.c */; };
 		92F8D47A1F71642E00616F7C /* filter_queue.c in Sources */ = {isa = PBXBuildFile; fileRef = 92F8D4731F71642E00616F7C /* filter_queue.c */; };
 		92F8D47B1F71642E00616F7C /* filter_session.c in Sources */ = {isa = PBXBuildFile; fileRef = 92F8D4741F71642E00616F7C /* filter_session.c */; };
 		92F8D47C1F71642E00616F7C /* filter_session.h in Headers */ = {isa = PBXBuildFile; fileRef = 92F8D4751F71642E00616F7C /* filter_session.h */; };
@@ -849,20 +839,6 @@
 		9201FEFA18D5A444003D1ACA /* lsr_dec.dep */ = {isa = PBXFileReference; fileEncoding = 4; lastKnownFileType = text; path = lsr_dec.dep; sourceTree = "<group>"; };
 		9201FEFB18D5A444003D1ACA /* lsr_enc.dep */ = {isa = PBXFileReference; fileEncoding = 4; lastKnownFileType = text; path = lsr_enc.dep; sourceTree = "<group>"; };
 		9201FEFC18D5A444003D1ACA /* lsr_tables.dep */ = {isa = PBXFileReference; fileEncoding = 4; lastKnownFileType = text; path = lsr_tables.dep; sourceTree = "<group>"; };
-		9201FEFE18D5A444003D1ACA /* cbc.dep */ = {isa = PBXFileReference; fileEncoding = 4; lastKnownFileType = text; path = cbc.dep; sourceTree = "<group>"; };
-		9201FEFF18D5A444003D1ACA /* cfb.dep */ = {isa = PBXFileReference; fileEncoding = 4; lastKnownFileType = text; path = cfb.dep; sourceTree = "<group>"; };
-		9201FF0018D5A444003D1ACA /* ctr.dep */ = {isa = PBXFileReference; fileEncoding = 4; lastKnownFileType = text; path = ctr.dep; sourceTree = "<group>"; };
-		9201FF0118D5A444003D1ACA /* des.dep */ = {isa = PBXFileReference; fileEncoding = 4; lastKnownFileType = text; path = des.dep; sourceTree = "<group>"; };
-		9201FF0218D5A444003D1ACA /* ecb.dep */ = {isa = PBXFileReference; fileEncoding = 4; lastKnownFileType = text; path = ecb.dep; sourceTree = "<group>"; };
-		9201FF0318D5A444003D1ACA /* g_crypt.dep */ = {isa = PBXFileReference; fileEncoding = 4; lastKnownFileType = text; path = g_crypt.dep; sourceTree = "<group>"; };
-		9201FF0418D5A444003D1ACA /* ncfb.dep */ = {isa = PBXFileReference; fileEncoding = 4; lastKnownFileType = text; path = ncfb.dep; sourceTree = "<group>"; };
-		9201FF0518D5A444003D1ACA /* nofb.dep */ = {isa = PBXFileReference; fileEncoding = 4; lastKnownFileType = text; path = nofb.dep; sourceTree = "<group>"; };
-		9201FF0618D5A444003D1ACA /* ofb.dep */ = {isa = PBXFileReference; fileEncoding = 4; lastKnownFileType = text; path = ofb.dep; sourceTree = "<group>"; };
-		9201FF0718D5A444003D1ACA /* rijndael-128.dep */ = {isa = PBXFileReference; fileEncoding = 4; lastKnownFileType = text; path = "rijndael-128.dep"; sourceTree = "<group>"; };
-		9201FF0818D5A444003D1ACA /* rijndael-192.dep */ = {isa = PBXFileReference; fileEncoding = 4; lastKnownFileType = text; path = "rijndael-192.dep"; sourceTree = "<group>"; };
-		9201FF0918D5A444003D1ACA /* rijndael-256.dep */ = {isa = PBXFileReference; fileEncoding = 4; lastKnownFileType = text; path = "rijndael-256.dep"; sourceTree = "<group>"; };
-		9201FF0A18D5A444003D1ACA /* stream.dep */ = {isa = PBXFileReference; fileEncoding = 4; lastKnownFileType = text; path = stream.dep; sourceTree = "<group>"; };
-		9201FF0B18D5A444003D1ACA /* tripledes.dep */ = {isa = PBXFileReference; fileEncoding = 4; lastKnownFileType = text; path = tripledes.dep; sourceTree = "<group>"; };
 		9201FF0D18D5A444003D1ACA /* av_parsers.dep */ = {isa = PBXFileReference; fileEncoding = 4; lastKnownFileType = text; path = av_parsers.dep; sourceTree = "<group>"; };
 		9201FF0E18D5A444003D1ACA /* avilib.dep */ = {isa = PBXFileReference; fileEncoding = 4; lastKnownFileType = text; path = avilib.dep; sourceTree = "<group>"; };
 		9201FF0F18D5A444003D1ACA /* dash_client.dep */ = {isa = PBXFileReference; fileEncoding = 4; lastKnownFileType = text; path = dash_client.dep; sourceTree = "<group>"; };
@@ -1042,10 +1018,14 @@
 		9235E0511CFECD450051D8A1 /* VideoToolbox.framework */ = {isa = PBXFileReference; lastKnownFileType = wrapper.framework; name = VideoToolbox.framework; path = System/Library/Frameworks/VideoToolbox.framework; sourceTree = SDKROOT; };
 		9239B8D5207369E5005F7264 /* enc_jpg.c */ = {isa = PBXFileReference; fileEncoding = 4; lastKnownFileType = sourcecode.c.c; name = enc_jpg.c; path = filters/enc_jpg.c; sourceTree = "<group>"; };
 		9239B8D72073AFEF005F7264 /* enc_png.c */ = {isa = PBXFileReference; fileEncoding = 4; lastKnownFileType = sourcecode.c.c; name = enc_png.c; path = filters/enc_png.c; sourceTree = "<group>"; };
+		923E89C620B6F04600F299B2 /* g_crypt_openssl.c */ = {isa = PBXFileReference; fileEncoding = 4; lastKnownFileType = sourcecode.c.c; name = g_crypt_openssl.c; path = crypto/g_crypt_openssl.c; sourceTree = "<group>"; };
+		923E89C720B6F04600F299B2 /* tiny_aes.h */ = {isa = PBXFileReference; fileEncoding = 4; lastKnownFileType = sourcecode.c.h; name = tiny_aes.h; path = crypto/tiny_aes.h; sourceTree = "<group>"; };
+		923E89C820B6F04600F299B2 /* g_crypt.c */ = {isa = PBXFileReference; fileEncoding = 4; lastKnownFileType = sourcecode.c.c; name = g_crypt.c; path = crypto/g_crypt.c; sourceTree = "<group>"; };
+		923E89C920B6F04600F299B2 /* tiny_aes.c */ = {isa = PBXFileReference; fileEncoding = 4; lastKnownFileType = sourcecode.c.c; name = tiny_aes.c; path = crypto/tiny_aes.c; sourceTree = "<group>"; };
+		923E89CA20B6F04600F299B2 /* g_crypt_tinyaes.c */ = {isa = PBXFileReference; fileEncoding = 4; lastKnownFileType = sourcecode.c.c; name = g_crypt_tinyaes.c; path = crypto/g_crypt_tinyaes.c; sourceTree = "<group>"; };
 		924E805C206D357A00AB580F /* reframe_rawvid.c */ = {isa = PBXFileReference; fileEncoding = 4; lastKnownFileType = sourcecode.c.c; name = reframe_rawvid.c; path = filters/reframe_rawvid.c; sourceTree = "<group>"; };
 		924E805E206D427A00AB580F /* reframe_rawpcm.c */ = {isa = PBXFileReference; fileEncoding = 4; lastKnownFileType = sourcecode.c.c; name = reframe_rawpcm.c; path = filters/reframe_rawpcm.c; sourceTree = "<group>"; };
 		924FEE811BA6C63A003F77A6 /* iff.c */ = {isa = PBXFileReference; fileEncoding = 4; lastKnownFileType = sourcecode.c.c; path = iff.c; sourceTree = "<group>"; };
-<<<<<<< HEAD
 		9251CA881E9D3E2B0089DDC6 /* main.c */ = {isa = PBXFileReference; fileEncoding = 4; lastKnownFileType = sourcecode.c.c; name = main.c; path = ../../applications/mp4client/main.c; sourceTree = "<group>"; };
 		9256B38A208662FB00088537 /* mux_ts.c */ = {isa = PBXFileReference; fileEncoding = 4; lastKnownFileType = sourcecode.c.c; name = mux_ts.c; path = filters/mux_ts.c; sourceTree = "<group>"; };
 		9257307D2056948D009DB328 /* rewrite_adts.c */ = {isa = PBXFileReference; fileEncoding = 4; lastKnownFileType = sourcecode.c.c; name = rewrite_adts.c; path = filters/rewrite_adts.c; sourceTree = "<group>"; };
@@ -1079,13 +1059,6 @@
 		928E7AC61FB9FCDD00D2470E /* dmx_nhml.c */ = {isa = PBXFileReference; fileEncoding = 4; lastKnownFileType = sourcecode.c.c; name = dmx_nhml.c; path = filters/dmx_nhml.c; sourceTree = "<group>"; };
 		9290F5101FAB4C2C0038C30D /* mux_isom.c */ = {isa = PBXFileReference; fileEncoding = 4; lastKnownFileType = sourcecode.c.c; name = mux_isom.c; path = filters/mux_isom.c; sourceTree = "<group>"; };
 		92A5CBE41F66ED2A005D2A6A /* gpac_js.c */ = {isa = PBXFileReference; fileEncoding = 4; lastKnownFileType = sourcecode.c.c; name = gpac_js.c; path = ../modules/gpac_js/gpac_js.c; sourceTree = "<group>"; };
-=======
-		92597E4820B4805B000365B9 /* g_crypt_openssl.c */ = {isa = PBXFileReference; fileEncoding = 4; lastKnownFileType = sourcecode.c.c; name = g_crypt_openssl.c; path = crypto/g_crypt_openssl.c; sourceTree = "<group>"; };
-		92597E4920B4805B000365B9 /* tiny_aes.h */ = {isa = PBXFileReference; fileEncoding = 4; lastKnownFileType = sourcecode.c.h; name = tiny_aes.h; path = crypto/tiny_aes.h; sourceTree = "<group>"; };
-		92597E4A20B4805B000365B9 /* g_crypt.c */ = {isa = PBXFileReference; fileEncoding = 4; lastKnownFileType = sourcecode.c.c; name = g_crypt.c; path = crypto/g_crypt.c; sourceTree = "<group>"; };
-		92597E4B20B4805B000365B9 /* tiny_aes.c */ = {isa = PBXFileReference; fileEncoding = 4; lastKnownFileType = sourcecode.c.c; name = tiny_aes.c; path = crypto/tiny_aes.c; sourceTree = "<group>"; };
-		92597E4C20B4805B000365B9 /* g_crypt_tinyaes.c */ = {isa = PBXFileReference; fileEncoding = 4; lastKnownFileType = sourcecode.c.c; name = g_crypt_tinyaes.c; path = crypto/g_crypt_tinyaes.c; sourceTree = "<group>"; };
->>>>>>> c1210024
 		92A7E95C2003BAAA000C22DE /* CoreServices.framework */ = {isa = PBXFileReference; lastKnownFileType = wrapper.framework; name = CoreServices.framework; path = System/Library/Frameworks/CoreServices.framework; sourceTree = SDKROOT; };
 		92A7E95E2003BACB000C22DE /* AudioToolbox.framework */ = {isa = PBXFileReference; lastKnownFileType = wrapper.framework; name = AudioToolbox.framework; path = System/Library/Frameworks/AudioToolbox.framework; sourceTree = SDKROOT; };
 		92A7E9602003BAE8000C22DE /* Security.framework */ = {isa = PBXFileReference; lastKnownFileType = wrapper.framework; name = Security.framework; path = System/Library/Frameworks/Security.framework; sourceTree = SDKROOT; };
@@ -1622,12 +1595,9 @@
 				9201FE8018D5A444003D1ACA /* .deps */,
 				9201FF8918D5A444003D1ACA /* bifs */,
 				9201FF9A18D5A444003D1ACA /* compositor */,
-<<<<<<< HEAD
+				929CB5C120B6F02800849696 /* crypto */,
 				92F8D46F1F71641E00616F7C /* filter_core */,
 				92F8D47E1F71643600616F7C /* filters */,
-=======
-				92DC362B20B4803E00C48E39 /* crypto */,
->>>>>>> c1210024
 				9201FFE318D5A444003D1ACA /* ietf */,
 				9201FFF118D5A444003D1ACA /* isomedia */,
 				9201000E18D5A444003D1ACA /* laser */,
@@ -1651,7 +1621,6 @@
 				9201FECE18D5A444003D1ACA /* ietf */,
 				9201FEDC18D5A444003D1ACA /* isomedia */,
 				9201FEF918D5A444003D1ACA /* laser */,
-				9201FEFD18D5A444003D1ACA /* crypto */,
 				9201FF0C18D5A444003D1ACA /* media_tools */,
 				9201FF2418D5A444003D1ACA /* odf */,
 				9201FF3218D5A444003D1ACA /* scene_manager */,
@@ -2192,6 +2161,18 @@
 			name = gpac;
 			sourceTree = "<group>";
 		};
+		929CB5C120B6F02800849696 /* crypto */ = {
+			isa = PBXGroup;
+			children = (
+				923E89C620B6F04600F299B2 /* g_crypt_openssl.c */,
+				923E89CA20B6F04600F299B2 /* g_crypt_tinyaes.c */,
+				923E89C820B6F04600F299B2 /* g_crypt.c */,
+				923E89C920B6F04600F299B2 /* tiny_aes.c */,
+				923E89C720B6F04600F299B2 /* tiny_aes.h */,
+			);
+			name = crypto;
+			sourceTree = "<group>";
+		};
 		92AAF0D718D6DB3400E2FF12 /* sdl_out */ = {
 			isa = PBXGroup;
 			children = (
@@ -2424,23 +2405,7 @@
 			name = filter_core;
 			sourceTree = "<group>";
 		};
-<<<<<<< HEAD
 		92F8D47E1F71643600616F7C /* filters */ = {
-=======
-		92DC362B20B4803E00C48E39 /* crypto */ = {
-			isa = PBXGroup;
-			children = (
-				92597E4820B4805B000365B9 /* g_crypt_openssl.c */,
-				92597E4C20B4805B000365B9 /* g_crypt_tinyaes.c */,
-				92597E4A20B4805B000365B9 /* g_crypt.c */,
-				92597E4B20B4805B000365B9 /* tiny_aes.c */,
-				92597E4920B4805B000365B9 /* tiny_aes.h */,
-			);
-			name = crypto;
-			sourceTree = "<group>";
-		};
-		92F8D46A1F6FF78600616F7C /* netctrl */ = {
->>>>>>> c1210024
 			isa = PBXGroup;
 			children = (
 				92BB85581F7BFB61009BC9C8 /* compose.c */,
@@ -2644,11 +2609,6 @@
 				92BBFCFD1A7122AD006A7735 /* scenegraph.h in Headers */,
 				92BBFCBA1A7122AD006A7735 /* dvb_mpe.h in Headers */,
 				92BBFCE21A7122AD006A7735 /* module.h in Headers */,
-<<<<<<< HEAD
-=======
-				92597E4E20B4805C000365B9 /* tiny_aes.h in Headers */,
-				9201019B18D5A445003D1ACA /* media_memory.h in Headers */,
->>>>>>> c1210024
 				92BBFCCC1A7122AD006A7735 /* m3u8.h in Headers */,
 				92BBFCC71A7122AD006A7735 /* crypt_dev.h in Headers */,
 				92BBFCCE1A7122AD006A7735 /* mesh.h in Headers */,
@@ -2665,6 +2625,7 @@
 				92BBFD011A7122AD006A7735 /* term_info.h in Headers */,
 				92BBFCF01A7122AD006A7735 /* nodes_mpeg4.h in Headers */,
 				92BBFCDA1A7122AD006A7735 /* iso639.h in Headers */,
+				923E89CC20B6F04600F299B2 /* tiny_aes.h in Headers */,
 				92BBFCBD1A7122AD006A7735 /* events.h in Headers */,
 				92BBFCDC1A7122AD006A7735 /* laser.h in Headers */,
 				92BBFCFF1A7122AD006A7735 /* svg_types.h in Headers */,
@@ -2889,6 +2850,7 @@
 			isa = PBXSourcesBuildPhase;
 			buildActionMask = 2147483647;
 			files = (
+				923E89D020B6F2D300F299B2 /* filter_props.c in Sources */,
 				9202FEB32048411D000EE9B1 /* dec_vorbis.c in Sources */,
 				9202FEB2204840FB000EE9B1 /* load_svg.c in Sources */,
 				92C1FF5B1E7C42DF0093B61E /* surface.c in Sources */,
@@ -2917,11 +2879,7 @@
 				92EC32CD1FAC81D6003FB9C3 /* reframe_h263.c in Sources */,
 				92BB85781F7BFB63009BC9C8 /* load_bt_xmt.c in Sources */,
 				920100B618D5A444003D1ACA /* field_decode.c in Sources */,
-<<<<<<< HEAD
 				92BB85721F7BFB63009BC9C8 /* ff_common.c in Sources */,
-=======
-				92597E4F20B4805C000365B9 /* g_crypt.c in Sources */,
->>>>>>> c1210024
 				920100B718D5A444003D1ACA /* field_encode.c in Sources */,
 				9234CF471FD8344000CCDFA1 /* in_rtp.c in Sources */,
 				92B9A5911F8660D700A24FE4 /* mpeg4_geometry_2d.c in Sources */,
@@ -3014,12 +2972,8 @@
 				92B9A5AE1F8660D700A24FE4 /* mpeg4_viewport.c in Sources */,
 				92B9A56E1F8660D700A24FE4 /* mpeg4_geometry_ils2d.c in Sources */,
 				9201012C18D5A444003D1ACA /* stbl_write.c in Sources */,
-<<<<<<< HEAD
 				92586A7B1EAA26CC00A0838A /* raw_out.c in Sources */,
 				926656C61F7D45F700299CC6 /* dmx_ogg.c in Sources */,
-=======
-				92597E5020B4805C000365B9 /* tiny_aes.c in Sources */,
->>>>>>> c1210024
 				9201012D18D5A444003D1ACA /* track.c in Sources */,
 				9201012E18D5A444003D1ACA /* ttml.c in Sources */,
 				926F15571FE986B000C40779 /* write_nhml.c in Sources */,
@@ -3030,29 +2984,12 @@
 				9257307F2056948D009DB328 /* rewrite_adts.c in Sources */,
 				9201013118D5A444003D1ACA /* lsr_enc.c in Sources */,
 				9201013218D5A445003D1ACA /* lsr_tables.c in Sources */,
-<<<<<<< HEAD
 				924E805D206D357A00AB580F /* reframe_rawvid.c in Sources */,
-				9201013418D5A445003D1ACA /* cbc.c in Sources */,
-				9201013518D5A445003D1ACA /* cfb.c in Sources */,
-				9201013618D5A445003D1ACA /* ctr.c in Sources */,
-				9201013718D5A445003D1ACA /* des.c in Sources */,
-				9201013818D5A445003D1ACA /* ecb.c in Sources */,
-				9201013918D5A445003D1ACA /* g_crypt.c in Sources */,
 				92FA79432076687100AE005F /* rewind.c in Sources */,
-				9201013A18D5A445003D1ACA /* ncfb.c in Sources */,
 				92BB85661F7BFB63009BC9C8 /* ff_dec.c in Sources */,
-				9201013B18D5A445003D1ACA /* nofb.c in Sources */,
-				9201013C18D5A445003D1ACA /* ofb.c in Sources */,
-				9201013D18D5A445003D1ACA /* rijndael-128.c in Sources */,
-				9201013E18D5A445003D1ACA /* rijndael-192.c in Sources */,
-				9201013F18D5A445003D1ACA /* rijndael-256.c in Sources */,
-				9201014018D5A445003D1ACA /* stream.c in Sources */,
 				92B9A5B01F8660D700A24FE4 /* compositor_node_init.c in Sources */,
 				92B9A5B51F8660D700A24FE4 /* visual_manager.c in Sources */,
-				9201014118D5A445003D1ACA /* tripledes.c in Sources */,
 				92B9A5891F8660D700A24FE4 /* svg_text.c in Sources */,
-=======
->>>>>>> c1210024
 				9201014218D5A445003D1ACA /* ait.c in Sources */,
 				9201014318D5A445003D1ACA /* av_parsers.c in Sources */,
 				92CDAEE81FBD9D0C0007C1C0 /* reframe_nalu.c in Sources */,
@@ -3081,7 +3018,6 @@
 				9201015218D5A445003D1ACA /* m3u8.c in Sources */,
 				926998B41FEACE8F00AA759D /* dmx_vobsub.c in Sources */,
 				9201015318D5A445003D1ACA /* media_export.c in Sources */,
-				92597E4D20B4805C000365B9 /* g_crypt_openssl.c in Sources */,
 				9201015418D5A445003D1ACA /* media_import.c in Sources */,
 				92B9A5791F8660D700A24FE4 /* mpeg4_grouping_2d.c in Sources */,
 				92B9A5941F8660D700A24FE4 /* visual_manager_2d_draw.c in Sources */,
@@ -3109,6 +3045,7 @@
 				92BB857B1F7BFB63009BC9C8 /* isoffin_read.c in Sources */,
 				92C1FF5A1E7C42DF0093B61E /* stencil.c in Sources */,
 				92B9A5851F8660D700A24FE4 /* mesh_tesselate.c in Sources */,
+				923E89CF20B6F04600F299B2 /* g_crypt_tinyaes.c in Sources */,
 				9201016218D5A445003D1ACA /* ipmpx_parse.c in Sources */,
 				92B9A5B31F8660D700A24FE4 /* mesh_collide.c in Sources */,
 				9290F5111FAB4C2C0038C30D /* mux_isom.c in Sources */,
@@ -3139,7 +3076,6 @@
 				92B9A59A1F8660D700A24FE4 /* texturing.c in Sources */,
 				9201016E18D5A445003D1ACA /* loader_qt.c in Sources */,
 				9201016F18D5A445003D1ACA /* loader_svg.c in Sources */,
-				92597E5120B4805C000365B9 /* g_crypt_tinyaes.c in Sources */,
 				9201017018D5A445003D1ACA /* loader_xmt.c in Sources */,
 				9201017118D5A445003D1ACA /* scene_dump.c in Sources */,
 				9239B8D82073AFEF005F7264 /* enc_png.c in Sources */,
@@ -3151,6 +3087,7 @@
 				92C1FF581E7C42DF0093B61E /* raster_load.c in Sources */,
 				9201017418D5A445003D1ACA /* scene_stats.c in Sources */,
 				9201017518D5A445003D1ACA /* swf_bifs.c in Sources */,
+				923E89CB20B6F04600F299B2 /* g_crypt_openssl.c in Sources */,
 				92B9A57F1F8660D700A24FE4 /* offscreen_cache.c in Sources */,
 				92B9A59E1F8660D700A24FE4 /* mesh.c in Sources */,
 				92C1FF561E7C42DF0093B61E /* raster_565.c in Sources */,
@@ -3158,6 +3095,7 @@
 				9201017618D5A445003D1ACA /* swf_parse.c in Sources */,
 				9201017718D5A445003D1ACA /* swf_svg.c in Sources */,
 				92BB857F1F7C30AF009BC9C8 /* dec_j2k.c in Sources */,
+				923E89CE20B6F04600F299B2 /* tiny_aes.c in Sources */,
 				92B9A5071F83FD7800A24FE4 /* in_dvb4linux.c in Sources */,
 				92B9A5761F8660D700A24FE4 /* mpeg4_background2d.c in Sources */,
 				92BB857A1F7BFB63009BC9C8 /* isoffin_load.c in Sources */,
@@ -3196,7 +3134,6 @@
 				9201018D18D5A445003D1ACA /* vrml_tools.c in Sources */,
 				92BB856C1F7BFB63009BC9C8 /* reframe_adts.c in Sources */,
 				9239B8D6207369E5005F7264 /* enc_jpg.c in Sources */,
-				92F8D4791F71642E00616F7C /* filter_props.c in Sources */,
 				92B9A5961F8660D700A24FE4 /* font_engine.c in Sources */,
 				922E29842051940C00C8DCBB /* out_audio.c in Sources */,
 				922CF1271FCF169900F2F6A4 /* dmx_avi.c in Sources */,
@@ -3222,6 +3159,7 @@
 				92B9A5A71F8660D700A24FE4 /* texturing_gl.c in Sources */,
 				92B9A5A51F8660D700A24FE4 /* mpeg4_gradients.c in Sources */,
 				9288350C1FE82E64002F603D /* write_qcp.c in Sources */,
+				923E89CD20B6F04600F299B2 /* g_crypt.c in Sources */,
 				920101AB18D5A445003D1ACA /* configfile.c in Sources */,
 				920101AD18D5A445003D1ACA /* downloader.c in Sources */,
 				926CE14D1FE7E388002B3CF6 /* write_generic.c in Sources */,
