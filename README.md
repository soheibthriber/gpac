[![Build Status](https://tests.gpac.io/testres/badge/build/ubuntu64)](https://buildbot.gpac.io/#/grid?branch=master)
[![Tests](https://tests.gpac.io/testres/badge/tests/linux64)](https://tests.gpac.io/)

[![Build Status](https://tests.gpac.io/testres/badge/build/ubuntu32)](https://buildbot.gpac.io/#/grid?branch=master)
[![Tests](https://tests.gpac.io/testres/badge/tests/linux32)](https://tests.gpac.io/)

[![Build Status](https://tests.gpac.io/testres/badge/build/windows64)](https://buildbot.gpac.io/#/grid?branch=master)
[![Tests](https://tests.gpac.io/testres/badge/tests/win64)](https://tests.gpac.io/)

[![Build Status](https://tests.gpac.io/testres/badge/build/windows32)](https://buildbot.gpac.io/#/grid?branch=master)
[![Tests](https://tests.gpac.io/testres/badge/tests/win32)](https://tests.gpac.io/)

[![Build Status](https://tests.gpac.io/testres/badge/build/macos)](https://buildbot.gpac.io/#/grid?branch=master)
[![Tests](https://tests.gpac.io/testres/badge/tests/macos)](https://tests.gpac.io/)

[![Build Status](https://tests.gpac.io/testres/badge/build/ios)](https://buildbot.gpac.io/#/grid?branch=master)

[![Build Status](https://tests.gpac.io/testres/badge/build/android)](https://buildbot.gpac.io/#/grid?branch=master)

[![Coverage](https://tests.gpac.io/testres/badge/cov/linux64)](https://tests.gpac.io/)

![License](https://img.shields.io/badge/license-LGPL-blue.svg)

README for GPAC version 0.9.0-ALPHA

# Introduction

GPAC is a multimedia framework oriented towards rich media and distributed under the LGPL license (see COPYING).

<<<<<<< HEAD
GPAC supports many multimedia formats, from simple audiovisual containers (avi, mov, mpg) to complex  presentation formats (MPEG-4 Systems, SVG Tiny 1.2, VRML/X3D) and 360 videos. GPAC supports presentation scripting for MPEG4/VRML/X3D through mozilla SpiderMonkey javascript engine.

GPAC currently supports local file playback, HTTP progressive download, Adaptive HTTP Streaming (MPEG-DASH, HLS), RTP/RTSP streaming over UDP (unicast or multicast) or TCP,  TS demuxing (from file, IP or DVB4Linux), ATSC 3.0 ROUTE sessions, desktop grabbing, camera/microphone inputs and any input format supported by FFmpeg.
=======
GPAC supports many multimedia formats, from simple audiovisual containers (avi, mov, mpg) to complex
presentation formats (MPEG-4 Systems, SVG Tiny 1.2, VRML/X3D) and 360 videos. GPAC supports presentation scripting for MPEG4/VRML/X3D through mozilla SpiderMonkey javascript engine.
>>>>>>> f40f88d1

For more information, visit the [GPAC website](http://gpac.io)

GPAC is being developped at [Telecom ParisTech](https://www.telecom-paristech.fr/), in the [MultiMedia group](http://www.tsi.telecom-paristech.fr/mm/), by many [great contributors](https://github.com/gpac/gpac/graphs/contributors)

GPAC includes the following applications built by default:
## MP4Box
MP4Box is a multi-purpose MP4 file manipulation for the prompt, featuring media importing and extracting, file inspection, DASH segmentation, RTP hinting, ... See MP4Box -h for more info on the tool
MP4Box documentation is [available online](https://gpac.wp.imt.fr/mp4box/)


## MP4Client
MP4Client is a media player built upon libgpac, featuring a rich media interactive composition engine with MPEG-4 BIFS, SVG, VRML/X3D support.
For GPAC configuration instruction, check gpac/doc/configuration.html or gpac/doc/man/gpac.1 (man gpac when installed)

## MP42TS (deprecated)
MP42TS is a TS multiplexer from MP4 and RTP sources.

## gpac 
As of version 0.9.0, GPAC includes a filter engine in charge of stream management and used by most applications in GPAC. For API backward compatibility, old apps (MP4Box, MP4Client, ...) have been kept but rewritten to match the new filter architecture.
They do not however expose all possible filter connections. The gpac application is a direct interface to the filter engine of GPAC, allowing any combinaison of filers not enabled by other apps. See gpac -h for more details, and check libgpac filter documentation.


# Roadmap
## Ongoing tasks and bugs
Please use [github](https://github.com/gpac/gpac/issues) for feature requests and bug reports. When filing a request there, please tag it as feature-request.	

## V0.9.0
Remaining before release
- [x] move encrypter to filter
- [x] move ATSC demux to filter
- [x] move NVDec to filter
- [x] move MediaCodec to filter
- [x] move DekTec output to filter
- [ ] move SVC/SHVC splitters and aggregators to filter
- [ ] move HEVC tiling splitter to filter
- [x] merge AV1 
- [x] merge VP9 
- [x] move iOS client to filters
- [ ] move Android client to filters
- [ ] rewrite MP42TS to filters or drop it
- [ ] fixed features disabled during rearchitecture or drop them (FILTER_FIXME macro)
- [x] add pipe source and sink
- [x] add  tcp source and sink
- [x] add generic serializer/reader for all events/packets in filter arch
- [x] add Remotery support
- [x] filter API documentation
- [x] add segmentation handling in TS muxer
- [ ] unify vout color handling (complete) and compositor GLSL shaders (partial color support)
- [x] pass all test suite

## V1.0.0
Targets:
- [ ] freeze filter API
- [ ] add ffmpeg muxer support
- [ ] add ffmpeg simple avfilter support
- [ ] filters scriptable through JS
- [x] improve filter graph resolver
- [ ] improve filter scheduler ?
- [ ] move input sensors to filter ?
- [ ] filters scriptable through other languages ?

# Testing
GPAC has a test suite exercicing most features of the framework. Check the [tests readme](tests/README.md) for more details. Per-commit [build](http://gpacvm-ext.enst.fr/buildbot/#/grid?branch=master) and [tests results](http://gpacvm-ext.enst.fr/django/testres/) are available.

# Compilation and Installation

## Quick Instructions
Installation instructions for latest GPAC GIT version - June 2018:

[For Windows](https://gpac.wp.imt.fr/2011/04/18/command-line-gpac-compiling-on-windows-x86-using-free-microsoft-visual-c/)

[For Linux Ubuntu](https://gpac.wp.imt.fr/2011/04/20/compiling-gpac-on-ubuntu/)

[For Mac OS X](https://gpac.wp.imt.fr/2011/05/02/compiling-gpac-for-macos-x/)

[For Android](https://gpac.wp.imt.fr/compiling-gpac-for-android/)


## Generic Instructions

GPAC may be compiled without any third party libraries, but in this case its functionalities are very limited (no still image, no audio, no video, no text, no scripting). It is therefore recommended to download the [extra lib package](http://download.tsi.telecom-paristech.fr/gpac/gpac_extra_libs.zip). Compilation instructions for these libraries are provided per library in the package. 

In case you have some of these libs already installed on your system, the detailed list of dependencies is
* freetype2 from version 2.1.4 on.
* SpiderMonkey v1.7 or 1.85 (libjs from mozilla) .
* libjpg version 6b
* Libpng version 1.2.33 (older versions should work)
* MAD version 0.15.1b (older versions should work)
* xvid version 1.0 (0.9.0 / .1 / .2 should also work)
* ffmpeg (latest stable API version checked was 17 February 2016 snapshot, you may need to change a few things with current versions)
* libogg 1.1, libvorbis 1.1 and libtheora 1.0 from Xiph.org (newer versions work)
* faad2, version 2.0 or above (2.6.1 working)
* liba52, version 0.7.4
* OpenJPEG, version 1.3
* OpenSVCDecoder, version 1.3


**GPAC won't compile if the 'git' command is not in your path**

**_! WARNING: the following instructions may not be completely up-to-date._**

Detailed instruction for Win32 MSVC Compilation are available in gpac/doc/INSTALL.w32
Detailed instruction for WinCE eVC Compilation are available in gpac/doc/INSTALL.wCE
Detailed instruction for GCC Compilation are available in gpac/doc/INSTALL.gcc
Detailed instruction for GCC cross-compilation for familiar+GPE systems are available in gpac/doc/INSTALL.gpe
Detailed instruction for GCCE/Symbian cross-compilation for Symbian v9.1 systems are available in gpac/doc/INSTALL.symbian
Detailed instruction for iOS Compilation are available in gpac/build/xcode/README_IOS.txt

# Source code tree
This is a short overview of the gpac source repository. 

- *gpac/applications/* various apps of GPAC, including MP4Box, MP4Client and other players for iOS and Android
- *gpac/bin/* output path of build system
- *gpac/build/* various build systems (MSVC, Android, XCode, ...)
- *gpac/debian/* files for debian packaging
- *gpac/doc/* doxygen for GPAC
- *gpac/extra_lib/* external lib directory used by different build systems
- *gpac/gui/* BIFS+SVG based GUI used by client.
- *gpac/include/gpac/* all exported files of the lib (high level APIs). Development headers are <gpac/file>
- *gpac/include/gpac/internal/* all development files of the lib (low level access).
- *gpac/include/gpac/modules/* all module APIs defined in GPAC.
- *gpac/packagers/* installer scripts for Windows and OSX
- *gpac/modules/* various modules of GPAC (video and audio output, font engine, rasterizer,  sensors, ...)
- *gpac/shaders/* GLSL shaders used by the compositor.
- *gpac/src/bifs/* BInary Format for Scene coding (decoder and encoder) (BIFS tables are with MPEG4Gen application in gpac/applications/generators/MPEG4)
- *gpac/src/compositor/* interactive composition engine  for 2D & 3D drawing - handles MPEG-4, X3D/VRML and SVG.
- *gpac/src/crypto/* cryptographic tools (AES 128 CBC and CTR only)
- *gpac/src/filter_core/* filter engine of GPAC, in charge of filter graph resolution, filter scheduling, packets handling.
- *gpac/src/filters/* filters defined in GPAC. This include encoders, decoders, av output, wrapper for GPAC's compositor, ISOBMF, RTP, M2TS muxers and demuxers, etc ...
- *gpac/src/ietf/* small RTP/RTSP/SDP library, plus media packetizers.
- *gpac/src/isomedia/* ISOBMFF (Iso Base Media File Format), features file reading/writing/editing, precise interleaving, hint track creation and movie fragments (read/write). Includes 3GPP/3GPP2 ,  AVC/SVC, HEVC/L-HEVC and JPEG2000 support.
- *gpac/src/laser/* MPEG-4 LAsER (Lightweight Application Scene Representation)
- *gpac/src/media_tools/* media tools for authoring: ISMA & 3GPP tools, AV parsers, media importing and exporting, hinting ...
- *gpac/src/odf/* MPEG-4 Object Descriptor Framework: encoding/decoding of all descriptors, OD codec and OCI codec
- *gpac/src/scene_manager/* memory representation of the scene, importers (BT/XMT/SWF/QT), dumpers and encoding
- *gpac/src/scenegraph/* scene Graph API (MPEG4/VRML/X3D/SVG) - BIFS/VRML/X3D nodes are generated using gpac/applications/generators/*
- *gpac/src/terminal/* client application engine. This is a simple wrapper around the filter engine of GPAC.
- *gpac/src/utils/* all generic objects used throughout the lib (list, bitstream, thread, mutex...). The OS specific files are prefixed os_* . Porting libgpac to new platforms usually means porting only these files and updating the makefile
- *gpac/tests/* tests suite for GPAC. See gpac/tests/README.md

<|MERGE_RESOLUTION|>--- conflicted
+++ resolved
@@ -27,14 +27,9 @@
 
 GPAC is a multimedia framework oriented towards rich media and distributed under the LGPL license (see COPYING).
 
-<<<<<<< HEAD
 GPAC supports many multimedia formats, from simple audiovisual containers (avi, mov, mpg) to complex  presentation formats (MPEG-4 Systems, SVG Tiny 1.2, VRML/X3D) and 360 videos. GPAC supports presentation scripting for MPEG4/VRML/X3D through mozilla SpiderMonkey javascript engine.
 
 GPAC currently supports local file playback, HTTP progressive download, Adaptive HTTP Streaming (MPEG-DASH, HLS), RTP/RTSP streaming over UDP (unicast or multicast) or TCP,  TS demuxing (from file, IP or DVB4Linux), ATSC 3.0 ROUTE sessions, desktop grabbing, camera/microphone inputs and any input format supported by FFmpeg.
-=======
-GPAC supports many multimedia formats, from simple audiovisual containers (avi, mov, mpg) to complex
-presentation formats (MPEG-4 Systems, SVG Tiny 1.2, VRML/X3D) and 360 videos. GPAC supports presentation scripting for MPEG4/VRML/X3D through mozilla SpiderMonkey javascript engine.
->>>>>>> f40f88d1
 
 For more information, visit the [GPAC website](http://gpac.io)
 
